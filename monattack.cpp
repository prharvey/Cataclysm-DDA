#include "mondeath.h"
#include "monster.h"
#include "game.h"
#include "rng.h"
#include "line.h"
#include "bodypart.h"
#include "material.h"
#include "catajson.h"
#include "monstergenerator.h"
#include <algorithm>

//Used for e^(x) functions
#include <stdio.h>
#include <math.h>

// for loading monster dialogue:
#include <iostream>
#include <fstream>

#include <limits>  // std::numeric_limits
#define SKIPLINE(stream) stream.ignore(std::numeric_limits<std::streamsize>::max(), '\n')

std::vector<SpeechBubble> parrotVector;

void mattack::antqueen(game *g, monster *z)
{
 std::vector<point> egg_points;
 std::vector<int> ants;
 z->sp_timeout = z->type->sp_freq; // Reset timer
// Count up all adjacent tiles the contain at least one egg.
 for (int x = z->posx() - 2; x <= z->posx() + 2; x++) {
  for (int y = z->posy() - 2; y <= z->posy() + 2; y++) {
   for (int i = 0; i < g->m.i_at(x, y).size(); i++) {
// is_empty() because we can't hatch an ant under the player, a monster, etc.
    if (g->m.i_at(x, y)[i].type->id == "ant_egg" && g->is_empty(x, y)) {
     egg_points.push_back(point(x, y));
     i = g->m.i_at(x, y).size(); // Done looking at this tile
    }
    int mondex = g->mon_at(x, y);
    if (mondex != -1 && (g->zombie(mondex).type->id == "mon_ant_larva" ||
                         g->zombie(mondex).type->id == "mon_ant"         ))
     ants.push_back(mondex);
   }
  }
 }

 if (ants.size() > 0) {
  z->moves -= 100; // It takes a while
  int mondex = ants[ rng(0, ants.size() - 1) ];
  monster *ant = &(g->zombie(mondex));
  if (g->u_see(z->posx(), z->posy()) && g->u_see(ant->posx(), ant->posy()))
   g->add_msg(_("The %s feeds an %s and it grows!"), z->name().c_str(),
              ant->name().c_str());
  if (ant->type->id == "mon_ant_larva")
   ant->poly(GetMType("mon_ant"));
  else
   ant->poly(GetMType("mon_ant_soldier"));
 } else if (egg_points.size() == 0) { // There's no eggs nearby--lay one.
  if (g->u_see(z->posx(), z->posy()))
   g->add_msg(_("The %s lays an egg!"), z->name().c_str());
  g->m.spawn_item(z->posx(), z->posy(), "ant_egg", g->turn);
 } else { // There are eggs nearby.  Let's hatch some.
  z->moves -= 20 * egg_points.size(); // It takes a while
  if (g->u_see(z->posx(), z->posy()))
   g->add_msg(_("The %s tends nearby eggs, and they hatch!"), z->name().c_str());
  for (int i = 0; i < egg_points.size(); i++) {
   int x = egg_points[i].x, y = egg_points[i].y;
   for (int j = 0; j < g->m.i_at(x, y).size(); j++) {
    if (g->m.i_at(x, y)[j].type->id == "ant_egg") {
     g->m.i_rem(x, y, j);
     j = g->m.i_at(x, y).size(); // Max one hatch per tile.
     monster tmp(GetMType("mon_ant_larva"), x, y);
     g->add_zombie(tmp);
    }
   }
  }
 }
}

void mattack::shriek(game *g, monster *z)
{
 int j;
 if (rl_dist(z->posx(), z->posy(), g->u.posx, g->u.posy) > 4 ||
     !g->sees_u(z->posx(), z->posy(), j))
  return; // Out of range
 z->moves = -240;   // It takes a while
 z->sp_timeout = z->type->sp_freq; // Reset timer
 g->sound(z->posx(), z->posy(), 50, _("a terrible shriek!"));
}

void mattack::rattle(game *g, monster *z)
{
 int j;
 if (rl_dist(z->posx(), z->posy(), g->u.posx, g->u.posy) > 4 ||
     !g->sees_u(z->posx(), z->posy(), j))
  return; // Out of range
 z->moves = -20;   // It takes a very short while
 z->sp_timeout = z->type->sp_freq; // Reset timer
 g->sound(z->posx(), z->posy(), 10, _("a sibilant rattling sound!"));
}

void mattack::acid(game *g, monster *z)
{
    int t;
    int junk = 0;
    if (!g->sees_u(z->posx(), z->posy(), t) ||
       !g->m.clear_path(z->posx(), z->posy(), g->u.posx, g->u.posy, 10, 1, 100, junk)) {
        return; // Can't see/reach you, no attack
    }
    z->moves = -300;   // It takes a while
    z->sp_timeout = z->type->sp_freq; // Reset timer
    g->sound(z->posx(), z->posy(), 4, _("a spitting noise."));
    int hitx = g->u.posx + rng(-2, 2), hity = g->u.posy + rng(-2, 2);
    std::vector<point> line = line_to(z->posx(), z->posy(), hitx, hity, junk);
    for (int i = 0; i < line.size(); i++) {
        if (g->m.hit_with_acid(g, line[i].x, line[i].y)) {
            if (g->u_see(line[i].x, line[i].y)) {
                g->add_msg(_("A glob of acid hits the %s!"),
                              g->m.tername(line[i].x, line[i].y).c_str());
            }
            return;
        }
    }
    for (int i = -3; i <= 3; i++) {
        for (int j = -3; j <= 3; j++) {
            if (g->m.move_cost(hitx + i, hity +j) > 0 &&
                 g->m.sees(hitx + i, hity + j, hitx, hity, 6, junk) &&
                 ((one_in(abs(j)) && one_in(abs(i))) || (i == 0 && j == 0))) {
                g->m.add_field(g, hitx + i, hity + j, fd_acid, 2);
            }
        }
    }
}

void mattack::shockstorm(game *g, monster *z)
{
    int t;
    int junk = 0;
    if (!g->sees_u(z->posx(), z->posy(), t) ||
       !g->m.clear_path(z->posx(), z->posy(), g->u.posx, g->u.posy, 12, 1, 100, junk)) {
        return; // Can't see/reach you, no attack
    }
    z->moves = -50;   // It takes a while
    z->sp_timeout = z->type->sp_freq; // Reset timer
    g->add_msg(_("A bolt of electricity arcs towards you!"));
    int tarx = g->u.posx + rng(-1, 1) + rng(-1, 1);// 3 in 9 chance of direct hit,
    int tary = g->u.posy + rng(-1, 1) + rng(-1, 1);// 4 in 9 chance of near hit
    if (!g->m.sees(z->posx(), z->posy(), tarx, tary, -1, t)) {
        t = 0;
    }
    std::vector<point> bolt = line_to(z->posx(), z->posy(), tarx, tary, t);
    for (int i = 0; i < bolt.size(); i++) { // Fill the LOS with electricity
        if (!one_in(4)) {
            g->m.add_field(g, bolt[i].x, bolt[i].y, fd_electricity, rng(1, 3));
        }
    }
    // 5x5 cloud of electricity at the square hit
    for (int i = tarx - 2; i <= tarx + 2; i++) {
        for (int j = tary - 2; j <= tary + 2; j++) {
            if (!one_in(4) || (i == 0 && j == 0)) {
                g->m.add_field(g, i, j, fd_electricity, rng(1, 3));
            }
        }
    }
}


void mattack::smokecloud(game *g, monster *z)
{
    z->sp_timeout = z->type->sp_freq; // Reset timer
    const int monx = z->posx();
    const int mony = z->posy();
    int junk = 0;
    for (int i = -3; i <= 3; i++) {
        for (int j = -3; j <=3; j++) {
            if( g->m.move_cost( monx + i, mony + j ) != 0 &&
                g->m.clear_path(monx, mony, monx + i, mony + j, 3, 1, 100, junk) ) {
                g->m.add_field(g, monx + i, mony + j, fd_smoke, 2);
            }
        }
    }
    //Round it out a bit
    for (int i = -2; i <= 2; i++){
        if( g->m.move_cost( monx + i, mony + 4 ) != 0 &&
            g->m.clear_path(monx, mony, monx + i, mony + 4, 3, 1, 100, junk) ) {
            g->m.add_field(g, monx + i, mony + 4, fd_smoke, 2);
        }
        if( g->m.move_cost( monx + i, mony - 4 ) != 0 &&
            g->m.clear_path(monx, mony, monx + i, mony - 4, 3, 1, 100, junk) ) {
            g->m.add_field(g, monx + i, mony - 4, fd_smoke, 2);
        }
        if( g->m.move_cost( monx + 4, mony + i ) != 0 &&
            g->m.clear_path(monx, mony, monx + 4, mony + i, 3, 1, 100, junk) ) {
            g->m.add_field(g, monx + 4, mony + i, fd_smoke, 2);
        }
        if( g->m.move_cost( monx - 4, mony + i ) != 0 &&
            g->m.clear_path(monx, mony, monx - 4, mony + i, 3, 1, 100, junk) ) {
            g->m.add_field(g, monx - 4, mony + i, fd_smoke, 2);
        }
    }
}

void mattack::boomer(game *g, monster *z)
{
 int j;
 if (rl_dist(z->posx(), z->posy(), g->u.posx, g->u.posy) > 3 ||
     !g->sees_u(z->posx(), z->posy(), j))
  return; // Out of range
 std::vector<point> line = line_to(z->posx(), z->posy(), g->u.posx, g->u.posy, j);
 z->sp_timeout = z->type->sp_freq; // Reset timer
 z->moves = -250;   // It takes a while
 bool u_see = g->u_see(z->posx(), z->posy());
 if (u_see)
  g->add_msg(_("The %s spews bile!"), z->name().c_str());
 for (int i = 0; i < line.size(); i++) {
   g->m.add_field(g, line[i].x, line[i].y, fd_bile, 1);
// If bile hit a solid tile, return.
  if (g->m.move_cost(line[i].x, line[i].y) == 0) {
   g->m.add_field(g, line[i].x, line[i].y, fd_bile, 3);
   if (g->u_see(line[i].x, line[i].y))
    g->add_msg(_("Bile splatters on the %s!"),
               g->m.tername(line[i].x, line[i].y).c_str());
   return;
  }
 }
 if (!g->u.uncanny_dodge()) {
  if (rng(0, 10) > g->u.dodge(g) || one_in(g->u.dodge(g)))
   g->u.infect("boomered", bp_eyes, 3, 12, 1, 1);
  else if (u_see)
   g->add_msg(_("You dodge it!"));
  g->u.practice(g->turn, "dodge", 10);
 }
}

void mattack::resurrect(game *g, monster *z)
{
 if (z->speed < z->type->speed / 2)
  return; // We can only resurrect so many times!
 std::vector<point> corpses;
 int junk;
// Find all corposes that we can see within 4 tiles.
 for (int x = z->posx() - 4; x <= z->posx() + 4; x++) {
  for (int y = z->posy() - 4; y <= z->posy() + 4; y++) {
   if (g->is_empty(x, y) && g->m.sees(z->posx(), z->posy(), x, y, -1, junk)) {
    for (int i = 0; i < g->m.i_at(x, y).size(); i++) {
     if (g->m.i_at(x, y)[i].type->id == "corpse" &&
         g->m.i_at(x, y)[i].corpse->has_flag(MF_REVIVES) &&
         g->m.i_at(x, y)[i].corpse->in_species("ZOMBIE")) {
      corpses.push_back(point(x, y));
      i = g->m.i_at(x, y).size();
     }
    }
   }
  }
 }
 if (corpses.size() == 0) // No nearby corpses
  return;
 z->speed = (z->speed - rng(0, 10)) * .8;
 bool sees_necromancer = (g->u_see(z));
 if (sees_necromancer)
  g->add_msg(_("The %s throws its arms wide..."), z->name().c_str());
 z->sp_timeout = z->type->sp_freq; // Reset timer
 z->moves = -500;   // It takes a while
 int raised = 0;
 for (int i = 0; i < corpses.size(); i++) {
  int x = corpses[i].x, y = corpses[i].y;
  for (int n = 0; n < g->m.i_at(x, y).size(); n++) {
   if (g->m.i_at(x, y)[n].type->id == "corpse" && one_in(2)) {
    if (g->u_see(x, y))
     raised++;
    g->revive_corpse(x, y, n);
    n = g->m.i_at(x, y).size(); // Only one body raised per tile
   }
  }
 }
 if (raised > 0) {
  if (raised == 1)
   g->add_msg(_("A nearby corpse rises from the dead!"));
  else if (raised < 4)
   g->add_msg(_("A few corpses rise from the dead!"));
  else
   g->add_msg(_("Several corpses rise from the dead!"));
 } else if (sees_necromancer)
  g->add_msg(_("...but nothing seems to happen."));
}

void mattack::science(game *g, monster *z) // I said SCIENCE again!
{
 int t, dist = rl_dist(z->posx(), z->posy(), g->u.posx, g->u.posy);
 if (dist > 5 || !g->sees_u(z->posx(), z->posy(), t))
  return; // Out of range
 z->sp_timeout = z->type->sp_freq; // Reset timer
 std::vector<point> free;
 for (int x = z->posx() - 1; x <= z->posx() + 1; x++) {
  for (int y = z->posy() - 1; y <= z->posy() + 1; y++) {
   if (g->is_empty(x, y))
    free.push_back(point(x, y));
  }
 }
 std::vector<int> valid;// List of available attacks
 int index;
 monster tmp(GetMType("mon_manhack"));
 if (dist == 1)
  valid.push_back(1); // Shock
 if (dist <= 2)
  valid.push_back(2); // Radiation
 if (!free.empty()) {
  valid.push_back(3); // Manhack
  valid.push_back(4); // Acid pool
 }
 valid.push_back(5); // Flavor text
 switch (valid[rng(0, valid.size() - 1)]) { // What kind of attack?
 case 1: // Shock the player
  if (!g->u.uncanny_dodge()) {
   g->add_msg(_("The %s shocks you!"), z->name().c_str());
   z->moves -= 150;
   g->u.hurtall(rng(1, 2));
   if (one_in(6) && !one_in(30 - g->u.str_cur)) {
    g->add_msg(_("You're paralyzed!"));
    g->u.moves -= 300;
   }
  }
  break;
 case 2: // Radioactive beam
  g->add_msg(_("The %s opens it's mouth and a beam shoots towards you!"),
             z->name().c_str());
  z->moves -= 400;
  if (!g->u.uncanny_dodge()) {
   if (g->u.dodge(g) > rng(0, 16) && !one_in(g->u.dodge(g)))
    g->add_msg(_("You dodge the beam!"));
   else if (one_in(6))
    g->u.mutate(g);
   else {
    g->add_msg(_("You get pins and needles all over."));
    g->u.radiation += rng(20, 50);
   }
  }
  break;
 case 3: // Spawn a manhack
  g->add_msg(_("The %s opens its coat, and a manhack flies out!"),
             z->name().c_str());
  z->moves -= 200;
  index = rng(0, valid.size() - 1);
  tmp.spawn(free[index].x, free[index].y);
  g->add_zombie(tmp);
  break;
 case 4: // Acid pool
  g->add_msg(_("The %s drops a flask of acid!"), z->name().c_str());
  z->moves -= 100;
  for (int i = 0; i < free.size(); i++)
   g->m.add_field(g, free[i].x, free[i].y, fd_acid, 3);
  break;
 case 5: // Flavor text
  switch (rng(1, 4)) {
  case 1:
   g->add_msg(_("The %s gesticulates wildly!"), z->name().c_str());
   break;
  case 2:
   g->add_msg(_("The %s coughs up a strange dust."), z->name().c_str());
   break;
  case 3:
   g->add_msg(_("The %s moans softly."), z->name().c_str());
   break;
  case 4:
   g->add_msg(_("The %s's skin crackles with electricity."), z->name().c_str());
   z->moves -= 80;
   break;
  }
  break;
 }
}

void mattack::growplants(game *g, monster *z)
{
 for (int i = -3; i <= 3; i++) {
  for (int j = -3; j <= 3; j++) {
   if (i == 0 && j == 0)
    j++;
   if (!g->m.has_flag("DIGGABLE", z->posx() + i, z->posy() + j) && one_in(4))
    g->m.ter_set(z->posx() + i, z->posy() + j, t_dirt);
   else if (one_in(3) && g->m.is_destructable(z->posx() + i, z->posy() + j))
    g->m.ter_set(z->posx() + i, z->posy() + j, t_dirtmound); // Destroy walls, &c
   else {
    if (one_in(4)) { // 1 in 4 chance to grow a tree
     int mondex = g->mon_at(z->posx() + i, z->posy() + j);
     if (mondex != -1) {
      if (g->u_see(z->posx() + i, z->posy() + j))
       g->add_msg(_("A tree bursts forth from the earth and pierces the %s!"),
                  g->zombie(mondex).name().c_str());
      int rn = rng(10, 30);
      rn -= g->zombie(mondex).armor_cut();
      if (rn < 0)
       rn = 0;
      if (g->zombie(mondex).hurt(rn))
       g->kill_mon(mondex, (z->friendly != 0));
     } else if (g->u.posx == z->posx() + i && g->u.posy == z->posy() + j) {
// Player is hit by a growing tree
  if (!g->u.uncanny_dodge()) {
       body_part hit = bp_legs;
       int side = random_side(hit);
       if (one_in(4))
        hit = bp_torso;
       else if (one_in(2))
        hit = bp_feet;
       g->add_msg(_("A tree bursts forth from the earth and pierces your %s!"),
                  body_part_name(hit, side).c_str());
       g->u.hit(g, hit, side, 0, rng(10, 30));
      }
     } else {
      int npcdex = g->npc_at(z->posx() + i, z->posy() + j);
      if (npcdex != -1) { // An NPC got hit
       body_part hit = bp_legs;
       int side = random_side(hit);
       if (one_in(4))
        hit = bp_torso;
       else if (one_in(2))
        hit = bp_feet;
       if (g->u_see(z->posx() + i, z->posy() + j))
        g->add_msg(_("A tree bursts forth from the earth and pierces %s's %s!"),
                   g->active_npc[npcdex]->name.c_str(),
                   body_part_name(hit, side).c_str());
       g->active_npc[npcdex]->hit(g, hit, side, 0, rng(10, 30));
      }
     }
     g->m.ter_set(z->posx() + i, z->posy() + j, t_tree_young);
    } else if (one_in(3)) // If no tree, perhaps underbrush
     g->m.ter_set(z->posx() + i, z->posy() + j, t_underbrush);
   }
  }
 }

 if (one_in(5)) { // 1 in 5 chance of making exisiting vegetation grow larger
  for (int i = -5; i <= 5; i++) {
   for (int j = -5; j <= 5; j++) {
    if (i != 0 || j != 0) {
     if (g->m.ter(z->posx() + i, z->posy() + j) == t_tree_young)
      g->m.ter_set(z->posx() + i, z->posy() + j, t_tree); // Young tree => tree
     else if (g->m.ter(z->posx() + i, z->posy() + j) == t_underbrush) {
// Underbrush => young tree
      int mondex = g->mon_at(z->posx() + i, z->posy() + j);
      if (mondex != -1) {
       if (g->u_see(z->posx() + i, z->posy() + j))
        g->add_msg(_("Underbrush forms into a tree, and it pierces the %s!"),
                   g->zombie(mondex).name().c_str());
       int rn = rng(10, 30);
       rn -= g->zombie(mondex).armor_cut();
       if (rn < 0)
        rn = 0;
       if (g->zombie(mondex).hurt(rn))
        g->kill_mon(mondex, (z->friendly != 0));
      } else if (g->u.posx == z->posx() + i && g->u.posy == z->posy() + j) {
  if (!g->u.uncanny_dodge()) {
        body_part hit = bp_legs;
        int side = random_side(hit);
        if (one_in(4))
         hit = bp_torso;
        else if (one_in(2))
         hit = bp_feet;
        g->add_msg(_("The underbrush beneath your feet grows and pierces your %s!"),
                   body_part_name(hit, side).c_str());
        g->u.hit(g, hit, side, 0, rng(10, 30));
       }
      } else {
       int npcdex = g->npc_at(z->posx() + i, z->posy() + j);
       if (npcdex != -1) {
        body_part hit = bp_legs;
        int side = random_side(hit);
        if (one_in(4))
         hit = bp_torso;
        else if (one_in(2))
         hit = bp_feet;
        if (g->u_see(z->posx() + i, z->posy() + j))
         g->add_msg(_("Underbrush grows into a tree, and it pierces %s's %s!"),
                    g->active_npc[npcdex]->name.c_str(),
                    body_part_name(hit, side).c_str());
        g->active_npc[npcdex]->hit(g, hit, side, 0, rng(10, 30));
       }
      }
     }
    }
   }
  }
 }
}

void mattack::grow_vine(game *g, monster *z)
{
 z->sp_timeout = z->type->sp_freq;
 z->moves -= 100;
 monster vine(GetMType("mon_creeper_vine"));
 int xshift = rng(0, 2), yshift = rng(0, 2);
 for (int x = 0; x < 3; x++) {
  for (int y = 0; y < 3; y++) {
   int xvine = z->posx() + (x + xshift) % 3 - 1,
       yvine = z->posy() + (y + yshift) % 3 - 1;
   if (g->is_empty(xvine, yvine)) {
    monster vine(GetMType("mon_creeper_vine"));
    vine.sp_timeout = 5;
    vine.spawn(xvine, yvine);
    g->add_zombie(vine);
   }
  }
 }
}

void mattack::vine(game *g, monster *z)
{
 std::vector<point> grow;
 int vine_neighbors = 0;
 z->sp_timeout = z->type->sp_freq;
 z->moves -= 100;
 for (int x = z->posx() - 1; x <= z->posx() + 1; x++) {
  for (int y = z->posy() - 1; y <= z->posy() + 1; y++) {
   if (g->u.posx == x && g->u.posy == y) {
    if ( g->u.uncanny_dodge() ) {
       return;
    }
    else {
     body_part bphit = random_body_part();
     int side = random_side(bphit);
     g->add_msg(_("The %s lashes your %s!"), z->name().c_str(),
                body_part_name(bphit, side).c_str());
     g->u.hit(g, bphit, side, 4, 4);
     z->sp_timeout = z->type->sp_freq;
     z->moves -= 100;
     return;
    }
   } else if (g->is_empty(x, y))
    grow.push_back(point(x, y));
   else {
    const int zid = g->mon_at(x, y);
    if (zid > -1 && g->zombie(zid).type->id == "mon_creeper_vine") {
     vine_neighbors++;
    }
   }
  }
 }
// Calculate distance from nearest hub
 int dist_from_hub = 999;
 for (int i = 0; i < g->num_zombies(); i++) {
  if (g->zombie(i).type->id == "mon_creeper_hub") {
   int dist = rl_dist(z->posx(), z->posy(), g->zombie(i).posx(), g->zombie(i).posy());
   if (dist < dist_from_hub)
    dist_from_hub = dist;
  }
 }
 if (grow.empty() || vine_neighbors > 5 || one_in(7 - vine_neighbors) ||
     !one_in(dist_from_hub))
  return;
 int index = rng(0, grow.size() - 1);
 monster vine(GetMType("mon_creeper_vine"));
 vine.sp_timeout = 5;
 vine.spawn(grow[index].x, grow[index].y);
 g->add_zombie(vine);
}

void mattack::spit_sap(game *g, monster *z)
{
// TODO: Friendly biollantes?
 int t = 0;
 if (rl_dist(z->posx(), z->posy(), g->u.posx, g->u.posy) > 12 ||
     !g->sees_u(z->posx(), z->posy(), t))
  return;

 z->moves -= 150;
 z->sp_timeout = z->type->sp_freq;

 int dist = rl_dist(z->posx(), z->posy(), g->u.posx, g->u.posy);
 int deviation = rng(1, 10);
 double missed_by = (.0325 * deviation * dist);
 std::set<std::string> no_effects;

 if (missed_by > 1.) {
  if (g->u_see(z->posx(), z->posy()))
   g->add_msg(_("The %s spits sap, but misses you."), z->name().c_str());

  int hitx = g->u.posx + rng(0 - int(missed_by), int(missed_by)),
      hity = g->u.posy + rng(0 - int(missed_by), int(missed_by));
  std::vector<point> line = line_to(z->posx(), z->posy(), hitx, hity, 0);
  int dam = 5;
  for (int i = 0; i < line.size() && dam > 0; i++) {
   g->m.shoot(g, line[i].x, line[i].y, dam, false, no_effects);
   if (dam == 0 && g->u_see(line[i].x, line[i].y)) {
    g->add_msg(_("A glob of sap hits the %s!"),
               g->m.tername(line[i].x, line[i].y).c_str());
    return;
   }
  }
  g->m.add_field(g, hitx, hity, fd_sap, (dam >= 4 ? 3 : 2));
  return;
 }

 if (g->u_see(z->posx(), z->posy()))
  g->add_msg(_("The %s spits sap!"), z->name().c_str());
 g->m.sees(g->u.posx, g->u.posy, z->posx(), z->posy(), 60, t);
 std::vector<point> line = line_to(z->posx(), z->posy(), g->u.posx, g->u.posy, t);
 int dam = 5;
 for (int i = 0; i < line.size() && dam > 0; i++) {
  g->m.shoot(g, line[i].x, line[i].y, dam, false, no_effects);
  if (dam == 0 && g->u_see(line[i].x, line[i].y)) {
   g->add_msg(_("A glob of sap hits the %s!"),
              g->m.tername(line[i].x, line[i].y).c_str());
   return;
  }
 }
 if (dam <= 0)
  return;
 if (g->u.uncanny_dodge() ) { return; }
 g->add_msg(_("A glob of sap hits you!"));
 g->u.hit(g, bp_torso, -1, dam, 0);
 g->u.add_disease("sap", dam);
}

void mattack::triffid_heartbeat(game *g, monster *z)
{
 g->sound(z->posx(), z->posy(), 14, _("thu-THUMP."));
 z->moves -= 300;
 z->sp_timeout = z->type->sp_freq;
 if ((z->posx() < 0 || z->posx() >= SEEX * MAPSIZE) &&
     (z->posy() < 0 || z->posy() >= SEEY * MAPSIZE)   )
  return;
 if (rl_dist(z->posx(), z->posy(), g->u.posx, g->u.posy) > 5 &&
     !g->m.route(g->u.posx, g->u.posy, z->posx(), z->posy()).empty()) {
  g->add_msg(_("The root walls creak around you."));
  for (int x = g->u.posx; x <= z->posx() - 3; x++) {
   for (int y = g->u.posy; y <= z->posy() - 3; y++) {
    if (g->is_empty(x, y) && one_in(4))
     g->m.ter_set(x, y, t_root_wall);
    else if (g->m.ter(x, y) == t_root_wall && one_in(10))
     g->m.ter_set(x, y, t_dirt);
   }
  }
// Open blank tiles as long as there's no possible route
  int tries = 0;
  while (g->m.route(g->u.posx, g->u.posy, z->posx(), z->posy()).empty() &&
         tries < 20) {
   int x = rng(g->u.posx, z->posx() - 3), y = rng(g->u.posy, z->posy() - 3);
   tries++;
   g->m.ter_set(x, y, t_dirt);
   if (rl_dist(x, y, g->u.posx, g->u.posy > 3 && g->num_zombies() < 30 &&
       g->mon_at(x, y) == -1 && one_in(20))) { // Spawn an extra monster
    std::string montype = "mon_triffid";
    if (one_in(4))
     montype = "mon_creeper_hub";
    else if (one_in(3))
     montype = "mon_biollante";
    monster plant(GetMType(montype));
    plant.spawn(x, y);
    g->add_zombie(plant);
   }
  }

 } else { // The player is close enough for a fight!

  monster triffid(GetMType("mon_triffid"));
  for (int x = z->posx() - 1; x <= z->posx() + 1; x++) {
   for (int y = z->posy() - 1; y <= z->posy() + 1; y++) {
    if (g->is_empty(x, y) && one_in(2)) {
     triffid.spawn(x, y);
     g->add_zombie(triffid);
    }
   }
  }

 }
}

void mattack::fungus(game *g, monster *z)
{
    // TODO: Infect NPCs?
    z->moves = -200;   // It takes a while
    z->sp_timeout = z->type->sp_freq; // Reset timer
    monster spore(GetMType("mon_spore"));
    int sporex, sporey;
    int mondex;
    //~ the sound of a fungus releasing spores
    g->sound(z->posx(), z->posy(), 10, _("Pouf!"));
    if (g->u_see(z->posx(), z->posy())) {
        g->add_msg(_("Spores are released from the %s!"), z->name().c_str());
    }
    for (int i = -1; i <= 1; i++) {
        for (int j = -1; j <= 1; j++) {
            if (i == 0 && j == 0) {
                continue;
            }
            sporex = z->posx() + i;
            sporey = z->posy() + j;
            mondex = g->mon_at(sporex, sporey);
            if (g->m.move_cost(sporex, sporey) > 0) {
                if (mondex != -1) { // Spores hit a monster
                    if (g->u_see(sporex, sporey) && 
                            !g->zombie(mondex).type->in_species("FUNGUS")) {
                        g->add_msg(_("The %s is covered in tiny spores!"),
                                        g->zombie(mondex).name().c_str());
                    }
                    if (!g->zombie(mondex).make_fungus(g)) {
                        g->kill_mon(mondex, (z->friendly != 0));
                    }
                } else if (g->u.posx == sporex && g->u.posy == sporey) {
                    g->u.infect("spores", bp_mouth, 4, 30, 1, 3); // Spores hit the player
                } else if (one_in(4) && g->num_zombies() <= 1000) { // Spawn a spore
                    spore.spawn(sporex, sporey);
                    g->add_zombie(spore);
                }
            }
        }
    }
}

void mattack::fungus_growth(game *g, monster *z)
{
    // Young fungaloid growing into an adult
    if (g->u_see(z->posx(), z->posy())) {
        g->add_msg(_("The %s young fungaloid grows into an adult!"),
                      z->name().c_str());
    }
    z->poly(GetMType("mon_fungaloid"));
}

void mattack::fungus_sprout(game *g, monster *z)
{
    for (int x = z->posx() - 1; x <= z->posx() + 1; x++) {
        for (int y = z->posy() - 1; y <= z->posy() + 1; y++) {
            if (g->u.posx == x && g->u.posy == y) {
                g->add_msg(_("You're shoved away as a fungal wall grows!"));
                g->fling_player_or_monster(&g->u, 0, g->m.coord_to_angle(z->posx(), z->posy(), g->u.posx, g->u.posy), rng(10, 50));
            }
            if (g->is_empty(x, y)) {
                monster wall(GetMType("mon_fungal_wall"));
                wall.spawn(x, y);
                g->add_zombie(wall);
            }
        }
    }
}

void mattack::leap(game *g, monster *z)
{
    int linet;
    if (!g->sees_u(z->posx(), z->posy(), linet))
        return; // Only leap if we can see you!

    std::vector<point> options;
    int best = 0;
    bool fleeing = z->is_fleeing(g->u);

    for (int x = z->posx() - 3; x <= z->posx() + 3; x++)
    {
        for (int y = z->posy() - 3; y <= z->posy() + 3; y++)
        {
            bool blocked_path = false;
            // check if monster has a clear path to the proposed point
            std::vector<point> line = line_to(z->posx(), z->posy(), x, y, linet);
            for (int i = 0; i < line.size(); i++)
            {
                if (g->m.move_cost(line[i].x, line[i].y) == 0)
                {
                    blocked_path = true;
                }
            }
            /* If we're fleeing, we want to pick those tiles with the greatest distance
            * from the player; otherwise, those tiles with the least distance from the
            * player.
            */
            if (!blocked_path && g->is_empty(x, y) &&
             g->m.sees(z->posx(), z->posy(), x, y, g->light_level(), linet) &&
             (( fleeing && rl_dist(g->u.posx, g->u.posy, x, y) >= best) ||
             (!fleeing && rl_dist(g->u.posx, g->u.posy, x, y) <= best) ))
            {
                options.push_back( point(x, y) );
                best = rl_dist(g->u.posx, g->u.posy, x, y);
            }

        }
    }

    // Go back and remove all options that aren't tied for best
    for (int i = 0; i < options.size() && options.size() > 1; i++)
    {
        point p = options[i];
        if (rl_dist(g->u.posx, g->u.posy, options[i].x, options[i].y) != best)
        {
            options.erase(options.begin() + i);
        i--;
        }
    }

    if (options.size() == 0)
        return; // Nowhere to leap!

    z->moves -= 150;
    z->sp_timeout = z->type->sp_freq; // Reset timer
    point chosen = options[rng(0, options.size() - 1)];
    bool seen = g->u_see(z); // We can see them jump...
    z->setpos(chosen);
    seen |= g->u_see(z); // ... or we can see them land
    if (seen)
        g->add_msg(_("The %s leaps!"), z->name().c_str());
}

void mattack::dermatik(game *g, monster *z)
{
 if (rl_dist(z->posx(), z->posy(), g->u.posx, g->u.posy) > 1 ||
     g->u.has_disease("dermatik"))
  return; // Too far to implant, or the player's already incubating bugs

 z->sp_timeout = z->type->sp_freq; // Reset timer

  if (g->u.uncanny_dodge()) { return; }
// Can we dodge the attack? Uses player dodge function % chance (melee.cpp)
 int dodge_check = std::max(g->u.dodge(g) - rng(0, z->type->melee_skill), 0L);
 if (rng(0, 10000) < 10000 / (1 + (99 * exp(-.6 * dodge_check))))
    {
        g->add_msg(_("The %s tries to land on you, but you dodge."), z->name().c_str());
        z->stumble(g, false);
        g->u.practice(g->turn, "dodge", z->type->melee_skill * 2);
        return;
    }

// Can we swat the bug away?
 int dodge_roll = z->dodge_roll();
 int swat_skill = (g->u.skillLevel("melee") + g->u.skillLevel("unarmed") * 2) / 3;
 int player_swat = dice(swat_skill, 10);
 if (player_swat > dodge_roll) {
  g->add_msg(_("The %s lands on you, but you swat it off."), z->name().c_str());
  if (z->hp >= z->type->hp / 2)
   z->hurt(1);
  if (player_swat > dodge_roll * 1.5)
   z->stumble(g, false);
  return;
 }

// Can the bug penetrate our armor?
 body_part targeted = bp_head;
 if (!one_in(4))
  targeted = bp_torso;
 else if (one_in(2))
  targeted = bp_legs;
 else if (one_in(5))
  targeted = bp_hands;
 else if (one_in(5))
  targeted = bp_feet;
 if (one_in(g->u.armor_cut(targeted) / 3)) {
  g->add_msg(_("The %s lands on your %s, but can't penetrate your armor."),
             z->name().c_str(), body_part_name(targeted, rng(0, 1)).c_str());
  z->moves -= 150; // Attemped laying takes a while
  return;
 }

// Success!
 z->moves -= 500; // Successful laying takes a long time
 g->add_msg(_("The %s sinks its ovipositor into you!"), z->name().c_str());
 g->u.add_disease("dermatik", -1); // -1 = infinite
}

void mattack::plant(game *g, monster *z)
{
    // Spores taking seed and growing into a fungaloid
    if (!g->spread_fungus(z->posx(), z->posy()) && one_in(20)) {
        if (g->u_see(z->posx(), z->posy())) {
            g->add_msg(_("The %s takes seed and becomes a young fungaloid!"),
                          z->name().c_str());
        }
        z->poly(GetMType("mon_fungaloid_young"));
        z->moves = -1000; // It takes a while
    } else {
        if (g->u_see(z->posx(), z->posy())) {
        g->add_msg(_("The %s falls to the ground and bursts!"),
                       z->name().c_str());
        }
        z->hp = 0;
    }
}

void mattack::disappear(game *g, monster *z)
{
 z->hp = 0;
}

void mattack::formblob(game *g, monster *z)
{
 bool didit = false;
 int thatmon = -1;
 for (int i = -1; i <= 1; i++) {
  for (int j = -1; j <= 1; j++) {
   thatmon = g->mon_at(z->posx() + i, z->posy() + j);
   if (g->u.posx == z->posx() + i && g->u.posy == z->posy() + i) {
// If we hit the player, cover them with slime
    didit = true;
    g->u.add_disease("slimed", rng(0, z->hp));
   } else if (thatmon != -1) {
// Hit a monster.  If it's a blob, give it our speed.  Otherwise, blobify it?
    if (z->speed > 20 && g->zombie(thatmon).type->id == "mon_blob" &&
        g->zombie(thatmon).speed < 85) {
     didit = true;
     g->zombie(thatmon).speed += 5;
     z->speed -= 5;
    } else if (z->speed > 20 && g->zombie(thatmon).type->id == "mon_blob_small") {
     didit = true;
     z->speed -= 5;
     g->zombie(thatmon).speed += 5;
     if (g->zombie(thatmon).speed >= 60)
      g->zombie(thatmon).poly(GetMType("mon_blob"));
    } else if ((g->zombie(thatmon).made_of("flesh") || g->zombie(thatmon).made_of("veggy")) &&
               rng(0, z->hp) > rng(0, g->zombie(thatmon).hp)) { // Blobify!
     didit = true;
     g->zombie(thatmon).poly(GetMType("mon_blob"));
     g->zombie(thatmon).speed = z->speed - rng(5, 25);
     g->zombie(thatmon).hp = g->zombie(thatmon).speed;
    }
   } else if (z->speed >= 85 && rng(0, 250) < z->speed) {
// If we're big enough, spawn a baby blob.
    didit = true;
    z->speed -= 15;
    monster blob(GetMType("mon_blob_small"));
    blob.spawn(z->posx() + i, z->posy() + j);
    blob.speed = z->speed - rng(30, 60);
    blob.hp = blob.speed;
    g->add_zombie(blob);
   }
  }
  if (didit) { // We did SOMEthing.
   if (z->type->id == "mon_blob" && z->speed <= 50) // We shrank!
    z->poly(GetMType("mon_blob"));
   z->moves = -500;
   z->sp_timeout = z->type->sp_freq; // Reset timer
   return;
  }
 }
}

void mattack::dogthing(game *g, monster *z)
{
 if (!one_in(3) || !g->u_see(z))
  return;

 g->add_msg(_("The %s's head explodes in a mass of roiling tentacles!"),
            z->name().c_str());

 for (int x = z->posx() - 2; x <= z->posx() + 2; x++) {
  for (int y = z->posy() - 2; y <= z->posy() + 2; y++) {
   if (rng(0, 2) >= rl_dist(z->posx(), z->posy(), x, y))
    g->m.add_field(g, x, y, fd_blood, 2);
  }
 }

 z->friendly = 0;
 z->poly(GetMType("mon_headless_dog_thing"));
}

void mattack::tentacle(game *g, monster *z)
{
    int t;
    if (!g->sees_u(z->posx(), z->posy(), t))
    {
        return;
    }
    g->add_msg(_("The %s lashes its tentacle at you!"), z->name().c_str());
    z->moves -= 100;
    z->sp_timeout = z->type->sp_freq; // Reset timer

    std::vector<point> line = line_to(z->posx(), z->posy(), g->u.posx, g->u.posy, t);
    std::set<std::string> no_effects;
    for (int i = 0; i < line.size(); i++)
    {
        int tmpdam = 20;
        g->m.shoot(g, line[i].x, line[i].y, tmpdam, true, no_effects);
    }

    if (g->u.uncanny_dodge()) { return; }
    // Can we dodge the attack? Uses player dodge function % chance (melee.cpp)
    int dodge_check = std::max(g->u.dodge(g) - rng(0, z->type->melee_skill), 0L);
    if (rng(0, 10000) < 10000 / (1 + (99 * exp(-.6 * dodge_check))))
    {
        g->add_msg(_("You dodge it!"));
        g->u.practice(g->turn, "dodge", z->type->melee_skill*2);
        return;
    }

    body_part hit = random_body_part();
    int dam = rng(10, 20), side = random_side(hit);
    g->add_msg(_("Your %s is hit for %d damage!"), body_part_name(hit, side).c_str(), dam);
    g->u.hit(g, hit, side, dam, 0);
    g->u.practice(g->turn, "dodge", z->type->melee_skill);
}

void mattack::vortex(game *g, monster *z)
{
// Make sure that the player's butchering is interrupted!
 if (g->u.activity.type == ACT_BUTCHER &&
     rl_dist(z->posx(), z->posy(), g->u.posx, g->u.posy) <= 2) {
  g->add_msg(_("The buffeting winds interrupt your butchering!"));
  g->u.activity.type = ACT_NULL;
 }
// Moves are NOT used up by this attack, as it is "passive"
 z->sp_timeout = z->type->sp_freq;
// Before anything else, smash terrain!
 for (int x = z->posx() - 2; x <= z->posx() + 2; x++) {
  for (int y = z->posx() - 2; y <= z->posy() + 2; y++) {
   if (x == z->posx() && y == z->posy()) // Don't throw us!
    y++;
   std::string sound;
   g->m.bash(x, y, 14, sound);
   g->sound(x, y, 8, sound);
  }
 }
 std::set<std::string> no_effects;

 for (int x = z->posx() - 2; x <= z->posx() + 2; x++) {
  for (int y = z->posx() - 2; y <= z->posy() + 2; y++) {
   if (x == z->posx() && y == z->posy()) // Don't throw us!
    y++;
   std::vector<point> from_monster = line_to(z->posx(), z->posy(), x, y, 0);
   while (!g->m.i_at(x, y).empty()) {
    item thrown = g->m.i_at(x, y)[0];
    g->m.i_rem(x, y, 0);
    int distance = 5 - (thrown.weight() / 1700);
    if (distance > 0) {
     int dam = (thrown.weight() / 113) / double(3 + double(thrown.volume() / 6));
     std::vector<point> traj = continue_line(from_monster, distance);
     for (int i = 0; i < traj.size() && dam > 0; i++) {
      g->m.shoot(g, traj[i].x, traj[i].y, dam, false, no_effects);
      int mondex = g->mon_at(traj[i].x, traj[i].y);
      if (mondex != -1) {
       if (g->zombie(mondex).hurt(dam))
        g->kill_mon(mondex, (z->friendly != 0));
       dam = 0;
      }
      if (g->m.move_cost(traj[i].x, traj[i].y) == 0) {
       dam = 0;
       i--;
      } else if (traj[i].x == g->u.posx && traj[i].y == g->u.posy) {
      if (! g->u.uncanny_dodge()) {
        body_part hit = random_body_part();
        int side = random_side(hit);
        g->add_msg(_("A %s hits your %s for %d damage!"), thrown.tname().c_str(),
                   body_part_name(hit, side).c_str(), dam);
        g->u.hit(g, hit, side, dam, 0);
        dam = 0;
       }
      }
// TODO: Hit NPCs
      if (dam == 0 || i == traj.size() - 1) {
       if (thrown.made_of("glass")) {
        if (g->u_see(traj[i].x, traj[i].y))
         g->add_msg(_("The %s shatters!"), thrown.tname().c_str());
        for (int n = 0; n < thrown.contents.size(); n++)
         g->m.add_item_or_charges(traj[i].x, traj[i].y, thrown.contents[n]);
        g->sound(traj[i].x, traj[i].y, 16, _("glass breaking!"));
       } else
        g->m.add_item_or_charges(traj[i].x, traj[i].y, thrown);
      }
     }
    } // Done throwing item
   } // Done getting items
// Throw monsters
   int mondex = g->mon_at(x, y);
   if (mondex != -1) {
    int distance = 0, damage = 0;
    monster *thrown = &(g->zombie(mondex));
    switch (thrown->type->size) {
     case MS_TINY:   distance = 10; break;
     case MS_SMALL:  distance = 6; break;
     case MS_MEDIUM: distance = 4; break;
     case MS_LARGE:  distance = 2; break;
     case MS_HUGE:   distance = 0; break;
    }
    damage = distance * 3;
    // subtract 1 unit of distance for every 10 units of density
    // subtract 5 units of damage for every 10 units of density
    material_type* mon_mat = material_type::find_material(thrown->type->mat);
    distance -= mon_mat->density() / 10;
    damage -= mon_mat->density() / 5;

    if (distance > 0) {
     if (g->u_see(thrown))
      g->add_msg(_("The %s is thrown by winds!"), thrown->name().c_str());
     std::vector<point> traj = continue_line(from_monster, distance);
     bool hit_wall = false;
     for (int i = 0; i < traj.size() && !hit_wall; i++) {
      int monhit = g->mon_at(traj[i].x, traj[i].y);
      if (i > 0 && monhit != -1 && !g->zombie(monhit).has_flag(MF_DIGS)) {
       if (g->u_see(traj[i].x, traj[i].y))
        g->add_msg(_("The %s hits a %s!"), thrown->name().c_str(),
                   g->zombie(monhit).name().c_str());
       if (g->zombie(monhit).hurt(damage))
        g->kill_mon(monhit, (z->friendly != 0));
       hit_wall = true;
       thrown->setpos(traj[i - 1]);
      } else if (g->m.move_cost(traj[i].x, traj[i].y) == 0) {
       hit_wall = true;
       thrown->setpos(traj[i - 1]);
      }
      int damage_copy = damage;
      g->m.shoot(g, traj[i].x, traj[i].y, damage_copy, false, no_effects);
      if (damage_copy < damage)
       thrown->hurt(damage - damage_copy);
     }
     if (hit_wall)
      damage *= 2;
     else {
      thrown->setpos(traj[traj.size() - 1]);
     }
     if (thrown->hurt(damage))
      g->kill_mon(g->mon_at(thrown->posx(), thrown->posy()), (z->friendly != 0));
    } // if (distance > 0)
   } // if (mondex != -1)

   if (g->u.posx == x && g->u.posy == y) { // Throw... the player?! D:
    if (!g->u.uncanny_dodge()) {
     std::vector<point> traj = continue_line(from_monster, rng(2, 3));
     g->add_msg(_("You're thrown by winds!"));
     bool hit_wall = false;
     int damage = rng(5, 10);
     for (int i = 0; i < traj.size() && !hit_wall; i++) {
      int monhit = g->mon_at(traj[i].x, traj[i].y);
      if (i > 0 && monhit != -1 && !g->zombie(monhit).has_flag(MF_DIGS)) {
       if (g->u_see(traj[i].x, traj[i].y))
        g->add_msg(_("You hit a %s!"), g->zombie(monhit).name().c_str());
       if (g->zombie(monhit).hurt(damage))
        g->kill_mon(monhit, true); // We get the kill :)
       hit_wall = true;
       g->u.posx = traj[i - 1].x;
       g->u.posy = traj[i - 1].y;
      } else if (g->m.move_cost(traj[i].x, traj[i].y) == 0) {
       g->add_msg(_("You slam into a %s"),
                  g->m.tername(traj[i].x, traj[i].y).c_str());
       hit_wall = true;
       g->u.posx = traj[i - 1].x;
       g->u.posy = traj[i - 1].y;
      }
      int damage_copy = damage;
      g->m.shoot(g, traj[i].x, traj[i].y, damage_copy, false, no_effects);
      if (damage_copy < damage)
       g->u.hit(g, bp_torso, -1, damage - damage_copy, 0);
     }
     if (hit_wall)
      damage *= 2;
     else {
      g->u.posx = traj[traj.size() - 1].x;
      g->u.posy = traj[traj.size() - 1].y;
     }
     g->u.hit(g, bp_torso, -1, damage, 0);
     g->update_map(g->u.posx, g->u.posy);
    } // Done with checking for player
   }
  }
 } // Done with loop!
}

void mattack::gene_sting(game *g, monster *z)
{
 int j;
 if (rl_dist(z->posx(), z->posy(), g->u.posx, g->u.posy) > 7 ||
     !g->sees_u(z->posx(), z->posy(), j))
  return; // Not within range and/or sight
 if (g->u.uncanny_dodge()) { return; }
 z->moves -= 150;
 z->sp_timeout = z->type->sp_freq;
 g->add_msg(_("The %s shoots a dart into you!"), z->name().c_str());
 g->u.mutate(g);
}

void mattack::stare(game *g, monster *z)
{
 z->moves -= 200;
 z->sp_timeout = z->type->sp_freq;
 int j;
 if (g->sees_u(z->posx(), z->posy(), j)) {
  g->add_msg(_("The %s stares at you, and you shudder."), z->name().c_str());
  g->u.add_disease("teleglow", 800);
 } else {
  g->add_msg(_("A piercing beam of light bursts forth!"));
  std::vector<point> sight = line_to(z->posx(), z->posy(), g->u.posx, g->u.posy, 0);
  for (int i = 0; i < sight.size(); i++) {
   if (g->m.ter(sight[i].x, sight[i].y) == t_reinforced_glass_h ||
       g->m.ter(sight[i].x, sight[i].y) == t_reinforced_glass_v)
    i = sight.size();
   else if (g->m.is_destructable(sight[i].x, sight[i].y))
    g->m.ter_set(sight[i].x, sight[i].y, t_rubble);
  }
 }
}

void mattack::fear_paralyze(game *g, monster *z)
{
 if (g->u_see(z->posx(), z->posy())) {
  z->sp_timeout = z->type->sp_freq; // Reset timer
  if (g->u.has_artifact_with(AEP_PSYSHIELD)) {
   g->add_msg(_("The %s probes your mind, but is rebuffed!"), z->name().c_str());
  } else if (rng(1, 20) > g->u.int_cur) {
   g->add_msg(_("The terrifying visage of the %s paralyzes you."),
              z->name().c_str());
   g->u.moves -= 100;
  } else
   g->add_msg(_("You manage to avoid staring at the horrendous %s."),
              z->name().c_str());
 }
}

void mattack::photograph(game *g, monster *z)
{
 int t;
 if (z->faction_id == -1 ||
     rl_dist(z->posx(), z->posy(), g->u.posx, g->u.posy) > 6 ||
     !g->sees_u(z->posx(), z->posy(), t))
  return;
 z->sp_timeout = z->type->sp_freq;
 z->moves -= 150;
 g->add_msg(_("The %s takes your picture!"), z->name().c_str());
// TODO: Make the player known to the faction
 g->add_event(EVENT_ROBOT_ATTACK, int(g->turn) + rng(15, 30), z->faction_id,
              g->levx, g->levy);
}

void mattack::tazer(game *g, monster *z)
{
 int j;
 if (rl_dist(z->posx(), z->posy(), g->u.posx, g->u.posy) > 2 ||
     !g->sees_u(z->posx(), z->posy(), j))
  return; // Out of range
 if (g->u.uncanny_dodge()) { return; }
 z->sp_timeout = z->type->sp_freq; // Reset timer
 z->moves = -200;   // It takes a while
 g->add_msg(_("The %s shocks you!"), z->name().c_str());
 int shock = rng(1, 5);
 g->u.hurt(g, bp_torso, 0, shock * rng(1, 3));
 g->u.moves -= shock * 20;
}

<<<<<<< HEAD
=======
int coord2angle ( const int x, const int y, const int tgtx, const int tgty ) {
  const double DBLRAD2DEG = 57.2957795130823f;
  //const double PI = 3.14159265358979f;
  const double DBLPI = 6.28318530717958f;
  double rad = atan2 ( static_cast<double>(tgty - y), static_cast<double>(tgtx - x) );
  if ( rad < 0 ) rad = DBLPI - (0 - rad);
  return int( rad * DBLRAD2DEG );
}

>>>>>>> b97b43c9
void mattack::smg(game *g, monster *z)
{
 int t, fire_t = 0;
 if (z->friendly != 0) {   // Attacking monsters, not the player!
  monster* target = NULL;
  const int iff_dist=24;   // iff check triggers at this distance
  int iff_hangle=15; // iff safety margin (degrees). less accuracy, more paranoia
  int closest = 19;
  int c=0;
  int u_angle = 0;         // player angle relative to turret
  int boo_hoo = 0;         // how many targets were passed due to IFF. Tragically.
  bool iff_trig = false;   // player seen and within range of stray shots
  int pldist=rl_dist(z->posx(), z->posy(), g->u.posx, g->u.posy);
  if ( pldist < iff_dist &&
      g->sees_u(z->posx(), z->posy(), t) ) {
      iff_trig = true;
      if ( pldist < 3 ) iff_hangle=( pldist == 2 ? 30 : 60 ); // granularity increases with proximity
      u_angle = g->m.coord_to_angle (z->posx(), z->posy(), g->u.posx, g->u.posy );
  }
  for (int i = 0; i < g->num_zombies(); i++) {
    if ( g->m.sees(z->posx(), z->posy(), g->zombie(i).posx(), g->zombie(i).posy(), 18, t) ) {
      int dist = rl_dist(z->posx(), z->posy(), g->zombie(i).posx(), g->zombie(i).posy());
      if (g->zombie(i).friendly == 0 ) {
        bool safe_target=true;
        if ( iff_trig ) {
          int tangle = g->m.coord_to_angle (z->posx(), z->posy(), g->zombie(i).posx(), g->zombie(i).posy() );
          int diff = abs ( u_angle - tangle );
          if ( diff + iff_hangle > 360 || diff < iff_hangle ) {
              safe_target=false;
              boo_hoo++;
          }
        }
        if (dist < closest && safe_target && !g->zombie(i).is_hallucination()) {
          target = &(g->zombie(i));
          closest = dist;
          fire_t = t;
        }
      } // else if ( advanced_software_upgrade ) {
        // todo; make friendly && unfriendly lists, then select closest non-friendly fire target
    }
    c++;
  }
  z->sp_timeout = z->type->sp_freq; // Reset timer
  if (target == NULL) {// Couldn't find any targets!
    if(boo_hoo > 0 && g->u_see(z->posx(), z->posy()) ) { // because that stupid oaf was in the way!
       if(boo_hoo > 1) {
         g->add_msg(_("Pointed in your direction, the %s emits %d annoyed sounding beeps."),
           z->name().c_str(),boo_hoo);
       } else {
         g->add_msg(_("Pointed in your direction, the %s emits an IFF warning beep."),
           z->name().c_str());
       }
    }
    return;
  }
  z->moves = -150;   // It takes a while
  if (g->u_see(z->posx(), z->posy()))
   g->add_msg(_("The %s fires its smg!"), z->name().c_str());
  npc tmp;
  tmp.name = _("The ") + z->name();

  tmp.skillLevel("smg").level(8);
  tmp.skillLevel("gun").level(4);

  tmp.recoil = 0;
  tmp.posx = z->posx();
  tmp.posy = z->posy();
  tmp.str_cur = 16;
  tmp.dex_cur = 8;
  tmp.per_cur = 12;
  tmp.weapon = item(g->itypes["smg_9mm"], 0);
  tmp.weapon.curammo = dynamic_cast<it_ammo*>(g->itypes["9mm"]);
  tmp.weapon.charges = 10;
  std::vector<point> traj = line_to(z->posx(), z->posy(),
                                    target->posx(), target->posy(), fire_t);
  g->fire(tmp, target->posx(), target->posy(), traj, true);

  return;
 }

// Not friendly; hence, firing at the player
 if (rl_dist(z->posx(), z->posy(), g->u.posx, g->u.posy) > 24 ||
     !g->sees_u(z->posx(), z->posy(), t))
  return;
 z->sp_timeout = z->type->sp_freq; // Reset timer

 if (!z->has_effect(ME_TARGETED)) {
  g->sound(z->posx(), z->posy(), 6, _("beep-beep-beep!"));
  z->add_effect(ME_TARGETED, 8);
  z->moves -= 100;
  return;
 }
 z->moves = -150;   // It takes a while

 if (g->u_see(z->posx(), z->posy()))
  g->add_msg(_("The %s fires its smg!"), z->name().c_str());
// Set up a temporary player to fire this gun
 npc tmp;
 tmp.name = _("The ") + z->name();

  tmp.skillLevel("smg").level(8);
  tmp.skillLevel("gun").level(4);

  tmp.recoil = 0;
  tmp.posx = z->posx();
  tmp.posy = z->posy();
  tmp.str_cur = 16;
  tmp.dex_cur = 8;
  tmp.per_cur = 12;
 tmp.weapon = item(g->itypes["smg_9mm"], 0);
 tmp.weapon.curammo = dynamic_cast<it_ammo*>(g->itypes["9mm"]);
 tmp.weapon.charges = 10;
 std::vector<point> traj = line_to(z->posx(), z->posy(), g->u.posx, g->u.posy, t);
 g->fire(tmp, g->u.posx, g->u.posy, traj, true);
 z->add_effect(ME_TARGETED, 3);
}

void mattack::flamethrower(game *g, monster *z)
{
    int t;
    if (abs(g->u.posx - z->posx()) > 5 || abs(g->u.posy - z->posy()) > 5 ||
     !g->sees_u(z->posx(), z->posy(), t))
    return; // Out of range
    z->sp_timeout = z->type->sp_freq; // Reset timer
    z->moves = -500;   // It takes a while
    std::vector<point> traj = line_to(z->posx(), z->posy(), g->u.posx, g->u.posy, t);

    for (int i = 0; i < traj.size(); i++)
    {
        // break out of attack if flame hits a wall
        if (g->m.hit_with_fire(g, traj[i].x, traj[i].y))
        {
            if (g->u_see(traj[i].x, traj[i].y))
                g->add_msg(_("The tongue of flame hits the %s!"),
            g->m.tername(traj[i].x, traj[i].y).c_str());
            return;
        }
        g->m.add_field(g, traj[i].x, traj[i].y, fd_fire, 1);
    }
    if (!g->u.uncanny_dodge()) { g->u.add_disease("onfire", 8); }
}

void mattack::copbot(game *g, monster *z)
{
 int t;
 bool sees_u = g->sees_u(z->posx(), z->posy(), t);
 z->sp_timeout = z->type->sp_freq; // Reset timer
 if (rl_dist(z->posx(), z->posy(), g->u.posx, g->u.posy) > 2 || !sees_u) {
  if (one_in(3)) {
   if (sees_u) {
    if (g->u.unarmed_attack())
     g->sound(z->posx(), z->posy(), 18, _("a robotic voice boom, \"Citizen, Halt!\""));
    else
     g->sound(z->posx(), z->posy(), 18, _("a robotic voice boom, \"\
Please put down your weapon.\""));
   } else
    g->sound(z->posx(), z->posy(), 18,
             _("a robotic voice boom, \"Come out with your hands up!\""));
  } else
   g->sound(z->posx(), z->posy(), 18, _("a police siren, whoop WHOOP"));
  return;
 }
 mattack tmp;
 tmp.tazer(g, z);
}

void mattack::multi_robot(game *g, monster *z)
{
 int t, mode = 0;
 if (!g->sees_u(z->posx(), z->posy(), t))
  return; // Can't see you!
 if (rl_dist(z->posx(), z->posy(), g->u.posx, g->u.posy) == 1 && one_in(2))
  mode = 1;
 else if (rl_dist(z->posx(), z->posy(), g->u.posx, g->u.posy) <= 5)
  mode = 2;
 else if (rl_dist(z->posx(), z->posy(), g->u.posx, g->u.posy) <= 12)
  mode = 3;

 if (mode == 0)
  return; // No attacks were valid!

 switch (mode) {
  case 1: this->tazer(g, z);        break;
  case 2: this->flamethrower(g, z); break;
  case 3: this->smg(g, z);          break;
 }
}

void mattack::ratking(game *g, monster *z)
{
    if (rl_dist(z->posx(), z->posy(), g->u.posx, g->u.posy) > 50) {
        return;
    }
    z->sp_timeout = z->type->sp_freq;    // Reset timer

    switch (rng(1, 5)) { // What do we say?
        case 1: g->add_msg(_("\"YOU... ARE FILTH...\"")); break;
        case 2: g->add_msg(_("\"VERMIN... YOU ARE VERMIN...\"")); break;
        case 3: g->add_msg(_("\"LEAVE NOW...\"")); break;
        case 4: g->add_msg(_("\"WE... WILL FEAST... UPON YOU...\"")); break;
        case 5: g->add_msg(_("\"FOUL INTERLOPER...\"")); break;
    }
    if (rl_dist(z->posx(), z->posy(), g->u.posx, g->u.posy) <= 10) {
        g->u.add_disease("rat", 30);
    }
}

void mattack::generator(game *g, monster *z)
{
 g->sound(z->posx(), z->posy(), 100, "");
 if (int(g->turn) % 10 == 0 && z->hp < z->type->hp)
  z->hp++;
}

void mattack::upgrade(game *g, monster *z)
{
 std::vector<int> targets;
 for (int i = 0; i < g->num_zombies(); i++) {
  if (g->zombie(i).type->id == "mon_zombie" &&
      rl_dist(z->posx(), z->posy(), g->zombie(i).posx(), g->zombie(i).posy()) <= 5)
   targets.push_back(i);
 }
 if (targets.empty())
  return;
 z->sp_timeout = z->type->sp_freq; // Reset timer
 z->moves -= 150;   // It takes a while

 monster *target = &( g->zombie( targets[ rng(0, targets.size()-1) ] ) );

 std::string newtype = "mon_zombie";

 switch( rng(1, 10) ) {
  case  1: newtype = "mon_zombie_shrieker";
           break;
  case  2:
  case  3: newtype = "mon_zombie_spitter";
           break;
  case  4:
  case  5: newtype = "mon_zombie_electric";
           break;
  case  6:
  case  7:
  case  8: newtype = "mon_zombie_fast";
           break;
  case  9: newtype = "mon_zombie_brute";
           break;
  case 10: newtype = "mon_boomer";
           break;
 }

 target->poly(GetMType(newtype));
 if (g->u_see(z->posx(), z->posy()))
  g->add_msg(_("The black mist around the %s grows..."), z->name().c_str());
 if (g->u_see(target->posx(), target->posy()))
  g->add_msg(_("...a zombie becomes a %s!"), target->name().c_str());
}

void mattack::breathe(game *g, monster *z)
{
 z->sp_timeout = z->type->sp_freq; // Reset timer
 z->moves -= 100;   // It takes a while

 bool able = (z->type->id == "mon_breather_hub");
 if (!able) {
  for (int x = z->posx() - 3; x <= z->posx() + 3 && !able; x++) {
   for (int y = z->posy() - 3; y <= z->posy() + 3 && !able; y++) {
    int mondex = g->mon_at(x, y);
    if (mondex != -1 && g->zombie(mondex).type->id == "mon_breather_hub")
     able = true;
   }
  }
 }
 if (!able)
  return;

 std::vector<point> valid;
 for (int x = z->posx() - 1; x <= z->posx() + 1; x++) {
  for (int y = z->posy() - 1; y <= z->posy() + 1; y++) {
   if (g->is_empty(x, y))
    valid.push_back( point(x, y) );
  }
 }

 if (!valid.empty()) {
  point place = valid[ rng(0, valid.size() - 1) ];
  monster spawned(GetMType("mon_breather"));
  spawned.sp_timeout = 12;
  spawned.spawn(place.x, place.y);
  g->add_zombie(spawned);
 }
}

void mattack::bite(game *g, monster *z) {
    if (rl_dist(z->posx(), z->posy(), g->u.posx, g->u.posy) > 1) {
        return;
    }

    z->sp_timeout = z->type->sp_freq; // Reset timer
    g->add_msg(_("The %s lunges forward attempting to bite you!"), z->name().c_str());
    z->moves -= 100;

    if (g->u.uncanny_dodge()) { return; }

    // Can we dodge the attack? Uses player dodge function % chance (melee.cpp)
    int dodge_check = std::max(g->u.dodge(g) - rng(0, z->type->melee_skill), 0L);
    if (rng(0, 10000) < 10000 / (1 + (99 * exp(-.6 * dodge_check)))) {
        g->add_msg(_("You dodge it!"));
        g->u.practice(g->turn, "dodge", z->type->melee_skill*2);
        return;
    }

    body_part hit = random_body_part();
    int dam = rng(5, 10), side = random_side(hit);
    dam = g->u.hit(g, hit, side, dam, 0);

    if (dam > 0) {
        g->add_msg(_("Your %s is bitten!"), body_part_name(hit, side).c_str());

        if(one_in(14 - dam)) {
            if (g->u.has_disease("bite", hit, side)) {
                g->u.add_disease("bite", 400, 1, 1, hit, side, true, -1);
            } else if (g->u.has_disease("infected", hit, side)) {
                g->u.add_disease("infected", 250, 1, 1, hit, side, true, -1);
            } else {
                g->u.add_disease("bite", 3601, 1, 1, hit, side, true, 0); //6 hours + 1 "tick"
            }
        }
    } else {
        g->add_msg(_("Your %s is bitten, but your armor protects you."), body_part_name(hit, side).c_str());
    }

    g->u.practice(g->turn, "dodge", z->type->melee_skill);
}

void mattack::flesh_golem(game *g, monster *z)
{
    if (rl_dist(z->posx(), z->posy(), g->u.posx, g->u.posy) > 1) {
        if (one_in(12)) {
            int j;
            if (rl_dist(z->posx(), z->posy(), g->u.posx, g->u.posy) > 20 ||
                    !g->sees_u(z->posx(), z->posy(), j)) {
                return; // Out of range
            }
            z->moves = -200;
            z->sp_timeout = z->type->sp_freq; // Reset timer
            g->sound(z->posx(), z->posy(), 80, _("a terrifying roar that nearly deafens you!"));
        }
        return;
    }
    z->sp_timeout = z->type->sp_freq; // Reset timer
    g->add_msg(_("The %s swings a massive claw at you!"), z->name().c_str());
    z->moves -= 100;

    if (g->u.uncanny_dodge()) { return; }

    // Can we dodge the attack? Uses player dodge function % chance (melee.cpp)
    int dodge_check = std::max(g->u.dodge(g) - rng(0, z->type->melee_skill), 0L);
    if (rng(0, 10000) < 10000 / (1 + (99 * exp(-.6 * dodge_check)))) {
        g->add_msg(_("You dodge it!"));
        g->u.practice(g->turn, "dodge", z->type->melee_skill*2);
        return;
    }
    body_part hit = random_body_part();
    int dam = rng(5, 10), side = random_side(hit);
    g->add_msg(_("Your %s is battered for %d damage!"), body_part_name(hit, side).c_str(), dam);
    g->u.hit(g, hit, side, dam, 0);
    if (one_in(6)) {
        g->u.add_disease("downed", 30);
    }
    g->u.practice(g->turn, "dodge", z->type->melee_skill);
}

void mattack::parrot(game *g, monster *z) {
    /*  let it talk when we're out of range, and it'll wake stuff up.
    if (rl_dist(z->posx(), z->posy(), g->u.posx, g->u.posy) > 50) {
        return; // Out of range
    }
    */
    if (one_in(20)) {
        z->moves = -100;  // It takes a while
        z->sp_timeout = z->type->sp_freq;  // Reset timer
        // parrotVector should never have size < 1, but just in case:
        if (parrotVector.size() == 0) { return; }
        int index = rng(0, parrotVector.size() - 1);
        SpeechBubble speech = parrotVector[index];
        g->sound(z->posx(), z->posy(), speech.volume, speech.text);
    }
}

void game::load_migo_speech(JsonObject &jo)
{
    std::string sound = _(jo.get_string("sound").c_str());
    int volume = jo.get_int("volume");

    SpeechBubble speech = {sound, volume};

    parrotVector.push_back(speech);
}<|MERGE_RESOLUTION|>--- conflicted
+++ resolved
@@ -1228,18 +1228,6 @@
  g->u.moves -= shock * 20;
 }
 
-<<<<<<< HEAD
-=======
-int coord2angle ( const int x, const int y, const int tgtx, const int tgty ) {
-  const double DBLRAD2DEG = 57.2957795130823f;
-  //const double PI = 3.14159265358979f;
-  const double DBLPI = 6.28318530717958f;
-  double rad = atan2 ( static_cast<double>(tgty - y), static_cast<double>(tgtx - x) );
-  if ( rad < 0 ) rad = DBLPI - (0 - rad);
-  return int( rad * DBLRAD2DEG );
-}
-
->>>>>>> b97b43c9
 void mattack::smg(game *g, monster *z)
 {
  int t, fire_t = 0;
