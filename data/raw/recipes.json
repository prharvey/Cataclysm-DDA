{
    "categories":
    [
        "CC_NONCRAFT",
        "CC_WEAPON",
        "CC_AMMO",
        "CC_FOOD",
        "CC_DRINK",
        "CC_CHEM",
        "CC_ELECTRONIC",
        "CC_ARMOR",
        "CC_MISC",
        "CC_NONCRAFT"
    ],

    "recipes":
    [
	    {
            "result": "cell_phone",
            "id_suffix": "uncraft",
            "category": "CC_NONCRAFT",
            "difficulty": 0,
            "time": 500,
            "reversible": true,
            "autolearn": false,
            "tools": [
                         [
                             ["screwdriver", -1],
                             ["toolset", -1]
                         ]
                     ],
            "components": [
                              [
                                  ["scrap", 1]
                              ],
                              [
                                  ["RAM", 1]
                              ],
                              [
                                  ["processor", 1]
                              ],
                              [
                                  ["battery", 200]
                              ]
                          ]
        },
        {
            "result": "knife_steak",
            "id_suffix": "uncraft",
            "category": "CC_NONCRAFT",
            "difficulty": 0,
            "time": 2000,
            "reversible": true,
            "autolearn": false,
            "components": [
                              [
                                  ["spike", 1]
                              ]
                          ]
        },


        {
            "result": "lawnmower",
            "id_suffix": "uncraft",
            "category": "CC_NONCRAFT",
            "difficulty": 0,
            "time": 1000,
            "reversible": true,
            "autolearn": false,
            "tools": [
                         [
                             ["wrench", -1],
                             ["toolset", -1]
                         ]
                     ],
            "components": [
                              [
                                  ["scrap", 8]
                              ],
                              [
                                  ["spring", 2]
                              ],
                              [
                                  ["blade", 2]
                              ],
                              [
                                  ["1cyl_combustion", 1]
                              ],
                              [
                                  ["pipe", 3]
                              ]
                          ]
        },


        {
            "result": "vac_sealer",
            "id_suffix": "uncraft",
            "category": "CC_NONCRAFT",
            "difficulty": 0,
            "time": 500,
            "reversible": true,
            "autolearn": false,
            "tools": [
                         [
                             ["screwdriver", -1],
                             ["toolset", -1]
                         ]
                     ],
            "components": [
                              [
                                  ["scrap", 4]
                              ],
                              [
                                  ["element", 2]
                              ],
                              [
                                  ["hose", 1]
                              ],
                              [
                                  ["power_supply", 1]
                              ]
                          ]
        },

        {
            "result": "lighter",
            "id_suffix": "uncraft",
            "category": "CC_NONCRAFT",
            "difficulty": 0,
            "time": 100,
            "reversible": true,
            "autolearn": false,
            "components": [
                              [
                                  ["pilot_light", 1]
                              ]
                          ]
        },


        {
            "result": "tshirt",
            "id_suffix": "uncraft",
            "category": "CC_NONCRAFT",
            "skill_pri": "tailor",
            "difficulty": 0,
            "time": 500,
            "reversible": true,
            "autolearn": false,
            "components": [
                              [
                                  ["rag", 5]
                              ]
                          ]
        },


        {
            "result": "tank_top",
            "id_suffix": "uncraft",
            "category": "CC_NONCRAFT",
            "skill_pri": "tailor",
            "difficulty": 0,
            "time": 500,
            "reversible": true,
            "autolearn": false,
            "components": [
                              [
                                  ["rag", 5]
                              ]
                          ]
        },


        {
            "result": "lightstrip_dead",
            "id_suffix": "uncraft",
            "category": "CC_NONCRAFT",
            "skill_pri": "electronics",
            "difficulty": 0,
            "time": 1000,
            "reversible": true,
            "autolearn": false,
            "tools": [
                         [
                             ["knife_steak", -1],
                             ["knife_combat", -1],
                             ["knife_butcher", -1],
                             ["pockknife", -1],
                             ["scalpel", -1],
                             ["machete", -1],
                             ["broadsword", -1],
                             ["toolset", -1],
                             ["screwdriver", -1]
                         ]
                     ],
            "components": [
                              [
                                  ["amplifier", 1]
                              ]
                          ]
        },


        {
            "result": "makeshift_machete",
            "category": "CC_WEAPON",
            "difficulty": 0,
            "time": 5000,
            "reversible": true,
            "autolearn": true,
            "components": [
                              [
                                  ["duct_tape", 50]
                              ],
                              [
                                  ["blade", 1]
                              ]
                          ]
        },


        {
            "result": "makeshift_halberd",
            "category": "CC_WEAPON",
            "difficulty": 0,
            "time": 5000,
            "reversible": true,
            "autolearn": true,
            "components": [
                              [
                                  ["duct_tape", 100]
                              ],
                              [
                                  ["blade", 1]
                              ],
                              [
                                  ["stick", 1],
                                  ["mop", 1],
                                  ["broom", 1]
                              ]
                          ]
        },


        {
            "result": "pointy_stick",
            "category": "CC_WEAPON",
            "difficulty": 0,
            "time": 800,
            "reversible": false,
            "autolearn": true,
            "tools": [
                         [
                             ["hatchet", -1],
                             ["knife_steak", -1],
                             ["knife_combat", -1],
                             ["knife_butcher", -1],
                             ["pockknife", -1],
                             ["scalpel", -1],
                             ["machete", -1],
                             ["broadsword", -1],
                             ["toolset", -1]
                         ]
                     ],
            "components": [
                              [
                                  ["stick", 1],
                                  ["broom", 1],
                                  ["mop", 1],
                                  ["2x4", 1],
                                  ["pool_cue", 1]
                              ]
                          ]
        },
		
		
		{
            "result": "sword_wood",
            "category": "CC_WEAPON",
            "difficulty": 0,
            "time": 25000,
            "reversible": false,
            "autolearn": true,
            "tools": [
                         [
                             ["hatchet", -1],
                             ["knife_steak", -1],
                             ["knife_combat", -1],
                             ["knife_butcher", -1],
                             ["pockknife", -1],
                             ["scalpel", -1],
                             ["machete", -1],
                             ["broadsword", -1],
                             ["toolset", -1]
                         ]
                     ],
            "components": [
                              [
                                  ["2x4", 2]
                              ]
                          ]
        },  
		
		
		{
            "result": "sword_nail",
            "category": "CC_WEAPON",
			"skill_pri": "survival",
            "difficulty": 0,
            "time": 5000,
            "reversible": false,
            "autolearn": true,
            "tools": [
                         [
                             ["hatchet", -1],
                             ["knife_steak", -1],
                             ["knife_combat", -1],
                             ["knife_butcher", -1],
                             ["pockknife", -1],
                             ["scalpel", -1],
                             ["machete", -1],
                             ["broadsword", -1],
                             ["toolset", -1]
                         ],
						 [
                             ["rock", -1],
                             ["primitive_hammer", -1],
                             ["hammer", -1],
                             ["hatchet", -1],
                             ["toolset", -1]
                         ]
                     ],
            "components": [
                              [
                                  ["sword_wood", 1]
                              ],
							  [
                                  ["nail", 12]
                              ]
                          ]
        },
		
		
		{
            "result": "sword_crude",
            "category": "CC_WEAPON",
			"skill_pri": "survival",
            "difficulty": 1,
            "time": 20000,
            "reversible": false,
            "autolearn": true,
            "tools": [
						 [
                             ["rock", -1],
                             ["primitive_hammer", -1],
                             ["hammer", -1],
                             ["hatchet", -1],
                             ["toolset", -1]
                         ]
                     ],
            "components": [
                              [
                                  ["sword_wood", 1]
                              ],
							  [
                                  ["scrap", 4]
                              ]
                          ]
        },
		
		
		{
            "result": "sword_forged",
            "category": "CC_WEAPON",
			"skill_pri": "mechanics",
            "difficulty": 9,
            "time": 240000,
            "reversible": false,
            "autolearn": false,
            "tools": [
						 [
                             ["rock", -1],
                             ["primitive_hammer", -1],
                             ["hammer", -1],
                             ["hatchet", -1],
                             ["toolset", -1]
                         ],
						  [
                             ["toolset", 10],
                             ["fire", -1]
                         ]
                     ],
            "components": [
                              [
                                  ["steel_lump", 6]
                              ],
							  [
                                  ["scrap", 4]
                              ]
                          ]
        },
		
      
      {
            "result": "sling",
         "category": "CC_WEAPON",
            "difficulty": 0,
            "time": 1000,
            "reversible": false,
            "autolearn": true,
            "tools": [
                         [
                             ["knife_steak", -1],
                             ["knife_combat", -1],
                             ["knife_butcher", -1],
                             ["pockknife", -1],
                             ["scalpel", -1],
                             ["toolset", -1]
                         ]
                     ],
            "components": [
                              [
                                  ["leather", 1],
                                  ["fur", 1]
                              ],
                              [
                                  ["plant_fibre", 20],
                                  ["sinew", 20],
                                  ["thread", 20]
                              ]
                          ]
        },
      
      
      {
            "result": "slingshot",
         "category": "CC_WEAPON",
            "difficulty": 0,
            "time": 3000,
            "reversible": false,
            "autolearn": true,
            "tools": [
                         [
                             ["hatchet", -1],
                             ["knife_steak", -1],
                             ["knife_combat", -1],
                             ["knife_butcher", -1],
                             ["pockknife", -1],
                             ["scalpel", -1],
                             ["machete", -1],
                             ["broadsword", -1],
                             ["toolset", -1]
                         ]
                     ],
            "components": [
                              [
                          ["stick", 1]
                              ],
                              [
                                  ["hose", 1]
                              ]
                          ]
        },
      
      
        {
            "result": "spear_wood",
            "category": "CC_WEAPON",
            "skill_pri": "survival",
            "difficulty": 2,
            "time": 2000,
            "reversible": false,
            "autolearn": true,
            "tools": [
                         [
                             ["hatchet", -1],
                             ["knife_steak", -1],
                             ["knife_combat", -1],
                             ["knife_butcher", -1],
                             ["pockknife", -1],
                             ["scalpel", -1],
                             ["machete", -1],
                             ["broadsword", -1],
                             ["toolset", -1]
                         ],
                         [
                             ["fire", -1]
                         ]
                     ],
            "components": [
                              [
                                  ["stick", 1],
                                  ["broom", 1],
                                  ["mop", 1],
                                  ["2x4", 1],
                                  ["pool_cue", 1],
                                  ["pointy_stick", 1]
                              ],
                              [
                                  ["rag", 1],
                                  ["leather", 1],
                                  ["fur", 1]
                              ],
                              [
                                  ["plant_fibre", 20],
                                  ["sinew", 20],
                                  ["thread", 20],
                                  ["duct_tape", 20]
                              ]
                          ]
        },


        {
            "result": "javelin",
            "category": "CC_WEAPON",
            "skill_pri": "throw",
            "skill_sec": "survival",
            "difficulty": 3,
            "time": 5000,
            "reversible": false,
            "autolearn": true,
            "tools": [
                         [
                             ["hatchet", -1],
                             ["knife_steak", -1],
                             ["knife_combat", -1],
                             ["knife_butcher", -1],
                             ["pockknife", -1],
                             ["scalpel", -1],
                             ["machete", -1],
                             ["broadsword", -1],
                             ["toolset", -1]
                         ],
                         [
                             ["fire", -1]
                         ]
                     ],
            "components": [
                              [
                                  ["spear_wood", 1],
                                  ["pointy_stick", 1]
                              ],
                              [
                                  ["rag", 1],
                                  ["leather", 1],
                                  ["fur", 1]
                              ],
                              [
                                  ["plant_fibre", 20],
                                  ["sinew", 20],
                                  ["thread", 20],
                                  ["duct_tape", 20]
                              ]
                          ]
        },


        {
            "result": "spear_knife",
            "category": "CC_WEAPON",
            "skill_pri": "stabbing",
            "difficulty": 0,
            "time": 600,
            "reversible": true,
            "autolearn": true,
            "components": [
                              [
                                  ["stick", 1],
                                  ["broom", 1],
                                  ["mop", 1]
                              ],
                              [
                                  ["spike", 1]
                              ],
                              [
                                  ["rag", 1],
                                  ["leather", 1],
                                  ["fur", 1]
                              ],
                              [
                                  ["string_6", 6],
                                  ["string_36", 1],
                                  ["duct_tape", 50]
                              ]
                          ]
        },


        {
            "result": "longbow",
            "category": "CC_WEAPON",
            "skill_pri": "archery",
            "skill_sec": "survival",
            "difficulty": 3,
            "time": 15000,
            "reversible": true,
            "autolearn": true,
            "tools": [
                         [
                             ["hatchet", -1],
                             ["knife_steak", -1],
                             ["knife_combat", -1],
                             ["knife_butcher", -1],
                             ["pockknife", -1],
                             ["scalpel", -1],
                             ["machete", -1],
                             ["broadsword", -1],
                             ["toolset", -1]
                         ]
                     ],
            "components": [
                              [
                                  ["stick", 1]
                              ],
                              [
                                  ["string_36", 2],
                                  ["sinew", 200],
                                  ["plant_fibre", 200]
                              ]
                          ]
        },

        {
            "result": "selfbow",
            "category": "CC_WEAPON",
            "skill_pri": "archery",
            "skill_sec": "survival",
            "difficulty": 0,
            "time": 12000,
            "reversible": true,
            "autolearn": true,
            "tools": [
                         [
                             ["hatchet", -1],
                             ["knife_steak", -1],
                             ["knife_combat", -1],
                             ["knife_butcher", -1],
                             ["pockknife", -1],
                             ["scalpel", -1],
                             ["machete", -1],
                             ["broadsword", -1],
                             ["toolset", -1]
                         ]
                     ],
            "components": [
                              [
                                  ["stick", 1]
                              ],
                              [
                                  ["string_36", 2],
                                  ["sinew", 200],
                                  ["plant_fibre", 200]
                              ]
                          ]
        },
      
        {
            "result": "shortbow",
            "category": "CC_WEAPON",
            "skill_pri": "archery",
            "skill_sec": "survival",
            "difficulty": 2,
            "time": 15000,
            "reversible": true,
            "autolearn": true,
            "tools": [
                         [
                             ["hatchet", -1],
                             ["knife_steak", -1],
                             ["knife_combat", -1],
                             ["knife_butcher", -1],
                             ["pockknife", -1],
                             ["scalpel", -1],
                             ["machete", -1],
                             ["broadsword", -1],
                             ["toolset", -1]
                         ]
                     ],
            "components": [
                              [
                                  ["stick", 1]
                              ],
                              [
                                  ["string_36", 2],
                                  ["sinew", 200],
                                  ["plant_fibre", 200]
                              ]
                          ]
        },

        {
            "result": "reflexrecurvebow",
            "category": "CC_WEAPON",
            "skill_pri": "archery",
            "skill_sec": "survival",
            "difficulty": 9,
            "time": 25000,
            "reversible": true,
            "autolearn": true,
            "tools": [
                         [
                             ["hatchet", -1],
                             ["knife_steak", -1],
                             ["knife_combat", -1],
                             ["knife_butcher", -1],
                             ["pockknife", -1],
                             ["scalpel", -1],
                             ["machete", -1],
                             ["broadsword", -1],
                             ["toolset", -1]
                         ]
                     ],
            "components": [
                              [
                                  ["stick", 3]
                              ],
                              [
                                  ["bone", 3]
                              ],
                              [
                                  ["string_36", 2],
                                  ["sinew", 200],
                                  ["plant_fibre", 200]
                              ]
                          ]
        },

        {
            "result": "nailboard",
            "category": "CC_WEAPON",
            "difficulty": 0,
            "time": 1000,
            "reversible": true,
            "autolearn": true,
            "tools": [
                         [
                             ["rock", -1],
                             ["primitive_hammer", -1],
                             ["hammer", -1],
                             ["hatchet", -1],
                             ["toolset", -1]
                         ]
                     ],
            "components": [
                              [
                                  ["2x4", 1],
                                  ["stick", 1]
                              ],
                              [
                                  ["nail", 6]
                              ]
                          ]
        },


        {
            "result": "nailbat",
            "category": "CC_WEAPON",
            "difficulty": 0,
            "time": 1000,
            "reversible": true,
            "autolearn": true,
            "tools": [
                         [
                             ["rock", -1],
                             ["primitive_hammer", -1],
                             ["hammer", -1],
                             ["hatchet", -1],
                             ["toolset", -1]
                         ]
                     ],
            "components": [
                              [
                                  ["bat", 1]
                              ],
                              [
                                  ["nail", 6]
                              ]
                          ]
        },


        {
            "result": "molotov",
            "category": "CC_WEAPON",
            "difficulty": 0,
            "time": 500,
            "reversible": false,
            "autolearn": true,
            "components": [
                              [
                                  ["rag", 1]
                              ],
                              [
                                  ["bottle_glass", 1],
                                  ["flask_glass", 1]
                              ],
                              [
                                  ["whiskey", 14],
                                  ["vodka", 14],
                                  ["rum", 14],
                                  ["tequila", 14],
                                  ["gin", 14],
                                  ["triple_sec", 14],
                                  ["gasoline", 600]
                              ]
                          ]
        },


        {
            "result": "pipebomb",
            "category": "CC_WEAPON",
            "skill_pri": "mechanics",
            "difficulty": 1,
            "time": 750,
            "reversible": false,
            "autolearn": true,
            "tools": [
                         [
                             ["hacksaw", -1],
                             ["toolset", -1]
                         ]
                     ],
            "components": [
                              [
                                  ["pipe", 1]
                              ],
                              [
                                  ["gasoline", 200],
                                  ["shot_bird", 6],
                                  ["shot_00", 2],
                                  ["shot_slug", 2]
                              ],
                              [
                                  ["string_36", 1],
                                  ["string_6", 1]
                              ]
                          ]
        },


        {
            "result": "shotgun_sawn",
            "category": "CC_WEAPON",
            "skill_pri": "gun",
            "difficulty": 0,
            "time": 2000,
            "reversible": false,
            "autolearn": true,
            "tools": [
                         [
                             ["hacksaw", -1],
                             ["toolset", -1]
                         ]
                     ],
            "components": [
                              [
                                  ["shotgun_d", 1],
                                  ["remington_870", 1],
                                  ["mossberg_500", 1]
                              ]
                          ]
        },


        {
            "result": "revolver_shotgun",
            "category": "CC_WEAPON",
            "skill_pri": "gun",
            "skill_sec": "mechanics",
            "difficulty": 2,
            "time": 6000,
            "reversible": false,
            "autolearn": true,
            "tools": [
                         [
                             ["hacksaw", -1],
                             ["toolset", -1]
                         ],
                         [
                             ["goggles_welding", -1]
                         ],
                         [
                             ["welder", 30],
                             ["toolset", 3]
                         ]
                     ],
            "components": [
                              [
                                  ["shotgun_s", 1]
                              ]
                          ]
        },


        {
            "result": "saiga_sawn",
            "category": "CC_WEAPON",
            "skill_pri": "gun",
            "difficulty": 0,
            "time": 2000,
            "reversible": false,
            "autolearn": true,
            "tools": [
                         [
                             ["hacksaw", -1],
                             ["toolset", -1]
                         ]
                     ],
            "components": [
                              [
                                  ["saiga_12", 1]
                              ]
                          ]
        },


        {
            "result": "hand_crossbow",
            "category": "CC_WEAPON",
            "skill_pri": "mechanics",
            "skill_sec": "archery",
            "difficulty": 3,
            "time": 30000,
            "reversible": true,
            "autolearn": true,
            "tools": [
			  [
                             ["knife_steak", -1],
                             ["knife_combat", -1],
                             ["pockknife", -1],
                             ["scalpel", -1],
                             ["toolset", -1]
                          ],
                          [
                             ["wrench", -1],
                             ["toolset", -1]
                          ],
                          [
                             ["rock", -1],
                             ["primitive_hammer", -1],
                             ["hammer", -1],
                             ["hatchet", -1],
                             ["toolset", -1]
                          ],
                          [
                             ["screwdriver", -1],
                             ["toolset", -1]
                          ]
                     ],
            "components": [
                              [
                                  ["2x4", 1],
                                  ["stick", 3]
                              ],
                              [
                                  ["string_6", 1]
                              ],
                              [
                                  ["spring", 1]
                              ],
                              [
                                  ["scrap", 4]
                              ],
                              [
                                  ["nail", 10]
                              ]
                          ]
        },


        {
            "result": "crossbow",
            "category": "CC_WEAPON",
            "skill_pri": "mechanics",
            "skill_sec": "archery",
            "difficulty": 3,
            "time": 15000,
            "reversible": true,
            "autolearn": true,
            "tools": [
                         [
                             ["wrench", -1],
                             ["toolset", -1]
                         ],
                         [
                             ["screwdriver", -1],
                             ["toolset", -1]
                         ]
                     ],
            "components": [
                              [
                                  ["2x4", 1],
                                  ["stick", 4]
                              ],
                              [
                                  ["hose", 1]
                              ]
                          ]
        },


	{
            "result": "huge_crossbow",
            "category": "CC_WEAPON",
            "skill_pri": "mechanics",
            "skill_sec": "archery",
            "difficulty": 6,
            "time": 60000,
            "reversible": true,
            "autolearn": true,
            "tools": [
                         [
                             ["hatchet", -1],
                             ["knife_butcher", -1],
                             ["machete", -1],
                             ["broadsword", -1],
                             ["toolset", -1]
                         ],

                         [
                             ["wrench", -1],
                             ["toolset", -1]
                         ],
                         [
                             ["saw", -1]
                         ],
                         [
                             ["hacksaw", -1],
                             ["toolset", -1]
                         ],
                         [
                             ["rock", -1],
                             ["primitive_hammer", -1],
                             ["hammer", -1],
                             ["hatchet", -1],
                             ["toolset", -1]
                         ],
                         [
                             ["screwdriver", -1],
                             ["toolset", -1]
                         ]
                     ],
            "components": [
                              [
                                  ["2x4", 4],
                                  ["stick", 16]
                              ],
                              [
                                  ["rope_6", 2]
                              ],
                              [
                                  ["foot_crank", 1]
			      ],
			      [
				  ["spring", 4]
			      ],
			      [
				  ["steel_chunk", 4]
			      ],
			      [
				  ["nail", 60]
			      ]
                          ]
        },


	{
            "result": "rep_crossbow",
            "category": "CC_WEAPON",
            "skill_pri": "mechanics",
            "skill_sec": "archery",
            "difficulty": 3,
            "time": 45000,
            "reversible": true,
            "autolearn": true,
            "tools": [
                         [
                             ["hatchet", -1],
                             ["knife_steak", -1],
                             ["knife_combat", -1],
                             ["knife_butcher", -1],
                             ["pockknife", -1],
                             ["scalpel", -1],
                             ["machete", -1],
                             ["broadsword", -1],
                             ["toolset", -1]
                         ],
                         [
                             ["screwdriver", -1],
                             ["toolset", -1]
                         ],
                         [
                             ["rock", -1],
                             ["primitive_hammer", -1],
                             ["hammer", -1],
                             ["hatchet", -1],
                             ["toolset", -1]
                         ]
                     ],
            "components": [
                              [
                                  ["2x4", 2],
                                  ["stick", 8]
                              ],
                              [
                                  ["spring", 1]
                              ],
			      [
			          ["string_36", 1]
			      ],
			      [   ["nail", 20]
                          ]
				 ]
        },


        {
            "result": "rifle_22",
            "category": "CC_WEAPON",
            "skill_pri": "mechanics",
            "skill_sec": "gun",
            "difficulty": 3,
            "time": 12000,
            "reversible": true,
            "autolearn": true,
            "tools": [
                         [
                             ["hacksaw", -1],
                             ["toolset", -1]
                         ],
                         [
                             ["screwdriver", -1],
                             ["toolset", -1]
                         ]
                     ],
            "components": [
                              [
                                  ["pipe", 1]
                              ],
                              [
                                  ["2x4", 1]
                              ]
                          ]
        },
				        {
            "result": "pipe_shotgun",
            "category": "CC_WEAPON",
            "skill_pri": "mechanics",
            "skill_sec": "gun",
            "difficulty": 2,
            "time": 12000,
            "reversible": true,
            "autolearn": true,
            "tools": [
                         [
                             ["hacksaw", -1],
                             ["toolset", -1]
                         ],
                         [
                             ["screwdriver", -1],
                             ["toolset", -1]
                         ]
                     ],
            "components": [
                              [
                                  ["pipe", 1]
                              ],
                              [
                                  ["2x4", 1]
                              ]
                          ]
        },
		{
		    "result": "pipe_shotgunsawn",
            "category": "CC_WEAPON",
            "skill_pri": "mechanics",
            "skill_sec": "gun",
            "difficulty": 2,
            "time": 12000,
            "reversible": false,
            "autolearn": true,
            "tools": [
                         [
                             ["hacksaw", -1],
                             ["toolset", -1]
                         ]
                     ],
            "components": [
                              [
                                  ["pipe_shotgun", 1]
                              ]
                          ]
        },


        {
            "result": "rifle_9mm",
            "category": "CC_WEAPON",
            "skill_pri": "mechanics",
            "skill_sec": "gun",
            "difficulty": 3,
            "time": 14000,
            "reversible": true,
            "autolearn": true,
            "tools": [
                         [
                             ["hacksaw", -1],
                             ["toolset", -1]
                         ],
                         [
                             ["screwdriver", -1],
                             ["toolset", -1]
                         ]
                     ],
            "components": [
                              [
                                  ["pipe", 1]
                              ],
                              [
                                  ["2x4", 1]
                              ]
                          ]
        },


        {
            "result": "smg_9mm",
            "category": "CC_WEAPON",
            "skill_pri": "mechanics",
            "skill_sec": "gun",
            "difficulty": 5,
            "time": 18000,
            "reversible": true,
            "autolearn": true,
            "tools": [
                         [
                             ["hacksaw", -1],
                             ["toolset", -1]
                         ],
                         [
                             ["screwdriver", -1],
                             ["toolset", -1]
                         ],
                         [
                             ["rock", -1],
                             ["primitive_hammer", -1],
                             ["hammer", -1],
                             ["hatchet", -1],
                             ["toolset", -1]
                         ]
                     ],
            "components": [
                              [
                                  ["pipe", 1]
                              ],
                              [
                                  ["2x4", 2]
                              ],
                              [
                                  ["nail", 4]
                              ]
                          ]
        },


        {
            "result": "smg_45",
            "category": "CC_WEAPON",
            "skill_pri": "mechanics",
            "skill_sec": "gun",
            "difficulty": 5,
            "time": 20000,
            "reversible": true,
            "autolearn": true,
            "tools": [
                         [
                             ["hacksaw", -1],
                             ["toolset", -1]
                         ],
                         [
                             ["screwdriver", -1],
                             ["toolset", -1]
                         ],
                         [
                             ["rock", -1],
                             ["primitive_hammer", -1],
                             ["hammer", -1],
                             ["hatchet", -1],
                             ["toolset", -1]
                         ]
                     ],
            "components": [
                              [
                                  ["pipe", 1]
                              ],
                              [
                                  ["2x4", 2]
                              ],
                              [
                                  ["nail", 4]
                              ]
                          ]
        },


        {
            "result": "flamethrower_simple",
            "category": "CC_WEAPON",
            "skill_pri": "mechanics",
            "skill_sec": "gun",
            "difficulty": 6,
            "time": 12000,
            "reversible": true,
            "autolearn": true,
            "tools": [
                         [
                             ["hacksaw", -1],
                             ["toolset", -1]
                         ],
                         [
                             ["screwdriver", -1],
                             ["toolset", -1]
                         ]
                     ],
            "components": [
                              [
                                  ["pilot_light", 2]
                              ],
                              [
                                  ["pipe", 1]
                              ],
                              [
                                  ["hose", 2]
                              ],
                              [
                                  ["bottle_glass", 4],
                                  ["bottle_plastic", 6]
                              ]
                          ]
        },


        {
            "result": "launcher_simple",
            "category": "CC_WEAPON",
            "skill_pri": "mechanics",
            "skill_sec": "launcher",
            "difficulty": 6,
            "time": 6000,
            "reversible": true,
            "autolearn": true,
            "tools": [
                         [
                             ["hacksaw", -1],
                             ["toolset", -1]
                         ]
                     ],
            "components": [
                              [
                                  ["pipe", 1]
                              ],
                              [
                                  ["2x4", 1]
                              ],
                              [
                                  ["nail", 1]
                              ]
                          ]
        },


        {
            "result": "shot_he",
            "category": "CC_WEAPON",
            "skill_pri": "mechanics",
            "skill_sec": "gun",
            "difficulty": 4,
            "time": 2000,
            "reversible": false,
            "autolearn": true,
            "tools": [
                         [
                             ["screwdriver", -1],
                             ["toolset", -1]
                         ]
                     ],
            "components": [
                              [
                                  ["superglue", 1]
                              ],
                              [
                                  ["shot_slug", 4]
                              ],
                              [
                                  ["gasoline", 200]
                              ]
                          ]
        },


        {
            "result": "acidbomb",
            "category": "CC_WEAPON",
            "skill_pri": "cooking",
            "difficulty": 1,
            "time": 10000,
            "reversible": false,
            "autolearn": true,
            "tools": [
                         [
                             ["hotplate", 5],
                             ["toolset", 1]
                         ]
                     ],
            "components": [
                              [
                                  ["bottle_glass", 1],
                                  ["flask_glass", 1]
                              ],
                              [
                                  ["acid", 4]
                              ]
                          ]
        },

        {
            "result": "40mm_acidbomb",
            "category": "CC_WEAPON",
            "skill_pri": "mechanics",
            "difficulty": 3,
            "time": 100,
            "reversible": false,
            "autolearn": true,
            "tools": [
                         [
                             ["screwdriver",-1],
                             ["toolset", -1]
                         ]
                     ],
            "components": [
                              [
                                  ["acidbomb", 1]
                              ],
                              [
                                  ["40mm_casing", 1]
                              ]
                          ]
        },


        {
            "result": "grenade",
            "category": "CC_WEAPON",
            "skill_pri": "mechanics",
            "difficulty": 2,
            "time": 5000,
            "reversible": false,
            "autolearn": true,
            "tools": [
                         [
                             ["screwdriver", -1],
                             ["toolset", -1]
                         ]
                     ],
            "components": [
                              [
                                  ["pilot_light", 1]
                              ],
                              [
                                  ["superglue", 1],
                                  ["string_36", 1]
                              ],
                              [
                                  ["can_food", 1],
                                  ["can_drink", 1],
                                  ["canister_empty", 1]
                              ],
                              [
                                  ["nail", 30],
                                  ["bb", 100]
                              ],
                              [
                                  ["shot_bird", 6],
                                  ["shot_00", 3],
                                  ["shot_slug", 2],
                                  ["gasoline", 200],
                                  ["gunpowder", 72]
                              ]
                          ]
        },


        {
            "result": "chainsaw_off",
            "category": "CC_WEAPON",
            "skill_pri": "mechanics",
            "difficulty": 4,
            "time": 20000,
            "reversible": true,
            "autolearn": true,
            "tools": [
                         [
                             ["screwdriver", -1],
                             ["toolset", -1]
                         ],
                         [
                             ["rock", -1],
                             ["primitive_hammer", -1],
                             ["hammer", -1],
                             ["hatchet", -1],
                             ["toolset", -1]
                         ],
                         [
                             ["wrench", -1],
                             ["toolset", -1]
                         ]
                     ],
            "components": [
                              [
                                  ["1cyl_combustion", 1]
                              ],
                              [
                                  ["chain", 1]
                              ]
                          ]
        },


        {
            "result": "smokebomb",
            "category": "CC_WEAPON",
            "skill_pri": "cooking",
            "skill_sec": "mechanics",
            "difficulty": 3,
            "time": 7500,
            "reversible": false,
            "autolearn": true,
            "tools": [
                         [
                             ["screwdriver", -1],
                             ["wrench", -1],
                             ["toolset", -1]
                         ]
                     ],
            "components": [
                              [
                                  ["water", 1],
                                  ["water_clean", 1],
                                  ["salt_water", 1]
                              ],
                              [
                                  ["candy", 1],
                                  ["cola", 1]
                              ],
                              [
                                  ["vitamins", 10],
                                  ["aspirin", 8]
                              ],
                              [
                                  ["canister_empty", 1],
                                  ["can_food", 1],
                                  ["can_drink", 1]
                              ],
                              [
                                  ["superglue", 1]
                              ]
                          ]
        },


        {
            "result": "gasbomb",
            "category": "CC_WEAPON",
            "skill_pri": "cooking",
            "skill_sec": "mechanics",
            "difficulty": 4,
            "time": 8000,
            "reversible": false,
            "autolearn": true,
            "tools": [
                         [
                             ["screwdriver", -1],
                             ["wrench", -1],
                             ["toolset", -1]
                         ]
                     ],
            "components": [
                              [
                                  ["bleach", 2]
                              ],
                              [
                                  ["ammonia", 2]
                              ],
                              [
                                  ["canister_empty", 1],
                                  ["can_food", 1],
                                  ["can_drink", 1]
                              ],
                              [
                                  ["superglue", 1]
                              ]
                          ]
        },


        {
            "result": "nx17",
            "category": "CC_WEAPON",
            "skill_pri": "electronics",
            "skill_sec": "mechanics",
            "difficulty": 8,
            "time": 40000,
            "reversible": true,
            "autolearn": true,
            "tools": [
                         [
                             ["screwdriver", -1],
                             ["toolset", -1]
                         ],
                         [
                             ["soldering_iron", 6],
                             ["toolset", 1]
                         ]
                     ],
            "components": [
                              [
                                  ["vacutainer", 1]
                              ],
                              [
                                  ["power_supply", 8]
                              ],
                              [
                                  ["amplifier", 8]
                              ]
                          ]
        },


        {
            "result": "mininuke",
            "category": "CC_WEAPON",
            "skill_pri": "mechanics",
            "skill_sec": "electronics",
            "difficulty": 10,
            "time": 40000,
            "reversible": true,
            "autolearn": true,
            "tools": [
                         [
                             ["screwdriver", -1],
                             ["toolset", -1]
                         ],
                         [
                             ["wrench", -1],
                             ["toolset", -1]
                         ]
                     ],
            "components": [
                              [
                                  ["can_food", 2],
                                  ["steel_chunk", 2],
                                  ["canister_empty", 1],
                                  ["can_drink", 2]
                              ],
                              [
                                  ["grenade", 1],
                                  ["40mm_frag", 2],
                                  ["40mm_concussive", 2]
                              ],
                              [
                                  ["plut_cell", 6]
                              ],
                              [
                                  ["battery", 2]
                              ],
                              [
                                  ["power_supply", 1]
                              ]
                          ]
        },

      
      {
            "result": "pebble",
            "category": "CC_AMMO",
            "difficulty": 0,
            "time": 1000,
            "reversible": false,
            "autolearn": true,
         "tools": [
                         [
                             ["rock", -1],
                             ["primitive_hammer", -1],
                             ["hammer", -1],
                             ["hatchet", -1],
                             ["toolset", -1]
                         ]
                     ],
            "components": [
                              [
                                  ["rock", 1]
                              ]
                          ]
        },

      
        {
         "result" : "shaft_wood",
         "category" : "CC_AMMO",
         "skill_pri" : "archery",
         "skill_sec" : "survival",
         "difficulty" : 0,
         "time" : 1000,
         "reversible" : false,
         "autolearn" : true,
         "tools" : [
            [
               ["hatchet", -1],
               ["knife_steak", -1],
               ["knife_combat", -1],
               ["knife_butcher", -1],
               ["pockknife", -1],
               ["scalpel", -1],
               ["machete", -1],
               ["broadsword", -1],
               ["toolset", -1]
            ]
         ],
         "components" : [
            [
               ["stick", 1],
               ["broom", 1],
               ["mop", 1],
               ["2x4", 1],
               ["bee_sting", 1]
            ]
         ]
        },
        {
         "result" : "shaft_wood_heavy",
         "category" : "CC_AMMO",
         "skill_pri" : "archery",
         "skill_sec" : "survival",
         "difficulty" : 6,
         "time" : 5000,
         "reversible" : false,
         "autolearn" : true,
         "tools" : [
            [
               ["hatchet", -1],
               ["knife_steak", -1],
               ["knife_combat", -1],
               ["knife_butcher", -1],
               ["pockknife", -1],
               ["scalpel", -1],
               ["machete", -1],
               ["broadsword", -1],
               ["toolset", -1]
            ]
         ],
         "components" : [
            [
               ["stick", 2],
               ["broom", 2],
               ["mop", 2],
               ["2x4", 2],
               ["bee_sting", 2]
            ]
         ]
        },
        {
         "result" : "shaft_metal",
         "category" : "CC_AMMO",
         "skill_pri" : "archery",
         "skill_sec" : "mechanics",
         "difficulty" : 5,
         "time" : 5000,
         "reversible" : false,
         "autolearn" : true,
         "tools" : [
            [
               ["hacksaw", -1],
               ["toolset", -1]
            ],
            [
               ["rock", -1],
               ["primitive_hammer", -1],
               ["hammer", -1],
               ["hatchet", -1],
               ["toolset", -1]
            ]
         ],
         "components" : [
            [
               ["scrap", 6],
               ["steel_chunk", 2]
            ]
         ]
        },
        {
         "result" : "arrowhead",
         "category" : "CC_AMMO",
         "skill_pri" : "archery",
         "skill_sec" : "survival",
         "difficulty" : 5,
         "time" : 5000,
         "reversible" : false,
         "autolearn" : true,
         "tools" : [
            [
                             ["rock", -1],
                             ["primitive_hammer", -1],
                             ["hammer", -1],
                             ["hatchet", -1],
                             ["toolset", -1]
            ]
         ],
         "components" : [
            [
               ["steel_chunk", 1],
               ["scrap", 3]
            ]
         ]
        },
        {
         "result" : "fletching",
         "category" : "CC_AMMO",
         "skill_pri" : "archery",
         "skill_sec" : "survival",
         "difficulty" : 3,
         "time" : 5000,
         "reversible" : false,
         "autolearn" : true,
         "tools" : [
            [
               ["hatchet", -1],
               ["knife_steak", -1],
               ["knife_combat", -1],
               ["knife_butcher", -1],
               ["pockknife", -1],
               ["scalpel", -1],
               ["machete", -1],
               ["broadsword", -1],
               ["toolset", -1]
            ]
         ],
         "components" : [
            [
               ["feather", 10],
               ["duct_tape", 40],
               ["bag_plastic", 1]
            ]
         ]
        },
        {
         "result" : "arrow_fire_hardened",
         "category" : "CC_AMMO",
         "skill_pri" : "archery",
         "skill_sec" : "survival",
         "difficulty" : 0,
         "time" : 5000,
         "reversible" : false,
         "autolearn" : true,
         "tools" : [
            [
               ["hatchet", -1],
               ["knife_steak", -1],
               ["knife_combat", -1],
               ["knife_butcher", -1],
               ["pockknife", -1],
               ["scalpel", -1],
               ["machete", -1],
               ["broadsword", -1],
               ["toolset", -1]
            ],
            [
               ["fire", -1]
            ]
         ],
         "components" : [
            [
               ["shaft_wood", 10]
            ]
         ]
        },
        {
         "result" : "arrow_field_point",
         "category" : "CC_AMMO",
         "skill_pri" : "archery",
         "skill_sec" : "survival",
         "difficulty" : 1,
         "time" : 2000,
         "reversible" : false,
         "autolearn" : true,
         "tools" : [
            [
               ["hatchet", -1],
               ["knife_steak", -1],
               ["knife_combat", -1],
               ["knife_butcher", -1],
               ["pockknife", -1],
               ["scalpel", -1],
               ["machete", -1],
               ["broadsword", -1],
               ["toolset", -1]
            ],
            [
               ["rock", -1],
               ["primitive_hammer", -1],
               ["hammer", -1],
               ["hatchet", -1],
               ["toolset", -1]
            ]
         ],
         "components" : [
            [
               ["shaft_wood", 10]
            ],
            [
               ["bone", 5],
               ["rock", 1],
               ["scrap", 2],
               ["nail", 10]
            ]
         ]
        },
        {
         "result" : "arrow_small_game",
         "category" : "CC_AMMO",
         "skill_pri" : "archery",
         "skill_sec" : "survival",
         "difficulty" : 2,
         "time" : 2000,
         "reversible" : false,
         "autolearn" : true,
         "tools" : [
            [
               ["hatchet", -1],
               ["knife_steak", -1],
               ["knife_combat", -1],
               ["knife_butcher", -1],
               ["pockknife", -1],
               ["scalpel", -1],
               ["machete", -1],
               ["broadsword", -1],
               ["toolset", -1]
            ]
         ],
         "components" : [
            [
               ["shaft_wood", 10]
            ],
            [
               ["bone", 3],
               ["rock", 1]
            ]
         ]
        },
        {
         "result" : "arrow_fire_hardened_fletched",
         "category" : "CC_AMMO",
         "skill_pri" : "archery",
         "skill_sec" : "survival",
         "difficulty" : 3,
         "time" : 3000,
         "reversible" : false,
         "autolearn" : true,
         "tools" : [
            [
               ["hatchet", -1],
               ["knife_steak", -1],
               ["knife_combat", -1],
               ["knife_butcher", -1],
               ["pockknife", -1],
               ["scalpel", -1],
               ["machete", -1],
               ["broadsword", -1],
               ["toolset", -1]
            ]
         ],
         "components" : [
            [
               ["arrow_fire_hardened", 10]
            ],
            [
               ["fletching", 10]
            ]
         ]
        },
        {
         "result" : "arrow_field_point_fletched",
         "category" : "CC_AMMO",
         "skill_pri" : "archery",
         "skill_sec" : "survival",
         "difficulty" : 3,
         "time" : 3000,
         "reversible" : false,
         "autolearn" : true,
         "tools" : [
            [
               ["hatchet", -1],
               ["knife_steak", -1],
               ["knife_combat", -1],
               ["knife_butcher", -1],
               ["pockknife", -1],
               ["scalpel", -1],
               ["machete", -1],
               ["broadsword", -1],
               ["toolset", -1]
            ]
         ],
         "components" : [
            [
               ["arrow_field_point", 10]               
            ],
            [
               ["fletching", 10]
            ]
         ]
        },
        {
         "result" : "flamable_arrow",
         "category" : "CC_AMMO",
         "skill_pri" : "archery",
         "skill_sec" : "survival",
         "difficulty" : 3,
         "time" : 5000,
         "reversible" : false,
         "autolearn" : true,
         "tools" : [
            [
               ["hatchet", -1],
               ["knife_steak", -1],
               ["knife_combat", -1],
               ["knife_butcher", -1],
               ["pockknife", -1],
               ["scalpel", -1],
               ["machete", -1],
               ["broadsword", -1],
               ["toolset", -1]
            ]
         ],
         "components" : [
         	[
         		["arrow_field_point_fletched", 5],
         		["arrow_fire_hardened_fletched", 5],
         		["arrow_wood", 5],
         		["arrow_heavy_fire_hardened_fletched", 5],
         		["arrow_heavy_field_point_fletched", 5],
         		["arrow_wood_heavy", 5],
         		["arrow_metal", 5]
         	],
         	[
         		["rag", 1]
         	],
         	[
         		["whiskey", 5],
         		["vodka", 5],
         		["rum", 5],
         		["tequila", 5],
         		["gin", 5],
         		["triple_sec", 5],
         		["gasoline", 200]
         	]
         ]
        },
        
        {
         "result" : "arrow_wood",
         "category" : "CC_AMMO",
         "skill_pri" : "archery",
         "skill_sec" : "mechanics",
         "difficulty" : 5,
         "time" : 3000,
         "reversible" : false,
         "autolearn" : true,
         "tools" : [
            [
            	["hatchet", -1],
            	["knife_steak", -1],
            	["knife_combat", -1],
            	["knife_butcher", -1],
            	["pockknife", -1],
            	["scalpel", -1],
            	["machete", -1],
            	["broadsword", -1],
            	["toolset", -1]
            ]
         ],
         "components" : [
            [
               ["arrowhead", 10]
            ],
            [
               ["shaft_wood", 10]
            ],
            [
               ["fletching", 10]
            ]
         ]
        },
        {
         "result" : "arrow_metal_sharpened",
         "category" : "CC_AMMO",
         "skill_pri" : "archery",
         "skill_sec" : "mechanics",
         "difficulty" : 5,
         "time" : 5000,
         "reversible" : false,
         "autolearn" : true,
         "tools" : [
            [
               ["hacksaw", -1],
               ["toolset", -1]
            ],
            [
               ["rock", -1],
               ["primitive_hammer", -1],
               ["hammer", -1],
               ["hatchet", -1],
               ["toolset", -1]
            ]
         ],
         "components" : [
            [
               ["shaft_metal", 10]
            ]
         ]
        },
        
        {
         "result" : "arrow_heavy_fire_hardened_fletched",
         "category" : "CC_AMMO",
         "skill_pri" : "archery",
         "skill_sec" : "survival",
         "difficulty" : 6,
         "time" : 5000,
         "reversible" : false,
         "autolearn" : true,
         "tools" : [
            [
               ["hatchet", -1],
               ["knife_steak", -1],
               ["knife_combat", -1],
               ["knife_butcher", -1],
               ["pockknife", -1],
               ["scalpel", -1],
               ["machete", -1],
               ["broadsword", -1],
               ["toolset", -1]
            ],
            [
               ["fire", -1]
            ]
         ],
         "components" : [
            [
               ["shaft_wood_heavy", 10]
            ],
            [
               ["fletching", 10]
            ]
         ]
        },
        {
         "result" : "arrow_heavy_field_point_fletched",
         "category" : "CC_AMMO",
         "skill_pri" : "archery",
         "skill_sec" : "survival",
         "difficulty" : 6,
         "time" : 5000,
         "reversible" : false,
         "autolearn" : true,
         "tools" : [
            [
               ["hatchet", -1],
               ["knife_steak", -1],
               ["knife_combat", -1],
               ["knife_butcher", -1],
               ["pockknife", -1],
               ["scalpel", -1],
               ["machete", -1],
               ["broadsword", -1],
               ["toolset", -1]
            ]
         ],
         "components" : [
            [
               ["shaft_wood_heavy", 10]               
            ],
            [
               ["fletching", 10]
            ],
            [
               ["bone", 5],
               ["rock", 1],
               ["scrap", 2],
               ["nail", 10]
            ]
         ]
        },
        {
         "result" : "arrow_wood_heavy",
         "category" : "CC_AMMO",
         "skill_pri" : "archery",
         "skill_sec" : "mechanics",
         "difficulty" : 6,
         "time" : 3000,
         "reversible" : false,
         "autolearn" : true,
         "tools" : [
            [
            	["hatchet", -1],
            	["knife_steak", -1],
            	["knife_combat", -1],
            	["knife_butcher", -1],
            	["pockknife", -1],
            	["scalpel", -1],
            	["machete", -1],
            	["broadsword", -1],
            	["toolset", -1]
            ]
         ],
         "components" : [
            [
               ["arrowhead", 10]
            ],
            [
               ["shaft_wood_heavy", 10]
            ],
            [
               ["fletching", 10]
            ]
         ]
        },
        {
         "result" : "arrow_metal",
         "category" : "CC_AMMO",
         "skill_pri" : "archery",
         "skill_sec" : "mechanics",
         "difficulty" : 7,
         "time" : 5000,
         "reversible" : false,
         "autolearn" : true,
         "tools" : [
         	[
         		["hatchet", -1],
         		["knife_steak", -1],
         		["knife_combat", -1],
         		["knife_butcher", -1],
         		["pockknife", -1],
         		["scalpel", -1],
         		["machete", -1],
         		["broadsword", -1],
         		["toolset", -1]
         	],
         	[
         		["hacksaw", -1],
         		["toolset", -1]
         	],
         	[
                ["rock", -1],
                ["primitive_hammer", -1],
                ["hammer", -1],
                ["hatchet", -1],
                ["toolset", -1]
         	]
         ],
         "components" : [
         	[
         		["shaft_metal", 10]
         	],
            [
         		["arrowhead", 10]
         	],
            [
         		["fletching", 10]
         	]
         ]
         },
        {
         "result" : "arrow_exploding",
         "category" : "CC_AMMO",
         "skill_pri" : "archery",
         "skill_sec" : "mechanics",
         "difficulty" : 9,
         "time" : 7000,
         "reversible" : false,
         "autolearn" : true,
         "tools" : [
         	[
         		["screwdriver", -1],
         		["toolset", -1]
         	],
         	[
         		["hacksaw", -1],
         		["toolset", -1]
         	]
         ],
         "components" : [
         	[
         		["exploding_arrow_warhead", 5]
         	],
         	[
         		["arrow_field_point_fletched", 5],
         		["arrow_fire_hardened_fletched", 5],
         		["arrow_wood", 5],
         		["arrow_heavy_fire_hardened_fletched", 5],
         		["arrow_heavy_field_point_fletched", 5],
         		["arrow_wood_heavy", 5],
         		["arrow_metal", 5]
         	]
         ]
         },
        {
         "result" : "exploding_arrow_warhead",
         "category" : "CC_MISC",
         "skill_pri" : "mechanics",
         "skill_sec" : "archery",
         "difficulty" : 6,
         "time" : 5000,
         "reversible" : false,
         "autolearn" : true,
         "tools" : [
            [
         		["soldering_iron", 10],
         		["toolset", 1]
         	],
         	[
                             ["rock", -1],
                             ["primitive_hammer", -1],
                             ["hammer", -1],
                             ["hatchet", -1],
                             ["toolset", -1]
         	],
         	[
         		["screwdriver", -1],
         		["toolset", -1]
         	]
         ],
         "components" : [
            [
               ["scrap", 2]
            ],
            [
               ["superglue", 1],
               ["string_36", 1]
            ],
            [
               ["can_food", 1],
               ["can_drink", 1],
               ["canister_empty", 1]
            ],
            [
               ["nail", 20],
               ["bb", 40]
            ],
            [
               ["gunpowder", 60]
            ]
         ]
        },

        {
            "result": "bolt_wood",
            "category": "CC_AMMO",
            "skill_pri": "mechanics",
            "skill_sec": "archery",
            "difficulty": 1,
            "time": 5000,
            "reversible": false,
            "autolearn": true,
            "tools": [
                         [
                             ["hatchet", -1],
                             ["knife_steak", -1],
                             ["knife_combat", -1],
                             ["knife_butcher", -1],
                             ["pockknife", -1],
                             ["scalpel", -1],
                             ["machete", -1],
                             ["broadsword", -1],
                             ["toolset", -1]
                         ]
                     ],
            "components": [
                              [
                                  ["stick", 1],
                                  ["broom", 1],
                                  ["mop", 1],
                                  ["2x4", 1],
                                  ["bee_sting", 1]
                              ]
                          ]
        },

      
        {
            "result": "9mm",
            "category": "CC_AMMO",
            "skill_pri": "gun",
            "skill_sec": "mechanics",
            "difficulty": 2,
            "time": 25000,
            "reversible": false,
            "autolearn": true,
            "tools": [
                         [
                             ["press", -1]
                         ],
                         [
                             ["fire", -1],
                             ["toolset", 1],
                             ["press", 2]
                         ]
                     ],
            "components": [
                              [
                                  ["9mm_casing", 50]
                              ],
                              [
                                  ["smpistol_primer", 50]
                              ],
                              [
                                  ["gunpowder", 200]
                              ],
                              [
                                  ["lead", 200], ["gold_small", 200]
                              ]
                          ]
        },


        {
            "result": "9mmP",
            "category": "CC_AMMO",
            "skill_pri": "gun",
            "skill_sec": "mechanics",
            "difficulty": 4,
            "time": 12500,
            "reversible": false,
            "autolearn": true,
            "tools": [
                         [
                             ["press", -1]
                         ],
                         [
                             ["fire", -1],
                             ["toolset", 1],
                             ["press", 2]
                         ]
                     ],
            "components": [
                              [
                                  ["9mm_casing", 25]
                              ],
                              [
                                  ["smpistol_primer", 25]
                              ],
                              [
                                  ["gunpowder", 125]
                              ],
                              [
                                  ["lead", 100], ["gold_small", 100]
                              ]
                          ]
        },


        {
            "result": "9mmP2",
            "category": "CC_AMMO",
            "skill_pri": "gun",
            "skill_sec": "mechanics",
            "difficulty": 6,
            "time": 5000,
            "reversible": false,
            "autolearn": true,
            "tools": [
                         [
                             ["press", -1]
                         ],
                         [
                             ["fire", -1],
                             ["toolset", 1],
                             ["press", 2]
                         ]
                     ],
            "components": [
                              [
                                  ["9mm_casing", 10]
                              ],
                              [
                                  ["smpistol_primer", 10]
                              ],
                              [
                                  ["gunpowder", 60]
                              ],
                              [
                                  ["lead", 40], ["gold_small", 40]
                              ]
                          ]
        },


        {
            "result": "38_special",
            "category": "CC_AMMO",
            "skill_pri": "gun",
            "skill_sec": "mechanics",
            "difficulty": 2,
            "time": 25000,
            "reversible": false,
            "autolearn": true,
            "tools": [
                         [
                             ["press", -1]
                         ],
                         [
                             ["fire", -1],
                             ["toolset", 1],
                             ["press", 2]
                         ]
                     ],
            "components": [
                              [
                                  ["38_casing", 50]
                              ],
                              [
                                  ["smpistol_primer", 50]
                              ],
                              [
                                  ["gunpowder", 250]
                              ],
                              [
                                  ["lead", 250], ["gold_small", 250]
                              ]
                          ]
        },


        {
            "result": "38_super",
            "category": "CC_AMMO",
            "skill_pri": "gun",
            "skill_sec": "mechanics",
            "difficulty": 4,
            "time": 12500,
            "reversible": false,
            "autolearn": true,
            "tools": [
                         [
                             ["press", -1]
                         ],
                         [
                             ["fire", -1],
                             ["toolset", 1],
                             ["press", 2]
                         ]
                     ],
            "components": [
                              [
                                  ["38_casing", 25]
                              ],
                              [
                                  ["smpistol_primer", 25]
                              ],
                              [
                                  ["gunpowder", 175]
                              ],
                              [
                                  ["lead", 125], ["gold_small", 125]
                              ]
                          ]
        },


        {
            "result": "40sw",
            "category": "CC_AMMO",
            "skill_pri": "gun",
            "skill_sec": "mechanics",
            "difficulty": 3,
            "time": 30000,
            "reversible": false,
            "autolearn": true,
            "tools": [
                         [
                             ["press", -1]
                         ],
                         [
                             ["fire", -1],
                             ["toolset", 1],
                             ["press", 2]
                         ]
                     ],
            "components": [
                              [
                                  ["40_casing", 50]
                              ],
                              [
                                  ["smpistol_primer", 50]
                              ],
                              [
                                  ["gunpowder", 300]
                              ],
                              [
                                  ["lead", 300], ["gold_small", 300]
                              ]
                          ]
        },


        {
            "result": "10mm",
            "category": "CC_AMMO",
            "skill_pri": "gun",
            "skill_sec": "mechanics",
            "difficulty": 5,
            "time": 25000,
            "reversible": false,
            "autolearn": true,
            "tools": [
                         [
                             ["press", -1]
                         ],
                         [
                             ["fire", -1],
                             ["toolset", 1],
                             ["press", 2]
                         ]
                     ],
            "components": [
                              [
                                  ["40_casing", 50]
                              ],
                              [
                                  ["lgpistol_primer", 50]
                              ],
                              [
                                  ["gunpowder", 400]
                              ],
                              [
                                  ["lead", 400], ["gold_small", 400]
                              ]
                          ]
        },


        {
            "result": "44magnum",
            "category": "CC_AMMO",
            "skill_pri": "gun",
            "skill_sec": "mechanics",
            "difficulty": 4,
            "time": 25000,
            "reversible": false,
            "autolearn": true,
            "tools": [
                         [
                             ["press", -1]
                         ],
                         [
                             ["fire", -1],
                             ["toolset", 1],
                             ["press", 2]
                         ]
                     ],
            "components": [
                              [
                                  ["44_casing", 50]
                              ],
                              [
                                  ["lgpistol_primer", 50]
                              ],
                              [
                                  ["gunpowder", 500]
                              ],
                              [
                                  ["lead", 500], ["gold_small", 500]
                              ]
                          ]
        },


        {
            "result": "45_acp",
            "category": "CC_AMMO",
            "skill_pri": "gun",
            "skill_sec": "mechanics",
            "difficulty": 3,
            "time": 25000,
            "reversible": false,
            "autolearn": true,
            "tools": [
                         [
                             ["press", -1]
                         ],
                         [
                             ["fire", -1],
                             ["toolset", 1],
                             ["press", 2]
                         ]
                     ],
            "components": [
                              [
                                  ["45_casing", 50]
                              ],
                              [
                                  ["lgpistol_primer", 50]
                              ],
                              [
                                  ["gunpowder", 500]
                              ],
                              [
                                  ["lead", 400], ["gold_small", 400]
                              ]
                          ]
        },


        {
            "result": "45_super",
            "category": "CC_AMMO",
            "skill_pri": "gun",
            "skill_sec": "mechanics",
            "difficulty": 6,
            "time": 5000,
            "reversible": false,
            "autolearn": true,
            "tools": [
                         [
                             ["press", -1]
                         ],
                         [
                             ["fire", -1],
                             ["toolset", 1],
                             ["press", 2]
                         ]
                     ],
            "components": [
                              [
                                  ["45_casing", 10]
                              ],
                              [
                                  ["lgpistol_primer", 10]
                              ],
                              [
                                  ["gunpowder", 120]
                              ],
                              [
                                  ["lead", 100], ["gold_small", 100]
                              ]
                          ]
        },


        {
            "result": "45_jhp",
            "category": "CC_AMMO",
            "skill_pri": "gun",
            "skill_sec": "mechanics",
            "difficulty": 6,
            "time": 25000,
            "reversible": false,
            "autolearn": true,
            "tools": [
                         [
                             ["press", -1]
                         ],
                         [
                             ["fire", -1],
                             ["toolset", 1],
                             ["press", 2]
                         ]
                     ],
            "components": [
                              [
                                  ["45_casing", 25]
                              ],
                              [
                                  ["lgpistol_primer", 25]
                              ],
                              [
                                  ["gunpowder", 250]
                              ],
                              [
                                  ["lead", 500]
                              ]
                          ]
        },

        {
            "result": "454_Casull",
            "category": "CC_AMMO",
            "skill_pri": "gun",
            "skill_sec": "mechanics",
            "difficulty": 9,
            "time": 10000,
            "reversible": false,
            "autolearn": true,
            "tools": [
                         [
                             ["press", -1]
                         ],
                         [
                             ["fire", -1],
                             ["toolset", 1],
                             ["press", 2]
                         ]
                     ],
            "components": [
                              [
                                  ["454_casing", 10]
                              ],
                              [
                                  ["smrifle_primer", 10]
                              ],
                              [
                                  ["gunpowder", 200]
                              ],
                              [
                                  ["lead", 200]
                              ]
                          ]
        },

        {
            "result": "500_Magnum",
            "category": "CC_AMMO",
            "skill_pri": "gun",
            "skill_sec": "mechanics",
            "difficulty": 9,
            "time": 10000,
            "reversible": false,
            "autolearn": true,
            "tools": [
                         [
                             ["press", -1]
                         ],
                         [
                             ["fire", -1],
                             ["toolset", 1],
                             ["press", 2]
                         ]
                     ],
            "components": [
                              [
                                  ["500_casing", 10]
                              ],
                              [
                                  ["lgrifle_primer", 10]
                              ],
                              [
                                  ["gunpowder", 240]
                              ],
                              [
                                  ["lead", 240]
                              ]
                          ]
        },

        {
            "result": "57mm",
            "category": "CC_AMMO",
            "skill_pri": "gun",
            "skill_sec": "mechanics",
            "difficulty": 4,
            "time": 50000,
            "reversible": false,
            "autolearn": true,
            "tools": [
                         [
                             ["press", -1]
                         ],
                         [
                             ["fire", -1],
                             ["toolset", 1],
                             ["press", 2]
                         ]
                     ],
            "components": [
                              [
                                  ["57mm_casing", 100]
                              ],
                              [
                                  ["smrifle_primer", 100]
                              ],
                              [
                                  ["gunpowder", 400]
                              ],
                              [
                                  ["lead", 200], ["gold_small", 200]
                              ]
                          ]
        },


        {
            "result": "46mm",
            "category": "CC_AMMO",
            "skill_pri": "gun",
            "skill_sec": "mechanics",
            "difficulty": 4,
            "time": 50000,
            "reversible": false,
            "autolearn": true,
            "tools": [
                         [
                             ["press", -1]
                         ],
                         [
                             ["fire", -1],
                             ["toolset", 1],
                             ["press", 2]
                         ]
                     ],
            "components": [
                              [
                                  ["46mm_casing", 100]
                              ],
                              [
                                  ["smpistol_primer", 100]
                              ],
                              [
                                  ["gunpowder", 400]
                              ],
                              [
                                  ["lead", 200], ["gold_small", 200]
                              ]
                          ]
        },


        {
            "result": "762_m43",
            "category": "CC_AMMO",
            "skill_pri": "gun",
            "skill_sec": "mechanics",
            "difficulty": 3,
            "time": 40000,
            "reversible": false,
            "autolearn": true,
            "tools": [
                         [
                             ["press", -1]
                         ],
                         [
                             ["fire", -1],
                             ["toolset", 1],
                             ["press", 2]
                         ]
                     ],
            "components": [
                              [
                                  ["762_casing", 80]
                              ],
                              [
                                  ["lgrifle_primer", 80]
                              ],
                              [
                                  ["gunpowder", 560]
                              ],
                              [
                                  ["lead", 400], ["gold_small", 400]
                              ]
                          ]
        },


        {
            "result": "762_m87",
            "category": "CC_AMMO",
            "skill_pri": "gun",
            "skill_sec": "mechanics",
            "difficulty": 5,
            "time": 40000,
            "reversible": false,
            "autolearn": true,
            "tools": [
                         [
                             ["press", -1]
                         ],
                         [
                             ["fire", -1],
                             ["toolset", 1],
                             ["press", 2]
                         ]
                     ],
            "components": [
                              [
                                  ["762_casing", 80]
                              ],
                              [
                                  ["lgrifle_primer", 80]
                              ],
                              [
                                  ["gunpowder", 640]
                              ],
                              [
                                  ["lead", 400], ["gold_small", 400]
                              ]
                          ]
        },


        {
            "result": "223",
            "category": "CC_AMMO",
            "skill_pri": "gun",
            "skill_sec": "mechanics",
            "difficulty": 3,
            "time": 20000,
            "reversible": false,
            "autolearn": true,
            "tools": [
                         [
                             ["press", -1]
                         ],
                         [
                             ["fire", -1],
                             ["toolset", 1],
                             ["press", 2]
                         ]
                     ],
            "components": [
                              [
                                  ["223_casing", 40]
                              ],
                              [
                                  ["smrifle_primer", 40]
                              ],
                              [
                                  ["gunpowder", 160]
                              ],
                              [
                                  ["lead", 80], ["gold_small", 80]
                              ]
                          ]
        },


        {
            "result": "556",
            "category": "CC_AMMO",
            "skill_pri": "gun",
            "skill_sec": "mechanics",
            "difficulty": 5,
            "time": 20000,
            "reversible": false,
            "autolearn": true,
            "tools": [
                         [
                             ["press", -1]
                         ],
                         [
                             ["fire", -1],
                             ["toolset", 1],
                             ["press", 2]
                         ]
                     ],
            "components": [
                              [
                                  ["223_casing", 40]
                              ],
                              [
                                  ["smrifle_primer", 40]
                              ],
                              [
                                  ["gunpowder", 240]
                              ],
                              [
                                  ["lead", 80], ["gold_small", 80]
                              ]
                          ]
        },


        {
            "result": "556_incendiary",
            "category": "CC_AMMO",
            "skill_pri": "gun",
            "skill_sec": "mechanics",
            "difficulty": 6,
            "time": 15000,
            "reversible": false,
            "autolearn": true,
            "tools": [
                         [
                             ["press", -1]
                         ],
                         [
                             ["fire", -1],
                             ["toolset", 1],
                             ["press", 2]
                         ]
                     ],
            "components": [
                              [
                                  ["223_casing", 30]
                              ],
                              [
                                  ["smrifle_primer", 30]
                              ],
                              [
                                  ["gunpowder", 180]
                              ],
                              [
                                  ["incendiary", 60]
                              ]
                          ]
        },


        {
            "result": "270",
            "category": "CC_AMMO",
            "skill_pri": "gun",
            "skill_sec": "mechanics",
            "difficulty": 3,
            "time": 10000,
            "reversible": false,
            "autolearn": true,
            "tools": [
                         [
                             ["press", -1]
                         ],
                         [
                             ["fire", -1],
                             ["toolset", 1],
                             ["press", 2]
                         ]
                     ],
            "components": [
                              [
                                  ["3006_casing", 20]
                              ],
                              [
                                  ["lgrifle_primer", 20]
                              ],
                              [
                                  ["gunpowder", 200]
                              ],
                              [
                                  ["lead", 100], ["gold_small", 100]
                              ]
                          ]
        },


        {
            "result": "3006",
            "category": "CC_AMMO",
            "skill_pri": "gun",
            "skill_sec": "mechanics",
            "difficulty": 5,
            "time": 5000,
            "reversible": false,
            "autolearn": true,
            "tools": [
                         [
                             ["press", -1]
                         ],
                         [
                             ["fire", -1],
                             ["toolset", 1],
                             ["press", 2]
                         ]
                     ],
            "components": [
                              [
                                  ["3006_casing", 10]
                              ],
                              [
                                  ["lgrifle_primer", 10]
                              ],
                              [
                                  ["gunpowder", 120]
                              ],
                              [
                                  ["lead", 80], ["gold_small", 80]
                              ]
                          ]
        },


        {
            "result": "3006_incendiary",
            "category": "CC_AMMO",
            "skill_pri": "gun",
            "skill_sec": "mechanics",
            "difficulty": 7,
            "time": 2500,
            "reversible": false,
            "autolearn": true,
            "tools": [
                         [
                             ["press", -1]
                         ],
                         [
                             ["fire", -1],
                             ["toolset", 1],
                             ["press", 2]
                         ]
                     ],
            "components": [
                              [
                                  ["3006_casing", 5]
                              ],
                              [
                                  ["lgrifle_primer", 5]
                              ],
                              [
                                  ["gunpowder", 60]
                              ],
                              [
                                  ["incendiary", 40]
                              ]
                          ]
        },


        {
            "result": "308",
            "category": "CC_AMMO",
            "skill_pri": "gun",
            "skill_sec": "mechanics",
            "difficulty": 3,
            "time": 10000,
            "reversible": false,
            "autolearn": true,
            "tools": [
                         [
                             ["press", -1]
                         ],
                         [
                             ["fire", -1],
                             ["toolset", 1],
                             ["press", 2]
                         ]
                     ],
            "components": [
                              [
                                  ["308_casing", 20]
                              ],
                              [
                                  ["lgrifle_primer", 20]
                              ],
                              [
                                  ["gunpowder", 160]
                              ],
                              [
                                  ["lead", 120], ["gold_small", 120]
                              ]
                          ]
        },


        {
            "result": "762_51",
            "category": "CC_AMMO",
            "skill_pri": "gun",
            "skill_sec": "mechanics",
            "difficulty": 5,
            "time": 10000,
            "reversible": false,
            "autolearn": true,
            "tools": [
                         [
                             ["press", -1]
                         ],
                         [
                             ["fire", -1],
                             ["toolset", 1],
                             ["press", 2]
                         ]
                     ],
            "components": [
                              [
                                  ["308_casing", 20]
                              ],
                              [
                                  ["lgrifle_primer", 20]
                              ],
                              [
                                  ["gunpowder", 200]
                              ],
                              [
                                  ["lead", 120], ["gold_small", 120]
                              ]
                          ]
        },


        {
            "result": "762_51_incendiary",
            "category": "CC_AMMO",
            "skill_pri": "gun",
            "skill_sec": "mechanics",
            "difficulty": 6,
            "time": 5000,
            "reversible": false,
            "autolearn": true,
            "tools": [
                         [
                             ["press", -1]
                         ],
                         [
                             ["fire", -1],
                             ["toolset", 1],
                             ["press", 2]
                         ]
                     ],
            "components": [
                              [
                                  ["308_casing", 10]
                              ],
                              [
                                  ["lgrifle_primer", 10]
                              ],
                              [
                                  ["gunpowder", 100]
                              ],
                              [
                                  ["incendiary", 60]
                              ]
                          ]
        },


        {
            "result": "shot_bird",
            "category": "CC_AMMO",
            "skill_pri": "gun",
            "skill_sec": "mechanics",
            "difficulty": 2,
            "time": 12500,
            "reversible": false,
            "autolearn": true,
            "tools": [
                         [
                             ["press", -1]
                         ],
                         [
                             ["fire", -1],
                             ["toolset", 1],
                             ["press", 2]
                         ]
                     ],
            "components": [
                              [
                                  ["shot_hull", 25]
                              ],
                              [
                                  ["shotgun_primer", 25]
                              ],
                              [
                                  ["gunpowder", 300]
                              ],
                              [
                                  ["lead", 400], ["gold_small", 400]
                              ]
                          ]
        },


        {
            "result": "shot_00",
            "category": "CC_AMMO",
            "skill_pri": "gun",
            "skill_sec": "mechanics",
            "difficulty": 3,
            "time": 12500,
            "reversible": false,
            "autolearn": true,
            "tools": [
                         [
                             ["press", -1]
                         ],
                         [
                             ["fire", -1],
                             ["toolset", 1],
                             ["press", 2]
                         ]
                     ],
            "components": [
                              [
                                  ["shot_hull", 25]
                              ],
                              [
                                  ["shotgun_primer", 25]
                              ],
                              [
                                  ["gunpowder", 600]
                              ],
                              [
                                  ["lead", 400], ["gold_small", 400]
                              ]
                          ]
        },


        {
            "result": "shot_slug",
            "category": "CC_AMMO",
            "skill_pri": "gun",
            "skill_sec": "mechanics",
            "difficulty": 3,
            "time": 12500,
            "reversible": false,
            "autolearn": true,
            "tools": [
                         [
                             ["press", -1]
                         ],
                         [
                             ["fire", -1],
                             ["toolset", 1],
                             ["press", 2]
                         ]
                     ],
            "components": [
                              [
                                  ["shot_hull", 25]
                              ],
                              [
                                  ["shotgun_primer", 25]
                              ],
                              [
                                  ["gunpowder", 600]
                              ],
                              [
                                  ["lead", 400], ["gold_small", 400]
                              ]
                          ]
        },


        {
            "result": "water_clean",
            "category": "CC_DRINK",
            "skill_pri": "cooking",
            "difficulty": 0,
            "time": 1000,
            "reversible": false,
            "autolearn": true,
            "tools": [
                         [
                             ["hotplate", 3],
                             ["toolset", 1],
                             ["fire", -1]
                         ],
                         [
                             ["pan", -1],
                             ["pot", -1],
                             ["rock_pot", -1]
                         ]
                     ],
            "components": [
                              [
                                  ["water", 1]
                              ]
                          ]
        },

        {
            "result": "acid",
            "category": "CC_DRINK",
            "skill_pri": "cooking",
            "difficulty": 4,
            "time": 10000,
            "reversible": false,
            "autolearn": true,
            "tools": [
                         [
                             ["hotplate", 3],
                             ["toolset", 1],
                             ["fire", -1]
                         ],
                         [
                             ["pan", -1],
                             ["pot", -1],
                             ["rock_pot", -1]
                         ]
                     ],
            "components": [
                              [
                                  ["water_acid", 1]
                              ]
                          ]
        },

        {
            "result": "acid",
            "id_suffix": "from batteries",
            "category": "CC_DRINK",
            "skill_pri": "electronics",
            "skill_sec": "mechanics",
            "difficulty": 2,
            "time": 5000,
            "reversible": false,
            "autolearn": true,
            "tools": [
                         [
                             ["screwdriver", -1],
                             ["toolset", -1]
                         ]
                     ],
            "components": [
                              [
                                  ["battery", 125]
                              ]
                          ]
        },



        {
            "result": "meat_cooked",
            "category": "CC_FOOD",
            "skill_pri": "cooking",
            "difficulty": 0,
            "time": 5000,
            "reversible": false,
            "autolearn": true,
            "tools": [
                         [
                             ["hotplate", 7],
                             ["toolset", 1],
                             ["fire", -1]
                         ],
                         [
                             ["pan", -1],
                             ["pot", -1],
                             ["rock_pot", -1],
                             ["spear_wood", -1],
                             ["pointy_stick", -1],
                             ["skewer", -1],
                             ["javelin", -1]
                         ]
                     ],
            "components": [
                              [
                                  ["meat", 1]
                              ]
                          ]
        },


        {
            "result": "human_cooked",
            "category": "CC_FOOD",
            "skill_pri": "cooking",
            "difficulty": 0,
            "time": 5000,
            "reversible": false,
            "autolearn": false,
            "book_learn": [ ["cookbook_human", 3] ],
            "tools": [
                         [
                             ["hotplate", 7],
                             ["toolset", 1],
                             ["fire", -1]
                         ],
                         [
                             ["pan", -1],
                             ["pot", -1],
                             ["rock_pot", -1],
                             ["spear_wood", -1],
                             ["pointy_stick", -1],
                             ["skewer", -1],
                             ["javelin", -1]
                         ]
                     ],
            "components": [
                              [
                                  ["human_flesh", 1]
                              ]
                          ]
        },


        {
            "result": "dogfood",
            "category": "CC_FOOD",
            "skill_pri": "cooking",
            "difficulty": 4,
            "time": 10000,
            "reversible": false,
            "autolearn": true,
            "tools": [
                         [
                             ["hotplate", 6],
                             ["toolset", 1],
                             ["fire", -1]
                         ],
                         [
                             ["pot", -1],
                             ["rock_pot", -1]
                         ]
                     ],
            "components": [
                              [
                                  ["meat", 1]
                              ],
                              [
                                  ["veggy", 1],
                                  ["veggy_wild", 1]
                              ],
                              [
                                  ["water", 1],
                                  ["water_clean", 1]
                              ]
                          ]
        },


        {
            "result": "veggy_cooked",
            "category": "CC_FOOD",
            "skill_pri": "cooking",
            "difficulty": 0,
            "time": 4000,
            "reversible": false,
            "autolearn": true,
            "tools": [
                         [
                             ["hotplate", 5],
                             ["toolset", 1],
                             ["fire", -1]
                         ],
                         [
                             ["pan", -1],
                             ["pot", -1],
                             ["rock_pot", -1],
                             ["spear_wood", -1],
                             ["pointy_stick", -1],
                             ["skewer", -1],
                             ["javelin", -1]
                         ]
                     ],
            "components": [
                              [
                                  ["veggy", 1]
                              ]
                          ]
        },


        {
            "result": "veggy_wild_cooked",
            "category": "CC_FOOD",
            "skill_pri": "cooking",
            "difficulty": 0,
            "time": 4000,
            "reversible": false,
            "autolearn": true,
            "tools": [
                         [
                             ["hotplate", 5],
                             ["toolset", 1],
                             ["fire", -1]
                         ],
                         [
                             ["pan", -1],
                             ["pot", -1],
                             ["rock_pot", -1]
                         ]
                     ],
            "components": [
                              [
                                  ["veggy_wild", 1]
                              ]
                          ]
        },


        {
            "result": "spaghetti_cooked",
            "category": "CC_FOOD",
            "skill_pri": "cooking",
            "difficulty": 0,
            "time": 10000,
            "reversible": false,
            "autolearn": true,
            "tools": [
                         [
                             ["hotplate", 4],
                             ["toolset", 1],
                             ["fire", -1]
                         ],
                         [
                             ["pot", -1],
                             ["rock_pot", -1]
                         ]
                     ],
            "components": [
                              [
                                  ["spaghetti_raw", 1]
                              ],
                              [
                                  ["water", 1],
                                  ["water_clean", 1]
                              ]
                          ]
        },


        {
            "result": "cooked_dinner",
            "category": "CC_FOOD",
            "skill_pri": "cooking",
            "difficulty": 0,
            "time": 5000,
            "reversible": false,
            "autolearn": true,
            "tools": [
                         [
                             ["hotplate", 3],
                             ["toolset", 1],
                             ["fire", -1]
                         ]
                     ],
            "components": [
                              [
                                  ["frozen_dinner", 1]
                              ]
                          ]
        },


        {
            "result": "macaroni_cooked",
            "category": "CC_FOOD",
            "skill_pri": "cooking",
            "difficulty": 0,
            "time": 10000,
            "reversible": false,
            "autolearn": true,
            "tools": [
                         [
                             ["hotplate", 4],
                             ["toolset", 1],
                             ["fire", -1]
                         ],
                         [
                             ["pot", -1],
                             ["rock_pot", -1]
                         ]
                     ],
            "components": [
                              [
                                  ["macaroni_raw", 1]
                              ],
                              [
                                  ["water", 1],
                                  ["water_clean", 1]
                              ]
                          ]
        },


        {
            "result": "potato_baked",
            "category": "CC_FOOD",
            "skill_pri": "cooking",
            "difficulty": 1,
            "time": 15000,
            "reversible": false,
            "autolearn": true,
            "tools": [
                         [
                             ["hotplate", 3],
                             ["toolset", 1],
                             ["fire", -1]
                         ],
                         [
                             ["pan", -1],
                             ["pot", -1],
                             ["rock_pot", -1]
                         ]
                     ],
            "components": [
                              [
                                  ["potato_raw", 1]
                              ]
                          ]
        },


        {
            "result": "tea",
            "category": "CC_DRINK",
            "skill_pri": "cooking",
            "difficulty": 0,
            "time": 4000,
            "reversible": false,
            "autolearn": true,
            "tools": [
                         [
                             ["hotplate", 2],
                             ["toolset", 1],
                             ["fire", -1]
                         ],
                         [
                             ["pot", -1],
                             ["rock_pot", -1]
                         ]
                     ],
            "components": [
                              [
                                  ["tea_raw", 1]
                              ],
                              [
                                  ["water", 1],
                                  ["water_clean", 1]
                              ]
                          ]
        },
        
        {
            "result": "kompot",
            "category": "CC_DRINK",
            "skill_pri": "cooking",
            "difficulty": 3,
            "time": 30000,
            "reversible": false,
            "autolearn": true,
            "tools": [
                         [
                             ["hotplate", 2],
                             ["toolset", 1],
                             ["fire", -1]
                         ],
                         [
                             ["pot", -1],
                             ["rock_pot", -1]
                         ]
                     ],
            "components": [
                              [
                                  ["blueberries", 3],
                                  ["apple", 1],
                                  ["apple_canned", 1],
                                  ["apple_vac", 1],
                                  ["strawberries", 3],
                                  ["orange", 1],
                                  ["lemon", 1]
                              ],
                              [
                                  ["sugar", 1]
                              ],
                              [
                                  ["water", 5],
                                  ["water_clean", 5]
                              ]
                          ]
        },

        {
            "result": "coffee",
            "category": "CC_DRINK",
            "skill_pri": "cooking",
            "difficulty": 0,
            "time": 4000,
            "reversible": false,
            "autolearn": true,
            "tools": [
                         [
                             ["hotplate", 2],
                             ["toolset", 1],
                             ["fire", -1]
                         ],
                         [
                             ["pot", -1],
                             ["rock_pot", -1]
                         ]
                     ],
            "components": [
                              [
                                  ["coffee_raw", 1]
                              ],
                              [
                                  ["water", 1],
                                  ["water_clean", 1]
                              ]
                          ]
        },


        {
            "result": "oj",
            "category": "CC_DRINK",
            "skill_pri": "cooking",
            "difficulty": 1,
            "time": 5000,
            "reversible": false,
            "autolearn": true,
            "tools": [
                         [
                             ["rock", -1],
                             ["toolset", -1]
                         ]
                     ],
            "components": [
                              [
                                  ["orange", 2]
                              ],
                              [
                                  ["water", 1],
                                  ["water_clean", 1]
                              ]
                          ]
        },


        {
            "result": "apple_cider",
            "category": "CC_DRINK",
            "skill_pri": "cooking",
            "difficulty": 2,
            "time": 7000,
            "reversible": false,
            "autolearn": true,
            "tools": [
                         [
                             ["rock", -1],
                             ["toolset", 1]
                         ]
                     ],
            "components": [
                              [
                                  ["apple", 3]
                              ]
                          ]
        },


        {
            "result": "long_island",
            "category": "CC_DRINK",
            "skill_pri": "cooking",
            "difficulty": 1,
            "time": 7000,
            "reversible": false,
            "autolearn": true,
            "components": [
                              [
                                  ["cola", 1]
                              ],
                              [
                                  ["vodka", 1]
                              ],
                              [
                                  ["gin", 1]
                              ],
                              [
                                  ["rum", 1]
                              ],
                              [
                                  ["tequila", 1]
                              ],
                              [
                                  ["triple_sec", 1]
                              ]
                          ]
        },

        {
            "result": "drink_screwdriver",
            "category": "CC_DRINK",
            "skill_pri": "cooking",
            "difficulty": 1,
            "time": 7000,
            "reversible": false,
            "autolearn": true,
            "components": [
                              [
                                  ["oj", 1]
                              ],
                              [
                                  ["vodka", 1]
                              ]
                          ]
        },

        {
            "result": "drink_wild_apple",
            "category": "CC_DRINK",
            "skill_pri": "cooking",
            "difficulty": 1,
            "time": 7000,
            "reversible": false,
            "autolearn": true,
            "components": [
                              [
                                  ["apple_cider", 1]
                              ],
                              [
                                  ["vodka", 1]
                              ]
                          ]
        },

        {
            "result": "jerky",
            "category": "CC_FOOD",
            "skill_pri": "cooking",
            "difficulty": 3,
            "time": 30000,
            "reversible": false,
            "autolearn": true,
            "tools": [
                         [
                             ["hotplate", 10],
                             ["toolset", 1],
                             ["fire", -1]
                         ]
                     ],
            "components": [
                              [
                                  ["salt_water", 1],
                                  ["salt", 4]
                              ],
                              [
                                  ["meat", 1]
                              ]
                          ]
        },


        {
            "result": "jerky_human",
            "category": "CC_FOOD",
            "skill_pri": "cooking",
            "difficulty": 3,
            "time": 30000,
            "reversible": false,
            "autolearn": false,
            "book_learn": [ ["cookbook_human", 3] ],
            "tools": [
                         [
                             ["hotplate", 10],
                             ["toolset", 1],
                             ["fire", -1]
                         ]
                     ],
            "components": [
                              [
                                  ["salt_water", 1],
                                  ["salt", 4]
                              ],
                              [
                                  ["human_flesh", 1]
                              ]
                          ]
        },


        {
            "result": "V8",
            "category": "CC_FOOD",
            "skill_pri": "cooking",
            "difficulty": 2,
            "time": 5000,
            "reversible": false,
            "autolearn": true,
            "components": [
                              [
                                  ["tomato", 1]
                              ],
                              [
                                  ["broccoli", 1]
                              ],
                              [
                                  ["zucchini", 1]
                              ]
                          ]
        },


        {
            "result": "broth",
            "category": "CC_FOOD",
            "skill_pri": "cooking",
            "difficulty": 2,
            "time": 10000,
            "reversible": false,
            "autolearn": true,
            "tools": [
                         [
                             ["hotplate", 5],
                             ["toolset", 1],
                             ["fire", -1]
                         ],
                         [
                             ["pot", -1],
                             ["rock_pot", -1]
                         ]
                     ],
            "components": [
                              [
                                  ["water", 1],
                                  ["water_clean", 1]
                              ],
                              [
                                  ["broccoli", 1],
                                  ["tomato", 1],
                                  ["zucchini", 1],
                                  ["veggy", 1],
                                  ["veggy_wild", 1]
                              ]
                          ]
        },


        {
            "result": "broth_bone",
            "category": "CC_FOOD",
            "skill_pri": "cooking",
            "difficulty": 1,
            "time": 60000,
            "reversible": false,
            "autolearn": true,
            "tools": [
                         [
                             ["hotplate", 6],
                             ["toolset", 1],
                             ["fire", -1]
                         ],
                         [
                             ["pot", -1],
                             ["rock_pot", -1]
                         ]
                     ],
            "components": [
                              [
                                  ["bone", 10]
                              ],
                              [
                                  ["water", 1],
                                  ["water_clean", 1]
                              ]
                          ]
        },


        {
            "result": "soup_veggy",
            "category": "CC_FOOD",
            "skill_pri": "cooking",
            "difficulty": 2,
            "time": 10000,
            "reversible": false,
            "autolearn": true,
            "tools": [
                         [
                             ["hotplate", 5],
                             ["toolset", 1],
                             ["fire", -1]
                         ],
                         [
                             ["pot", -1],
                             ["rock_pot", -1]
                         ]
                     ],
            "components": [
                              [
                                  ["broth", 2]
                              ],
                              [
                                  ["macaroni_raw", 1],
                                  ["potato_raw", 1]
                              ],
                              [
                                  ["tomato", 2],
                                  ["broccoli", 2],
                                  ["zucchini", 2],
                                  ["veggy", 2],
                                  ["veggy_wild", 2]
                              ]
                          ]
        },


        {
            "result": "soup_meat",
            "category": "CC_FOOD",
            "skill_pri": "cooking",
            "difficulty": 2,
            "time": 10000,
            "reversible": false,
            "autolearn": true,
            "tools": [
                         [
                             ["hotplate", 5],
                             ["toolset", 1],
                             ["fire", -1]
                         ],
                         [
                             ["pot", -1],
                             ["rock_pot", -1]
                         ]
                     ],
            "components": [
                              [
                                  ["broth", 2]
                              ],
                              [
                                  ["macaroni_raw", 1],
                                  ["potato_raw", 1]
                              ],
                              [
                                  ["meat", 2]
                              ]
                          ]
        },
        
        {
            "result": "soup_woods",
            "category": "CC_FOOD",
            "skill_pri": "cooking",
            "difficulty": 3,
            "time": 10000,
            "reversible": false,
            "autolearn": true,
            "tools": [
                         [
                             ["hotplate", 5],
                             ["toolset", 1],
                             ["fire", -1]
                         ],
                         [
                             ["pot", -1],
                             ["rock_pot", -1]
                         ]
                     ],
            "components": [
                              [
                                  ["broth", 2],
                                  ["broth_bone", 2]
                              ],
                              [
                                  ["meat", 2]
                              ],
                              [
                                  ["veggy_wild", 2],
                                  ["veggy", 2]
                              ]
                          ]
        },

        {
            "result": "soup_human",
            "category": "CC_FOOD",
            "skill_pri": "cooking",
            "difficulty": 2,
            "time": 10000,
            "reversible": false,
            "autolearn": false,
            "book_learn": [ ["cookbook_human", 2] ],
            "tools": [
                         [
                             ["hotplate", 5],
                             ["toolset", 1],
                             ["fire", -1]
                         ],
                         [
                             ["pot", -1],
                             ["rock_pot", -1]
                         ]
                     ],
            "components": [
                              [
                                  ["broth", 2]
                              ],
                              [
                                  ["macaroni_raw", 1],
                                  ["potato_raw", 1]
                              ],
                              [
                                  ["human_flesh", 2]
                              ]
                          ]
        },


        {
            "result": "bread",
            "category": "CC_FOOD",
            "skill_pri": "cooking",
            "difficulty": 2,
            "time": 20000,
            "reversible": false,
            "autolearn": true,
            "tools": [
                         [
                             ["hotplate", 8],
                             ["toolset", 1],
                             ["fire", -1]
                         ],
                         [
                             ["pot", -1],
                             ["rock_pot", -1]
                         ]
                     ],
            "components": [
                              [
                                  ["flour", 3]
                              ],
                              [
                                  ["water", 2],
                                  ["water_clean", 2]
                              ]
                          ]
        },


        {
            "result": "pie",
            "category": "CC_FOOD",
            "skill_pri": "cooking",
            "difficulty": 3,
            "time": 25000,
            "reversible": false,
            "autolearn": true,
            "tools": [
                         [
                             ["hotplate", 6],
                             ["toolset", 1],
                             ["fire", -1]
                         ],
                         [
                             ["pan", -1]
                         ]
                     ],
            "components": [
                              [
                                  ["flour", 2]
                              ],
                              [
                                  ["strawberries", 2],
                                  ["apple", 2],
                                  ["blueberries", 2],
                                  ["apple_canned", 1],
                                  ["apple_vac", 1]
                              ],
                              [
                                  ["sugar", 2]
                              ],
                              [
                                  ["water", 1],
                                  ["water_clean", 1]
                              ]
                          ]
        },


        {
            "result": "pizza_veggy",
            "category": "CC_FOOD",
            "skill_pri": "cooking",
            "difficulty": 3,
            "time": 20000,
            "reversible": false,
            "autolearn": false,
            "book_learn": [ ["cookbook_italian", 2] ],
            "tools": [
                         [
                             ["hotplate", 8],
                             ["toolset", 1],
                             ["fire", -1]
                         ],
                         [
                             ["pan", -1]
                         ]
                     ],
            "components": [
                              [
                                  ["flour", 2]
                              ],
                              [
                                  ["veggy", 2],
                                  ["veggy_wild", 2],
                                  ["veggy_vac", 2],
                                  ["tomato", 2],
                                  ["broccoli", 1]
                              ],
                              [
                                  ["sauce_pesto", 1],
                                  ["sauce_red", 1],
                                  ["seasoning_italian", 5]
                              ],
                              [
                                  ["water", 1],
                                  ["water_clean", 1]
                              ]
                          ]
        },


        {
            "result": "pizza_meat",
            "category": "CC_FOOD",
            "skill_pri": "cooking",
            "difficulty": 3,
            "time": 20000,
            "reversible": false,
            "autolearn": false,
            "book_learn": [ ["cookbook_italian", 2] ],
            "tools": [
                         [
                             ["hotplate", 8],
                             ["toolset", 1],
                             ["fire", -1]
                         ],
                         [
                             ["pan", -1]
                         ]
                     ],
            "components": [
                              [
                                  ["flour", 2]
                              ],
                              [
                                  ["meat", 2],
                                  ["meat_canned", 1],
                                  ["meat_vac", 2]
                              ],
                              [
                                  ["sauce_red", 1],
                                  ["seasoning_italian", 5]
                              ],
                              [
                                  ["water", 1],
                                  ["water_clean", 1]
                              ]
                          ]
        },

        {
            "result": "spaghetti_bolognese",
            "category": "CC_FOOD",
            "skill_pri": "cooking",
            "difficulty": 4,
            "time": 20000,
            "reversible": false,
            "autolearn": false,
            "book_learn": [ ["cookbook_italian", 3] ],
            "tools": [
                         [
                             ["hotplate", 6],
                             ["toolset", 1],
                             ["fire", -1]
                         ],
                         [
                             ["scissors", -1],
                             ["knife_steak", -1],
                             ["knife_combat", -1],
                             ["knife_butcher", -1],
                             ["pockknife", -1],
                             ["scalpel", -1],
                             ["machete", -1],
                             ["broadsword", -1],
                             ["toolset", -1]
                         ],
                         [
                             ["pot", -1],
                             ["rock_pot", -1]
                         ]
                     ],
            "components": [
                              [
                                  ["spaghetti_raw", 1]
                              ],
                              [
                                  ["water", 1],
                                  ["water_clean", 1]
                              ],
                              [
                                  ["seasoning_italian", 5],
                                  ["sauce_red", 1],
                                  ["tomato", 2]
                              ],
                              [
                                  ["meat", 2],
                                  ["meat_canned", 1]
                              ]
                          ]
        },


        {
            "result": "spaghetti_pesto",
            "category": "CC_FOOD",
            "skill_pri": "cooking",
            "difficulty": 4,
            "time": 20000,
            "reversible": false,
            "autolearn": false,
            "book_learn": [ ["cookbook_italian", 3] ],
            "tools": [
                         [
                             ["hotplate", 4],
                             ["toolset", 1],
                             ["fire", -1]
                         ],
                         [
                             ["rock", -1],
                             ["primitive_hammer", -1],
                             ["hammer", -1],
                             ["hatchet", -1],
                             ["toolset", -1]
                         ],
                         [
                             ["pot", -1],
                             ["rock_pot", -1]
                         ]
                     ],
            "components": [
                              [
                                  ["spaghetti_raw", 1]
                              ],
                              [
                                  ["water", 1],
                                  ["water_clean", 1]
                              ],
                              [
                                  ["seasoning_italian", 5],
                                  ["sauce_pesto", 1]
                              ],
                              [
                                  ["veggy", 2],
                                  ["veggy_wild", 2]
                              ]
                          ]
        },


        {
            "result": "meth",
            "category": "CC_CHEM",
            "skill_pri": "cooking",
            "difficulty": 5,
            "time": 20000,
            "reversible": false,
            "autolearn": true,
            "tools": [
                         [
                             ["hotplate", 15],
                             ["toolset", 1],
                             ["fire", -1]
                         ],
                         [
                             ["bottle_glass", -1],
                             ["hose", -1]
                         ]
                     ],
            "components": [
                              [
                                  ["dayquil", 2],
                                  ["royal_jelly", 1]
                              ],
                              [
                                  ["aspirin", 40]
                              ],
                              [
                                  ["caffeine", 20],
                                  ["adderall", 5],
                                  ["energy_drink", 2]
                              ]
                          ]
        },


        {
            "result": "crack",
            "category": "CC_CHEM",
            "skill_pri": "cooking",
            "difficulty": 4,
            "time": 30000,
            "reversible": false,
            "autolearn": true,
            "tools": [
                         [
                             ["pot", -1],
                             ["rock_pot", -1]
                         ],
                         [
                             ["fire", -1],
                             ["hotplate", 8],
                             ["toolset", 1]
                         ]
                     ],
            "components": [
                              [
                                  ["water", 1],
                                  ["water_clean", 1]
                              ],
                              [
                                  ["coke", 12]
                              ],
                              [
                                  ["ammonia", 1]
                              ]
                          ]
        },


        {
            "result": "poppy_sleep",
            "category": "CC_CHEM",
            "skill_pri": "cooking",
            "skill_sec": "survival",
            "difficulty": 2,
            "time": 5000,
            "reversible": false,
            "autolearn": true,
            "tools": [
                         [
                             ["pot", -1],
                             ["rock_pot", -1]
                         ],
                         [
                             ["fire", -1],
                             ["toolset", 1],
                             ["hotplate", 2]
                         ]
                     ],
            "components": [
                              [
                                  ["poppy_bud", 2]
                              ],
                              [
                                  ["poppy_flower", 1]
                              ]
                          ]
        },


        {
            "result": "poppy_pain",
            "category": "CC_CHEM",
            "skill_pri": "cooking",
            "skill_sec": "survival",
            "difficulty": 2,
            "time": 5000,
            "reversible": false,
            "autolearn": true,
            "tools": [
                         [
                             ["pot", -1],
                             ["rock_pot", -1]
                         ],
                         [
                             ["fire", -1],
                             ["toolset", 1],
                             ["hotplate", 2]
                         ]
                     ],
            "components": [
                              [
                                  ["poppy_bud", 2]
                              ],
                              [
                                  ["poppy_flower", 2]
                              ]
                          ]
        },


        {
            "result": "royal_jelly",
            "category": "CC_CHEM",
            "skill_pri": "cooking",
            "difficulty": 5,
            "time": 5000,
            "reversible": false,
            "autolearn": true,
            "components": [
                              [
                                  ["honeycomb", 1]
                              ],
                              [
                                  ["bleach", 2],
                                  ["purifier", 1]
                              ]
                          ]
        },


        {
            "result": "heroin",
            "category": "CC_CHEM",
            "skill_pri": "cooking",
            "difficulty": 6,
            "time": 2000,
            "reversible": false,
            "autolearn": true,
            "tools": [
                         [
                             ["hotplate", 3],
                             ["toolset", 1],
                             ["fire", -1]
                         ],
                         [
                             ["pan", -1],
                             ["pot", -1],
                             ["rock_pot", -1]
                         ]
                     ],
            "components": [
                              [
                                  ["salt_water", 1],
                                  ["salt", 4]
                              ],
                              [
                                  ["oxycodone", 40]
                              ]
                          ]
        },


        {
            "result": "mutagen",
            "category": "CC_CHEM",
            "skill_pri": "cooking",
            "skill_sec": "firstaid",
            "difficulty": 8,
            "time": 10000,
            "reversible": false,
            "autolearn": true,
            "tools": [
                         [
                             ["hotplate", 25],
                             ["toolset", 2],
                             ["fire", -1]
                         ]
                     ],
            "components": [
                              [
                                  ["meat_tainted", 3],
                                  ["veggy_tainted", 5],
                                  ["fetus", 1],
                                  ["arm", 2],
                                  ["leg", 2]
                              ],
                              [
                                  ["bleach", 2]
                              ],
                              [
                                  ["ammonia", 1]
                              ]
                          ]
        },


        {
            "result": "mutagen_plant",
            "category": "CC_CHEM",
            "skill_pri": "cooking",
            "skill_sec": "firstaid",
            "difficulty": 9,
            "time": 10000,
            "reversible": false,
            "autolearn": true,
            "tools": [
                         [
                             ["hotplate", 25],
                             ["toolset", 2],
                             ["fire", -1]
                         ]
                     ],
            "components": [
                              [
                                  ["mutagen", 1]
                              ],
                              [
                                  ["veggy_tainted", 3]
                              ],
                              [
                                  ["ammonia", 1]
                              ]
                          ]
        },


        {
            "result": "mutagen_insect",
            "category": "CC_CHEM",
            "skill_pri": "cooking",
            "skill_sec": "firstaid",
            "difficulty": 9,
            "time": 10000,
            "reversible": false,
            "autolearn": true,
            "tools": [
                         [
                             ["hotplate", 25],
                             ["toolset", 2],
                             ["fire", -1]
                         ]
                     ],
            "components": [
                              [
                                  ["mutagen", 1]
                              ],
                              [
                                  ["honeycomb", 3],
                                  ["bee_sting", 3],
                                  ["wasp_sting", 3]
                              ],
                              [
                                  ["ammonia", 1]
                              ]
                          ]
        },


        {
            "result": "mutagen_spider",
            "category": "CC_CHEM",
            "skill_pri": "cooking",
            "skill_sec": "firstaid",
            "difficulty": 9,
            "time": 10000,
            "reversible": false,
            "autolearn": true,
            "tools": [
                         [
                             ["hotplate", 25],
                             ["toolset", 2],
                             ["fire", -1]
                         ]
                     ],
            "components": [
                              [
                                  ["mutagen", 1]
                              ],
                              [
                                  ["chitin_piece", 3]
                              ],
                              [
                                  ["ammonia", 1]
                              ]
                          ]
        },


        {
            "result": "mutagen_slime",
            "category": "CC_CHEM",
            "skill_pri": "cooking",
            "skill_sec": "firstaid",
            "difficulty": 9,
            "time": 10000,
            "reversible": false,
            "autolearn": true,
            "tools": [
                         [
                             ["hotplate", 25],
                             ["toolset", 2],
                             ["fire", -1]
                         ]
                     ],
            "components": [
                              [
                                  ["mutagen", 1]
                              ],
                              [
                                  ["sewage", 3]
                              ],
                              [
                                  ["ammonia", 1]
                              ]
                          ]
        },


        {
            "result": "mutagen_fish",
            "category": "CC_CHEM",
            "skill_pri": "cooking",
            "skill_sec": "firstaid",
            "difficulty": 9,
            "time": 10000,
            "reversible": false,
            "autolearn": true,
            "tools": [
                         [
                             ["hotplate", 25],
                             ["toolset", 2],
                             ["fire", -1]
                         ]
                     ],
            "components": [
                              [
                                  ["mutagen", 1]
                              ],
                              [
                                  ["can_sardine", 1],
                                  ["can_tuna", 1]
                              ],
                              [
                                  ["ammonia", 1]
                              ]
                          ]
        },


        {
            "result": "mutagen_rat",
            "category": "CC_CHEM",
            "skill_pri": "cooking",
            "skill_sec": "firstaid",
            "difficulty": 9,
            "time": 10000,
            "reversible": false,
            "autolearn": true,
            "tools": [
                         [
                             ["hotplate", 25],
                             ["toolset", 2],
                             ["fire", -1]
                         ]
                     ],
            "components": [
                              [
                                  ["mutagen", 1]
                              ],
                              [
                                  ["meat_tainted", 3]
                              ],
                              [
                                  ["ammonia", 1]
                              ]
                          ]
        },


        {
            "result": "mutagen_beast",
            "category": "CC_CHEM",
            "skill_pri": "cooking",
            "skill_sec": "firstaid",
            "difficulty": 9,
            "time": 10000,
            "reversible": false,
            "autolearn": true,
            "tools": [
                         [
                             ["hotplate", 25],
                             ["toolset", 2],
                             ["fire", -1]
                         ]
                     ],
            "components": [
                              [
                                  ["mutagen", 1]
                              ],
                              [
                                  ["meat", 3]
                              ],
                              [
                                  ["ammonia", 1]
                              ]
                          ]
        },


        {
            "result": "mutagen_cattle",
            "category": "CC_CHEM",
            "skill_pri": "cooking",
            "skill_sec": "firstaid",
            "difficulty": 9,
            "time": 10000,
            "reversible": false,
            "autolearn": true,
            "tools": [
                         [
                             ["hotplate", 25],
                             ["toolset", 2],
                             ["fire", -1]
                         ]
                     ],
            "components": [
                              [
                                  ["mutagen", 1]
                              ],
                              [
                                  ["meat", 3]
                              ],
                              [
                                  ["ammonia", 1]
                              ]
                          ]
        },


        {
            "result": "mutagen_cephalopod",
            "category": "CC_CHEM",
            "skill_pri": "cooking",
            "skill_sec": "firstaid",
            "difficulty": 9,
            "time": 10000,
            "reversible": false,
            "autolearn": true,
            "tools": [
                         [
                             ["hotplate", 25],
                             ["toolset", 2],
                             ["fire", -1]
                         ]
                     ],
            "components": [
                              [
                                  ["mutagen", 1]
                              ],
                              [
                                  ["meat_tainted", 3]
                              ],
                              [
                                  ["ammonia", 1]
                              ]
                          ]
        },


        {
            "result": "mutagen_bird",
            "category": "CC_CHEM",
            "skill_pri": "cooking",
            "skill_sec": "firstaid",
            "difficulty": 9,
            "time": 10000,
            "reversible": false,
            "autolearn": true,
            "tools": [
                         [
                             ["hotplate", 25],
                             ["toolset", 2],
                             ["fire", -1]
                         ]
                     ],
            "components": [
                              [
                                  ["mutagen", 1]
                              ],
                              [
                                  ["meat", 3]
                              ],
                              [
                                  ["ammonia", 1]
                              ]
                          ]
        },


        {
            "result": "mutagen_lizard",
            "category": "CC_CHEM",
            "skill_pri": "cooking",
            "skill_sec": "firstaid",
            "difficulty": 9,
            "time": 10000,
            "reversible": false,
            "autolearn": true,
            "tools": [
                         [
                             ["hotplate", 25],
                             ["toolset", 2],
                             ["fire", -1]
                         ]
                     ],
            "components": [
                              [
                                  ["mutagen", 1]
                              ],
                              [
                                  ["meat", 3]
                              ],
                              [
                                  ["ammonia", 1]
                              ]
                          ]
        },


        {
            "result": "mutagen_troglobite",
            "category": "CC_CHEM",
            "skill_pri": "cooking",
            "skill_sec": "firstaid",
            "difficulty": 9,
            "time": 10000,
            "reversible": false,
            "autolearn": true,
            "tools": [
                         [
                             ["hotplate", 25],
                             ["toolset", 2],
                             ["fire", -1]
                         ]
                     ],
            "components": [
                              [
                                  ["mutagen", 1]
                              ],
                              [
                                  ["meat", 3]
                              ],
                              [
                                  ["ammonia", 1]
                              ]
                          ]
        },

        {
            "result": "purifier",
            "category": "CC_CHEM",
            "skill_pri": "cooking",
            "skill_sec": "firstaid",
            "difficulty": 9,
            "time": 10000,
            "reversible": false,
            "autolearn": true,
            "tools": [
                         [
                             ["hotplate", 25],
                             ["toolset", 2],
                             ["fire", -1]
                         ]
                     ],
            "components": [
                              [
                                  ["royal_jelly", 4],
                                  ["mutagen", 2]
                              ],
                              [
                                  ["bleach", 3]
                              ],
                              [
                                  ["ammonia", 2]
                              ]
                          ]
        },


        {
            "result": "antenna",
            "category": "CC_ELECTRONIC",
            "difficulty": 0,
            "time": 3000,
            "reversible": false,
            "autolearn": true,
            "tools": [
                         [
                             ["hacksaw", -1],
                             ["toolset", -1]
                         ]
                     ],
            "components": [
                              [
                                  ["knife_butter", 2]
                              ]
                          ]
        },


        {
            "result": "directional_antenna",
            "category": "CC_ELECTRONIC",
            "skill_pri": "electronics",
            "difficulty": 4,
            "time": 5000,
            "reversible": true,
            "autolearn": true,
            "tools": [
                       [["hacksaw", -1], ["toolset", -1]],
                       [
                             ["rock", -1],
                             ["primitive_hammer", -1],
                             ["hammer", -1],
                             ["hatchet", -1],
                             ["toolset", -1]
					   ]
                     ],
            "components": [
                            [["amplifier", 1]],
                            [["wire",6]],
                            [["2x4", 2]],
                            [["nail", 12]]
                          ]
        },


        {
            "result": "amplifier",
            "category": "CC_ELECTRONIC",
            "skill_pri": "electronics",
            "difficulty": 1,
            "time": 4000,
            "reversible": false,
            "autolearn": true,
            "tools": [
                         [
                             ["screwdriver", -1],
                             ["toolset", -1]
                         ]
                     ],
            "components": [
                              [
                                  ["transponder", 2]
                              ]
                          ]
        },


        {
            "result": "power_supply",
            "category": "CC_ELECTRONIC",
            "skill_pri": "electronics",
            "difficulty": 1,
            "time": 6500,
            "reversible": false,
            "autolearn": true,
            "tools": [
                         [
                             ["screwdriver", -1],
                             ["toolset", -1]
                         ],
                         [
                             ["soldering_iron", 3],
                             ["toolset", 1]
                         ]
                     ],
            "components": [
                              [
                                  ["amplifier", 2]
                              ],
                              [
                                  ["cable", 20]
                              ]
                          ]
        },


        {
            "result": "receiver",
            "category": "CC_ELECTRONIC",
            "skill_pri": "electronics",
            "difficulty": 2,
            "time": 12000,
            "reversible": true,
            "autolearn": true,
            "tools": [
                         [
                             ["screwdriver", -1],
                             ["toolset", -1]
                         ],
                         [
                             ["soldering_iron", 4],
                             ["toolset", 1]
                         ]
                     ],
            "components": [
                              [
                                  ["amplifier", 2]
                              ],
                              [
                                  ["cable", 10]
                              ]
                          ]
        },


        {
            "result": "transponder",
            "category": "CC_ELECTRONIC",
            "skill_pri": "electronics",
            "difficulty": 2,
            "time": 14000,
            "reversible": true,
            "autolearn": true,
            "tools": [
                         [
                             ["screwdriver", -1],
                             ["toolset", -1]
                         ],
                         [
                             ["soldering_iron", 7],
                             ["toolset", 1]
                         ]
                     ],
            "components": [
                              [
                                  ["receiver", 3]
                              ],
                              [
                                  ["cable", 5]
                              ]
                          ]
        },


        {
            "result": "lightstrip_inactive",
            "category": "CC_ELECTRONIC",
            "skill_pri": "electronics",
            "difficulty": 0,
            "time": 10000,
            "reversible": false,
            "autolearn": true,
            "components": [
                              [
                                  ["amplifier", 1]
                              ],
                              [
                                  ["cable", 5]
                              ],
                              [
                                  ["battery", 15]
                              ]
                          ]
        },


        {
            "result": "flashlight",
            "category": "CC_ELECTRONIC",
            "skill_pri": "electronics",
            "difficulty": 1,
            "time": 10000,
            "reversible": true,
            "decomp_learn": 0,
            "autolearn": true,
            "components": [
                              [
                                  ["amplifier", 1]
                              ],
                              [
                                  ["scrap", 4],
                                  ["can_drink", 1],
                                  ["can_food", 1],
                                  ["bottle_glass", 1],
                                  ["bottle_plastic", 1]
                              ],
                              [
                                  ["cable", 10]
                              ]
                          ]
        },


        {
            "result": "soldering_iron",
            "category": "CC_ELECTRONIC",
            "skill_pri": "electronics",
            "difficulty": 1,
            "time": 20000,
            "reversible": true,
            "decomp_learn": 0,
            "autolearn": true,
            "components": [
                              [
                                  ["antenna", 1],
                                  ["screwdriver", 1],
                                  ["xacto", 1],
                                  ["knife_butter", 1]
                              ],
                              [
                                  ["power_supply", 1]
                              ],
                              [
                                  ["element", 1]
                              ],
                              [
                                  ["scrap", 2]
                              ]
                          ]
        },


        {
            "result": "battery",
            "category": "CC_ELECTRONIC",
            "skill_pri": "electronics",
            "skill_sec": "mechanics",
            "difficulty": 2,
            "time": 5000,
            "reversible": false,
            "autolearn": true,
            "tools": [
                         [
                             ["screwdriver", -1],
                             ["toolset", -1]
                         ]
                     ],
            "components": [
                              [
                                  ["ammonia", 1],
                                  ["lemon", 1],
                                  ["acid", 1]
                              ],
                              [
                                  ["steel_chunk", 1],
                                  ["knife_butter", 1],
                                  ["knife_steak", 1],
                                  ["bolt_steel", 1],
                                  ["scrap", 1]
                              ],
                              [
                                  ["can_drink", 1],
                                  ["can_food", 1],
                                  ["canister_empty", 1]
                              ]
                          ]
        },

        {
            "result": "battery_compartment",
            "category": "CC_ELECTRONIC",
            "skill_pri": "electronics",
            "skill_sec": "mechanics",
            "difficulty": 3,
            "time": 15000,
            "reversible": true,
            "autolearn": false,
            "decomp_learn": 3,
            "book_learn": [
                              ["manual_electronics", 3],
                              ["textbook_electronics", 3]
                          ],
            "tools": [
                         [
                             ["screwdriver", -1],
                             ["toolset", -1]
                         ],
                         [
                             ["soldering_iron", 5],
                             ["toolset", 1]
                         ]
                     ],
            "components": [
                              [
                                  ["scrap", 4]
                              ],
                              [
                                  ["cable", 5]
                              ]
                          ]
        },


        {
            "result": "coilgun",
            "category": "CC_WEAPON",
            "skill_pri": "electronics",
            "difficulty": 3,
            "time": 25000,
            "reversible": true,
            "autolearn": true,
            "tools": [
                         [
                             ["screwdriver", -1],
                             ["toolset", -1]
                         ],
                         [
                             ["soldering_iron", 10],
                             ["toolset", 1]
                         ]
                     ],
            "components": [
                              [
                                  ["pipe", 1]
                              ],
                              [
                                  ["power_supply", 1]
                              ],
                              [
                                  ["amplifier", 1]
                              ],
                              [
                                  ["scrap", 6]
                              ],
                              [
                                  ["cable", 20]
                              ]
                          ]
        },


        {
            "result": "noise_emitter",
            "id_suffix": "radio-mod",
            "category": "CC_ELECTRONIC",
            "skill_pri": "electronics",
            "difficulty": 1,
            "time": 15000,
            "reversible": false,
            "autolearn": true,
            "tools": [
                         [
                             ["screwdriver", -1],
                             ["toolset", -1]
                         ],
                         [
                             ["soldering_iron", 5],
                             ["toolset", 1]
                         ]
                     ],
            "components": [
                              [
                                  ["radio", 1]
                              ],
                              [
                                  ["amplifier", 2]
                              ]
                          ]
        },


        {
            "result": "noise_emitter",
            "id_suffix": "from-scratch",
            "category": "CC_ELECTRONIC",
            "skill_pri": "electronics",
            "difficulty": 2,
            "time": 30000,
            "reversible": true,
            "autolearn": true,
            "tools": [
                         [
                             ["screwdriver", -1],
                             ["toolset", -1]
                         ],
                         [
                             ["soldering_iron", 10],
                             ["toolset", 1]
                         ]
                     ],
            "components": [
                              [
                                  ["amplifier", 2]
                              ],
                              [
                                  ["antenna", 1]
                              ],
                              [
                                  ["scrap", 5]
                              ],
                              [
                                  ["cable", 7]
                              ]
                          ]
        },


        {
            "result": "radio",
            "category": "CC_ELECTRONIC",
            "skill_pri": "electronics",
            "difficulty": 2,
            "time": 25000,
            "reversible": true,
            "autolearn": true,
            "tools": [
                         [
                             ["screwdriver", -1],
                             ["toolset", -1]
                         ],
                         [
                             ["soldering_iron", 10],
                             ["toolset", 1]
                         ]
                     ],
            "components": [
                              [
                                  ["receiver", 1]
                              ],
                              [
                                  ["antenna", 1]
                              ],
                              [
                                  ["scrap", 5]
                              ],
                              [
                                  ["cable", 7]
                              ]
                          ]
        },


        {
            "result": "water_purifier",
            "category": "CC_ELECTRONIC",
            "skill_pri": "mechanics",
            "skill_sec": "electronics",
            "difficulty": 3,
            "time": 25000,
            "reversible": true,
            "autolearn": true,
            "tools": [
                         [
                             ["screwdriver", -1],
                             ["toolset", -1]
                         ]
                     ],
            "components": [
                              [
                                  ["element", 8]
                              ],
                              [
                                  ["bottle_glass", 2],
                                  ["bottle_plastic", 5]
                              ],
                              [
                                  ["hose", 1]
                              ],
                              [
                                  ["scrap", 3]
                              ],
                              [
                                  ["cable", 5]
                              ]
                          ]
        },


        {
            "result": "hotplate",
            "category": "CC_ELECTRONIC",
            "skill_pri": "electronics",
            "difficulty": 3,
            "time": 30000,
            "reversible": true,
            "autolearn": true,
            "tools": [
                         [
                             ["screwdriver", -1],
                             ["toolset", -1]
                         ]
                     ],
            "components": [
                              [
                                  ["element", 4]
                              ],
                              [
                                  ["amplifier", 1]
                              ],
                              [
                                  ["scrap", 2],
                                  ["pan", 1],
                                  ["pot", 1],
                                  ["knife_butcher", 2],
                                  ["knife_steak", 6],
                                  ["knife_butter", 6],
                                  ["muffler", 1]
                              ],
                              [
                                  ["cable", 10]
                              ]
                          ]
        },


        {
            "result": "tazer",
            "category": "CC_ELECTRONIC",
            "skill_pri": "electronics",
            "difficulty": 3,
            "time": 25000,
            "reversible": true,
            "autolearn": true,
            "tools": [
                         [
                             ["screwdriver", -1],
                             ["toolset", -1]
                         ],
                         [
                             ["soldering_iron", 10],
                             ["toolset", 1]
                         ]
                     ],
            "components": [
                              [
                                  ["amplifier", 1]
                              ],
                              [
                                  ["power_supply", 1]
                              ],
                              [
                                  ["scrap", 2]
                              ]
                          ]
        },


        {
            "result": "two_way_radio",
            "category": "CC_ELECTRONIC",
            "skill_pri": "electronics",
            "difficulty": 4,
            "time": 30000,
            "reversible": true,
            "autolearn": false,
            "tools": [
                         [
                             ["screwdriver", -1],
                             ["toolset", -1]
                         ],
                         [
                             ["soldering_iron", 14],
                             ["toolset", 1]
                         ]
                     ],
            "components": [
                              [
                                  ["amplifier", 1]
                              ],
                              [
                                  ["transponder", 1]
                              ],
                              [
                                  ["receiver", 1]
                              ],
                              [
                                  ["antenna", 1]
                              ],
                              [
                                  ["scrap", 5]
                              ],
                              [
                                  ["cable", 10]
                              ]
                          ]
        },


        {
            "result": "electrohack",
            "category": "CC_ELECTRONIC",
            "skill_pri": "electronics",
            "skill_sec": "computer",
            "difficulty": 4,
            "time": 35000,
            "reversible": true,
            "autolearn": true,
            "tools": [
                         [
                             ["screwdriver", -1],
                             ["toolset", -1]
                         ],
                         [
                             ["soldering_iron", 10],
                             ["toolset", 1]
                         ]
                     ],
            "components": [
                              [
                                  ["processor", 1]
                              ],
                              [
                                  ["RAM", 1]
                              ],
                              [
                                  ["scrap", 4]
                              ],
                              [
                                  ["cable", 10]
                              ]
                          ]
        },


        {
            "result": "EMPbomb",
            "category": "CC_ELECTRONIC",
            "skill_pri": "electronics",
            "difficulty": 4,
            "time": 32000,
            "reversible": false,
            "autolearn": true,
            "tools": [
                         [
                             ["screwdriver", -1],
                             ["toolset", -1]
                         ],
                         [
                             ["soldering_iron", 6],
                             ["toolset", 1]
                         ]
                     ],
            "components": [
                              [
                                  ["superglue", 1],
                                  ["string_36", 1]
                              ],
                              [
                                  ["scrap", 3],
                                  ["can_food", 1],
                                  ["can_drink", 1],
                                  ["canister_empty", 1]
                              ],
                              [
                                  ["power_supply", 1],
                                  ["amplifier", 1]
                              ],
                              [
                                  ["cable", 5]
                              ]
                          ]
        },


        {
            "result": "mp3",
            "category": "CC_ELECTRONIC",
            "skill_pri": "electronics",
            "skill_sec": "computer",
            "difficulty": 5,
            "time": 40000,
            "reversible": true,
            "autolearn": true,
            "tools": [
                         [
                             ["screwdriver", -1],
                             ["toolset", -1]
                         ],
                         [
                             ["soldering_iron", 5],
                             ["toolset", 1]
                         ]
                     ],
            "components": [
                              [
                                  ["superglue", 1]
                              ],
                              [
                                  ["antenna", 1]
                              ],
                              [
                                  ["amplifier", 1]
                              ],
                              [
                                  ["cable", 2]
                              ]
                          ]
        },


        {
            "result": "geiger_off",
            "category": "CC_ELECTRONIC",
            "skill_pri": "electronics",
            "difficulty": 5,
            "time": 35000,
            "reversible": true,
            "autolearn": true,
            "tools": [
                         [
                             ["screwdriver", -1],
                             ["toolset", -1]
                         ],
                         [
                             ["soldering_iron", 14],
                             ["toolset", 1]
                         ]
                     ],
            "components": [
                              [
                                  ["power_supply", 1]
                              ],
                              [
                                  ["amplifier", 2]
                              ],
                              [
                                  ["scrap", 6]
                              ],
                              [
                                  ["cable", 10]
                              ]
                          ]
        },


        {
            "result": "UPS_off",
            "category": "CC_ELECTRONIC",
            "skill_pri": "electronics",
            "difficulty": 5,
            "time": 45000,
            "reversible": true,
            "decomp_learn": 4,
            "autolearn": true,
            "tools": [
                         [
                             ["screwdriver", -1],
                             ["toolset", -1]
                         ],
                         [
                             ["soldering_iron", 24],
                             ["toolset", 2]
                         ]
                     ],
            "components": [
                              [
                                  ["power_supply", 4]
                              ],
                              [
                                  ["amplifier", 3]
                              ],
                              [
                                  ["scrap", 4]
                              ],
                              [
                                  ["cable", 10]
                              ]
                          ]

        },

        {
           "result" : "adv_UPS_off",
           "category" : "CC_ELECTRONIC",
           "skill_pri" : "electronics",
           "skill_sec" : "mechanics",
           "difficulty" : 9,
           "time" : 85000,
           "reversible" : true,
           "decomp_learn" : 4,
           "autolearn" : true,
           "tools" : [
              [
                 ["screwdriver", -1],
                 ["toolset", -1]
              ],
              [
                 ["soldering_iron", 24],
                 ["toolset", 2]
              ]
           ],
           "components" : [
              [
                 ["power_supply", 6]
              ],
              [
                 ["amplifier", 5]
              ],
              [
                 ["scrap", 4]
              ],
              [
                 ["cable", 14]
              ],
              [
                 ["plut_cell", 2]
              ]
           ]
        },

        {
            "result": "bio_power_storage",
            "category": "CC_ELECTRONIC",
            "skill_pri": "electronics",
            "difficulty": 6,
            "time": 50000,
            "reversible": true,
            "autolearn": true,
            "tools": [
                         [
                             ["screwdriver", -1],
                             ["toolset", -1]
                         ],
                         [
                             ["soldering_iron", 20],
                             ["toolset", 2]
                         ]
                     ],
            "components": [
                              [
                                  ["power_supply", 6],
                                  ["UPS_off", 1]
                              ],
                              [
                                  ["amplifier", 4]
                              ],
                              [
                                  ["plut_cell", 1]
                              ],
                              [
                                  ["burnt_out_bionic", 1],
                                  ["processor", 2]
                              ]
                          ]
        },


        {
            "result": "bio_power_storage_mkII",
            "category": "CC_ELECTRONIC",
            "skill_pri": "electronics",
            "difficulty": 12,
            "time": 70000,
            "reversible": true,
            "autolearn": true,
            "tools": [
                         [
                             ["screwdriver", -1],
                             ["toolset", -1]
                         ],
                         [
                             ["soldering_iron", 32],
                             ["toolset", 2]
                         ]
                     ],
            "components": [
                              [
                                  ["power_supply", 10],
                                  ["UPS_off", 2],
                                  ["adv_UPS_off", 1]
                              ],
                              [
                                  ["amplifier", 6]
                              ],
                              [
                                  ["plut_cell", 2]
                              ],
                              [
                                  ["burnt_out_bionic", 1],
                                  ["processor", 2]
                              ]
                          ]
        },


        {
            "result": "bio_solar",
            "category": "CC_ELECTRONIC",
            "skill_pri": "electronics",
            "difficulty": 7,
            "time": 50000,
            "reversible": true,
            "autolearn": true,
            "tools": [
                         [
                             ["screwdriver", -1],
                             ["toolset", -1]
                         ],
                         [
                             ["soldering_iron", 20],
                             ["toolset", 2]
                         ]
                     ],
            "components": [
                              [
                                  ["power_supply", 4]
                              ],
                              [
                                  ["amplifier", 2]
                              ],
                              [
                                  ["solar_cell", 4]
                              ],
                              [
                                  ["burnt_out_bionic", 1],
                                  ["processor", 2]
                              ]
                          ]
        },


        {
            "result": "bio_batteries",
            "category": "CC_ELECTRONIC",
            "skill_pri": "electronics",
            "difficulty": 7,
            "time": 50000,
            "reversible": true,
            "autolearn": true,
            "tools": [
                         [
                             ["screwdriver", -1],
                             ["toolset", -1]
                         ],
                         [
                             ["soldering_iron", 20],
                             ["toolset", 2]
                         ]
                     ],
            "components": [
                              [
                                  ["power_supply", 2]
                              ],
                              [
                                  ["amplifier", 2]
                              ],
                              [
                                  ["burnt_out_bionic", 1],
                                  ["processor", 2]
                              ]
                          ]
        },


        {
            "result": "bio_power_armor_interface",
            "category": "CC_ELECTRONIC",
            "skill_pri": "electronics",
            "difficulty": 6,
            "time": 50000,
            "reversible": true,
            "autolearn": true,
            "tools": [
                         [
                             ["screwdriver", -1],
                             ["toolset", -1]
                         ],
                         [
                             ["soldering_iron", 20],
                             ["toolset", 2]
                         ]
                     ],
            "components": [
                              [
                                  ["power_supply", 2]
                              ],
                              [
                                  ["amplifier", 2]
                              ],
                              [
                                  ["burnt_out_bionic", 1],
                                  ["processor", 2]
                              ]
                          ]
        },


        {
            "result": "bio_power_armor_interface_mkII",
            "category": "CC_ELECTRONIC",
            "skill_pri": "electronics",
            "difficulty": 9,
            "time": 50000,
            "reversible": true,
            "autolearn": true,
            "tools": [
                         [
                             ["screwdriver", -1],
                             ["toolset", -1]
                         ],
                         [
                             ["soldering_iron", 20],
                             ["toolset", 2]
                         ]
                     ],
            "components": [
                              [
                                  ["power_supply", 5]
                              ],
                              [
                                  ["amplifier", 3]
                              ],
                              [
                                  ["plut_cell", 5]
                              ],
                              [
                                  ["burnt_out_bionic", 1],
                                  ["processor", 2]
                              ]
                          ]
        },


        {
            "result": "bio_evap",
            "category": "CC_ELECTRONIC",
            "skill_pri": "electronics",
            "difficulty": 7,
            "time": 50000,
            "reversible": true,
            "autolearn": false,
            "decomp_learn": 5,
            "tools": [
                         [
                             ["screwdriver", -1],
                             ["toolset", -1]
                         ],
                         [
                             ["soldering_iron", 20],
                             ["toolset", 2]
                         ]
                     ],
            "components": [
                              [
                                  ["power_supply", 2]
                              ],
                              [
                                  ["hose", 1]
                              ],
                              [
                                  ["burnt_out_bionic", 1],
                                  ["processor", 2]
                              ]
                          ]
        },


        {
            "result": "bio_laser",
            "category": "CC_ELECTRONIC",
            "skill_pri": "electronics",
            "difficulty": 9,
            "time": 50000,
            "reversible": true,
            "autolearn": false,
            "decomp_learn": 7,
            "tools": [
                         [
                             ["screwdriver", -1],
                             ["toolset", -1]
                         ],
                         [
                             ["soldering_iron", 20],
                             ["toolset", 2]
                         ]
                     ],
            "components": [
                              [
                                  ["power_supply", 2]
                              ],
                              [
                                  ["amplifier", 2]
                              ],
                              [
                                  ["lens", 2]
                              ],
                              [
                                  ["burnt_out_bionic", 1],
                                  ["processor", 2]
                              ]
                          ]
        },


        {
            "result": "bio_flashlight",
            "category": "CC_ELECTRONIC",
            "skill_pri": "electronics",
            "difficulty": 6,
            "time": 50000,
            "reversible": true,
            "autolearn": true,
            "decomp_learn": 5,
            "tools": [
                         [
                             ["screwdriver", -1],
                             ["toolset", -1]
                         ],
                         [
                             ["soldering_iron", 20],
                             ["toolset", 2]
                         ]
                     ],
            "components": [
                              [
                                  ["power_supply", 1]
                              ],
                              [
                                  ["amplifier", 1]
                              ],
                              [
                                  ["lens", 2]
                              ],
                              [
                                  ["burnt_out_bionic", 1],
                                  ["processor", 2]
                              ]
                          ]
        },


        {
            "result": "bio_water_extractor",
            "category": "CC_ELECTRONIC",
            "skill_pri": "electronics",
            "difficulty": 7,
            "time": 50000,
            "reversible": true,
            "autolearn": false,
            "decomp_learn": 5,
            "tools": [
                         [
                             ["screwdriver", -1],
                             ["toolset", -1]
                         ],
                         [
                             ["soldering_iron", 20],
                             ["toolset", 2]
                         ]
                     ],
            "components": [
                              [
                                  ["power_supply", 2]
                              ],
                              [
                                  ["element", 1]
                              ],
                              [
                                  ["hose", 1]
                              ],
                              [
                                  ["burnt_out_bionic", 1],
                                  ["processor", 2]
                              ]
                          ]
        },


        {
            "result": "bio_armor_head",
            "category": "CC_ELECTRONIC",
            "skill_pri": "electronics",
            "difficulty": 6,
            "time": 50000,
            "reversible": true,
            "autolearn": true,
            "decomp_learn": 5,
            "tools": [
                         [
                             ["screwdriver", -1],
                             ["toolset", -1]
                         ],
                         [
                             ["wrench", -1],
                             ["toolset", -1]
                         ],
                         [
                             ["hammer", -1],
                             ["hatchet", -1],
                             ["toolset", -1]
                         ],
                         [
                             ["soldering_iron", 20],
                             ["toolset", 2]
                         ]
                     ],
            "components": [
                              [
                                  ["alloy_sheet", 4],
                                  ["alloy_plate", 1]
                              ],
                              [
                                  ["burnt_out_bionic", 1]
                              ]
                          ]
        },


        {
            "result": "bio_armor_arms",
            "category": "CC_ELECTRONIC",
            "skill_pri": "electronics",
            "difficulty": 6,
            "time": 50000,
            "reversible": true,
            "autolearn": true,
            "decomp_learn": 5,
            "tools": [
                         [
                             ["screwdriver", -1],
                             ["toolset", -1]
                         ],
                         [
                             ["wrench", -1],
                             ["toolset", -1]
                         ],
                         [
                             ["hammer", -1],
                             ["hatchet", -1],
                             ["toolset", -1]
                         ],
                         [
                             ["soldering_iron", 20],
                             ["toolset", 2]
                         ]
                     ],
            "components": [
                              [
                                  ["alloy_sheet", 4],
                                  ["alloy_plate", 1]
                              ],
                              [
                                  ["burnt_out_bionic", 1]
                              ]
                          ]
        },


        {
            "result": "bio_armor_torso",
            "category": "CC_ELECTRONIC",
            "skill_pri": "electronics",
            "difficulty": 6,
            "time": 50000,
            "reversible": true,
            "autolearn": true,
            "decomp_learn": 5,
            "tools": [
                         [
                             ["screwdriver", -1],
                             ["toolset", -1]
                         ],
                         [
                             ["wrench", -1],
                             ["toolset", -1]
                         ],
                         [
                             ["hammer", -1],
                             ["hatchet", -1],
                             ["toolset", -1]
                         ],
                         [
                             ["soldering_iron", 20],
                             ["toolset", 2]
                         ]
                     ],
            "components": [
                              [
                                  ["alloy_sheet", 4],
                                  ["alloy_plate", 1]
                              ],
                              [
                                  ["burnt_out_bionic", 1]
                              ]
                          ]
        },


        {
            "result": "bio_armor_legs",
            "category": "CC_ELECTRONIC",
            "skill_pri": "electronics",
            "difficulty": 6,
            "time": 50000,
            "reversible": true,
            "autolearn": true,
            "decomp_learn": 5,
            "tools": [
                         [
                             ["screwdriver", -1],
                             ["toolset", -1]
                         ],
                         [
                             ["wrench", -1],
                             ["toolset", -1]
                         ],
                         [
                             ["hammer", -1],
                             ["hatchet", -1],
                             ["toolset", -1]
                         ],
                         [
                             ["soldering_iron", 20],
                             ["toolset", 2]
                         ]
                     ],
            "components": [
                              [
                                  ["alloy_sheet", 4],
                                  ["alloy_plate", 1]
                              ],
                              [
                                  ["burnt_out_bionic", 1]
                              ]
                          ]
        },


        {
            "result": "bio_recycler",
            "id_suffix": "uncraft",
            "category": "CC_NONCRAFT",
            "skill_pri": "electronics",
            "difficulty": 7,
            "time": 50000,
            "reversible": true,
            "autolearn": false,
            "tools": [
                         [
                             ["screwdriver", -1],
                             ["toolset", -1]
                         ],
                         [
                             ["soldering_iron", 20],
                             ["toolset", 2]
                         ]
                     ],
            "components": [
                              [
                                  ["burnt_out_bionic", 1]
                              ]
                          ]
        },


        {
            "result": "bio_digestion",
            "id_suffix": "uncraft",
            "category": "CC_NONCRAFT",
            "skill_pri": "electronics",
            "difficulty": 7,
            "time": 50000,
            "reversible": true,
            "autolearn": false,
            "tools": [
                         [
                             ["screwdriver", -1],
                             ["toolset", -1]
                         ],
                         [
                             ["soldering_iron", 20],
                             ["toolset", 2]
                         ]
                     ],
            "components": [
                              [
                                  ["burnt_out_bionic", 1]
                              ]
                          ]
        },


        {
            "result": "bio_face_mask",
            "id_suffix": "uncraft",
            "category": "CC_NONCRAFT",
            "skill_pri": "electronics",
            "difficulty": 7,
            "time": 50000,
            "reversible": true,
            "autolearn": false,
            "tools": [
                         [
                             ["screwdriver", 20],
                             ["toolset", 2]
                         ],
                         [
                             ["soldering_iron", -1],
                             ["toolset", -1]
                         ]
                     ],
            "components": [
                              [
                                  ["burnt_out_bionic", 1]
                              ]
                          ]
        },


        {
            "result": "bio_nanobots",
            "id_suffix": "uncraft",
            "category": "CC_NONCRAFT",
            "skill_pri": "electronics",
            "difficulty": 7,
            "time": 50000,
            "reversible": true,
            "autolearn": false,
            "tools": [
                         [
                             ["screwdriver", -1],
                             ["toolset", -1]
                         ],
                         [
                             ["soldering_iron", 20],
                             ["toolset", 2]
                         ]
                     ],
            "components": [
                              [
                                  ["burnt_out_bionic", 1]
                              ]
                          ]
        },


        {
            "result": "bio_ground_sonar",
            "id_suffix": "uncraft",
            "category": "CC_NONCRAFT",
            "skill_pri": "electronics",
            "difficulty": 7,
            "time": 50000,
            "reversible": true,
            "autolearn": false,
            "tools": [
                         [
                             ["screwdriver", -1],
                             ["toolset", -1]
                         ],
                         [
                             ["soldering_iron", 20],
                             ["toolset", 2]
                         ]
                     ],
            "components": [
                              [
                                  ["burnt_out_bionic", 1]
                              ]
                          ]
        },


        {
            "result": "bio_metabolics",
            "id_suffix": "uncraft",
            "category": "CC_NONCRAFT",
            "skill_pri": "electronics",
            "difficulty": 7,
            "time": 50000,
            "reversible": true,
            "autolearn": false,
            "tools": [
                         [
                             ["screwdriver", -1],
                             ["toolset", -1]
                         ],
                         [
                             ["soldering_iron", 20],
                             ["toolset", 2]
                         ]
                     ],
            "components": [
                              [
                                  ["burnt_out_bionic", 1]
                              ]
                          ]
        },


        {
            "result": "bio_blood_filter",
            "id_suffix": "uncraft",
            "category": "CC_NONCRAFT",
            "skill_pri": "electronics",
            "difficulty": 7,
            "time": 50000,
            "reversible": true,
            "autolearn": false,
            "tools": [
                         [
                             ["screwdriver", -1],
                             ["toolset", -1]
                         ],
                         [
                             ["soldering_iron", 20],
                             ["toolset", 2]
                         ]
                     ],
            "components": [
                              [
                                  ["burnt_out_bionic", 1]
                              ]
                          ]
        },


        {
            "result": "solar_panel",
            "category": "CC_ELECTRONIC",
            "skill_pri": "electronics",
            "difficulty": 8,
            "time": 50000,
            "reversible": true,
            "autolearn": true,
            "tools": [
                         [
                             ["screwdriver", -1],
                             ["toolset", -1]
                         ],
                         [
                             ["soldering_iron", 35],
                             ["toolset", 2]
                         ]
                     ],
            "components": [
                              [
                                  ["power_supply", 2]
                              ],
                              [
                                  ["amplifier", 2]
                              ],
                              [
                                  ["solar_cell", 12]
                              ],
                              [
                                  ["cable", 20]
                              ]
                          ]
        },


        {
            "result": "teleporter",
            "category": "CC_ELECTRONIC",
            "skill_pri": "electronics",
            "difficulty": 8,
            "time": 50000,
            "reversible": true,
            "autolearn": true,
            "tools": [
                         [
                             ["screwdriver", -1],
                             ["toolset", -1]
                         ],
                         [
                             ["wrench", -1],
                             ["toolset", -1]
                         ],
                         [
                             ["soldering_iron", 16],
                             ["toolset", 2]
                         ]
                     ],
            "components": [
                              [
                                  ["power_supply", 3],
                                  ["plut_cell", 5]
                              ],
                              [
                                  ["amplifier", 3]
                              ],
                              [
                                  ["transponder", 3]
                              ],
                              [
                                  ["scrap", 10]
                              ],
                              [
                                  ["cable", 20]
                              ]
                          ]
        },


        {
            "result": "socks",
            "category": "CC_ARMOR",
            "skill_pri": "tailor",
            "difficulty": 0,
            "time": 10000,
            "reversible": false,
            "autolearn": true,
            "tools": [
                         [
                             ["needle_bone", 4],
                             ["sewing_kit", 4]
                         ]
                     ],
            "components": [
                              [
                                  ["rag", 2]
                              ]
                          ]
        },


        {
            "result": "mocassins",
            "category": "CC_ARMOR",
            "skill_pri": "tailor",
            "difficulty": 1,
            "time": 30000,
            "reversible": false,
            "autolearn": true,
            "tools": [
                         [
                             ["needle_bone", 5],
                             ["sewing_kit", 5]
                         ]
                     ],
            "components": [
                              [
                                  ["fur", 2]
                              ]
                          ]
        },


        {
            "result": "boots",
            "category": "CC_ARMOR",
            "skill_pri": "tailor",
            "difficulty": 2,
            "time": 35000,
            "reversible": false,
            "autolearn": true,
            "tools": [
                         [
                             ["needle_bone", 10],
                             ["sewing_kit", 10]
                         ]
                     ],
            "components": [
                              [
                                  ["leather", 7]
                              ]
                          ]
        },


        {
            "result": "boots_fur",
            "category": "CC_ARMOR",
            "skill_pri": "tailor",
            "skill_sec": "survival",
            "difficulty": 2,
            "time": 40000,
            "reversible": false,
            "autolearn": true,
            "tools": [
                         [
                             ["needle_bone", 13],
                             ["sewing_kit", 13]
                         ]
                     ],
            "components": [
                              [
                                  ["leather", 7],
                                  ["fur", 7]
                              ]
                          ]
        },


        {
            "result": "boots_chitin",
            "category": "CC_ARMOR",
            "skill_pri": "tailor",
            "difficulty": 3,
            "time": 30000,
            "reversible": false,
            "autolearn": true,
            "components": [
                              [
                                  ["string_36", 1],
                                  ["string_6", 4]
                              ],
                              [
                                  ["chitin_piece", 4]
                              ],
                              [
                                  ["leather", 2],
                                  ["fur", 2],
                                  ["rag", 2]
                              ]
                          ]
        },


        {
            "result": "shorts",
            "category": "CC_ARMOR",
            "skill_pri": "tailor",
            "difficulty": 1,
            "time": 25000,
            "reversible": false,
            "autolearn": true,
            "tools": [
                         [
                             ["needle_bone", 10],
                             ["sewing_kit", 10]
                         ]
                     ],
            "components": [
                              [
                                  ["rag", 5]
                              ]
                          ]
        },


        {
            "result": "shorts_cargo",
            "category": "CC_ARMOR",
            "skill_pri": "tailor",
            "difficulty": 2,
            "time": 30000,
            "reversible": false,
            "autolearn": true,
            "tools": [
                         [
                             ["needle_bone", 12],
                             ["sewing_kit", 12]
                         ]
                     ],
            "components": [
                              [
                                  ["rag", 6]
                              ]
                          ]
        },


        {
            "result": "jeans",
            "category": "CC_ARMOR",
            "skill_pri": "tailor",
            "difficulty": 2,
            "time": 45000,
            "reversible": false,
            "autolearn": true,
            "tools": [
                         [
                             ["needle_bone", 10],
                             ["sewing_kit", 10]
                         ]
                     ],
            "components": [
                              [
                                  ["rag", 6]
                              ]
                          ]
        },


        {
            "result": "long_underpants",
            "category": "CC_ARMOR",
            "skill_pri": "tailor",
            "difficulty": 2,
            "time": 35000,
            "reversible": false,
            "autolearn": true,
            "tools": [
                         [
                             ["needle_bone", 15],
                             ["sewing_kit", 15]
                         ]
                     ],
            "components": [
                              [
                                  ["rag", 10]
                              ]
                          ]
        },


        {
            "result": "pants_cargo",
            "category": "CC_ARMOR",
            "skill_pri": "tailor",
            "difficulty": 3,
            "time": 48000,
            "reversible": false,
            "autolearn": true,
            "tools": [
                         [
                             ["needle_bone", 16],
                             ["sewing_kit", 16]
                         ]
                     ],
            "components": [
                              [
                                  ["rag", 8]
                              ]
                          ]
        },


        {
            "result": "pants_leather",
            "category": "CC_ARMOR",
            "skill_pri": "tailor",
            "difficulty": 4,
            "time": 50000,
            "reversible": false,
            "autolearn": true,
            "tools": [
                         [
                             ["needle_bone", 10],
                             ["sewing_kit", 10]
                         ]
                     ],
            "components": [
                              [
                                  ["leather", 10]
                              ]
                          ]
        },


        {
            "result": "pants_fur",
            "category": "CC_ARMOR",
            "skill_pri": "tailor",
            "skill_sec": "survival",
            "difficulty": 4,
            "time": 40000,
            "reversible": false,
            "autolearn": true,
            "tools": [
                         [
                             ["needle_bone", 18],
                             ["sewing_kit", 18]
                         ]
                     ],
            "components": [
                              [
                                  ["rag", 10],
                                  ["fur", 6]
                              ]
                          ]
        },


        {
            "result": "tank_top",
            "category": "CC_ARMOR",
            "skill_pri": "tailor",
            "difficulty": 2,
            "time": 38000,
            "reversible": true,
            "autolearn": true,
            "tools": [
                         [
                             ["needle_bone", 4],
                             ["sewing_kit", 4]
                         ]
                     ],
            "components": [
                              [
                                  ["rag", 4]
                              ]
                          ]
        },


        {
            "result": "tshirt",
            "category": "CC_ARMOR",
            "skill_pri": "tailor",
            "difficulty": 2,
            "time": 38000,
            "reversible": true,
            "autolearn": true,
            "tools": [
                         [
                             ["needle_bone", 4],
                             ["sewing_kit", 4]
                         ]
                     ],
            "components": [
                              [
                                  ["rag", 5]
                              ]
                          ]
        },


        {
            "result": "hoodie",
            "category": "CC_ARMOR",
            "skill_pri": "tailor",
            "difficulty": 3,
            "time": 40000,
            "reversible": false,
            "autolearn": true,
            "tools": [
                         [
                             ["needle_bone", 14],
                             ["sewing_kit", 14]
                         ]
                     ],
            "components": [
                              [
                                  ["rag", 12]
                              ]
                          ]
        },


        {
            "result": "trenchcoat",
            "category": "CC_ARMOR",
            "skill_pri": "tailor",
            "difficulty": 3,
            "time": 42000,
            "reversible": false,
            "autolearn": true,
            "tools": [
                         [
                             ["needle_bone", 24],
                             ["sewing_kit", 24]
                         ]
                     ],
            "components": [
                              [
                                  ["rag", 11]
                              ]
                          ]
        },

        {
            "result": "coat_rain",
            "category": "CC_ARMOR",
            "skill_pri": "tailor",
            "difficulty": 1,
            "time": 30000,
            "reversible": false,
            "autolearn": true,
            "tools": [],
            "components": [
                              [
                                  ["duct_tape", 50]
                              ],
                              [
                                  ["bag_plastic", 10]
                              ],
                              [
                                  ["rag", 10]
                              ]
                          ]
        },

        {
            "result": "trenchcoat_fur",
            "category": "CC_ARMOR",
            "skill_pri": "tailor",
            "skill_sec": "survival",
            "difficulty": 3,
            "time": 200000,
            "reversible": false,
            "autolearn": true,
            "tools": [
                         [
                             ["needle_bone", 45],
                             ["sewing_kit", 45]
                         ]
                     ],
            "components": [
                              [
                                  ["fur", 11]
                              ]
                          ]
        },


        {
            "result": "trenchcoat_leather",
            "category": "CC_ARMOR",
            "skill_pri": "tailor",
            "difficulty": 6,
            "time": 200000,
            "reversible": false,
            "autolearn": true,
            "tools": [
                         [
                             ["needle_bone", 45],
                             ["sewing_kit", 45]
                         ]
                     ],
            "components": [
                              [
                                  ["leather", 22]
                              ]
                          ]
        },


        {
            "result": "coat_fur",
            "category": "CC_ARMOR",
            "skill_pri": "tailor",
            "skill_sec": "survival",
            "difficulty": 4,
            "time": 100000,
            "reversible": false,
            "autolearn": true,
            "tools": [
                         [
                             ["needle_bone", 20],
                             ["sewing_kit", 20]
                         ]
                     ],
            "components": [
                              [
                                  ["fur", 10]
                              ]
                          ]
        },


        {
            "result": "jacket_leather",
            "category": "CC_ARMOR",
            "skill_pri": "tailor",
            "difficulty": 5,
            "time": 150000,
            "reversible": false,
            "autolearn": true,
            "tools": [
                         [
                             ["needle_bone", 30],
                             ["sewing_kit", 30]
                         ]
                     ],
            "components": [
                              [
                                  ["leather", 16]
                              ]
                          ]
        },


        {
            "result": "vest_leather",
            "category": "CC_ARMOR",
            "skill_pri": "tailor",
            "difficulty": 0,
            "time": 20000,
            "reversible": false,
            "autolearn": true,
            "tools": [
                         [
                             ["scissors", -1],
                             ["knife_steak", -1],
                             ["knife_combat", -1],
                             ["knife_butcher", -1],
                             ["pockknife", -1],
                             ["scalpel", -1],
                             ["machete", -1],
                             ["broadsword", -1],
                             ["toolset", -1]
                         ]
                     ],
            "components": [
                              [
                                  ["jacket_leather", 1]
                              ]
                          ]
        },


       {
            "result": "gloves_liner",
            "category": "CC_ARMOR",
            "skill_pri": "tailor",
            "difficulty": 1,
            "time": 10000,
            "reversible": false,
            "autolearn": true,
            "tools": [
                         [
                             ["needle_bone", 2],
                             ["sewing_kit", 2]
                         ]
                     ],
            "components": [
                              [
                                  ["rag", 2]
                              ]
                          ]
        },


        {
            "result": "gloves_light",
            "category": "CC_ARMOR",
            "skill_pri": "tailor",
            "difficulty": 1,
            "time": 10000,
            "reversible": false,
            "autolearn": true,
            "tools": [
                         [
                             ["needle_bone", 4],
                             ["sewing_kit", 4]
                         ]
                     ],
            "components": [
                              [
                                  ["rag", 4]
                              ]
                          ]
        },


        {
            "result": "gloves_fingerless",
            "category": "CC_ARMOR",
            "skill_pri": "tailor",
            "difficulty": 0,
            "time": 16000,
            "reversible": false,
            "autolearn": true,
            "tools": [
                         [
                             ["scissors", -1],
                             ["knife_steak", -1],
                             ["knife_combat", -1],
                             ["knife_butcher", -1],
                             ["pockknife", -1],
                             ["scalpel", -1],
                             ["machete", -1],
                             ["broadsword", -1],
                             ["toolset", -1]
                         ]
                     ],
            "components": [
                              [
                                  ["gloves_leather", 1]
                              ]
                          ]
        },


        {
            "result": "gloves_leather",
            "category": "CC_ARMOR",
            "skill_pri": "tailor",
            "difficulty": 2,
            "time": 16000,
            "reversible": false,
            "autolearn": true,
            "tools": [
                         [
                             ["needle_bone", 6],
                             ["sewing_kit", 6]
                         ]
                     ],
            "components": [
                              [
                                  ["leather", 2]
                              ]
                          ]
        },


        {
            "result": "gloves_fur",
            "category": "CC_ARMOR",
            "skill_pri": "tailor",
            "skill_sec": "survival",
            "difficulty": 2,
            "time": 16000,
            "reversible": false,
            "autolearn": true,
            "tools": [
                         [
                             ["needle_bone", 6],
                             ["sewing_kit", 6]
                         ]
                     ],
            "components": [
                              [
                                  ["fur", 4]
                              ]
                          ]
        },


        {
            "result": "armguard_metal",
            "category": "CC_ARMOR",
            "skill_pri": "tailor",
            "difficulty": 4,
            "time": 30000,
            "reversible": false,
            "autolearn": true,
            "tools": [
                         [
                             ["rock", -1],
                             ["primitive_hammer", -1],
                             ["hammer", -1],
                             ["hatchet", -1],
                             ["toolset", -1]
                         ]
                     ],
            "components": [
                              [
                                  ["string_36", 1],
                                  ["string_6", 4]
                              ],
                              [
                                  ["steel_chunk", 2]
                              ]
                          ]
        },

	  
	   {
            "result": "legguard_metal",
            "category": "CC_ARMOR",
            "skill_pri": "tailor",
            "difficulty": 5,
            "time": 45000,
            "reversible": false,
            "autolearn": true,
            "tools": [
                         [
                             ["rock", -1],
                             ["primitive_hammer", -1],
                             ["hammer", -1],
                             ["hatchet", -1],
                             ["toolset", -1]
                         ]
                     ],
            "components": [
                              [
                                  ["string_36", 4],
                                  ["string_6", 16]
                              ],
                              [
                                  ["steel_chunk", 6]
                              ]
                          ]
        },


        {
            "result": "gauntlets_chitin",
            "category": "CC_ARMOR",
            "skill_pri": "tailor",
            "difficulty": 3,
            "time": 30000,
            "reversible": false,
            "autolearn": true,
            "components": [
                              [
                                  ["string_36", 1],
                                  ["string_6", 4]
                              ],
                              [
                                  ["chitin_piece", 4]
                              ]
                          ]
        },


        {
            "result": "bandana",
            "category": "CC_ARMOR",
            "skill_pri": "tailor",
            "difficulty": 0,
            "time": 5000,
            "reversible": true,
            "autolearn": true,
            "tools": [
                         [
                             ["needle_bone", 2],
                             ["sewing_kit", 2]
                         ]
                     ],
            "components": [
                              [
                                  ["rag", 2]
                              ]
                          ]
        },


        {
            "result": "scarf_fur",
            "category": "CC_ARMOR",
            "skill_pri": "tailor",
            "difficulty": 1,
            "time": 5000,
            "reversible": true,
            "autolearn": true,
            "tools": [
                         [
                             ["needle_bone", 3],
                             ["sewing_kit", 3]
                         ]
                     ],
            "components": [
                              [
                                  ["fur", 4]
                              ]
                          ]
        },


        {
            "result": "mask_filter",
            "category": "CC_ARMOR",
            "skill_pri": "mechanics",
            "skill_sec": "tailor",
            "difficulty": 1,
            "time": 5000,
            "reversible": true,
            "autolearn": true,
            "components": [
                              [
                                  ["bag_plastic", 2],
                                  ["bottle_plastic", 1]
                              ],
                              [
                                  ["rag", 2],
                                  ["muffler", 1],
                                  ["bandana", 2],
                                  ["wrapper", 4]
                              ]
                          ]
        },


        {
            "result": "glasses_safety",
            "category": "CC_ARMOR",
            "skill_pri": "tailor",
            "difficulty": 1,
            "time": 8000,
            "reversible": false,
            "autolearn": true,
            "tools": [
                         [
                             ["scissors", -1]
                         ],
                         [
                             ["knife_steak", -1],
                             ["knife_combat", -1],
                             ["knife_butcher", -1],
                             ["pockknife", -1],
                             ["scalpel", -1],
                             ["machete", -1],
                             ["broadsword", -1],
                             ["toolset", -1]
                         ]
                     ],
            "components": [
                              [
                                  ["string_36", 1],
                                  ["string_6", 2]
                              ],
                              [
                                  ["bottle_plastic", 1]
                              ]
                          ]
        },


        {
            "result": "mask_gas",
            "category": "CC_ARMOR",
            "skill_pri": "tailor",
            "difficulty": 3,
            "time": 20000,
            "reversible": true,
            "autolearn": true,
            "tools": [
                         [
                             ["wrench", -1],
                             ["toolset", -1]
                         ]
                     ],
            "components": [
                              [
                                  ["goggles_ski", 1],
                                  ["goggles_swim", 2]
                              ],
                              [
                                  ["mask_filter", 3],
                                  ["muffler", 1]
                              ],
                              [
                                  ["hose", 1]
                              ]
                          ]
        },


        {
            "result": "goggles_nv",
            "category": "CC_ARMOR",
            "skill_pri": "electronics",
            "skill_sec": "tailor",
            "difficulty": 5,
            "time": 40000,
            "reversible": true,
            "autolearn": true,
            "tools": [
                         [
                             ["screwdriver", -1],
                             ["toolset", -1]
                         ]
                     ],
            "components": [
                              [
                                  ["goggles_ski", 1],
                                  ["goggles_welding", 1],
                                  ["mask_gas", 1]
                              ],
                              [
                                  ["power_supply", 1]
                              ],
                              [
                                  ["amplifier", 3]
                              ],
                              [
                                  ["scrap", 5]
                              ]
                          ]
        },


        {
            "result": "hat_fur",
            "category": "CC_ARMOR",
            "skill_pri": "tailor",
            "skill_sec": "survival",
            "difficulty": 2,
            "time": 40000,
            "reversible": false,
            "autolearn": true,
            "tools": [
                         [
                             ["needle_bone", 8],
                             ["sewing_kit", 8]
                         ]
                     ],
            "components": [
                              [
                                  ["fur", 3]
                              ]
                          ]
        },


        {
            "result": "helmet_chitin",
            "category": "CC_ARMOR",
            "skill_pri": "tailor",
            "difficulty": 6,
            "time": 60000,
            "reversible": false,
            "autolearn": true,
            "components": [
                              [
                                  ["string_36", 1],
                                  ["string_6", 5]
                              ],
                              [
                                  ["chitin_piece", 5]
                              ]
                          ]
        },


        {
            "result": "armor_chitin",
            "category": "CC_ARMOR",
            "skill_pri": "tailor",
            "difficulty": 7,
            "time": 100000,
            "reversible": false,
            "autolearn": true,
            "components": [
                              [
                                  ["string_36", 2],
                                  ["string_6", 12]
                              ],
                              [
                                  ["chitin_piece", 15]
                              ]
                          ]
        },


        {
            "result": "backpack",
            "category": "CC_ARMOR",
            "skill_pri": "tailor",
            "difficulty": 3,
            "time": 50000,
            "reversible": false,
            "autolearn": true,
            "tools": [
                         [
                             ["needle_bone", 20],
                             ["sewing_kit", 20]
                         ]
                     ],
            "components": [
                              [
                                  ["rag", 20],
                                  ["fur", 16],
                                  ["leather", 12]
                              ]
                          ]
        },



        {
            "result": "blanket",
            "category": "CC_ARMOR",
            "skill_pri": "tailor",
            "difficulty": 0,
            "time": 50000,
            "reversible": true,
            "autolearn": true,
            "tools": [
                         [
                             ["needle_bone", 10],
                             ["sewing_kit", 10]
                         ]
                     ],
            "components": [
                              [
                                  ["rag", 20]
                              ]
                          ]
        },



        {
            "result": "fur_blanket",
            "category": "CC_ARMOR",
            "skill_pri": "tailor",
            "skill_sec": "survival",
            "difficulty": 1,
            "time": 50000,
            "reversible": true,
            "autolearn": true,
            "tools": [
                         [
                             ["needle_bone", 12],
                             ["sewing_kit", 12]
                         ]
                     ],
            "components": [
                              [
                                  ["rag", 10]
                              ],
                              [
                                  ["fur", 10]
                              ]
                          ]
        },



        {
            "result": "house_coat",
            "category": "CC_ARMOR",
            "skill_pri": "tailor",
            "difficulty": 1,
            "time": 20000,
            "reversible": true,
            "autolearn": true,
            "tools": [
                         [
                             ["needle_bone", 15],
                             ["sewing_kit", 15]
                         ]
                     ],
            "components": [
                              [
                                  ["rag", 15]
                              ]
                          ]
        },



        {
            "result": "cloak",
            "category": "CC_ARMOR",
            "skill_pri": "tailor",
            "difficulty": 2,
            "time": 25000,
            "reversible": true,
            "autolearn": true,
            "tools": [
                         [
                             ["needle_bone", 18],
                             ["sewing_kit", 18]
                         ]
                     ],
            "components": [
                              [
                                  ["rag", 20]
                              ]
                          ]
        },



        {
            "result": "cloak_fur",
            "category": "CC_ARMOR",
            "skill_pri": "tailor",
            "skill_sec": "survival",
            "difficulty": 2,
            "time": 25000,
            "reversible": true,
            "autolearn": true,
            "tools": [
                         [
                             ["needle_bone", 18],
                             ["sewing_kit", 18]
                         ]
                     ],
            "components": [
                              [
                                  ["fur", 15]
                              ]
                          ]
        },



        {
            "result": "cloak_leather",
            "category": "CC_ARMOR",
            "skill_pri": "tailor",
            "difficulty": 3,
            "time": 25000,
            "reversible": true,
            "autolearn": true,
            "tools": [
                         [
                             ["needle_bone", 18],
                             ["sewing_kit", 18]
                         ]
                     ],
            "components": [
                              [
                                  ["leather", 20]
                              ]
                          ]
        },


        {
            "result": "sleeping_bag_fur",
            "category": "CC_ARMOR",
            "skill_pri": "tailor",
            "skill_sec": "survival",
            "difficulty": 5,
            "time": 75000,
            "reversible": true,
            "autolearn": true,
            "tools": [
                         [
                             ["needle_bone", 30],
                             ["sewing_kit", 30]
                         ]
                     ],
            "components": [
                              [
                                  ["rag", 20]
                              ],
                              [
                                  ["fur", 10]
                              ]
                          ]
        },


        {
            "result": "primitive_hammer",
            "category": "CC_MISC",
            "skill_pri": "survival",
            "skill_sec": "construction",
            "difficulty": 0,
            "time": 5000,
            "reversible": false,
            "autolearn": true,
            "tools": [
                         [
                             ["rock", -1],
                             ["primitive_hammer", -1],
                             ["hammer", -1],
                             ["hatchet", -1],
                             ["toolset", -1]
                         ]
                     ],
            "components": [
                              [
                                  ["stick", 1]
                              ],
                              [
                                  ["rock", 1]
                              ],
                              [
                                  ["string_6", 2],
                                  ["sinew", 40],
                                  ["plant_fibre", 40]
                              ]
                          ]
        },


        {
            "result": "needle_bone",
            "category": "CC_MISC",
            "skill_pri": "survival",
            "difficulty": 3,
            "time": 20000,
            "reversible": false,
            "autolearn": true,
            "tools": [
                         [
                             ["knife_steak", -1],
                             ["knife_combat", -1],
                             ["knife_butcher", -1],
                             ["pockknife", -1],
                             ["scalpel", -1],
                             ["machete", -1],
                             ["broadsword", -1],
                             ["toolset", -1]
                         ]
                     ],
            "components": [
                              [
                                  ["bone", 1]
                              ]
                          ]
        },


        {
            "result": "digging_stick",
            "category": "CC_MISC",
            "skill_pri": "survival",
            "difficulty": 1,
            "time": 20000,
            "reversible": false,
            "autolearn": true,
            "tools": [
                         [
                             ["knife_steak", -1],
                             ["knife_combat", -1],
                             ["knife_butcher", -1],
                             ["pockknife", -1],
                             ["scalpel", -1],
                             ["machete", -1],
                             ["broadsword", -1],
                             ["toolset", -1],
                             ["hatchet", -1]
                         ]
                     ],
            "components": [
                              [
                                  ["stick", 1]
                              ]
                          ]
        },


        {
            "result": "ragpouch",
            "category": "CC_ARMOR",
            "skill_pri": "tailor",
            "difficulty": 0,
            "time": 10000,
            "reversible": false,
            "autolearn": true,
            "tools": [
                         [
                             ["needle_bone", 20],
                             ["sewing_kit", 20]
                         ]
                     ],
            "components": [
                              [
                                  ["rag", 6]
                              ],
                              [
                                  ["string_36", 1],
                                  ["string_6", 6],
                                  ["sinew", 20],
                                  ["plant_fibre", 20]
                              ]
                          ]
        },


        {
            "result": "leather_pouch",
            "category": "CC_ARMOR",
            "skill_pri": "tailor",
            "skill_sec": "survival",
            "difficulty": 2,
            "time": 10000,
            "reversible": false,
            "autolearn": true,
            "tools": [
                         [
                             ["needle_bone", 20],
                             ["sewing_kit", 20]
                         ]
                     ],
            "components": [
                              [
                                  ["leather", 6]
                              ],
                              [
                                  ["string_36", 1],
                                  ["string_6", 6],
                                  ["sinew", 20],
                                  ["plant_fibre", 20]
                              ]
                          ]
        },


        {
            "result": "rock_pot",
            "category": "CC_MISC",
            "skill_pri": "survival",
            "skill_sec": "cooking",
            "difficulty": 2,
            "time": 20000,
            "reversible": false,
            "autolearn": true,
            "tools": [
                         [
                             ["rock", -1],
                             ["primitive_hammer", -1],
                             ["hammer", -1],
                             ["hatchet", -1],
                             ["toolset", -1]
                         ]
                     ],
            "components": [
                              [
                                  ["rock", 3]
                              ],
                              [
                                  ["sinew", 80],
                                  ["plant_fibre", 80],
                                  ["string_36", 1]
                              ]
                          ]
        },


        {
            "result": "primitive_shovel",
            "category": "CC_MISC",
            "skill_pri": "survival",
            "skill_sec": "construction",
            "difficulty": 2,
            "time": 60000,
            "reversible": false,
            "autolearn": true,
            "tools": [
                         [
                             ["rock", -1],
                             ["primitive_hammer", -1],
                             ["hammer", -1],
                             ["hatchet", -1],
                             ["toolset", -1]
                         ]
                     ],
            "components": [
                              [
                                  ["stick", 1]
                              ],
                              [
                                  ["rock", 1]
                              ],
                              [
                                  ["string_6", 2],
                                  ["sinew", 40],
                                  ["plant_fibre", 40]
                              ]
                          ]
        },


        {
            "result": "primitive_axe",
            "category": "CC_MISC",
            "skill_pri": "survival",
            "skill_sec": "construction",
            "difficulty": 3,
            "time": 60000,
            "reversible": false,
            "autolearn": true,
            "tools": [
                         [
                             ["rock", -1],
                             ["primitive_hammer", -1],
                             ["hammer", -1],
                             ["hatchet", -1],
                             ["toolset", -1]
                         ]
                     ],
            "components": [
                              [
                                  ["stick", 1]
                              ],
                              [
                                  ["rock", 1]
                              ],
                              [
                                  ["string_6", 2],
                                  ["sinew", 40],
                                  ["plant_fibre", 40]
                              ]
                          ]
        },

        {
            "result": "fire_drill",
            "category": "CC_MISC",
            "skill_pri": "survival",
            "difficulty": 2,
            "time": 5000,
            "reversible": false,
            "autolearn": true,
            "components": [
                              [
                                  ["skewer", 2]
                              ],
                              [
                                  ["string_6", 1]
                              ]
                          ]
        },

        {
            "result": "waterskin",
            "category": "CC_MISC",
            "skill_pri": "tailor",
            "skill_sec": "survival",
            "difficulty": 2,
            "time": 30000,
            "reversible": false,
            "autolearn": true,
            "tools": [
                         [
                             ["sewing_kit", 60],
                             ["needle_bone", 60]
                         ]
                     ],
            "components": [
                              [
                                  ["sinew", 40],
                                  ["plant_fibre", 40],
                                  ["string_36", 1]
                              ],
                              [
                                  ["leather", 6],
                                  ["fur", 6]
                              ]
                          ]
        },


        {
            "result": "shelter_kit",
            "category": "CC_MISC",
            "skill_pri": "survival",
            "skill_sec": "construction",
            "difficulty": 2,
            "time": 50000,
            "reversible": false,
            "autolearn": true,
            "tools": [
                         [
                             ["sewing_kit", 200],
                             ["needle_bone", 200]
                         ]
                     ],
            "components": [
                              [
                                  ["stick", 10]
                              ],
                              [
                                  ["leather", 20]
                              ],
                              [
                                  ["string_6", 10],
                                  ["sinew", 500],
                                  ["plant_fibre", 500]
                              ]
                          ]
        },


        {
            "result": "shelter_kit",
            "id_suffix": "repair",
            "category": "CC_MISC",
            "skill_pri": "survival",
            "skill_sec": "tailoring",
            "difficulty": 0,
            "time": 20000,
            "reversible": false,
            "autolearn": true,
            "tools": [
                         [
                             ["sewing_kit", 50],
                             ["needle_bone", 50]
                         ]
                     ],
            "components": [
                              [
                                  ["stick", 3]
                              ],
                              [
                                  ["leather", 4]
                              ],
                              [
                                  ["sinew", 60],
                                  ["plant_fibre", 60],
                                  ["string_6", 1]
                              ],
                              [
                                  ["damaged_shelter_kit", 1]
                              ]
                          ]
        },


        {
            "result": "snare_trigger",
            "category": "CC_MISC",
            "skill_pri": "survival",
            "difficulty": 1,
            "time": 2000,
            "reversible": false,
            "autolearn": true,
            "tools": [
                         [
                             ["knife_steak", -1],
                             ["knife_combat", -1],
                             ["knife_butcher", -1],
                             ["pockknife", -1],
                             ["scalpel", -1],
                             ["machete", -1],
                             ["broadsword", -1],
                             ["toolset", -1]
                         ]
                     ],
            "components": [
                              [
                                  ["stick", 1]
                              ]
                          ]
        },


        {
            "result": "light_snare_kit",
            "category": "CC_MISC",
            "skill_pri": "survival",
            "skill_sec": "traps",
            "difficulty": 1,
            "time": 5000,
            "reversible": true,
            "autolearn": true,
            "components": [
                              [
                                  ["snare_trigger", 1]
                              ],
                              [
                                  ["string_36", 1]
                              ]
                          ]
        },


        {
            "result": "heavy_snare_kit",
            "category": "CC_MISC",
            "skill_pri": "survival",
            "skill_sec": "traps",
            "difficulty": 3,
            "time": 8000,
            "reversible": true,
            "autolearn": true,
            "components": [
                              [
                                  ["snare_trigger", 1]
                              ],
                              [
                                  ["rope_6", 1]
                              ]
                          ]
        },


        {
            "result": "kitchen_unit",
            "category": "CC_MISC",
            "skill_pri": "mechanics",
            "difficulty": 4,
            "time": 60000,
            "reversible": true,
            "autolearn": true,
            "tools": [
                         [
                             ["wrench", -1],
                             ["toolset", -1]
                         ],
                         [
                             ["rock", -1],
                             ["primitive_hammer", -1],
                             ["hammer", -1],
                             ["hatchet", -1],
                             ["toolset", -1]
                         ],
                         [
                             ["goggles_welding", -1]
                         ],
                         [
                             ["welder", 100],
                             ["toolset", 5]
                         ],
                         [
                             ["hacksaw", -1],
                             ["toolset", -1]
                         ]
                     ],
            "components": [
                              [
                                  ["pipe", 2]
                              ],
                              [
                                  ["steel_chunk", 16],
                                  ["steel_plate", 2]
                              ],
                              [
                                  ["hotplate", 1]
                              ],
                              [
                                  ["pot", 1]
                              ],
                              [
                                  ["pan", 1]
                              ]
                          ]
        },


        {
            "result": "foot_crank",
            "category": "CC_MISC",
            "skill_pri": "mechanics",
            "difficulty": 1,
            "time": 10000,
            "reversible": true,
            "autolearn": true,
            "tools": [
                         [
                             ["wrench", -1],
                             ["toolset", -1]
                         ],
                         [
                             ["rock", -1],
                             ["primitive_hammer", -1],
                             ["hammer", -1],
                             ["hatchet", -1],
                             ["toolset", -1]
                         ]
                     ],
            "components": [
                              [
                                  ["pipe", 1]
                              ],
                              [
                                  ["steel_chunk", 2]
                              ],
                              [
                                  ["chain", 1]
                              ]
                          ]
        },


        {
            "result": "muffler",
            "category": "CC_MISC",
            "skill_pri": "mechanics",
            "difficulty": 1,
            "time": 10000,
            "reversible": true,
            "autolearn": true,
            "tools": [
                         [
                             ["rock", -1],
                             ["primitive_hammer", -1],
                             ["hammer", -1],
                             ["hatchet", -1],
                             ["toolset", -1]
                         ],
                         [
                             ["goggles_welding", -1]
                         ],
                         [
                             ["welder", 50],
                             ["toolset", 2]
                         ],
                         [
                             ["hacksaw", -1],
                             ["toolset", -1]
                         ]
                     ],
            "components": [
                              [
                                  ["pipe", 2]
                              ],
                              [
                                  ["sheet_metal", 1]
                              ]
                          ]
        },


        {
            "result": "seat",
            "category": "CC_MISC",
            "skill_pri": "mechanics",
            "difficulty": 1,
            "time": 10000,
            "reversible": true,
            "autolearn": true,
            "tools": [
                         [
                             ["goggles_welding", -1]
                         ],
                         [
                             ["welder", 50],
                             ["toolset", 2]
                         ],
                         [
                             ["sewing_kit", 50],
                             ["needle_bone", 50]
                         ]
                     ],
            "components": [
                              [
                                  ["pipe", 4]
                              ],
                              [
                                  ["spring", 2]
                              ],
                              [
                                  ["leather", 12],
                                  ["fur", 12],
                                  ["rag", 20],
                                  ["sheet", 1]
                              ]
                          ]
        },


        {
            "result": "rag",
            "category": "CC_MISC",
            "difficulty": 0,
            "time": 3000,
            "reversible": false,
            "autolearn": true,
            "tools": [
                         [
                             ["fire", -1],
                             ["hotplate", 3],
                             ["toolset", 1]
                         ]
                     ],
            "components": [
                              [
                                  ["water", 1],
                                  ["water_clean", 1]
                              ],
                              [
                                  ["rag_bloody", 1]
                              ]
                          ]
        },


        {
            "result": "sheet",
            "category": "CC_MISC",
            "difficulty": 0,
            "time": 10000,
            "reversible": false,
            "autolearn": true,
            "tools": [
                         [
                             ["sewing_kit", 50]
                         ]
                     ],
            "components": [
                              [
                                  ["rag", 20]
                              ]
                          ]
        },


        {
            "result": "vehicle_controls",
            "category": "CC_MISC",
            "skill_pri": "mechanics",
            "difficulty": 3,
            "time": 30000,
            "reversible": true,
            "autolearn": true,
            "tools": [
                         [
                             ["wrench", -1],
                             ["toolset", -1]
                         ],
                         [
                             ["rock", -1],
                             ["primitive_hammer", -1],
                             ["hammer", -1],
                             ["hatchet", -1],
                             ["toolset", -1]
                         ],
                         [
                             ["goggles_welding", -1]
                         ],
                         [
                             ["welder", 50],
                             ["toolset", 2]
                         ],
                         [
                             ["hacksaw", -1],
                             ["toolset", -1]
                         ]
                     ],
            "components": [
                              [
                                  ["pipe", 10]
                              ],
                              [
                                  ["steel_chunk", 12]
                              ],
                              [
                                  ["wire", 3]
                              ]
                          ]
        },

        {
            "result": "folding_bicycle",
            "category": "CC_MISC",
            "skill_pri": "mechanics",
            "difficulty": 5,
            "time": 120000,
            "reversible": true,
            "autolearn": true,
            "tools": [
                         [ ["wrench", -1], ["toolset", -1] ],
                         [ ["goggles_welding", -1] ],
                         [ ["welder", 300], ["toolset", 12] ]
                     ],
            "components": [
                              [ ["frame", 2] ],
                              [ ["saddle", 1] ],
                              [ ["vehicle_controls", 1] ],
                              [ ["foot_crank", 1] ],
                              [ ["wheel_bicycle", 2] ]
                          ]
        },

        {
            "result": "string_6",
            "category": "CC_MISC",
            "difficulty": 0,
            "time": 5000,
            "reversible": true,
            "autolearn": true,
            "components": [
                              [
                                  ["thread", 50],
                          ["sinew", 50],
                          ["plant_fibre", 50]
                              ]
                          ]
        },


        {
            "result": "string_36",
            "category": "CC_MISC",
            "difficulty": 0,
            "time": 5000,
            "reversible": true,
            "autolearn": true,
            "components": [
                              [
                                  ["string_6", 6]
                              ]
                          ]
        },


        {
            "result": "rope_6",
            "category": "CC_MISC",
            "skill_pri": "tailor",
            "difficulty": 0,
            "time": 5000,
            "reversible": true,
            "autolearn": true,
            "components": [
                              [
                                  ["string_36", 6]
                              ]
                          ]
        },


        {
            "result": "rope_30",
            "category": "CC_MISC",
            "skill_pri": "tailor",
            "difficulty": 0,
            "time": 5000,
            "reversible": true,
            "autolearn": true,
            "components": [
                              [
                                  ["rope_6", 5]
                              ]
                          ]
        },
        {
            "result": "wire_barbed",
            "category": "CC_MISC",
            "skill_pri": "mechanics",
            "skill_sec": "construction",
            "difficulty": 2,
            "time": 8000,
            "reversible": false,
            "autolearn": true,
            "tools": [
                     [ ["boltcutters", -1], ["toolset", -1] ],
                     [ ["hammer", -1], ["hatchet", -1] ]
                 ],
            "components": [ [ ["wire", 2] ] ]
        },

        {
            "result": "torch",
            "category": "CC_MISC",
            "difficulty": 0,
            "time": 2000,
            "reversible": false,
            "autolearn": true,
            "components": [
                              [
                                  ["stick", 1],
                                  ["2x4", 1],
                                  ["splinter", 1],
                                  ["pool_cue", 1],
                                  ["torch_done", 1]
                              ],
                              [
                                  ["gasoline", 200],
                                  ["vodka", 7],
                                  ["rum", 7],
                                  ["whiskey", 7],
                                  ["tequila", 7],
                                  ["gin", 7],
                                  ["triple_sec", 7]
                              ],
                              [
                                  ["rag", 1]
                              ]
                          ]
        },


        {
            "result": "candle",
            "category": "CC_MISC",
            "difficulty": 0,
            "time": 5000,
            "reversible": false,
            "autolearn": true,
            "tools": [
                         [
                             ["lighter", 5],
                             ["fire", -1],
                             ["toolset", 1]
                         ]
                     ],
            "components": [
                              [
                                  ["can_food", -1]
                              ],
                              [
                                  ["wax", 2]
                              ],
                              [
                                  ["string_6", 1]
                              ]
                          ]
        },


        {
            "result": "spike",
            "category": "CC_MISC",
            "difficulty": 0,
            "time": 3000,
            "reversible": false,
            "autolearn": true,
            "tools": [
                         [
                             ["rock", -1],
                             ["primitive_hammer", -1],
                             ["hammer", -1],
                             ["hatchet", -1],
                             ["toolset", -1]
                         ]
                     ],
            "components": [
                              [
                                  ["knife_combat", 1],
                                  ["steel_chunk", 3],
                                  ["scrap", 9]
                              ]
                          ]
        },


        {
            "result": "blade",
            "category": "CC_MISC",
            "difficulty": 0,
            "time": 3000,
            "reversible": false,
            "autolearn": true,
            "tools": [
                         [
                             ["rock", -1],
                             ["primitive_hammer", -1],
                             ["hammer", -1],
                             ["hatchet", -1],
                             ["toolset", -1]
                         ]
                     ],
            "components": [
                              [
                                  ["broadsword", 1],
                                  ["machete", 1],
                                  ["pike", 1]
                              ]
                          ]
        },
        {
            "result": "screwdriver",
            "category": "CC_MISC",
            "skill_pri": "mechanics",
            "difficulty": 0,
            "time": 2000,
            "reversible": false,
            "autolearn": true,
            "tools": [ [ ["hammer", -1], ["toolset", -1], ["hatchet", -1] ] ],
            "components": [ [ ["steel_chunk", 2] ],
                            [ ["duct_tape", 30] ] ]

        },
        {
            "result": "superglue",
            "category": "CC_MISC",
            "skill_pri": "cooking",
            "difficulty": 2,
            "time": 12000,
            "reversible": false,
            "autolearn": true,
            "tools": [
                         [
                             ["hotplate", 5],
                             ["toolset", 1],
                             ["fire", -1]
                         ]
                     ],
            "components": [
                              [
                                  ["water", 1],
                                  ["water_clean", 1]
                              ],
                              [
                                  ["bleach", 1],
                                  ["ant_egg", 1]
                              ]
                          ]
        },


        {
            "result": "steel_lump",
            "category": "CC_MISC",
            "skill_pri": "mechanics",
            "difficulty": 0,
            "time": 5000,
            "reversible": true,
            "autolearn": true,
            "tools": [
                         [
                             ["goggles_welding", -1]
                         ],
                         [
                             ["welder", 20],
                             ["toolset", 1]
                         ]
                     ],
            "components": [
                              [
                                  ["steel_chunk", 4]
                              ]
                          ]
        },


        {
            "result": "2x4",
            "category": "CC_MISC",
            "difficulty": 0,
            "time": 8000,
            "reversible": false,
            "autolearn": true,
            "tools": [
                         [
                             ["saw", -1]
                         ]
                     ],
            "components": [
                              [
                                  ["stick", 1]
                              ]
                          ]
        },


        {
            "result": "frame",
            "category": "CC_MISC",
            "skill_pri": "mechanics",
            "difficulty": 1,
            "time": 8000,
            "reversible": true,
            "autolearn": true,
            "tools": [
                         [
                             ["goggles_welding", -1]
                         ],
                         [
                             ["welder", 50],
                             ["toolset", 2]
                         ]
                     ],
            "components": [
                              [
                                  ["steel_lump", 3]
                              ]
                          ]
        },


        {
            "result": "sheet_metal",
            "category": "CC_MISC",
            "skill_pri": "mechanics",
            "difficulty": 2,
            "time": 4000,
            "reversible": true,
            "autolearn": true,
            "tools": [
                         [
                             ["goggles_welding", -1]
                         ],
                         [
                             ["welder", 20],
                             ["toolset", 1]
                         ]
                     ],
            "components": [
                              [
                                  ["scrap", 4]
                              ]
                          ]
        },


        {
            "result": "steel_plate",
            "category": "CC_MISC",
            "skill_pri": "mechanics",
            "difficulty": 4,
            "time": 12000,
            "reversible": true,
            "autolearn": true,
            "tools": [
                         [
                             ["goggles_welding", -1]
                         ],
                         [
                             ["welder", 100],
                             ["toolset", 5]
                         ]
                     ],
            "components": [
                              [
                                  ["steel_lump", 8]
                              ]
                          ]
        },


        {
            "result": "spiked_plate",
            "category": "CC_MISC",
            "skill_pri": "mechanics",
            "difficulty": 4,
            "time": 12000,
            "reversible": true,
            "autolearn": true,
            "tools": [
                         [
                             ["goggles_welding", -1]
                         ],
                         [
                             ["welder", 120],
                             ["toolset", 6]
                         ]
                     ],
            "components": [
                              [
                                  ["steel_lump", 8],
                                  ["steel_plate", 1]
                              ],
                              [
                                  ["steel_chunk", 4],
                                  ["scrap", 8],
                                  ["spike", 4]
                              ]
                          ]
        },


        {
            "result": "hard_plate",
            "category": "CC_MISC",
            "skill_pri": "mechanics",
            "difficulty": 4,
            "time": 12000,
            "reversible": true,
            "autolearn": true,
            "tools": [
                         [
                             ["goggles_welding", -1]
                         ],
                         [
                             ["welder", 300],
                             ["toolset", 15]
                         ]
                     ],
            "components": [
                              [
                                  ["steel_lump", 24]
                              ]
                          ]
        },


        {
            "result": "crowbar",
            "category": "CC_MISC",
            "skill_pri": "mechanics",
            "difficulty": 0,
            "time": 1000,
            "reversible": false,
            "autolearn": true,
            "tools": [
                         [
                            ["rock", -1],
                            ["primitive_hammer", -1],
                            ["hammer", -1],
                            ["hatchet", -1],
                            ["toolset", -1]
                         ]
                     ],
            "components": [
                              [
                                  ["pipe", 1]
                              ]
                          ]
        },


	   {
            "result": "crude_picklock",
            "category": "CC_MISC",
            "skill_pri": "mechanics",
            "difficulty": 0,
            "time": 1000,
            "reversible": false,
            "autolearn": true,
            "tools": [
                         [
                             ["rock", -1],
                             ["primitive_hammer", -1],
                             ["hammer", -1],
                             ["hatchet", -1],
                             ["toolset", -1]
                         ]
                     ],
            "components": [
                              [
                                  ["scrap", 1]
                              ]
                          ]
        },


        {
            "result": "bayonet",
            "category": "CC_MISC",
            "skill_pri": "gun",
            "difficulty": 1,
            "time": 500,
            "reversible": true,
            "autolearn": true,
            "components": [
                              [
                                  ["spike", 1]
                              ],
                              [
                                  ["string_36", 1]
                              ]
                          ]
        },


        {
            "result": "tripwire",
            "category": "CC_MISC",
            "skill_pri": "traps",
            "difficulty": 1,
            "time": 500,
            "reversible": false,
            "autolearn": true,
            "components": [
                              [
                                  ["string_36", 1]
                              ],
                              [
                                  ["superglue", 1]
                              ]
                          ]
        },


        {
            "result": "board_trap",
            "category": "CC_MISC",
            "skill_pri": "traps",
            "difficulty": 2,
            "time": 2500,
            "reversible": true,
            "autolearn": true,
            "tools": [
                         [
                             ["rock", -1],
                             ["primitive_hammer", -1],
                             ["hammer", -1],
                             ["hatchet", -1],
                             ["toolset", -1]
                         ]
                     ],
            "components": [
                              [
                                  ["2x4", 3]
                              ],
                              [
                                  ["nail", 20]
                              ]
                          ]
        },


        {
            "result": "beartrap",
            "category": "CC_MISC",
            "skill_pri": "mechanics",
            "skill_sec": "traps",
            "difficulty": 2,
            "time": 3000,
            "reversible": true,
            "autolearn": true,
            "tools": [
                         [
                             ["wrench", -1],
                             ["toolset", -1]
                         ]
                     ],
            "components": [
                              [
                                  ["scrap", 3]
                              ],
                              [
                                  ["spring", 1]
                              ]
                          ]
        },


        {
            "result": "crossbow_trap",
            "category": "CC_MISC",
            "skill_pri": "mechanics",
            "skill_sec": "traps",
            "difficulty": 3,
            "time": 4500,
            "reversible": true,
            "autolearn": true,
            "components": [
                              [
                                  ["crossbow", 1]
                              ],
                              [
                                  ["bolt_steel", 1],
                                  ["bolt_wood", 4]
                              ],
                              [
                                  ["string_6", 2],
                                  ["string_36", 1]
                              ]
                          ]
        },


        {
            "result": "shotgun_trap",
            "category": "CC_MISC",
            "skill_pri": "mechanics",
            "skill_sec": "traps",
            "difficulty": 3,
            "time": 5000,
            "reversible": true,
            "autolearn": true,
            "components": [
                              [
                                  ["shotgun_sawn", 1]
                              ],
                              [
                                  ["shot_00", 2]
                              ],
                              [
                                  ["string_36", 1],
                                  ["string_6", 2]
                              ]
                          ]
        },


        {
            "result": "blade_trap",
            "category": "CC_MISC",
            "skill_pri": "mechanics",
            "skill_sec": "traps",
            "difficulty": 4,
            "time": 8000,
            "reversible": true,
            "autolearn": true,
            "tools": [
                         [
                             ["wrench", -1],
                             ["toolset", -1]
                         ]
                     ],
            "components": [
                              [
                                  ["motor", 1]
                              ],
                              [
                                  ["blade", 1]
                              ],
                              [
                                  ["string_36", 1]
                              ]
                          ]
        },


        {
            "result": "boobytrap",
            "category": "CC_MISC",
            "skill_pri": "mechanics",
            "skill_sec": "traps",
            "difficulty": 3,
            "time": 5000,
            "reversible": false,
            "autolearn": true,
            "components": [
                              [
                                  ["grenade", 1]
                              ],
                              [
                                  ["string_6", 1]
                              ],
                              [
                                  ["can_food", 1]
                              ]
                          ]
        },


        {
            "result": "landmine",
            "category": "CC_MISC",
            "skill_pri": "traps",
            "skill_sec": "mechanics",
            "difficulty": 5,
            "time": 10000,
            "reversible": false,
            "autolearn": true,
            "tools": [
                         [
                             ["screwdriver", -1],
                             ["toolset", -1]
                         ]
                     ],
            "components": [
                              [
                                  ["superglue", 1]
                              ],
                              [
                                  ["can_food", 1],
                                  ["steel_chunk", 1],
                                  ["canister_empty", 1],
                                  ["scrap", 4]
                              ],
                              [
                                  ["nail", 100],
                                  ["bb", 200]
                              ],
                              [
                                  ["shot_bird", 30],
                                  ["shot_00", 15],
                                  ["shot_slug", 12],
                                  ["gasoline", 600],
                                  ["grenade", 1],
                                  ["gunpowder", 72]
                              ]
                          ]
        },


        {
            "result": "brazier",
            "category": "CC_MISC",
            "skill_pri": "mechanics",
            "difficulty": 1,
            "time": 2000,
            "reversible": false,
            "autolearn": true,
            "tools": [
                         [
                             ["rock", -1],
                             ["primitive_hammer", -1],
                             ["hammer", -1],
                             ["hatchet", -1],
                             ["toolset", -1]
                         ]
                     ],
            "components": [
                              [
                                  ["sheet_metal", 1]
                              ]
                          ]
        },


        {
            "result": "metal_tank",
            "category": "CC_MISC",
            "skill_pri": "mechanics",
            "difficulty": 1,
            "time": 2000,
            "reversible": false,
            "autolearn": true,
            "tools": [
                         [
                             ["rock", -1],
                             ["primitive_hammer", -1],
                             ["hammer", -1],
                             ["hatchet", -1],
                             ["toolset", -1]
                         ],
                         [
                             ["goggles_welding", -1]
                         ],
                         [
                             ["welder", 50],
                             ["toolset", 2]
                         ]
                     ],
            "components": [
                              [
                                  ["sheet_metal", 2]
                              ]
                          ]
        },


        {
            "result": "bandages",
            "category": "CC_MISC",
            "skill_pri": "firstaid",
            "difficulty": 1,
            "time": 500,
            "reversible": false,
            "autolearn": true,
            "components": [
                              [ ["rag", 3], ["medical_gauze", 1] ],
                              [ ["superglue", 1], ["duct_tape", 5], ["medical_tape", 3] ],
                              [ ["vodka", 7], ["rum", 7], ["whiskey", 7],
                                ["tequila", 7], ["gin", 7], ["triple_sec", 7] ]
                          ]
        },

        {
            "result": "arm_splint",
            "category": "CC_MISC",
            "skill_pri": "survival",
            "skill_sec": "firstaid",
            "difficulty": 2,
            "time": 1000,
            "reversible": false,
            "autolearn": true,
            "components": [
                              [ ["rag", 5], ["medical_gauze", 2] ],
                              [
                                  ["string_6", 6],
                                  ["string_36", 1],
                                  ["duct_tape", 50],
                                  ["medical_tape", 25]
                              ],
                              [
                                  ["stick", 1],
                                  ["broom", 1],
                                  ["mop", 1],
                                  ["2x4", 1],
                                  ["pool_cue", 1]
                              ]
                          ]
        },

        {
            "result": "leg_splint",
            "category": "CC_MISC",
            "skill_pri": "survival",
            "skill_sec": "firstaid",
            "difficulty": 2,
            "time": 1000,
            "reversible": false,
            "autolearn": true,
            "components": [
                              [ ["rag", 10], ["medical_gauze", 4] ],
                              [
                                  ["string_6", 12],
                                  ["string_36", 2],
                                  ["duct_tape", 100],
                                  ["medical_tape", 50]
                              ],
                              [
                                  ["stick", 2],
                                  ["broom", 2],
                                  ["mop", 2],
                                  ["2x4", 2],
                                  ["pool_cue", 2]
                              ]
                          ]
        },

        {
            "result": "suppressor",
            "category": "CC_MISC",
            "skill_pri": "mechanics",
            "difficulty": 1,
            "time": 650,
            "reversible": false,
            "autolearn": true,
            "tools": [
                         [
                             ["hacksaw", -1],
                             ["toolset", -1]
                         ]
                     ],
            "components": [
                              [
                                  ["muffler", 1],
                                  ["rag", 4]
                              ],
                              [
                                  ["pipe", 1]
                              ]
                          ]
        },

        {
            "result": "brass_catcher",
            "category": "CC_MISC",
            "skill_pri": "tailor",
            "difficulty": 3,
            "time": 65000,
            "reversible": true,
            "autolearn": true,
            "tools": [ [ ["needle_bone", 4], ["sewing_kit", 4] ] ],
            "components": [ [ ["rag", 4] ] ]
        },

        {
            "result": "pheromone",
            "category": "CC_MISC",
            "skill_pri": "cooking",
            "difficulty": 3,
            "time": 1200,
            "reversible": false,
            "autolearn": true,
            "tools": [
                         [
                             ["hotplate", 18],
                             ["toolset", 1],
                             ["fire", -1]
                         ]
                     ],
            "components": [
                              [
                                  ["meat_tainted", 1]
                              ],
                              [
                                  ["ammonia", 1]
                              ]
                          ]
        },


        {
            "result": "laser_pack",
            "category": "CC_MISC",
            "skill_pri": "electronics",
            "difficulty": 5,
            "time": 10000,
            "reversible": true,
            "autolearn": true,
            "tools": [
                         [
                             ["screwdriver", -1],
                             ["toolset", -1]
                         ]
                     ],
            "components": [
                              [
                                  ["superglue", 1]
                              ],
                              [
                                  ["plut_cell", 1]
                              ]
                          ]
        },


        {
            "result": "bot_manhack",
            "category": "CC_MISC",
            "skill_pri": "electronics",
            "skill_sec": "computer",
            "difficulty": 6,
            "time": 8000,
            "reversible": true,
            "autolearn": true,
            "tools": [
                         [
                             ["screwdriver", -1],
                             ["toolset", -1]
                         ],
                         [
                             ["soldering_iron", 10],
                             ["toolset", 1]
                         ]
                     ],
            "components": [
                              [
                                  ["spike", 2]
                              ],
                              [
                                  ["processor", 1]
                              ],
                              [
                                  ["RAM", 1]
                              ],
                              [
                                  ["power_supply", 1],
                                  ["plut_cell", 1]
                              ]
                          ]
        },


        {
            "result": "bot_turret",
            "category": "CC_MISC",
            "skill_pri": "electronics",
            "skill_sec": "computer",
            "difficulty": 7,
            "time": 9000,
            "reversible": true,
            "autolearn": true,
            "tools": [
                         [
                             ["screwdriver", -1],
                             ["toolset", -1]
                         ],
                         [
                             ["soldering_iron", 14],
                             ["toolset", 1]
                         ]
                     ],
            "components": [
                              [
                                  ["smg_9mm", 1],
                                  ["uzi", 1],
                                  ["tec9", 1],
                                  ["calico", 1],
                                  ["hk_mp5", 1]
                              ],
                              [
                                  ["processor", 2]
                              ],
                              [
                                  ["RAM", 2]
                              ],
                              [
                                  ["power_supply", 1],
                                  ["plut_cell", 1]
                              ]
                          ]
        },


        {
            "result": "jar_meat_canned",
            "category": "CC_FOOD",
            "skill_pri": "cooking",
            "skill_sec": "mechanics",
            "difficulty": 4,
            "time": 30000,
            "reversible": false,
            "autolearn": true,
            "tools": [
                         [
                             ["knife_steak", -1],
                             ["knife_combat", -1],
                             ["knife_butcher", -1],
                             ["pockknife", -1],
                             ["scalpel", -1],
                             ["machete", -1],
                             ["broadsword", -1],
                             ["toolset", -1],
                             ["hatchet", -1]
                         ],
                         [
                             ["hotplate", 10],
                             ["toolset", 1],
                             ["fire", -1]
                         ],
                         [
                             ["pot", -1],
                             ["rock_pot", -1]
                         ]
                     ],
            "components": [
                              [
                                  ["water", 1],
                                  ["water_clean", 1]
                              ],
                              [
                                  ["jar_glass", 1]
                              ],
                              [
                                  ["meat", 1]
                              ]
                          ]
        },


        {
            "result": "jar_human_canned",
            "category": "CC_FOOD",
            "skill_pri": "cooking",
            "skill_sec": "mechanics",
            "difficulty": 4,
            "time": 30000,
            "reversible": false,
            "autolearn": false,
            "book_learn": [ ["cookbook_human", 2] ],
            "tools": [
                         [
                             ["knife_steak", -1],
                             ["knife_combat", -1],
                             ["knife_butcher", -1],
                             ["pockknife", -1],
                             ["scalpel", -1],
                             ["machete", -1],
                             ["broadsword", -1],
                             ["toolset", -1],
                             ["hatchet", -1]
                         ],
                         [
                             ["hotplate", 10],
                             ["toolset", 1],
                             ["fire", -1]
                         ],
                         [
                             ["pot", -1],
                             ["rock_pot", -1]
                         ]
                     ],
            "components": [
                              [
                                  ["water", 1],
                                  ["water_clean", 1]
                              ],
                              [
                                  ["jar_glass", 1]
                              ],
                              [
                                  ["human_flesh", 1]
                              ]
                          ]
        },


        {
            "result": "jar_veggy_canned",
            "category": "CC_FOOD",
            "skill_pri": "cooking",
            "skill_sec": "mechanics",
            "difficulty": 4,
            "time": 30000,
            "reversible": false,
            "autolearn": true,
            "tools": [
                         [
                             ["knife_steak", -1],
                             ["knife_combat", -1],
                             ["knife_butcher", -1],
                             ["pockknife", -1],
                             ["scalpel", -1],
                             ["machete", -1],
                             ["broadsword", -1],
                             ["toolset", -1],
                             ["hatchet", -1]
                         ],
                         [
                             ["hotplate", 10],
                             ["toolset", 1],
                             ["fire", -1]
                         ],
                         [
                             ["pot", -1],
                             ["rock_pot", -1]
                         ]
                     ],
            "components": [
                              [
                                  ["water", 1],
                                  ["water_clean", 1]
                              ],
                              [
                                  ["jar_glass", 1]
                              ],
                              [
                                  ["veggy", 1],
                                  ["veggy_wild", 1]
                              ]
                          ]
        },


        {
            "result": "jar_apple_canned",
            "category": "CC_FOOD",
            "skill_pri": "cooking",
            "skill_sec": "mechanics",
            "difficulty": 4,
            "time": 30000,
            "reversible": false,
            "autolearn": true,
            "tools": [
                         [
                             ["knife_steak", -1],
                             ["knife_combat", -1],
                             ["knife_butcher", -1],
                             ["pockknife", -1],
                             ["scalpel", -1],
                             ["machete", -1],
                             ["broadsword", -1],
                             ["toolset", -1],
                             ["hatchet", -1]
                         ],
                         [
                             ["hotplate", 10],
                             ["toolset", 1],
                             ["fire", -1]
                         ],
                         [
                             ["pot", -1],
                             ["rock_pot", -1]
                         ]
                     ],
            "components": [
                              [
                                  ["water", 1],
                                  ["water_clean", 1]
                              ],
                              [
                                  ["jar_glass", 1]
                              ],
                              [
                                  ["apple", 3]
                              ]
                          ]
        },
        
        
        {
            "result": "bag_meat_vac",
            "category": "CC_FOOD",
            "skill_pri": "cooking",
            "skill_sec": "mechanics",
            "difficulty": 4,
            "time": 20000,
            "reversible": false,
            "autolearn": true,
            "tools": [
                         [
                             ["knife_steak", -1],
                             ["knife_combat", -1],
                             ["knife_butcher", -1],
                             ["pockknife", -1],
                             ["scalpel", -1],
                             ["machete", -1],
                             ["broadsword", -1],
                             ["toolset", -1],
                             ["hatchet", -1]
                         ],
                         [
                             ["vac_sealer", 10]
                         ],
                         [
                             ["pot", -1],
                             ["rock_pot", -1]
                         ]
                     ],
            "components": [
                              [
                                  ["water", 1],
                                  ["water_clean", 1]
                              ],
                              [
                                  ["bag_plastic", 1]
                              ],
                              [
                                  ["meat", 2]
                              ],
                              [
                                  ["salt_water", 1],
                                  ["salt", 4]
                              ]
                          ]
        },


        {
            "result": "bag_veggy_vac",
            "category": "CC_FOOD",
            "skill_pri": "cooking",
            "skill_sec": "mechanics",
            "difficulty": 4,
            "time": 20000,
            "reversible": false,
            "autolearn": true,
            "tools": [
                         [
                             ["knife_steak", -1],
                             ["knife_combat", -1],
                             ["knife_butcher", -1],
                             ["pockknife", -1],
                             ["scalpel", -1],
                             ["machete", -1],
                             ["broadsword", -1],
                             ["toolset", -1],
                             ["hatchet", -1]
                         ],
                         [
                             ["vac_sealer", 10]
                         ],
                         [
                             ["pot", -1],
                             ["rock_pot", -1]
                         ]
                     ],
            "components": [
                              [
                                  ["water", 1],
                                  ["water_clean", 1]
                              ],
                              [
                                  ["bag_plastic", 1]
                              ],
                              [
                                  ["veggy", 2],
                                  ["veggy_wild", 2]
                              ],
                              [
                                  ["salt_water", 1],
                                  ["salt", 4]
                              ]
                          ]
        },

   
        {
            "result": "bag_bundle_10",
            "category": "CC_MISC",
            "skill_pri": "mechanics",
            "difficulty": 0,
            "time": 500,
            "reversible": true,
            "autolearn": true,
            "tools": [],
            "components": [

                              [
                                  ["string_6", 1]
                              ],
                              [
                                  ["bag_plastic", 10]
                              ]
                          ]
        },


        {
            "result": "bag_apple_vac",
            "category": "CC_FOOD",
            "skill_pri": "cooking",
            "skill_sec": "mechanics",
            "difficulty": 4,
            "time": 20000,
            "reversible": false,
            "autolearn": true,
            "tools": [
                         [
                             ["knife_steak", -1],
                             ["knife_combat", -1],
                             ["knife_butcher", -1],
                             ["pockknife", -1],
                             ["scalpel", -1],
                             ["machete", -1],
                             ["broadsword", -1],
                             ["toolset", -1],
                             ["hatchet", -1]
                         ],
                         [
                             ["vac_sealer", 10]
                         ],
                         [
                             ["pot", -1],
                             ["rock_pot", -1]
                         ]
                     ],
            "components": [
                              [
                                  ["water", 1],
                                  ["water_clean", 1]
                              ],
                              [
                                  ["bag_plastic", 1]
                              ],
                              [
                                  ["apple", 3]
                              ],
                              [
                                  ["sugar", 4]
                              ]
                          ]
        },
        
        {
            "result": "jar_kompot",
            "category": "CC_DRINK",
            "skill_pri": "cooking",
            "skill_sec": "mechanics",
            "difficulty": 3,
            "time": 30100,
            "reversible": false,
            "autolearn": true,
            "tools": [
                         [
                             ["hotplate", 2],
                             ["toolset", 1],
                             ["fire", -1]
                         ],
                         [
                             ["vac_sealer", 10]
                         ],
                         [
                             ["pot", -1],
                             ["rock_pot", -1]
                         ]
                     ],
            "components": [
                              [
                                  ["blueberries", 4],
                                  ["apple", 4],
                                  ["apple_canned", 4],
                                  ["apple_vac", 4],
                                  ["strawberries", 4],
                                  ["orange", 4],
                                  ["lemon", 4]
                              ],
                              [
                                  ["sugar", 1]
                              ],
                              [
                                  ["water", 5],
                                  ["water_clean", 5]
                              ]
                          ]
        },
        
        {
            "result": "steel_chunk",
            "category": "CC_MISC",
            "skill_pri": "mechanics",
            "difficulty": 0,
            "time": 5000,
            "reversible": true,
            "autolearn": true,
            "tools": [
                         [
                             ["goggles_welding", -1]
                         ],
                         [
                             ["welder", 20],
                             ["toolset", 1]
                         ]
                     ],
            "components": [
                              [
                                  ["scrap", 3]
                              ]
                          ]
        },
        {
            "result": "1st_aid",
            "category": "CC_MISC",
            "skill_pri": "firstaid",
            "difficulty": 3,
            "time": 20000,
            "reversible": true,
            "autolearn": true,
            "tools": [
            ],
            "components": [
                              [
                                  ["duct_tape", 40],
                                  ["medical_tape", 20]
                              ],
                              [
                                  ["aspirin", 8]
                              ],
                              [
                                  ["disinfectant", 2]
                              ],
                              [
                                  ["bandages", 2]
                              ]
                          ]
        },
       {
            "result": "jerrycan",
            "category": "CC_MISC",
            "skill_pri": "mechanics",
            "difficulty": 1,
            "time": 30000,
            "reversible": false,
            "autolearn": true,
            "tools": [
                         [
                             ["knife_steak", -1],
                             ["knife_combat", -1],
                             ["knife_butcher", -1],
                             ["pockknife", -1],
                             ["scalpel", -1],
                             ["machete", -1],
                             ["broadsword", -1],
                             ["toolset", -1],
                             ["screwdriver", -1]
                         ]
                     ],
            "components": [
                              [
                                  ["string_36", 1]
                              ],
                              [
                                  ["duct_tape", 50]
                              ],
                              [
                                  ["jug_plastic", 4]
                              ]
                          ]
        },
      {
            "result": "jerrycan_big",
            "category": "CC_MISC",
            "skill_pri": "mechanics",
            "difficulty": 2,
            "time": 30000,
            "reversible": false,
            "autolearn": true,
            "tools": [
                         [
                             ["toolset", -1],
                             ["screwdriver", -1]
                         ],
                         [
                             ["toolset", -1],
                             ["hacksaw", -1]
                         ]
                     ],
            "components": [
                              [
                                  ["string_36", 1]
                              ],
                              [
                                  ["metal_tank", 1]
                              ],
                              [
                                  ["scrap", 1]
                              ]
                          ]
        },
            {
                "result": "nailrifle",
                "category": "CC_WEAPON",
                "skill_pri": "mechanics",
                "skill_sec": "gun",
                "difficulty": 2,
                "time": 12000,
                "reversible": true,
                "autolearn": true,
                "tools": [
                             [
                                 ["hacksaw", -1],
                                 ["toolset", -1]
                             ],
                             [
                                 ["screwdriver", -1],
                                 ["toolset", -1]
                             ]
                         ],
                "components": [
                                  [
                                      ["pipe", 1]
                                  ],
                                  [
                                      ["2x4", 2]
                                  ],
                                  [
                                      ["nailgun", 1]
                                  ]
                              ]
            },

        {
            "result": "gold",
            "id_suffix": "uncraft",
            "category": "CC_NONCRAFT",
            "difficulty": 0,
            "time": 2000,
            "reversible": true,
            "autolearn": false,
            "tools": [
                         [
                             ["hammer", -1],
                             ["toolset", -1]
                         ],
                         [
                             ["screwdriver", -1]
                         ]
                     ],
            "components": [
                              [
                                  ["gold_small", 800]
                              ]
                          ]
        },
<<<<<<< HEAD
		  {
            "result": "tihar",
            "category": "CC_WEAPON",
            "skill_pri": "mechanics",
            "skill_sec": "gun",
            "difficulty": 6,
            "time": 16000,
            "reversible": false,
            "autolearn": true,
            "tools": [
                         [
                             ["goggles_welding", -1]
                         ],
                         [
                             ["hacksaw", -1], ["toolset", -1]
                         ],
                         [
                             ["screwdriver", -1], ["toolset", -1]
                         ],
                         [
                             ["wrench", -1], ["toolset", -1]
                         ],
                         [
                             ["welder", 150], ["toolset", 6]
                         ]
                     ],
            "components": [
                              [
                                  ["pipe", 4]
                              ],
                              [
                                  ["duct_tape", 100],
                                  ["superglue", 1]
                              ],
                              [
                                  ["2x4", 1]
                              ],
                              [
                                  ["metal_tank", 1]
                              ],
                              [
                                  ["steel_chunk", 1]
                              ],
                              [
                                  ["scrap", 6]
                              ]
                          ]
        },
		{
            "result": "helsing",
            "category": "CC_WEAPON",
            "skill_pri": "mechanics",
            "skill_sec": "gun",
            "difficulty": 8,
            "time": 18000,
            "reversible": false,
            "autolearn": true,
            "tools": [
                         [
                             ["goggles_welding", -1]
                         ],
                         [
                             ["hacksaw", -1], ["toolset", -1]
                         ],
                         [
                             ["screwdriver", -1], ["toolset", -1]
                         ],
                         [
                             ["wrench", -1], ["toolset", -1]
                         ],
                         [
                             ["welder", 300], ["toolset", 12]
                         ]
                     ],
            "components": [
                              [
                                  ["pipe", 8]
                              ],
                              [
                                  ["duct_tape", 100],
                                  ["superglue", 1]
                              ],
                              [
                                  ["2x4", 1]
                              ],
                              [
                                  ["metal_tank", 1]
                              ],
                              [
                                  ["steel_chunk", 2]
                              ],
                              [
                                  ["scrap", 4]
                              ]
                          ]
        },
		{
            "result": "ashot",
            "category": "CC_WEAPON",
            "skill_pri": "mechanics",
            "skill_sec": "gun",
            "difficulty": 3,
            "time": 18000,
            "reversible": false,
            "autolearn": true,
            "tools": [
                         [
                             ["goggles_welding", -1]
                         ],
                         [
                             ["hacksaw", -1], ["toolset", -1]
                         ],
                         [
                             ["screwdriver", -1], ["toolset", -1]
                         ],
                         [
                             ["wrench", -1], ["toolset", -1]
                         ],
                         [
                             ["welder", 100], ["toolset", 4]
                         ]
                     ],
            "components": [
                              [
                                  ["pipe", 1]
                              ],
                              [
                                  ["2x4", 1]
                              ],
                              [
                                  ["scrap", 2]
                              ]
                          ]
        },
		{
            "result": "fried_spam",
            "category": "CC_FOOD",
            "skill_pri": "cooking",
            "difficulty": 1,
            "time": 2750,
            "reversible": false,
            "autolearn": true,
            "tools": [
                         [
                             ["hotplate", 5],
                             ["toolset", 1],
                             ["fire", -1]
                         ],
                         [
                             ["pan", -1]
                         ],
                         [
                             ["knife_steak", -1],
                             ["knife_combat", -1],
                             ["knife_butcher", -1],
                             ["pockknife", -1],
                             ["scalpel", -1],
                             ["machete", -1],
                             ["broadsword", -1],
                             ["toolset", -1]
                         ]
                     ],
            "components": [
                              [
                                  ["can_spam", 1]
                              ]                              
                          ]
=======
        {
            "result": "welder_crude",
            "category": "CC_MISC",
            "skill_pri": "mechanics",
            "difficulty": 2,
            "time": 12000,
            "reversible": true,
            "autolearn": true,
            "tools": [ [ ["rock", -1], ["primitive_hammer", -1],
                         ["hammer", -1], ["hatchet", -1], ["toolset", -1] ] ],
            "components": [ [ ["element", 3] ],
                            [ ["scrap", 2] ],
                            [ ["cable", 8] ] ]
        },
        {
            "result": "flamethrower_crude",
            "category": "CC_WEAPON",
            "skill_pri": "survival",
            "difficulty": 0,
            "time": 5000,
            "reversible": false,
            "autolearn": true,
            "tools": [ [ ["knife_steak", -1], ["knife_combat", -1],
                         ["knife_butcher", -1], ["pockknife", -1],
                         ["scalpel", -1], ["machete", -1],
                         ["broadsword", -1], ["toolset", -1],
                         ["screwdriver", -1] ] ],
            "components": [ [ ["spray_can", 1] ],
                            [ ["duct_tape", 25] ],
                            [ ["lighter", 1] ] ]
        },
        {
            "result": "armor_scrapsuit",
            "category": "CC_ARMOR",
            "skill_pri": "mechanics",
            "difficulty": 7,
            "time": 100000,
            "reversible": false,
            "autolearn": true,
            "components": [ [ ["string_36", 2], ["string_6", 12] ],
                            [ ["scrap", 15] ] ]
        },
        {
            "result": "shield_wood",
            "category": "CC_ARMOR",
            "skill_pri": "survival",
            "difficulty": 1,
            "time": 50000,
            "reversible": false,
            "autolearn": true,
            "components": [ [ ["rag", 10] ],
                            [ ["2x4", 3] ] ]
        },
        {
            "result": "still",
            "category": "CC_CHEM",
            "skill_pri": "mechanics",
            "difficulty": 3,
            "time": 200000,
            "reversible": false,
            "autolearn": true,
            "tools": [ [ ["knife_steak", -1], ["knife_combat", -1],
                         ["knife_butcher", -1], ["pockknife", -1],
                         ["scalpel", -1], ["machete", -1],
                         ["broadsword", -1], ["toolset", -1],
                         ["screwdriver", -1] ] ],
                       [ ["rock", -1], ["primitive_hammer", -1],
                         ["hammer", -1], ["hatchet", -1], ["toolset", -1] ] ],
            "components": [ [ ["pot", 1] ],
                            [ ["hose", 2] ],
                            [ ["metal_tank", 1] ] ]
        },
        {
            "result": "drink_strawberry_surprise",
            "category": "CC_DRINK",
            "skill_pri": "cooking",
            "difficulty": 3,
            "time": 7000,
            "reversible": false,
            "autolearn": true,
            "tools":[ [ ["still", -1] ],
                      [ ["fire", -1] ] ],
            "components": [ [ ["strawberries", 2] ],
                            [ ["vodka", 4] ],
                            [ ["bottle_glass", 1] ] ]
        },
        {
            "result": "drink_boozeberry",
            "category": "CC_DRINK",
            "skill_pri": "cooking",
            "difficulty": 3,
            "time": 7000,
            "reversible": false,
            "autolearn": true,
            "tools":[ [ ["still", -1] ],
                      [ ["fire", -1] ] ],
            "components": [ [ ["blueberries", 2] ],
                            [ ["vodka", 4] ],
                            [ ["bottle_glass", 1] ] ]
        },
        {
            "result": "cola_meth",
            "category": "CC_DRINK",
            "skill_pri": "cooking",
            "difficulty": 3,
            "time": 7000,
            "reversible": false,
            "autolearn": true,
                        "tools":[ [ ["still", -1] ],
                                  [ ["fire", -1] ] ],
            "components": [ [ ["meth", 4] ],
                            [ ["cola", 2] ],
                            [ ["bottle_glass", 1] ] ]
        },
        {
            "result": "bookplate",
            "category": "CC_ARMOR",
            "skill_pri": "survival",
            "difficulty": 3,
            "time": 10000,
            "reversible": false,
            "autolearn": true,
            "tools": [ [ ["knife_steak", -1], ["knife_combat", -1],
                         ["knife_butcher", -1], ["pockknife", -1],
                         ["scalpel", -1], ["machete", -1],
                         ["broadsword", -1], ["toolset", -1],
                         ["screwdriver", -1] ] ],
            "components": [ [ ["paper", 300] ],
                            [ ["duct_tape", 150] ] ]
        },
        {
            "result": "knuckle_steel",
            "category": "CC_WEAPON",
            "skill_pri": "mechanics",
            "skill_sec": "bashing",
            "difficulty": 2,
            "time": 20000,
            "reversible": false,
            "autolearn": true,
            "tools": [ [ ["hacksaw", -1], ["toolset", -1] ],
                       [ ["rock", -1], ["primitive_hammer", -1],
                         ["hammer", -1], ["hatchet", -1],
                         ["toolset", -1] ] ],
            "components": [ [ ["rag", 4] ],
                            [ ["scrap", 4] ] ]
        },
        {
            "result": "knuckle_katar",
            "category": "CC_WEAPON",
            "skill_pri": "mechanics",
            "skill_sec": "bashing",
            "difficulty": 4,
            "time": 30000,
            "reversible": false,
            "autolearn": true,
            "tools": [ [ ["hacksaw", -1], ["toolset", -1] ],
                       [ ["screwdriver", -1], ["toolset", -1] ] ],
            "components": [ [ ["2x4", 4] ],
                            [ ["rebar", 5] ] ]
        },
        {
            "result": "taint_tornado",
            "category": "CC_DRINK",
            "skill_pri": "cooking",
            "difficulty": 5,
            "time": 7000,
            "reversible": false,
            "autolearn": true,
            "tools":[ [ ["still", -1] ],
                      [ ["fire", -1]  ] ],
            "components": [ [ ["meat_tainted", 12] ],
                            [ ["vodka", 2] ],
                            [ ["whiskey", 2] ],
                            [ ["rum", 2] ],
                            [ ["bottle_glass", 1] ] ]
>>>>>>> 2b4c6ef1
        }
    ]
}<|MERGE_RESOLUTION|>--- conflicted
+++ resolved
@@ -10116,8 +10116,7 @@
                               ]
                           ]
         },
-<<<<<<< HEAD
-		  {
+		{
             "result": "tihar",
             "category": "CC_WEAPON",
             "skill_pri": "mechanics",
@@ -10284,7 +10283,7 @@
                                   ["can_spam", 1]
                               ]                              
                           ]
-=======
+        },
         {
             "result": "welder_crude",
             "category": "CC_MISC",
@@ -10460,7 +10459,6 @@
                             [ ["whiskey", 2] ],
                             [ ["rum", 2] ],
                             [ ["bottle_glass", 1] ] ]
->>>>>>> 2b4c6ef1
         }
     ]
 }