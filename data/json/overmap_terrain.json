[
  {
    "type": "overmap_terrain",
    "id": "",
    "name": "nothing",
    "sym": 37,
    "color": "white",
    "flags": [ "NO_ROTATE" ]
  },
  {
    "type": "overmap_terrain",
    "id": "open_air",
    "name": "open air",
    "sym": 46,
    "color": "blue",
    "flags": [ "NO_ROTATE" ]
  },
  {
    "type": "overmap_terrain",
    "abstract": "generic_city_building_no_sidewalk",
    "name": "city building",
    "sym": 94,
    "see_cost": 5,
    "extras": "build",
    "mondensity": 2
  },
  {
    "type": "overmap_terrain",
    "abstract": "generic_city_building",
    "copy-from": "generic_city_building_no_sidewalk",
    "flags": [ "SIDEWALK" ]
  },
  {
    "type": "overmap_terrain",
    "abstract": "generic_city_house_basement",
    "name": "basement",
    "sym": 79,
    "color": "dark_gray",
    "copy-from": "generic_city_building_no_sidewalk",
    "flags": [ "KNOWN_UP", "NO_ROTATE" ]
  },
  {
    "type": "overmap_terrain",
    "abstract": "generic_necropolis_surface_building",
    "name": "city building",
    "sym": 94,
    "see_cost": 5,
    "mondensity": 2,
    "flags": [ "SIDEWALK" ]
  },
  {
    "type": "overmap_terrain",
    "abstract": "generic_mansion_no_sidewalk",
    "name": "mansion",
    "sym": 77,
    "color": "green",
    "see_cost": 5,
    "mondensity": 2
  },
  {
    "type": "overmap_terrain",
    "abstract": "generic_mansion",
    "copy-from": "generic_mansion_no_sidewalk",
    "color": "light_green",
    "flags": [ "SIDEWALK" ]
  },
  {
    "type": "overmap_terrain",
    "abstract": "generic_mall",
    "name": "mall",
    "see_cost": 5,
    "mondensity": 2,
    "flags": [ "SIDEWALK" ]
  },
  {
    "type": "overmap_terrain",
    "id": "crater",
    "name": "crater",
    "sym": 79,
    "color": "red",
    "see_cost": 2,
    "extras": "field",
    "flags": [ "NO_ROTATE" ]
  },
  {
    "type": "overmap_terrain",
    "id": "field",
    "name": "field",
    "sym": 46,
    "color": "brown",
    "see_cost": 2,
    "extras": "field",
    "spawns": { "group": "GROUP_FOREST", "population": [ 0, 1 ], "chance": 13 },
    "flags": [ "NO_ROTATE" ]
  },
  {
    "type": "overmap_terrain",
    "id": "forest",
    "name": "forest",
    "sym": 70,
    "color": "green",
    "see_cost": 3,
    "extras": "forest",
    "spawns": { "group": "GROUP_FOREST", "population": [ 0, 3 ], "chance": 13 },
    "flags": [ "NO_ROTATE" ]
  },
  {
    "type": "overmap_terrain",
    "id": "forest_thick",
    "name": "forest",
    "sym": 70,
    "color": "green",
    "see_cost": 4,
    "extras": "forest_thick",
    "spawns": { "group": "GROUP_FOREST", "population": [ 0, 6 ], "chance": 15 },
    "mapgen": [ { "method": "builtin", "name": "forest" } ],
    "flags": [ "NO_ROTATE" ]
  },
  {
    "type": "overmap_terrain",
    "id": "forest_water",
    "name": "swamp",
    "sym": 70,
    "color": "cyan",
    "see_cost": 4,
    "extras": "forest_water",
    "spawns": { "group": "GROUP_SWAMP", "population": [ 1, 4 ], "chance": 16 },
    "mapgen": [ { "method": "builtin", "name": "forest" } ],
    "flags": [ "NO_ROTATE" ]
  },
  {
    "type": "overmap_terrain",
    "id": "hiway_ns",
    "name": "highway",
    "sym": 72,
    "color": "dark_gray",
    "see_cost": 2,
    "extras": "road",
    "mapgen": [ { "method": "builtin", "name": "highway" } ],
    "flags": [ "NO_ROTATE" ]
  },
  {
    "type": "overmap_terrain",
    "id": "hiway_ew",
    "name": "highway",
    "sym": 61,
    "color": "dark_gray",
    "see_cost": 2,
    "extras": "road",
    "mapgen": [ { "method": "builtin", "name": "highway" } ],
    "flags": [ "NO_ROTATE" ]
  },
  {
    "type": "overmap_terrain",
    "id": "road",
    "name": "road",
    "color": "dark_gray",
    "see_cost": 2,
    "extras": "road",
    "//": "the entries below are optional and serve as an example of mapgen for line_drawing tiles",
    "mapgen_straight": [ { "method": "builtin", "name": "road_straight" } ],
    "mapgen_curved": [ { "method": "builtin", "name": "road_curved" } ],
    "mapgen_end": [ { "method": "builtin", "name": "road_end" } ],
    "mapgen_tee": [ { "method": "builtin", "name": "road_tee" } ],
    "mapgen_four_way": [ { "method": "builtin", "name": "road_four_way" } ],
    "flags": [ "LINEAR" ]
  },
  {
    "type": "overmap_terrain",
    "id": "road_nesw_manhole",
    "name": "road, manhole",
    "sym": 4194414,
    "color": "yellow",
    "see_cost": 2,
    "extras": "road",
    "mapgen": [ { "method": "builtin", "name": "road_four_way" } ],
    "flags": [ "KNOWN_DOWN", "NO_ROTATE" ]
  },
  {
    "type": "overmap_terrain",
    "id": "bridge",
    "name": "bridge",
    "sym": 4194424,
    "color": "white",
    "see_cost": 2,
    "mapgen": [ { "method": "builtin", "name": "bridge" } ],
    "flags": [ "RIVER" ]
  },
  {
    "type": "overmap_terrain",
    "id": "river_center",
    "name": "river",
    "sym": 82,
    "color": "blue",
    "see_cost": 1,
    "mapgen": [ { "method": "builtin", "name": "river_center" } ],
    "flags": [ "RIVER", "NO_ROTATE" ]
  },
  {
    "type": "overmap_terrain",
    "id": "river",
    "name": "river bank",
    "sym": 82,
    "color": "light_blue",
    "see_cost": 1,
    "mapgen": [ { "method": "builtin", "name": "river_straight" } ],
    "flags": [ "RIVER" ]
  },
  {
    "type": "overmap_terrain",
    "id": "river_c_not_ne",
    "name": "river bank",
    "sym": 82,
    "color": "light_blue",
    "see_cost": 1,
    "mapgen": [ { "method": "builtin", "name": "river_curved_not" } ],
    "flags": [ "RIVER", "NO_ROTATE" ]
  },
  {
    "type": "overmap_terrain",
    "id": "river_c_not_nw",
    "name": "river bank",
    "sym": 82,
    "color": "light_blue",
    "see_cost": 1,
    "mapgen": [ { "method": "builtin", "name": "river_curved_not" } ],
    "flags": [ "RIVER", "NO_ROTATE" ]
  },
  {
    "type": "overmap_terrain",
    "id": "river_c_not_se",
    "name": "river bank",
    "sym": 82,
    "color": "light_blue",
    "see_cost": 1,
    "mapgen": [ { "method": "builtin", "name": "river_curved_not" } ],
    "flags": [ "RIVER", "NO_ROTATE" ]
  },
  {
    "type": "overmap_terrain",
    "id": "river_c_not_sw",
    "name": "river bank",
    "sym": 82,
    "color": "light_blue",
    "see_cost": 1,
    "mapgen": [ { "method": "builtin", "name": "river_curved_not" } ],
    "flags": [ "RIVER", "NO_ROTATE" ]
  },
  {
    "type": "overmap_terrain",
    "id": "river_ne",
    "name": "river bank",
    "sym": 82,
    "color": "light_blue",
    "see_cost": 1,
    "mapgen": [ { "method": "builtin", "name": "river_curved" } ],
    "flags": [ "RIVER", "NO_ROTATE" ]
  },
  {
    "type": "overmap_terrain",
    "id": "river_se",
    "name": "river bank",
    "sym": 82,
    "color": "light_blue",
    "see_cost": 1,
    "mapgen": [ { "method": "builtin", "name": "river_curved" } ],
    "flags": [ "RIVER", "NO_ROTATE" ]
  },
  {
    "type": "overmap_terrain",
    "id": "river_sw",
    "name": "river bank",
    "sym": 82,
    "color": "light_blue",
    "see_cost": 1,
    "mapgen": [ { "method": "builtin", "name": "river_curved" } ],
    "flags": [ "RIVER", "NO_ROTATE" ]
  },
  {
    "type": "overmap_terrain",
    "id": "river_nw",
    "name": "river bank",
    "sym": 82,
    "color": "light_blue",
    "see_cost": 1,
    "mapgen": [ { "method": "builtin", "name": "river_curved" } ],
    "flags": [ "RIVER", "NO_ROTATE" ]
  },
  {
    "type": "overmap_terrain",
    "id": "house",
    "copy-from": "generic_city_building",
    "name": "house",
    "color": "light_green",
    "see_cost": 2,
    "mapgen": [
      { "method": "builtin", "name": "house_generic_boxy" },
      { "method": "builtin", "name": "house_generic_big_livingroom" },
      { "method": "builtin", "name": "house_generic_center_hallway" }
    ],
    "flags": [ "SIDEWALK" ]
  },
  {
    "type": "overmap_terrain",
    "id": "house_prepper",
    "copy-from": "generic_city_building",
    "name": "house",
    "color": "light_green",
    "see_cost": 2,
    "flags": [ "SIDEWALK" ]
  },
  {
    "type": "overmap_terrain",
    "id": "house_base",
    "copy-from": "house",
    "mapgen": [
      { "method": "builtin", "name": "house_generic_boxy" },
      { "method": "builtin", "name": "house_generic_big_livingroom" },
      { "method": "builtin", "name": "house_generic_center_hallway" }
    ]
  },
  {
    "type": "overmap_terrain",
    "id": "duplex",
    "name": "duplex",
    "copy-from": "generic_city_building",
    "color": "light_green",
    "see_cost": 2,
    "flags": [ "SIDEWALK" ]
  },
  {
    "type": "overmap_terrain",
    "id": "s_lot",
    "name": "parking lot",
    "sym": 79,
    "color": "dark_gray",
    "see_cost": 1,
    "extras": "build",
    "mondensity": 2,
    "mapgen": [ { "method": "builtin", "name": "parking_lot" } ],
    "flags": [ "SIDEWALK", "NO_ROTATE" ]
  },
  {
    "type": "overmap_terrain",
    "id": "park",
    "name": "park",
    "sym": 79,
    "color": "green",
    "see_cost": 2,
    "extras": "build",
    "mondensity": 2,
    "flags": [ "SIDEWALK", "NO_ROTATE" ]
  },
  {
    "type": "overmap_terrain",
    "id": "pool",
    "name": "pool",
    "sym": 79,
    "color": "blue",
    "see_cost": 2,
    "mondensity": 2,
    "flags": [ "SIDEWALK", "NO_ROTATE" ]
  },
  {
    "type": "overmap_terrain",
    "id": "s_gas",
    "name": "gas station",
    "copy-from": "generic_city_building",
    "color": "light_blue"
  },
  {
    "type": "overmap_terrain",
    "id": "s_pharm",
    "name": "pharmacy",
    "copy-from": "generic_city_building",
    "color": "light_red"
  },
  {
    "type": "overmap_terrain",
    "id": "office_doctor",
    "name": "doctor's office",
    "copy-from": "generic_city_building",
    "color": "i_light_red"
  },
  {
    "type": "overmap_terrain",
    "id": "office_cubical",
    "name": "office",
    "copy-from": "generic_city_building",
    "color": "light_gray"
  },
  {
    "type": "overmap_terrain",
    "abstract": "apartments_tower_any",
    "name": "apartment tower",
    "sym": 65,
    "color": "light_green",
    "see_cost": 5,
    "mondensity": 2,
    "flags": [ "SIDEWALK" ]
  },
  {
    "type": "overmap_terrain",
    "id": "apartments_con_tower_NW",
    "copy-from": "apartments_tower_any"
  },
  {
    "type": "overmap_terrain",
    "id": "apartments_con_tower_NE",
    "copy-from": "apartments_tower_any"
  },
  {
    "type": "overmap_terrain",
    "id": "apartments_con_tower_SW",
    "copy-from": "apartments_tower_any"
  },
  {
    "type": "overmap_terrain",
    "id": "apartments_con_tower_SE",
    "copy-from": "apartments_tower_any"
  },
  {
    "type": "overmap_terrain",
    "id": "apartments_mod_tower_NW",
    "copy-from": "apartments_tower_any"
  },
  {
    "type": "overmap_terrain",
    "id": "apartments_mod_tower_NE",
    "copy-from": "apartments_tower_any"
  },
  {
    "type": "overmap_terrain",
    "id": "apartments_mod_tower_SW",
    "copy-from": "apartments_tower_any"
  },
  {
    "type": "overmap_terrain",
    "id": "apartments_mod_tower_SE",
    "copy-from": "apartments_tower_any"
  },
  {
    "type": "overmap_terrain",
    "id": "office_tower_1_entrance",
    "name": "office tower",
    "sym": 84,
    "color": "i_light_gray",
    "see_cost": 5,
    "mondensity": 2,
    "flags": [ "SIDEWALK", "NO_ROTATE" ]
  },
  {
    "type": "overmap_terrain",
    "id": "office_tower_1",
    "name": "office tower",
    "sym": 116,
    "color": "i_light_gray",
    "see_cost": 5,
    "mondensity": 2,
    "flags": [ "SIDEWALK", "NO_ROTATE" ]
  },
  {
    "type": "overmap_terrain",
    "id": "office_tower_b_entrance",
    "name": "tower parking",
    "sym": 112,
    "color": "i_light_gray",
    "see_cost": 5,
    "mondensity": 2,
    "flags": [ "SIDEWALK", "NO_ROTATE" ]
  },
  {
    "type": "overmap_terrain",
    "id": "office_tower_b",
    "name": "tower parking",
    "sym": 112,
    "color": "i_light_gray",
    "see_cost": 5,
    "mondensity": 2,
    "flags": [ "SIDEWALK", "NO_ROTATE" ]
  },
  {
    "type": "overmap_terrain",
    "id": "office_tower_2_a1",
    "name": "office tower",
    "sym": 116,
    "color": "i_light_gray",
    "see_cost": 5,
    "mondensity": 2,
    "flags": [ "SIDEWALK" ]
  },
  {
    "type": "overmap_terrain",
    "id": "office_tower_2_a2",
    "name": "office tower",
    "sym": 116,
    "color": "i_light_gray",
    "see_cost": 5,
    "mondensity": 2,
    "flags": [ "SIDEWALK" ]
  },
  {
    "type": "overmap_terrain",
    "id": "office_tower_2_a3",
    "name": "office courtyard",
    "sym": 79,
    "color": "light_gray",
    "see_cost": 5,
    "mondensity": 2,
    "flags": [ "SIDEWALK" ]
  },
  {
    "type": "overmap_terrain",
    "id": "office_tower_2_b1",
    "name": "office tower",
    "sym": 116,
    "color": "i_light_gray",
    "see_cost": 5,
    "mondensity": 2,
    "flags": [ "SIDEWALK" ]
  },
  {
    "type": "overmap_terrain",
    "id": "office_tower_2_b2",
    "name": "office tower",
    "sym": 116,
    "color": "i_light_gray",
    "see_cost": 5,
    "mondensity": 2,
    "flags": [ "SIDEWALK" ]
  },
  {
    "type": "overmap_terrain",
    "id": "office_tower_2_b3",
    "name": "office tower",
    "sym": 84,
    "color": "i_light_gray",
    "see_cost": 5,
    "mondensity": 2,
    "flags": [ "SIDEWALK" ]
  },
  {
    "type": "overmap_terrain",
    "id": "office_tower_2_a1_tower_lab",
    "name": "office tower",
    "sym": 116,
    "color": "i_light_gray",
    "see_cost": 5,
    "mondensity": 2,
    "flags": [ "SIDEWALK" ]
  },
  {
    "type": "overmap_terrain",
    "id": "office_tower_open_air_corner",
    "name": "open air",
    "sym": 46,
    "color": "blue"
  },
  {
    "type": "overmap_terrain",
    "id": "church",
    "copy-from": "generic_city_building",
    "name": "church",
    "sym": 67,
    "color": "light_red"
  },
  {
    "type": "overmap_terrain",
    "id": "cathedral_1_NW",
    "name": "cathedral",
    "sym": 67,
    "color": "i_light_red",
    "see_cost": 5,
    "mondensity": 2,
    "flags": [ "SIDEWALK", "KNOWN_DOWN" ]
  },
  {
    "type": "overmap_terrain",
    "id": "cathedral_1_NE",
    "copy-from": "cathedral_1_NW"
  },
  {
    "type": "overmap_terrain",
    "id": "cathedral_1_SW",
    "copy-from": "cathedral_1_NW"
  },
  {
    "type": "overmap_terrain",
    "id": "cathedral_1_SE",
    "copy-from": "cathedral_1_NW"
  },
  {
    "type": "overmap_terrain",
    "id": "cathedral_b_NW",
    "copy-from": "cathedral_1_NW",
    "name": "cathedral basement",
    "delete": { "flags": [ "SIDEWALK", "KNOWN_DOWN" ] }
  },
  {
    "type": "overmap_terrain",
    "id": "cathedral_b_NE",
    "copy-from": "cathedral_b_NW"
  },
  {
    "type": "overmap_terrain",
    "id": "cathedral_b_SW",
    "copy-from": "cathedral_b_NW"
  },
  {
    "type": "overmap_terrain",
    "id": "cathedral_b_SE",
    "copy-from": "cathedral_b_NW"
  },
  {
    "type": "overmap_terrain",
    "id": "s_grocery",
    "name": "grocery store",
    "copy-from": "generic_city_building",
    "color": "green"
  },
  {
    "type": "overmap_terrain",
    "id": "s_hardware",
    "name": "hardware store",
    "copy-from": "generic_city_building",
    "color": "cyan"
  },
  {
    "type": "overmap_terrain",
    "id": "s_electronics",
    "name": "electronics store",
    "copy-from": "generic_city_building",
    "color": "yellow"
  },
  {
    "type": "overmap_terrain",
    "id": "s_sports",
    "name": "sporting goods store",
    "copy-from": "generic_city_building",
    "color": "light_cyan"
  },
  {
    "type": "overmap_terrain",
    "id": "s_liquor",
    "name": "liquor store",
    "copy-from": "generic_city_building",
    "color": "magenta"
  },
  {
    "type": "overmap_terrain",
    "id": "s_gun",
    "name": "gun store",
    "copy-from": "generic_city_building",
    "color": "red"
  },
  {
    "type": "overmap_terrain",
    "id": "s_clothes",
    "name": "clothing store",
    "copy-from": "generic_city_building",
    "color": "blue"
  },
  {
    "type": "overmap_terrain",
    "id": "s_library",
    "name": "library",
    "copy-from": "generic_city_building",
    "color": "i_brown"
  },
  {
    "type": "overmap_terrain",
    "id": "s_bookstore",
    "name": "bookstore",
    "copy-from": "generic_city_building",
    "color": "i_brown"
  },
  {
    "type": "overmap_terrain",
    "id": "s_restaurant",
    "name": "restaurant",
    "copy-from": "generic_city_building",
    "color": "pink"
  },
  {
    "type": "overmap_terrain",
    "id": "s_restaurant_fast",
    "name": "fast food restaurant",
    "copy-from": "generic_city_building",
    "color": "yellow_magenta"
  },
  {
    "type": "overmap_terrain",
    "id": "s_restaurant_coffee",
    "name": "coffee shop",
    "copy-from": "generic_city_building",
    "color": "white_magenta"
  },
  {
    "type": "overmap_terrain",
    "id": "s_teashop",
    "name": "teashop",
    "copy-from": "generic_city_building",
    "color": "c_light_cyan_magenta"
  },
  {
    "type": "overmap_terrain",
    "id": "bar",
    "name": "bar",
    "copy-from": "generic_city_building",
    "color": "i_magenta"
  },
  {
    "type": "overmap_terrain",
    "id": "s_butcher",
    "name": "butcher shop",
    "copy-from": "generic_city_building",
    "color": "i_red"
  },
  {
    "type": "overmap_terrain",
    "id": "s_bike_shop",
    "name": "bike shop",
    "copy-from": "generic_city_building",
    "color": "i_cyan"
  },
  {
    "type": "overmap_terrain",
    "id": "s_pizza_parlor",
    "name": "pizza parlor",
    "copy-from": "generic_city_building",
    "color": "pink_magenta"
  },
  {
    "type": "overmap_terrain",
    "id": "sub_station",
    "name": "subway station",
    "sym": 83,
    "color": "yellow",
    "see_cost": 5,
    "extras": "build",
    "mondensity": 2,
    "flags": [ "KNOWN_DOWN", "SIDEWALK" ]
  },
  {
    "type": "overmap_terrain",
    "id": "s_garage",
    "copy-from": "generic_city_building",
    "name": "garage",
    "sym": 79,
    "color": "white"
  },
  {
    "type": "overmap_terrain",
    "id": "cabin_strange",
    "name": "forest",
    "sym": 70,
    "color": "green",
    "see_cost": 5,
    "extras": "field",
    "flags": [ "NO_ROTATE" ]
  },
  {
    "type": "overmap_terrain",
    "id": "cabin_strange_b",
    "name": "cabin basement",
    "sym": 67,
    "color": "i_green",
    "see_cost": 5,
    "extras": "build",
    "flags": [ "NO_ROTATE" ]
  },
  {
    "type": "overmap_terrain",
    "id": "cabin",
    "name": "cabin",
    "sym": 67,
    "color": "i_green",
    "see_cost": 5,
    "extras": "build",
    "mondensity": 2,
    "flags": [ "NO_ROTATE" ]
  },
  {
    "type": "overmap_terrain",
    "id": "dirtlot",
    "name": "dirt lot",
    "sym": 79,
    "color": "brown",
    "see_cost": 5,
    "extras": "field",
    "flags": [ "NO_ROTATE" ]
  },
  {
    "type": "overmap_terrain",
    "id": "sugar_house",
    "copy-from": "generic_city_building_no_sidewalk",
    "name": "sugar house",
    "sym": 83,
    "color": "i_brown"
  },
  {
    "type": "overmap_terrain",
    "id": "farm_1",
    "name": "farm field",
    "sym": 35,
    "color": "i_brown",
    "see_cost": 5,
    "extras": "field",
    "mondensity": 2
  },
  {
    "type": "overmap_terrain",
    "id": "farm_2",
    "name": "farm house",
    "sym": 94,
    "color": "i_brown",
    "see_cost": 5,
    "extras": "build",
    "mondensity": 2
  },
  {
    "type": "overmap_terrain",
    "id": "farm_3",
    "name": "farm field",
    "sym": 35,
    "color": "i_brown",
    "see_cost": 5,
    "extras": "field",
    "mondensity": 2
  },
  {
    "type": "overmap_terrain",
    "id": "farm_4",
    "name": "farm field",
    "sym": 35,
    "color": "i_brown",
    "see_cost": 5,
    "extras": "field",
    "mondensity": 2
  },
  {
    "type": "overmap_terrain",
    "id": "farm_5",
    "name": "farm field",
    "sym": 35,
    "color": "i_brown",
    "see_cost": 5,
    "extras": "field",
    "mondensity": 2
  },
  {
    "type": "overmap_terrain",
    "id": "farm_6",
    "name": "farm field",
    "sym": 35,
    "color": "i_brown",
    "see_cost": 5,
    "extras": "field",
    "mondensity": 2
  },
  {
    "type": "overmap_terrain",
    "id": "farm_7",
    "name": "farm field",
    "sym": 35,
    "color": "i_brown",
    "see_cost": 5,
    "extras": "field",
    "mondensity": 2
  },
  {
    "type": "overmap_terrain",
    "id": "farm_8",
    "name": "farm field",
    "sym": 35,
    "color": "i_brown",
    "see_cost": 5,
    "extras": "field",
    "mondensity": 2
  },
  {
    "type": "overmap_terrain",
    "id": "farm_9",
    "name": "farm field",
    "sym": 35,
    "color": "i_brown",
    "see_cost": 5,
    "extras": "field",
    "mondensity": 2
  },
  {
    "type": "overmap_terrain",
    "id": "police",
    "name": "police station",
    "copy-from": "generic_city_building",
    "color": "h_yellow"
  },
  {
    "type": "overmap_terrain",
    "id": "bank",
    "name": "bank",
    "sym": 36,
    "color": "light_gray",
    "see_cost": 5,
    "mondensity": 2,
    "flags": [ "SIDEWALK" ]
  },
  {
    "type": "overmap_terrain",
    "id": "pawn",
    "name": "pawn shop",
    "copy-from": "generic_city_building",
    "color": "white"
  },
  {
    "type": "overmap_terrain",
    "id": "mil_surplus",
    "name": "mil. surplus",
    "sym": 77,
    "copy-from": "generic_city_building",
    "color": "i_light_gray"
  },
  {
    "type": "overmap_terrain",
    "id": "furniture",
    "name": "furniture store",
    "copy-from": "generic_city_building",
    "color": "brown"
  },
  {
    "type": "overmap_terrain",
    "id": "abstorefront",
    "name": "abandoned storefront",
    "copy-from": "generic_city_building",
    "color": "h_dark_gray"
  },
  {
    "type": "overmap_terrain",
    "id": "s_music",
    "copy-from": "generic_city_building",
    "name": "music store",
    "sym": 109,
    "color": "brown"
  },
  {
    "type": "overmap_terrain",
    "id": "megastore_entrance",
    "name": "megastore",
    "sym": 43,
    "color": "light_blue",
    "see_cost": 5,
    "extras": "build",
    "mondensity": 2,
    "flags": [ "SIDEWALK", "NO_ROTATE" ]
  },
  {
    "type": "overmap_terrain",
    "id": "megastore",
    "name": "megastore",
    "sym": 77,
    "color": "blue",
    "see_cost": 5,
    "extras": "build",
    "mondensity": 2,
    "flags": [ "SIDEWALK", "NO_ROTATE" ]
  },
  {
    "type": "overmap_terrain",
    "abstract": "generic_hospital",
    "copy-from": "generic_city_building",
    "name": "hospital",
    "sym": 72,
    "color": "red"
  },
  {
    "type": "overmap_terrain",
    "id": "hospital_1",
    "copy-from": "generic_hospital"
  },
  {
    "type": "overmap_terrain",
    "id": "hospital_2",
    "copy-from": "generic_hospital",
    "color": "light_red"
  },
  {
    "type": "overmap_terrain",
    "id": "hospital_3",
    "copy-from": "generic_hospital"
  },
  {
    "type": "overmap_terrain",
    "id": "hospital_4",
    "copy-from": "generic_hospital"
  },
  {
    "type": "overmap_terrain",
    "id": "hospital_5",
    "copy-from": "generic_hospital"
  },
  {
    "type": "overmap_terrain",
    "id": "hospital_6",
    "copy-from": "generic_hospital"
  },
  {
    "type": "overmap_terrain",
    "id": "hospital_7",
    "copy-from": "generic_hospital"
  },
  {
    "type": "overmap_terrain",
    "id": "hospital_8",
    "copy-from": "generic_hospital"
  },
  {
    "type": "overmap_terrain",
    "id": "hospital_9",
    "copy-from": "generic_hospital"
  },
  {
    "type": "overmap_terrain",
    "id": "public_works_NE",
    "name": "public works",
    "sym": 119,
    "color": "light_gray",
    "see_cost": 5,
    "mondensity": 2,
    "flags": [ "SIDEWALK" ]
  },
  {
    "type": "overmap_terrain",
    "id": "public_works_NW",
    "name": "public works",
    "sym": 119,
    "color": "light_gray",
    "see_cost": 5,
    "mondensity": 2,
    "flags": [ "SIDEWALK" ]
  },
  {
    "type": "overmap_terrain",
    "id": "public_works_SW",
    "name": "public works",
    "sym": 87,
    "color": "light_gray",
    "see_cost": 5,
    "mondensity": 2,
    "flags": [ "SIDEWALK" ]
  },
  {
    "type": "overmap_terrain",
    "id": "public_works_SE",
    "name": "public works",
    "sym": 119,
    "color": "light_gray",
    "see_cost": 5,
    "mondensity": 2,
    "flags": [ "SIDEWALK" ]
  },
  {
    "type": "overmap_terrain",
    "id": "school_1_1",
    "name": "regional school",
    "sym": 115,
    "color": "light_blue",
    "see_cost": 5,
    "mondensity": 2,
    "flags": [ "SIDEWALK" ]
  },
  {
    "type": "overmap_terrain",
    "id": "school_1_2",
    "name": "regional school",
    "sym": 83,
    "color": "light_blue",
    "see_cost": 5,
    "mondensity": 2,
    "flags": [ "SIDEWALK" ]
  },
  {
    "type": "overmap_terrain",
    "id": "school_1_3",
    "name": "regional school",
    "sym": 115,
    "color": "light_blue",
    "see_cost": 5,
    "mondensity": 2,
    "flags": [ "SIDEWALK" ]
  },
  {
    "type": "overmap_terrain",
    "id": "school_1_4",
    "name": "regional school",
    "sym": 115,
    "color": "light_blue",
    "see_cost": 5,
    "mondensity": 2,
    "flags": [ "SIDEWALK" ]
  },
  {
    "type": "overmap_terrain",
    "id": "school_1_5",
    "name": "regional school",
    "sym": 115,
    "color": "light_blue",
    "see_cost": 5,
    "mondensity": 2,
    "flags": [ "SIDEWALK" ]
  },
  {
    "type": "overmap_terrain",
    "id": "school_1_6",
    "name": "regional school",
    "sym": 115,
    "color": "light_blue",
    "see_cost": 5,
    "mondensity": 2,
    "flags": [ "SIDEWALK" ]
  },
  {
    "type": "overmap_terrain",
    "id": "school_1_7",
    "name": "regional school",
    "sym": 115,
    "color": "light_blue",
    "see_cost": 5,
    "mondensity": 2,
    "flags": [ "SIDEWALK" ]
  },
  {
    "type": "overmap_terrain",
    "id": "school_1_8",
    "name": "regional school",
    "sym": 115,
    "color": "light_blue",
    "see_cost": 5,
    "mondensity": 2,
    "flags": [ "SIDEWALK" ]
  },
  {
    "type": "overmap_terrain",
    "id": "school_1_9",
    "name": "regional school",
    "sym": 115,
    "color": "light_blue",
    "see_cost": 5,
    "mondensity": 2,
    "flags": [ "SIDEWALK" ]
  },
  {
    "type": "overmap_terrain",
    "id": "prison_1_1",
    "name": "prison",
    "sym": 112,
    "color": "i_light_blue",
    "see_cost": 5,
    "flags": [ "SIDEWALK" ]
  },
  {
    "type": "overmap_terrain",
    "id": "prison_1_2",
    "name": "prison",
    "sym": 80,
    "color": "i_light_blue",
    "see_cost": 5,
    "flags": [ "SIDEWALK" ]
  },
  {
    "type": "overmap_terrain",
    "id": "prison_1_3",
    "name": "prison",
    "sym": 112,
    "color": "i_light_blue",
    "see_cost": 5,
    "flags": [ "SIDEWALK" ]
  },
  {
    "type": "overmap_terrain",
    "id": "prison_1_4",
    "name": "prison",
    "sym": 112,
    "color": "i_light_blue",
    "see_cost": 5,
    "flags": [ "SIDEWALK" ]
  },
  {
    "type": "overmap_terrain",
    "id": "prison_1_5",
    "name": "prison",
    "sym": 112,
    "color": "i_light_blue",
    "see_cost": 5,
    "flags": [ "SIDEWALK" ]
  },
  {
    "type": "overmap_terrain",
    "id": "prison_1_6",
    "name": "prison",
    "sym": 112,
    "color": "i_light_blue",
    "see_cost": 5,
    "flags": [ "SIDEWALK" ]
  },
  {
    "type": "overmap_terrain",
    "id": "prison_1_7",
    "name": "prison",
    "sym": 112,
    "color": "i_light_blue",
    "see_cost": 5,
    "flags": [ "SIDEWALK" ]
  },
  {
    "type": "overmap_terrain",
    "id": "prison_1_8",
    "name": "prison",
    "sym": 112,
    "color": "i_light_blue",
    "see_cost": 5,
    "flags": [ "SIDEWALK" ]
  },
  {
    "type": "overmap_terrain",
    "id": "prison_1_9",
    "name": "prison",
    "sym": 112,
    "color": "i_light_blue",
    "see_cost": 5,
    "flags": [ "SIDEWALK" ]
  },
  {
    "type": "overmap_terrain",
    "id": "prison_1_b_1",
    "name": "prison",
    "sym": 112,
    "color": "i_light_blue",
    "see_cost": 5
  },
  {
    "type": "overmap_terrain",
    "id": "prison_1_b_2",
    "name": "prison",
    "sym": 80,
    "color": "i_light_blue",
    "see_cost": 5
  },
  {
    "type": "overmap_terrain",
    "id": "prison_1_b_3",
    "name": "prison",
    "sym": 112,
    "color": "i_light_blue",
    "see_cost": 5
  },
  {
    "type": "overmap_terrain",
    "id": "prison_1_b_4",
    "name": "prison",
    "sym": 112,
    "color": "i_light_blue",
    "see_cost": 5
  },
  {
    "type": "overmap_terrain",
    "id": "prison_1_b_5",
    "name": "prison",
    "sym": 112,
    "color": "i_light_blue",
    "see_cost": 5
  },
  {
    "type": "overmap_terrain",
    "id": "prison_1_b_6",
    "name": "prison",
    "sym": 112,
    "color": "i_light_blue",
    "see_cost": 5
  },
  {
    "type": "overmap_terrain",
    "id": "prison_1_b_7",
    "name": "prison",
    "sym": 112,
    "color": "i_light_blue",
    "see_cost": 5
  },
  {
    "type": "overmap_terrain",
    "id": "prison_1_b_8",
    "name": "prison",
    "sym": 112,
    "color": "i_light_blue",
    "see_cost": 5
  },
  {
    "type": "overmap_terrain",
    "id": "prison_1_b_9",
    "name": "prison",
    "sym": 112,
    "color": "i_light_blue",
    "see_cost": 5
  },
  {
    "type": "overmap_terrain",
    "id": "prison_1_b_7_hidden",
    "name": "prison",
    "sym": 112,
    "color": "i_light_blue",
    "see_cost": 5
  },
  {
    "type": "overmap_terrain",
    "id": "prison_1_b_8_hidden_lab_stairs",
    "name": "prison",
    "sym": 112,
    "color": "i_light_blue",
    "see_cost": 5
  },
  {
    "type": "overmap_terrain",
    "id": "prison_1_b_9_hidden",
    "name": "prison",
    "sym": 112,
    "color": "i_light_blue",
    "see_cost": 5
  },
  {
    "type": "overmap_terrain",
    "id": "hotel_tower_1_1",
    "copy-from": "generic_city_building",
    "name": "hotel parking",
    "sym": 104,
    "color": "light_blue"
  },
  {
    "type": "overmap_terrain",
    "id": "hotel_tower_1_2",
    "copy-from": "generic_city_building",
    "name": "hotel parking",
    "sym": 104,
    "color": "light_blue"
  },
  {
    "type": "overmap_terrain",
    "id": "hotel_tower_1_3",
    "copy-from": "generic_city_building",
    "name": "hotel parking",
    "sym": 104,
    "color": "light_blue"
  },
  {
    "type": "overmap_terrain",
    "id": "hotel_tower_1_4",
    "copy-from": "generic_city_building",
    "name": "hotel parking",
    "sym": 104,
    "color": "light_blue"
  },
  {
    "type": "overmap_terrain",
    "id": "hotel_tower_1_5",
    "copy-from": "generic_city_building",
    "name": "hotel entrance",
    "sym": 72,
    "color": "light_blue"
  },
  {
    "type": "overmap_terrain",
    "id": "hotel_tower_1_6",
    "copy-from": "generic_city_building",
    "name": "hotel parking",
    "sym": 104,
    "color": "light_blue"
  },
  {
    "type": "overmap_terrain",
    "id": "hotel_tower_1_7",
    "copy-from": "generic_city_building",
    "name": "hotel tower",
    "sym": 72,
    "color": "light_blue"
  },
  {
    "type": "overmap_terrain",
    "id": "hotel_tower_1_8",
    "copy-from": "generic_city_building",
    "name": "hotel tower",
    "sym": 72,
    "color": "light_blue"
  },
  {
    "type": "overmap_terrain",
    "id": "hotel_tower_1_9",
    "copy-from": "generic_city_building",
    "name": "hotel tower",
    "sym": 72,
    "color": "light_blue"
  },
  {
    "type": "overmap_terrain",
    "id": "hotel_tower_b_1",
    "copy-from": "generic_city_building_no_sidewalk",
    "name": "hotel basement",
    "sym": 66,
    "color": "light_blue"
  },
  {
    "type": "overmap_terrain",
    "id": "hotel_tower_b_2",
    "copy-from": "generic_city_building_no_sidewalk",
    "name": "hotel basement",
    "sym": 66,
    "color": "light_blue"
  },
  {
    "type": "overmap_terrain",
    "id": "hotel_tower_b_3",
    "copy-from": "generic_city_building_no_sidewalk",
    "name": "hotel basement",
    "sym": 66,
    "color": "light_blue"
  },
  {
    "type": "overmap_terrain",
    "id": "motel_entrance",
    "copy-from": "generic_city_building",
    "name": "motel",
    "sym": 104,
    "color": "light_blue"
  },
  {
    "type": "overmap_terrain",
    "id": "motel_1",
    "copy-from": "generic_city_building",
    "name": "motel",
    "sym": 104,
    "color": "light_blue"
  },
  {
    "type": "overmap_terrain",
    "id": "motel_2",
    "copy-from": "generic_city_building",
    "name": "motel",
    "sym": 104,
    "color": "light_blue"
  },
  {
    "type": "overmap_terrain",
    "id": "motel_3",
    "copy-from": "generic_city_building",
    "name": "motel",
    "sym": 104,
    "color": "light_blue"
  },
  {
    "type": "overmap_terrain",
    "id": "dirtroad1_aban1",
    "name": "forest",
    "sym": 70,
    "color": "green",
    "see_cost": 4
  },
  {
    "type": "overmap_terrain",
    "id": "forest_aban1",
    "name": "forest",
    "sym": 70,
    "color": "green",
    "see_cost": 4
  },
  {
    "type": "overmap_terrain",
    "id": "dirtroad2_aban1",
    "name": "forest",
    "sym": 70,
    "color": "green",
    "see_cost": 4
  },
  {
    "type": "overmap_terrain",
    "id": "dirtplaza_aban1",
    "name": "forest",
    "sym": 70,
    "color": "green",
    "see_cost": 4
  },
  {
    "type": "overmap_terrain",
    "id": "cabin_aban1",
    "name": "ruined cabin",
    "sym": 70,
    "color": "green",
    "see_cost": 4
  },
  {
    "type": "overmap_terrain",
    "id": "barn_aban1",
    "name": "barn",
    "sym": 70,
    "color": "green",
    "see_cost": 4
  },
  {
    "type": "overmap_terrain",
    "id": "car_corner_aban1",
    "name": "car corner",
    "sym": 70,
    "color": "green",
    "see_cost": 4
  },
  {
    "type": "overmap_terrain",
    "id": "shipwreck_river_1",
    "name": "shipwreck",
    "sym": 119,
    "color": "red",
    "see_cost": 4,
    "flags": [ "NO_ROTATE" ]
  },
  {
    "type": "overmap_terrain",
    "id": "shipwreck_river_2",
    "name": "shipwreck",
    "sym": 119,
    "color": "red",
    "see_cost": 4,
    "flags": [ "NO_ROTATE" ]
  },
  {
    "type": "overmap_terrain",
    "id": "shipwreck_river_3",
    "name": "razorclaw nest",
    "sym": 119,
    "color": "red",
    "see_cost": 4,
    "flags": [ "NO_ROTATE" ]
  },
  {
    "type": "overmap_terrain",
    "id": "shipwreck_river_4",
    "name": "shipwreck",
    "sym": 119,
    "color": "red",
    "see_cost": 4,
    "flags": [ "NO_ROTATE" ]
  },
  {
    "type": "overmap_terrain",
    "id": "s_gas_rural",
    "name": "gas station",
    "sym": 94,
    "color": "light_blue",
    "extras": "build",
    "mondensity": 2,
    "flags": [ "SIDEWALK" ]
  },
  {
    "type": "overmap_terrain",
    "id": "fema_entrance",
    "name": "fema camp",
    "sym": 43,
    "color": "blue",
    "see_cost": 5,
    "extras": "build",
    "flags": [ "NO_ROTATE" ]
  },
  {
    "type": "overmap_terrain",
    "id": "fema",
    "name": "fema camp",
    "sym": 70,
    "color": "i_blue",
    "see_cost": 5,
    "extras": "build",
    "flags": [ "NO_ROTATE" ]
  },
  {
    "type": "overmap_terrain",
    "id": "station_radio",
    "copy-from": "generic_city_building",
    "name": "radio station",
    "sym": 88,
    "color": "i_light_gray"
  },
  {
    "type": "overmap_terrain",
    "id": "shelter",
    "name": "evac shelter",
    "sym": 43,
    "color": "white",
    "see_cost": 2,
    "flags": [ "KNOWN_DOWN", "NO_ROTATE" ]
  },
  {
    "type": "overmap_terrain",
    "id": "shelter_under",
    "name": "evac shelter",
    "sym": 43,
    "color": "white",
    "see_cost": 2,
    "flags": [ "KNOWN_UP", "NO_ROTATE" ]
  },
  {
    "type": "overmap_terrain",
    "id": "lmoe",
    "name": "LMOE shelter",
    "sym": 43,
    "color": "red",
    "see_cost": 2,
    "flags": [ "KNOWN_DOWN", "NO_ROTATE" ]
  },
  {
    "type": "overmap_terrain",
    "id": "lmoe_under",
    "name": "LMOE shelter",
    "sym": 43,
    "color": "red",
    "see_cost": 2,
    "flags": [ "KNOWN_UP", "NO_ROTATE" ]
  },
  {
    "type": "overmap_terrain",
    "id": "lab",
    "name": "science lab",
    "sym": 76,
    "color": "light_blue",
    "spawns": { "group": "GROUP_LAB", "population": [ 0, 5 ], "chance": 20 },
    "see_cost": 5,
    "flags": [ "NO_ROTATE" ]
  },
  {
    "type": "overmap_terrain",
    "id": "lab_stairs",
    "name": "science lab",
    "sym": 76,
    "color": "blue",
    "see_cost": 5,
    "spawns": { "group": "GROUP_LAB", "population": [ 0, 5 ], "chance": 20 },
    "flags": [ "KNOWN_DOWN", "NO_ROTATE" ]
  },
  {
    "type": "overmap_terrain",
    "id": "lab_core",
    "name": "science lab",
    "sym": 76,
    "color": "light_blue",
    "spawns": { "group": "GROUP_LAB", "population": [ 0, 8 ], "chance": 30 },
    "see_cost": 5,
    "flags": [ "NO_ROTATE" ]
  },
  {
    "type": "overmap_terrain",
    "id": "lab_escape_cells",
    "name": "science lab",
    "sym": 76,
    "color": "light_blue",
    "see_cost": 5,
    "flags": [ "NO_ROTATE" ]
  },
  {
    "type": "overmap_terrain",
    "id": "lab_escape_entrance",
    "name": "science lab",
    "sym": 76,
    "color": "light_blue",
    "spawns": { "group": "GROUP_LAB", "population": [ 0, 5 ], "chance": 20 },
    "see_cost": 5,
    "flags": [ "NO_ROTATE" ]
  },
  {
    "type": "overmap_terrain",
    "id": "ants_lab",
    "name": "science lab",
    "sym": 76,
    "color": "light_blue",
    "spawns": { "group": "GROUP_LAB", "population": [ 0, 5 ], "chance": 20 },
    "see_cost": 5,
    "flags": [ "NO_ROTATE" ]
  },
  {
    "type": "overmap_terrain",
    "id": "ants_lab_stairs",
    "name": "science lab",
    "sym": 76,
    "color": "blue",
    "see_cost": 5,
    "spawns": { "group": "GROUP_LAB", "population": [ 0, 5 ], "chance": 20 },
    "flags": [ "KNOWN_DOWN", "NO_ROTATE" ]
  },
  {
    "type": "overmap_terrain",
    "id": "lab_finale",
    "name": "science lab",
    "sym": 76,
    "color": "cyan",
    "spawns": { "group": "GROUP_LAB", "population": [ 4, 12 ], "chance": 90 },
    "see_cost": 5,
    "flags": [ "NO_ROTATE" ]
  },
  {
    "type": "overmap_terrain",
    "id": "ice_lab",
    "name": "science lab",
    "sym": 76,
    "color": "light_blue",
    "spawns": { "group": "GROUP_LAB", "population": [ 0, 5 ], "chance": 20 },
    "see_cost": 5,
    "flags": [ "NO_ROTATE" ]
  },
  {
    "type": "overmap_terrain",
    "id": "ice_lab_stairs",
    "name": "science lab",
    "sym": 76,
    "color": "blue",
    "see_cost": 5,
    "spawns": { "group": "GROUP_LAB", "population": [ 0, 5 ], "chance": 20 },
    "flags": [ "KNOWN_DOWN", "NO_ROTATE" ]
  },
  {
    "type": "overmap_terrain",
    "id": "ice_lab_core",
    "name": "science lab",
    "sym": 76,
    "color": "light_blue",
    "spawns": { "group": "GROUP_LAB", "population": [ 0, 8 ], "chance": 30 },
    "see_cost": 5,
    "flags": [ "NO_ROTATE" ]
  },
  {
    "type": "overmap_terrain",
    "id": "ice_lab_finale",
    "name": "science lab",
    "sym": 76,
    "color": "cyan",
    "spawns": { "group": "GROUP_LAB", "population": [ 4, 12 ], "chance": 90 },
    "see_cost": 5,
    "flags": [ "NO_ROTATE" ]
  },
  {
    "type": "overmap_terrain",
    "id": "tower_lab",
    "name": "science lab tower",
    "sym": 76,
    "color": "light_blue",
    "see_cost": 5,
    "spawns": { "group": "GROUP_LAB", "population": [ 0, 5 ], "chance": 20 },
    "flags": [ "NO_ROTATE" ]
  },
  {
    "type": "overmap_terrain",
    "id": "tower_lab_stairs",
    "name": "science lab tower",
    "sym": 76,
    "color": "blue",
    "see_cost": 5,
    "spawns": { "group": "GROUP_LAB", "population": [ 0, 5 ], "chance": 20 },
    "flags": [ "NO_ROTATE" ]
  },
  {
    "type": "overmap_terrain",
    "id": "tower_lab_finale",
    "name": "science lab tower",
    "sym": 76,
    "color": "cyan",
    "see_cost": 5,
    "flags": [ "NO_ROTATE" ]
  },
  {
    "type": "overmap_terrain",
    "id": "lab_train_depot",
    "name": "science train depot",
    "sym": 76,
    "color": "light_blue",
    "see_cost": 5,
    "extras": "subway",
    "spawns": { "group": "GROUP_LAB", "population": [ 0, 5 ], "chance": 20 },
    "flags": [ "NO_ROTATE" ]
  },
  {
    "type": "overmap_terrain",
    "id": "central_lab_train_depot",
    "name": "central train depot",
    "copy-from": "lab_train_depot",
    "spawns": { "group": "GROUP_CENTRAL_LAB", "population": [ 0, 5 ], "chance": 20 }
  },
  {
    "type": "overmap_terrain",
    "id": "central_lab_entrance",
    "name": "forest",
    "sym": 70,
    "color": "green",
    "see_cost": 3,
    "flags": [ "NO_ROTATE" ]
  },
  {
    "type": "overmap_terrain",
    "id": "central_lab_shaft",
    "name": "access shaft",
    "sym": 48,
    "color": "light_gray",
    "see_cost": 5,
    "flags": [ "NO_ROTATE" ]
  },
  {
    "type": "overmap_terrain",
    "abstract": "generic_central_lab",
    "name": "central lab",
    "sym": 76,
    "color": "cyan",
    "see_cost": 5,
    "spawns": { "group": "GROUP_CENTRAL_LAB", "population": [ 0, 5 ], "chance": 20 }
  },
  {
    "type": "overmap_terrain",
    "id": "central_lab_hq_1",
    "copy-from": "generic_central_lab"
  },
  {
    "type": "overmap_terrain",
    "id": "central_lab_hq_2",
    "copy-from": "generic_central_lab"
  },
  {
    "type": "overmap_terrain",
    "id": "central_lab_hq_3",
    "copy-from": "generic_central_lab"
  },
  {
    "type": "overmap_terrain",
    "id": "central_lab_hq_4",
    "copy-from": "generic_central_lab"
  },
  {
    "type": "overmap_terrain",
    "id": "central_lab_hq_5",
    "copy-from": "generic_central_lab"
  },
  {
    "type": "overmap_terrain",
    "id": "central_lab_hq_6",
    "copy-from": "generic_central_lab"
  },
  {
    "type": "overmap_terrain",
    "id": "central_lab_hq_7",
    "copy-from": "generic_central_lab"
  },
  {
    "type": "overmap_terrain",
    "id": "central_lab_hq_8",
    "copy-from": "generic_central_lab"
  },
  {
    "type": "overmap_terrain",
    "id": "central_lab_hq_9",
    "copy-from": "generic_central_lab"
  },
  {
    "type": "overmap_terrain",
    "id": "central_lab",
    "name": "central lab",
    "sym": 76,
    "color": "light_blue",
    "see_cost": 5,
    "flags": [ "NO_ROTATE" ],
    "spawns": { "group": "GROUP_CENTRAL_LAB", "population": [ 0, 7 ], "chance": 40 }
  },
  {
    "type": "overmap_terrain",
    "id": "central_lab_stairs",
    "name": "central lab",
    "sym": 76,
    "color": "blue",
    "see_cost": 5,
    "flags": [ "NO_ROTATE" ],
    "spawns": { "group": "GROUP_CENTRAL_LAB", "population": [ 0, 7 ], "chance": 40 }
  },
  {
    "type": "overmap_terrain",
    "id": "central_lab_core",
    "name": "central lab",
    "sym": 76,
    "color": "light_blue",
    "see_cost": 5,
    "flags": [ "NO_ROTATE" ],
    "spawns": { "group": "GROUP_CENTRAL_LAB", "population": [ 0, 7 ], "chance": 40 }
  },
  {
    "type": "overmap_terrain",
    "id": "central_lab_finale",
    "name": "central lab",
    "sym": 76,
    "color": "cyan",
    "see_cost": 5,
    "flags": [ "NO_ROTATE" ],
    "spawns": { "group": "GROUP_CENTRAL_LAB", "population": [ 0, 5 ], "chance": 20 }
  },
  {
    "type": "overmap_terrain",
    "id": "bunker",
    "name": "military bunker",
    "sym": 66,
    "color": "dark_gray",
    "see_cost": 2,
    "flags": [ "KNOWN_DOWN" ]
  },
  {
    "type": "overmap_terrain",
    "id": "bunker_basement",
    "name": "military bunker",
    "sym": 66,
    "color": "dark_gray",
    "see_cost": 2,
    "flags": [ "KNOWN_UP", "NO_ROTATE" ]
  },
  {
    "type": "overmap_terrain",
    "id": "outpost",
    "name": "military outpost",
    "sym": 77,
    "color": "dark_gray",
    "see_cost": 2,
    "extras": "build",
    "flags": [ "NO_ROTATE" ]
  },
  {
    "type": "overmap_terrain",
    "id": "silo",
    "name": "missile silo",
    "sym": 48,
    "color": "light_gray",
    "see_cost": 2,
    "flags": [ "NO_ROTATE" ]
  },
  {
    "type": "overmap_terrain",
    "id": "silo_finale",
    "name": "missile silo",
    "sym": 48,
    "color": "light_gray",
    "see_cost": 2,
    "flags": [ "NO_ROTATE" ]
  },
  {
    "type": "overmap_terrain",
    "id": "temple",
    "name": "strange temple",
    "sym": 84,
    "color": "magenta",
    "see_cost": 5,
    "flags": [ "KNOWN_DOWN", "NO_ROTATE" ]
  },
  {
    "type": "overmap_terrain",
    "id": "standing_stones",
    "name": "forest",
    "sym": 70,
    "color": "green",
    "see_cost": 3,
    "extras": "field",
    "spawns": { "group": "GROUP_STANDING_STONES", "population": [ 1, 4 ], "chance": 100 },
    "flags": [ "NO_ROTATE" ]
  },
  {
    "type": "overmap_terrain",
    "id": "temple_stairs",
    "name": "strange temple",
    "sym": 84,
    "color": "pink",
    "see_cost": 5,
    "flags": [ "KNOWN_DOWN", "NO_ROTATE" ]
  },
  {
    "type": "overmap_terrain",
    "id": "temple_finale",
    "name": "strange temple",
    "sym": 84,
    "color": "yellow",
    "see_cost": 5,
    "flags": [ "KNOWN_DOWN", "NO_ROTATE" ]
  },
  {
    "type": "overmap_terrain",
    "id": "sewage_treatment",
    "name": "sewage treatment",
    "sym": 80,
    "color": "red",
    "see_cost": 5,
    "flags": [ "KNOWN_DOWN", "NO_ROTATE" ]
  },
  {
    "type": "overmap_terrain",
    "id": "sewage_treatment_hub",
    "name": "sewage treatment",
    "sym": 80,
    "color": "green",
    "see_cost": 5,
    "extras": "build",
    "flags": [ "KNOWN_UP", "NO_ROTATE" ]
  },
  {
    "type": "overmap_terrain",
    "id": "sewage_treatment_under",
    "name": "sewage treatment",
    "sym": 80,
    "color": "green",
    "see_cost": 5,
    "flags": [ "NO_ROTATE" ]
  },
  {
    "type": "overmap_terrain",
    "id": "mine_entrance",
    "name": "mine entrance",
    "sym": 77,
    "color": "light_gray",
    "see_cost": 5,
    "flags": [ "KNOWN_DOWN", "NO_ROTATE" ]
  },
  {
    "type": "overmap_terrain",
    "id": "mine_shaft",
    "name": "mine shaft",
    "sym": 79,
    "color": "dark_gray",
    "see_cost": 5,
    "flags": [ "KNOWN_UP", "KNOWN_DOWN", "NO_ROTATE" ]
  },
  {
    "type": "overmap_terrain",
    "id": "mine",
    "name": "mine",
    "sym": 77,
    "color": "brown",
    "see_cost": 2,
    "flags": [ "NO_ROTATE" ]
  },
  {
    "type": "overmap_terrain",
    "id": "mine_down",
    "name": "mine",
    "sym": 77,
    "color": "brown",
    "see_cost": 2,
    "flags": [ "NO_ROTATE" ]
  },
  {
    "type": "overmap_terrain",
    "id": "mine_finale",
    "name": "mine",
    "sym": 77,
    "color": "brown",
    "see_cost": 2,
    "flags": [ "NO_ROTATE" ]
  },
  {
    "type": "overmap_terrain",
    "id": "spiral_hub",
    "name": "spiral cavern",
    "sym": 64,
    "color": "pink",
    "see_cost": 2,
    "flags": [ "NO_ROTATE" ]
  },
  {
    "type": "overmap_terrain",
    "id": "spiral",
    "name": "spiral cavern",
    "sym": 64,
    "color": "pink",
    "see_cost": 2,
    "flags": [ "NO_ROTATE" ]
  },
  {
    "type": "overmap_terrain",
    "id": "radio_tower",
    "name": "radio tower",
    "sym": 88,
    "color": "light_gray",
    "see_cost": 2,
    "flags": [ "NO_ROTATE" ]
  },
  {
    "type": "overmap_terrain",
    "id": "toxic_dump",
    "name": "toxic waste dump",
    "sym": 68,
    "color": "pink",
    "see_cost": 2,
    "flags": [ "NO_ROTATE" ]
  },
  {
    "type": "overmap_terrain",
    "id": "haz_sar_entrance",
    "name": "hazardous waste sarcophagus",
    "sym": 88,
    "color": "pink",
    "see_cost": 5,
    "flags": [ "NO_ROTATE" ]
  },
  {
    "type": "overmap_terrain",
    "id": "haz_sar",
    "name": "hazardous waste sarcophagus",
    "sym": 88,
    "color": "pink",
    "see_cost": 5,
    "flags": [ "NO_ROTATE" ]
  },
  {
    "type": "overmap_terrain",
    "id": "haz_sar_entrance_b1",
    "name": "hazardous waste sarcophagus",
    "sym": 88,
    "color": "pink",
    "see_cost": 5,
    "flags": [ "NO_ROTATE" ]
  },
  {
    "type": "overmap_terrain",
    "id": "haz_sar_b1",
    "name": "hazardous waste sarcophagus",
    "sym": 88,
    "color": "pink",
    "see_cost": 5,
    "flags": [ "NO_ROTATE" ]
  },
  {
    "type": "overmap_terrain",
    "id": "cave",
    "name": "cave",
    "sym": 67,
    "color": "brown",
    "see_cost": 2,
    "extras": "field",
    "flags": [ "NO_ROTATE" ]
  },
  {
    "type": "overmap_terrain",
    "id": "cave_rat",
    "name": "rat cave",
    "sym": 67,
    "color": "dark_gray",
    "see_cost": 2,
    "flags": [ "KNOWN_DOWN", "NO_ROTATE" ]
  },
  {
    "type": "overmap_terrain",
    "id": "hive",
    "name": "bee hive",
    "sym": 56,
    "color": "yellow",
    "see_cost": 3,
    "extras": "field",
    "flags": [ "NO_ROTATE" ]
  },
  {
    "type": "overmap_terrain",
    "id": "fungal_bloom",
    "name": "fungal bloom",
    "sym": 84,
    "color": "light_gray",
    "see_cost": 2,
    "extras": "field",
    "flags": [ "NO_ROTATE" ]
  },
  {
    "type": "overmap_terrain",
    "id": "fungal_tower",
    "name": "fungal tower",
    "sym": 84,
    "color": "yellow",
    "see_cost": 3,
    "extras": "field",
    "flags": [ "NO_ROTATE" ]
  },
  {
    "type": "overmap_terrain",
    "id": "fungal_flowers",
    "name": "fungal flowers",
    "sym": 84,
    "color": "cyan",
    "see_cost": 5,
    "extras": "field",
    "flags": [ "NO_ROTATE" ]
  },
  {
    "type": "overmap_terrain",
    "id": "spider_pit",
    "name": "forest",
    "sym": 70,
    "color": "green",
    "see_cost": 3,
    "extras": "field",
    "flags": [ "NO_ROTATE" ]
  },
  {
    "type": "overmap_terrain",
    "id": "spider_pit_under",
    "name": "cavern",
    "sym": 48,
    "color": "light_gray",
    "see_cost": 5,
    "flags": [ "NO_ROTATE" ]
  },
  {
    "type": "overmap_terrain",
    "id": "anthill",
    "name": "anthill",
    "sym": 37,
    "color": "brown",
    "see_cost": 2,
    "flags": [ "KNOWN_DOWN", "NO_ROTATE" ]
  },
  {
    "type": "overmap_terrain",
    "id": "acid_anthill",
    "name": "sulfurous anthill",
    "sym": 37,
    "color": "green",
    "see_cost": 2,
    "flags": [ "KNOWN_DOWN", "NO_ROTATE" ]
  },
  {
    "type": "overmap_terrain",
    "id": "slimepit",
    "name": "slime pit",
    "sym": 126,
    "color": "light_green",
    "see_cost": 2,
    "flags": [ "NO_ROTATE" ]
  },
  {
    "type": "overmap_terrain",
    "id": "slimepit_down",
    "name": "slime pit",
    "sym": 126,
    "color": "light_green",
    "see_cost": 2,
    "flags": [ "KNOWN_DOWN", "NO_ROTATE" ]
  },
  {
    "type": "overmap_terrain",
    "id": "triffid_grove",
    "name": "triffid grove",
    "sym": 84,
    "color": "light_red",
    "see_cost": 5,
    "flags": [ "KNOWN_DOWN", "NO_ROTATE" ]
  },
  {
    "type": "overmap_terrain",
    "id": "triffid_roots",
    "name": "triffid roots",
    "sym": 84,
    "color": "light_red",
    "see_cost": 5,
    "flags": [ "KNOWN_UP", "KNOWN_DOWN", "NO_ROTATE" ]
  },
  {
    "type": "overmap_terrain",
    "id": "triffid_finale",
    "name": "triffid heart",
    "sym": 84,
    "color": "red",
    "see_cost": 5,
    "flags": [ "KNOWN_UP", "NO_ROTATE" ]
  },
  {
    "type": "overmap_terrain",
    "id": "basement",
    "copy-from": "generic_city_house_basement",
    "mapgen": [ { "method": "builtin", "name": "basement_junk" }, { "method": "builtin", "name": "basement_spiders" } ]
  },
  {
    "type": "overmap_terrain",
    "id": "basement_bionic",
    "copy-from": "generic_city_house_basement"
  },
  {
    "type": "overmap_terrain",
    "id": "basement_hidden_lab_stairs",
    "copy-from": "generic_city_house_basement"
  },
  {
    "type": "overmap_terrain",
    "id": "cavern",
    "name": "cavern",
    "sym": 48,
    "color": "light_gray",
    "see_cost": 5,
    "flags": [ "NO_ROTATE" ]
  },
  {
    "type": "overmap_terrain",
    "id": "rock",
    "//": "This is old rock type, new one (below) will replace it in new overmaps",
    "name": "solid rock",
    "sym": 37,
    "color": "dark_gray",
    "see_cost": 5,
    "flags": [ "NO_ROTATE" ]
  },
  {
    "type": "overmap_terrain",
    "id": "empty_rock",
    "name": "solid rock",
    "sym": 37,
    "color": "dark_gray",
    "see_cost": 5,
    "flags": [ "NO_ROTATE" ]
  },
  {
    "type": "overmap_terrain",
    "id": "rift",
    "name": "rift",
    "sym": 94,
    "color": "red",
    "see_cost": 2,
    "flags": [ "NO_ROTATE" ]
  },
  {
    "type": "overmap_terrain",
    "id": "hellmouth",
    "name": "hellmouth",
    "sym": 94,
    "color": "light_red",
    "see_cost": 2,
    "flags": [ "KNOWN_DOWN", "NO_ROTATE" ]
  },
  {
    "type": "overmap_terrain",
    "id": "sewer_sub_station",
    "name": "subway station (sewer level)",
    "sym": 83,
    "color": "yellow",
    "see_cost": 5,
    "extras": "subway",
    "flags": [ "KNOWN_UP", "KNOWN_DOWN", "NO_ROTATE" ]
  },
  {
    "type": "overmap_terrain",
    "id": "underground_sub_station",
    "name": "subway station (underground level)",
    "sym": 83,
    "color": "yellow",
    "see_cost": 5,
    "extras": "subway",
    "flags": [ "KNOWN_UP", "NO_ROTATE" ]
  },
  {
    "type": "overmap_terrain",
    "id": "subway",
    "name": "subway",
    "color": "dark_gray",
    "see_cost": 5,
    "extras": "subway",
    "mapgen_straight": [ { "method": "builtin", "name": "subway_straight" } ],
    "mapgen_curved": [ { "method": "builtin", "name": "subway_curved" } ],
    "mapgen_end": [ { "method": "builtin", "name": "subway_end" } ],
    "mapgen_tee": [ { "method": "builtin", "name": "subway_tee" } ],
    "mapgen_four_way": [ { "method": "builtin", "name": "subway_four_way" } ],
    "flags": [ "LINEAR" ]
  },
  {
    "type": "overmap_terrain",
    "id": "sewer",
    "name": "sewer",
    "color": "green",
    "see_cost": 5,
    "flags": [ "LINEAR" ]
  },
  {
    "type": "overmap_terrain",
    "id": "ants",
    "name": "ant tunnel",
    "color": "brown",
    "see_cost": 5,
    "flags": [ "LINEAR" ]
  },
  {
    "type": "overmap_terrain",
    "id": "ants_food",
    "name": "ant food storage",
    "sym": 79,
    "color": "green",
    "see_cost": 5,
    "flags": [ "NO_ROTATE" ]
  },
  {
    "type": "overmap_terrain",
    "id": "ants_larvae",
    "name": "ant larva chamber",
    "sym": 79,
    "color": "white",
    "see_cost": 5,
    "flags": [ "NO_ROTATE" ]
  },
  {
    "type": "overmap_terrain",
    "id": "ants_queen",
    "name": "ant queen chamber",
    "sym": 79,
    "color": "red",
    "see_cost": 5,
    "flags": [ "NO_ROTATE" ]
  },
  {
    "type": "overmap_terrain",
    "id": "tutorial",
    "name": "tutorial room",
    "sym": 79,
    "color": "cyan",
    "see_cost": 5,
    "flags": [ "NO_ROTATE" ]
  },
  {
    "type": "overmap_terrain",
    "id": "mall_a_1",
    "name": "road",
    "copy-from": "generic_mall",
    "sym": 4194412,
    "color": "dark_gray"
  },
  {
    "type": "overmap_terrain",
    "id": "mall_a_2",
    "name": "road",
    "copy-from": "generic_mall",
    "sym": 4194417,
    "color": "dark_gray"
  },
  {
    "type": "overmap_terrain",
    "id": "mall_a_3",
    "name": "mall - loading bay",
    "copy-from": "generic_mall",
    "sym": 77,
    "color": "i_light_red"
  },
  {
    "type": "overmap_terrain",
    "id": "mall_a_4",
    "name": "mall - utilities",
    "copy-from": "generic_mall",
    "sym": 77,
    "color": "i_red"
  },
  {
    "type": "overmap_terrain",
    "id": "mall_a_5",
    "name": "mall - utilities",
    "copy-from": "generic_mall",
    "sym": 77,
    "color": "i_red"
  },
  {
    "type": "overmap_terrain",
    "id": "mall_a_6",
    "name": "road",
    "copy-from": "generic_mall",
    "sym": 4194424,
    "color": "dark_gray"
  },
  {
    "type": "overmap_terrain",
    "id": "mall_a_7",
    "name": "lot",
    "copy-from": "generic_mall",
    "sym": 79,
    "color": "dark_gray"
  },
  {
    "type": "overmap_terrain",
    "id": "mall_a_8",
    "name": "lot",
    "copy-from": "generic_mall",
    "sym": 79,
    "color": "dark_gray"
  },
  {
    "type": "overmap_terrain",
    "id": "mall_a_9",
    "name": "lot",
    "copy-from": "generic_mall",
    "sym": 79,
    "color": "dark_gray"
  },
  {
    "type": "overmap_terrain",
    "id": "mall_a_10",
    "name": "road",
    "copy-from": "generic_mall",
    "sym": 4194424,
    "color": "dark_gray"
  },
  {
    "type": "overmap_terrain",
    "id": "mall_a_11",
    "copy-from": "generic_mall",
    "sym": 77,
    "color": "i_red"
  },
  {
    "type": "overmap_terrain",
    "id": "mall_a_12",
    "copy-from": "generic_mall",
    "sym": 77,
    "color": "i_red"
  },
  {
    "type": "overmap_terrain",
    "id": "mall_a_13",
    "copy-from": "generic_mall",
    "sym": 77,
    "color": "i_red"
  },
  {
    "type": "overmap_terrain",
    "id": "mall_a_14",
    "name": "mall - entrance",
    "copy-from": "generic_mall",
    "sym": 77,
    "color": "i_light_red"
  },
  {
    "type": "overmap_terrain",
    "id": "mall_a_15",
    "name": "road",
    "copy-from": "generic_mall",
    "sym": 4194413,
    "color": "dark_gray"
  },
  {
    "type": "overmap_terrain",
    "id": "mall_a_16",
    "name": "road",
    "copy-from": "generic_mall",
    "sym": 4194417,
    "color": "dark_gray"
  },
  {
    "type": "overmap_terrain",
    "id": "mall_a_17",
    "name": "road",
    "copy-from": "generic_mall",
    "sym": 4194417,
    "color": "dark_gray"
  },
  {
    "type": "overmap_terrain",
    "id": "mall_a_18",
    "name": "road",
    "copy-from": "generic_mall",
    "sym": 4194411,
    "color": "dark_gray"
  },
  {
    "type": "overmap_terrain",
    "id": "mall_a_19",
    "name": "road",
    "copy-from": "generic_mall",
    "sym": 4194424,
    "color": "dark_gray"
  },
  {
    "type": "overmap_terrain",
    "id": "mall_a_20",
    "name": "mall - food court",
    "copy-from": "generic_mall",
    "sym": 77,
    "color": "i_light_red"
  },
  {
    "type": "overmap_terrain",
    "id": "mall_a_21",
    "copy-from": "generic_mall",
    "sym": 77,
    "color": "i_red"
  },
  {
    "type": "overmap_terrain",
    "id": "mall_a_22",
    "copy-from": "generic_mall",
    "sym": 77,
    "color": "i_red"
  },
  {
    "type": "overmap_terrain",
    "id": "mall_a_23",
    "copy-from": "generic_mall",
    "sym": 77,
    "color": "i_red"
  },
  {
    "type": "overmap_terrain",
    "id": "mall_a_24",
    "copy-from": "generic_mall",
    "sym": 77,
    "color": "i_red"
  },
  {
    "type": "overmap_terrain",
    "id": "mall_a_25",
    "copy-from": "generic_mall",
    "sym": 77,
    "color": "i_red"
  },
  {
    "type": "overmap_terrain",
    "id": "mall_a_26",
    "copy-from": "generic_mall",
    "sym": 77,
    "color": "i_red"
  },
  {
    "type": "overmap_terrain",
    "id": "mall_a_27",
    "name": "road",
    "copy-from": "generic_mall",
    "sym": 4194424,
    "color": "dark_gray"
  },
  {
    "type": "overmap_terrain",
    "id": "mall_a_28",
    "name": "road",
    "copy-from": "generic_mall",
    "sym": 4194424,
    "color": "dark_gray"
  },
  {
    "type": "overmap_terrain",
    "id": "mall_a_29",
    "name": "mall - food court",
    "copy-from": "generic_mall",
    "sym": 77,
    "color": "i_light_red"
  },
  {
    "type": "overmap_terrain",
    "id": "mall_a_30",
    "copy-from": "generic_mall",
    "sym": 77,
    "color": "i_red"
  },
  {
    "type": "overmap_terrain",
    "id": "mall_a_31",
    "copy-from": "generic_mall",
    "sym": 77,
    "color": "i_red"
  },
  {
    "type": "overmap_terrain",
    "id": "mall_a_32",
    "copy-from": "generic_mall",
    "sym": 77,
    "color": "i_red"
  },
  {
    "type": "overmap_terrain",
    "id": "mall_a_33",
    "copy-from": "generic_mall",
    "sym": 77,
    "color": "i_red"
  },
  {
    "type": "overmap_terrain",
    "id": "mall_a_34",
    "copy-from": "generic_mall",
    "sym": 77,
    "color": "i_red"
  },
  {
    "type": "overmap_terrain",
    "id": "mall_a_35",
    "copy-from": "generic_mall",
    "sym": 77,
    "color": "i_red"
  },
  {
    "type": "overmap_terrain",
    "id": "mall_a_36",
    "name": "road",
    "copy-from": "generic_mall",
    "sym": 4194424,
    "color": "dark_gray"
  },
  {
    "type": "overmap_terrain",
    "id": "mall_a_37",
    "name": "road",
    "copy-from": "generic_mall",
    "sym": 4194424,
    "color": "dark_gray"
  },
  {
    "type": "overmap_terrain",
    "id": "mall_a_38",
    "copy-from": "generic_mall",
    "sym": 77,
    "color": "i_red"
  },
  {
    "type": "overmap_terrain",
    "id": "mall_a_39",
    "copy-from": "generic_mall",
    "sym": 77,
    "color": "i_red"
  },
  {
    "type": "overmap_terrain",
    "id": "mall_a_40",
    "copy-from": "generic_mall",
    "sym": 77,
    "color": "i_red"
  },
  {
    "type": "overmap_terrain",
    "id": "mall_a_41",
    "copy-from": "generic_mall",
    "sym": 77,
    "color": "i_red"
  },
  {
    "type": "overmap_terrain",
    "id": "mall_a_42",
    "copy-from": "generic_mall",
    "sym": 77,
    "color": "i_red"
  },
  {
    "type": "overmap_terrain",
    "id": "mall_a_43",
    "copy-from": "generic_mall",
    "sym": 77,
    "color": "i_red"
  },
  {
    "type": "overmap_terrain",
    "id": "mall_a_44",
    "copy-from": "generic_mall",
    "sym": 77,
    "color": "i_red"
  },
  {
    "type": "overmap_terrain",
    "id": "mall_a_45",
    "name": "road",
    "copy-from": "generic_mall",
    "sym": 4194424,
    "color": "dark_gray"
  },
  {
    "type": "overmap_terrain",
    "id": "mall_a_46",
    "name": "road",
    "copy-from": "generic_mall",
    "sym": 4194424,
    "color": "dark_gray"
  },
  {
    "type": "overmap_terrain",
    "id": "mall_a_47",
    "name": "mall - entrance",
    "copy-from": "generic_mall",
    "sym": 77,
    "color": "i_light_red"
  },
  {
    "type": "overmap_terrain",
    "id": "mall_a_48",
    "copy-from": "generic_mall",
    "sym": 77,
    "color": "i_red"
  },
  {
    "type": "overmap_terrain",
    "id": "mall_a_49",
    "copy-from": "generic_mall",
    "sym": 77,
    "color": "i_red"
  },
  {
    "type": "overmap_terrain",
    "id": "mall_a_50",
    "copy-from": "generic_mall",
    "sym": 77,
    "color": "i_red"
  },
  {
    "type": "overmap_terrain",
    "id": "mall_a_51",
    "copy-from": "generic_mall",
    "sym": 77,
    "color": "i_red"
  },
  {
    "type": "overmap_terrain",
    "id": "mall_a_52",
    "copy-from": "generic_mall",
    "sym": 77,
    "color": "i_red"
  },
  {
    "type": "overmap_terrain",
    "id": "mall_a_53",
    "name": "mall - entrance",
    "copy-from": "generic_mall",
    "sym": 77,
    "color": "i_light_red"
  },
  {
    "type": "overmap_terrain",
    "id": "mall_a_54",
    "name": "road",
    "copy-from": "generic_mall",
    "sym": 4194424,
    "color": "dark_gray"
  },
  {
    "type": "overmap_terrain",
    "id": "mall_a_55",
    "name": "road",
    "copy-from": "generic_mall",
    "sym": 4194424,
    "color": "dark_gray"
  },
  {
    "type": "overmap_terrain",
    "id": "mall_a_56",
    "copy-from": "generic_mall",
    "sym": 77,
    "color": "i_red"
  },
  {
    "type": "overmap_terrain",
    "id": "mall_a_57",
    "copy-from": "generic_mall",
    "sym": 77,
    "color": "i_red"
  },
  {
    "type": "overmap_terrain",
    "id": "mall_a_58",
    "copy-from": "generic_mall",
    "sym": 77,
    "color": "i_red"
  },
  {
    "type": "overmap_terrain",
    "id": "mall_a_59",
    "copy-from": "generic_mall",
    "sym": 77,
    "color": "i_red"
  },
  {
    "type": "overmap_terrain",
    "id": "mall_a_60",
    "copy-from": "generic_mall",
    "sym": 77,
    "color": "i_red"
  },
  {
    "type": "overmap_terrain",
    "id": "mall_a_61",
    "copy-from": "generic_mall",
    "sym": 77,
    "color": "i_red"
  },
  {
    "type": "overmap_terrain",
    "id": "mall_a_62",
    "copy-from": "generic_mall",
    "sym": 77,
    "color": "i_red"
  },
  {
    "type": "overmap_terrain",
    "id": "mall_a_63",
    "name": "road",
    "copy-from": "generic_mall",
    "sym": 4194424,
    "color": "dark_gray"
  },
  {
    "type": "overmap_terrain",
    "id": "mall_a_64",
    "name": "road",
    "copy-from": "generic_mall",
    "sym": 4194424,
    "color": "dark_gray"
  },
  {
    "type": "overmap_terrain",
    "id": "mall_a_65",
    "copy-from": "generic_mall",
    "sym": 77,
    "color": "i_red"
  },
  {
    "type": "overmap_terrain",
    "id": "mall_a_66",
    "copy-from": "generic_mall",
    "sym": 77,
    "color": "i_red"
  },
  {
    "type": "overmap_terrain",
    "id": "mall_a_67",
    "copy-from": "generic_mall",
    "sym": 77,
    "color": "i_red"
  },
  {
    "type": "overmap_terrain",
    "id": "mall_a_68",
    "name": "mall - entrance",
    "copy-from": "generic_mall",
    "sym": 77,
    "color": "i_light_red"
  },
  {
    "type": "overmap_terrain",
    "id": "mall_a_69",
    "copy-from": "generic_mall",
    "sym": 77,
    "color": "i_red"
  },
  {
    "type": "overmap_terrain",
    "id": "mall_a_70",
    "copy-from": "generic_mall",
    "sym": 77,
    "color": "i_red"
  },
  {
    "type": "overmap_terrain",
    "id": "mall_a_71",
    "copy-from": "generic_mall",
    "sym": 77,
    "color": "i_red"
  },
  {
    "type": "overmap_terrain",
    "id": "mall_a_72",
    "name": "road",
    "copy-from": "generic_mall",
    "sym": 4194424,
    "color": "dark_gray"
  },
  {
    "type": "overmap_terrain",
    "id": "mall_a_73",
    "name": "road",
    "copy-from": "generic_mall",
    "sym": 4194413,
    "color": "dark_gray"
  },
  {
    "type": "overmap_terrain",
    "id": "mall_a_74",
    "name": "road",
    "copy-from": "generic_mall",
    "sym": 4194417,
    "color": "dark_gray"
  },
  {
    "type": "overmap_terrain",
    "id": "mall_a_75",
    "name": "road",
    "copy-from": "generic_mall",
    "sym": 4194417,
    "color": "dark_gray"
  },
  {
    "type": "overmap_terrain",
    "id": "mall_a_76",
    "name": "road",
    "copy-from": "generic_mall",
    "sym": 4194417,
    "color": "dark_gray"
  },
  {
    "type": "overmap_terrain",
    "id": "mall_a_77",
    "name": "road",
    "copy-from": "generic_mall",
    "sym": 4194423,
    "color": "dark_gray"
  },
  {
    "type": "overmap_terrain",
    "id": "mall_a_78",
    "name": "road",
    "copy-from": "generic_mall",
    "sym": 4194417,
    "color": "dark_gray"
  },
  {
    "type": "overmap_terrain",
    "id": "mall_a_79",
    "name": "road",
    "copy-from": "generic_mall",
    "sym": 4194417,
    "color": "dark_gray"
  },
  {
    "type": "overmap_terrain",
    "id": "mall_a_80",
    "name": "road",
    "copy-from": "generic_mall",
    "sym": 4194417,
    "color": "dark_gray"
  },
  {
    "type": "overmap_terrain",
    "id": "mall_a_81",
    "name": "road",
    "copy-from": "generic_mall",
    "sym": 4194410,
    "color": "dark_gray"
  },
  {
    "type": "overmap_terrain",
    "id": "necropolis_a_1",
    "name": "field",
    "sym": 46,
    "color": "brown",
    "see_cost": 5,
    "mondensity": 2,
    "flags": [ "SIDEWALK" ]
  },
  {
    "type": "overmap_terrain",
    "id": "necropolis_a_2",
    "name": "house",
    "sym": 118,
    "color": "light_green",
    "see_cost": 5,
    "mondensity": 2,
    "flags": [ "SIDEWALK" ]
  },
  {
    "type": "overmap_terrain",
    "id": "necropolis_a_3",
    "name": "field",
    "sym": 46,
    "color": "brown",
    "see_cost": 5,
    "mondensity": 2,
    "flags": [ "SIDEWALK" ]
  },
  {
    "type": "overmap_terrain",
    "id": "necropolis_a_4",
    "name": "field",
    "sym": 46,
    "color": "brown",
    "see_cost": 5,
    "mondensity": 2,
    "flags": [ "SIDEWALK" ]
  },
  {
    "type": "overmap_terrain",
    "id": "necropolis_a_5",
    "name": "abandoned store",
    "sym": 62,
    "color": "h_dark_gray",
    "see_cost": 5,
    "mondensity": 2
  },
  {
    "type": "overmap_terrain",
    "id": "necropolis_a_6",
    "name": "road",
    "color": "dark_gray",
    "sym": 4194424,
    "see_cost": 5,
    "mondensity": 2
  },
  {
    "type": "overmap_terrain",
    "id": "necropolis_a_7",
    "name": "pump station",
    "sym": 80,
    "color": "red",
    "see_cost": 5,
    "mondensity": 2,
    "flags": [ "KNOWN_DOWN" ]
  },
  {
    "type": "overmap_terrain",
    "id": "necropolis_a_8",
    "name": "pump station",
    "sym": 80,
    "color": "red",
    "see_cost": 5,
    "mondensity": 2,
    "flags": [ "KNOWN_DOWN", "SIDEWALK" ]
  },
  {
    "type": "overmap_terrain",
    "id": "necropolis_a_9",
    "name": "field",
    "sym": 46,
    "color": "brown",
    "see_cost": 5,
    "mondensity": 2,
    "flags": [ "SIDEWALK" ]
  },
  {
    "type": "overmap_terrain",
    "id": "necropolis_a_10",
    "name": "house",
    "sym": 62,
    "color": "light_green",
    "see_cost": 5,
    "mondensity": 2,
    "flags": [ "SIDEWALK" ]
  },
  {
    "type": "overmap_terrain",
    "id": "necropolis_a_11",
    "name": "road",
    "color": "dark_gray",
    "sym": 4194424,
    "see_cost": 5,
    "mondensity": 2,
    "extras": "road",
    "flags": [ "SIDEWALK" ]
  },
  {
    "type": "overmap_terrain",
    "id": "necropolis_a_12",
    "name": "gardening store",
    "sym": 60,
    "color": "light_green_yellow",
    "see_cost": 5,
    "mondensity": 2,
    "flags": [ "SIDEWALK" ]
  },
  {
    "type": "overmap_terrain",
    "id": "necropolis_a_13",
    "name": "salon",
    "sym": 83,
    "color": "white",
    "see_cost": 5,
    "mondensity": 2,
    "flags": [ "SIDEWALK" ]
  },
  {
    "type": "overmap_terrain",
    "id": "necropolis_a_14",
    "name": "crater",
    "sym": 79,
    "color": "red",
    "see_cost": 5,
    "mondensity": 2,
    "flags": [ "SIDEWALK" ]
  },
  {
    "type": "overmap_terrain",
    "id": "necropolis_a_15",
    "name": "road",
    "mondensity": 2,
    "see_cost": 5,
    "sym": 4194424,
    "color": "dark_gray"
  },
  {
    "type": "overmap_terrain",
    "id": "necropolis_a_16",
    "name": "police station",
    "sym": 60,
    "color": "h_yellow",
    "see_cost": 5,
    "mondensity": 2,
    "flags": [ "SIDEWALK" ]
  },
  {
    "type": "overmap_terrain",
    "id": "necropolis_a_17",
    "name": "police station",
    "sym": 118,
    "color": "h_yellow",
    "see_cost": 5,
    "mondensity": 2,
    "flags": [ "SIDEWALK" ]
  },
  {
    "type": "overmap_terrain",
    "id": "necropolis_a_18",
    "name": "field",
    "sym": 46,
    "color": "brown",
    "see_cost": 5,
    "mondensity": 2,
    "flags": [ "SIDEWALK" ]
  },
  {
    "type": "overmap_terrain",
    "id": "necropolis_a_19",
    "name": "lot",
    "sym": 79,
    "color": "dark_gray",
    "see_cost": 5,
    "mondensity": 2,
    "flags": [ "SIDEWALK" ]
  },
  {
    "type": "overmap_terrain",
    "id": "necropolis_a_20",
    "name": "road",
    "sym": 4194413,
    "color": "dark_gray",
    "see_cost": 5,
    "mondensity": 2,
    "flags": [ "SIDEWALK" ]
  },
  {
    "type": "overmap_terrain",
    "id": "necropolis_a_21",
    "name": "road",
    "sym": 4194417,
    "color": "dark_gray",
    "see_cost": 5,
    "mondensity": 2,
    "flags": [ "SIDEWALK" ]
  },
  {
    "type": "overmap_terrain",
    "id": "necropolis_a_22",
    "name": "road",
    "sym": 4194423,
    "color": "dark_gray",
    "see_cost": 5,
    "mondensity": 2,
    "flags": [ "SIDEWALK" ]
  },
  {
    "type": "overmap_terrain",
    "id": "necropolis_a_23",
    "name": "road",
    "sym": 4194417,
    "color": "dark_gray",
    "see_cost": 5,
    "mondensity": 2,
    "flags": [ "SIDEWALK" ]
  },
  {
    "type": "overmap_terrain",
    "id": "necropolis_a_24",
    "name": "road",
    "sym": 4194422,
    "color": "dark_gray",
    "see_cost": 5,
    "mondensity": 2,
    "flags": [ "SIDEWALK" ]
  },
  {
    "type": "overmap_terrain",
    "id": "necropolis_a_25",
    "name": "road",
    "sym": 4194417,
    "color": "dark_gray",
    "see_cost": 5,
    "mondensity": 2,
    "flags": [ "SIDEWALK" ]
  },
  {
    "type": "overmap_terrain",
    "id": "necropolis_a_26",
    "name": "road",
    "sym": 4194411,
    "color": "dark_gray",
    "see_cost": 5,
    "mondensity": 2,
    "flags": [ "SIDEWALK" ]
  },
  {
    "type": "overmap_terrain",
    "id": "necropolis_a_27",
    "name": "field",
    "sym": 46,
    "color": "brown",
    "see_cost": 5,
    "mondensity": 2,
    "flags": [ "SIDEWALK" ]
  },
  {
    "type": "overmap_terrain",
    "id": "necropolis_a_28",
    "name": "grocery store",
    "copy-from": "generic_necropolis_surface_building",
    "color": "green"
  },
  {
    "type": "overmap_terrain",
    "id": "necropolis_a_29",
    "name": "grocery store",
    "copy-from": "generic_necropolis_surface_building",
    "color": "green"
  },
  {
    "type": "overmap_terrain",
    "id": "necropolis_a_30",
    "name": "park",
    "sym": 79,
    "color": "green",
    "see_cost": 5,
    "mondensity": 2,
    "flags": [ "SIDEWALK" ]
  },
  {
    "type": "overmap_terrain",
    "id": "necropolis_a_31",
    "name": "road",
    "sym": 4194424,
    "color": "dark_gray",
    "see_cost": 5,
    "mondensity": 2,
    "flags": [ "SIDEWALK" ]
  },
  {
    "type": "overmap_terrain",
    "id": "necropolis_a_32",
    "name": "church",
    "sym": 67,
    "color": "light_red",
    "see_cost": 5,
    "mondensity": 2,
    "flags": [ "SIDEWALK" ]
  },
  {
    "type": "overmap_terrain",
    "id": "necropolis_a_33",
    "name": "church",
    "sym": 67,
    "color": "light_red",
    "see_cost": 5,
    "mondensity": 2,
    "flags": [ "SIDEWALK" ]
  },
  {
    "type": "overmap_terrain",
    "id": "necropolis_a_34",
    "name": "pawn shop",
    "copy-from": "generic_necropolis_surface_building",
    "color": "white"
  },
  {
    "type": "overmap_terrain",
    "id": "necropolis_a_35",
    "name": "crater",
    "sym": 79,
    "color": "red",
    "see_cost": 5,
    "mondensity": 2,
    "flags": [ "SIDEWALK" ]
  },
  {
    "type": "overmap_terrain",
    "id": "necropolis_a_36",
    "name": "field",
    "sym": 46,
    "color": "brown",
    "see_cost": 5,
    "mondensity": 2,
    "flags": [ "SIDEWALK" ]
  },
  {
    "type": "overmap_terrain",
    "id": "necropolis_a_37",
    "name": "furniture store",
    "sym": 62,
    "color": "i_brown",
    "see_cost": 5,
    "mondensity": 2,
    "flags": [ "SIDEWALK" ]
  },
  {
    "type": "overmap_terrain",
    "id": "necropolis_a_38",
    "name": "crater",
    "sym": 79,
    "color": "red",
    "see_cost": 5,
    "mondensity": 2,
    "flags": [ "SIDEWALK" ]
  },
  {
    "type": "overmap_terrain",
    "id": "necropolis_a_39",
    "name": "road",
    "sym": 4194417,
    "color": "dark_gray",
    "see_cost": 5,
    "mondensity": 2,
    "flags": [ "SIDEWALK" ]
  },
  {
    "type": "overmap_terrain",
    "id": "necropolis_a_40",
    "name": "road",
    "sym": 4194422,
    "color": "dark_gray",
    "see_cost": 5,
    "mondensity": 2,
    "flags": [ "SIDEWALK" ]
  },
  {
    "type": "overmap_terrain",
    "id": "necropolis_a_41",
    "name": "road",
    "sym": 4194423,
    "color": "dark_gray",
    "see_cost": 5,
    "mondensity": 2,
    "flags": [ "SIDEWALK" ]
  },
  {
    "type": "overmap_terrain",
    "id": "necropolis_a_42",
    "name": "road",
    "sym": 4194417,
    "color": "dark_gray",
    "see_cost": 5,
    "mondensity": 2,
    "flags": [ "SIDEWALK" ]
  },
  {
    "type": "overmap_terrain",
    "id": "necropolis_a_43",
    "name": "road",
    "sym": 4194417,
    "color": "dark_gray",
    "see_cost": 5,
    "mondensity": 2,
    "flags": [ "SIDEWALK" ]
  },
  {
    "type": "overmap_terrain",
    "id": "necropolis_a_44",
    "name": "road",
    "sym": 4194421,
    "color": "dark_gray",
    "see_cost": 5,
    "mondensity": 2,
    "flags": [ "SIDEWALK" ]
  },
  {
    "type": "overmap_terrain",
    "id": "necropolis_a_45",
    "name": "field",
    "sym": 46,
    "color": "brown",
    "see_cost": 5,
    "mondensity": 2,
    "flags": [ "SIDEWALK" ]
  },
  {
    "type": "overmap_terrain",
    "id": "necropolis_a_46",
    "name": "clothing store",
    "sym": 62,
    "color": "blue",
    "see_cost": 5,
    "mondensity": 2,
    "flags": [ "SIDEWALK" ]
  },
  {
    "type": "overmap_terrain",
    "id": "necropolis_a_47",
    "name": "road",
    "sym": 4194424,
    "color": "dark_gray",
    "see_cost": 5,
    "mondensity": 2,
    "flags": [ "SIDEWALK" ]
  },
  {
    "type": "overmap_terrain",
    "id": "necropolis_a_48",
    "name": "motel",
    "sym": 109,
    "color": "light_blue",
    "see_cost": 5,
    "mondensity": 2,
    "flags": [ "SIDEWALK" ]
  },
  {
    "type": "overmap_terrain",
    "id": "necropolis_a_49",
    "name": "motel",
    "sym": 109,
    "color": "light_blue",
    "see_cost": 5,
    "mondensity": 2,
    "flags": [ "SIDEWALK" ]
  },
  {
    "type": "overmap_terrain",
    "id": "necropolis_a_50",
    "name": "road",
    "sym": 4194424,
    "color": "dark_gray",
    "see_cost": 5,
    "mondensity": 2,
    "flags": [ "SIDEWALK" ]
  },
  {
    "type": "overmap_terrain",
    "id": "necropolis_a_51",
    "name": "restaurant",
    "sym": 60,
    "color": "pink",
    "see_cost": 5,
    "mondensity": 2,
    "flags": [ "SIDEWALK" ]
  },
  {
    "type": "overmap_terrain",
    "id": "necropolis_a_52",
    "name": "bank",
    "sym": 36,
    "color": "light_gray",
    "see_cost": 5,
    "mondensity": 2,
    "flags": [ "SIDEWALK" ]
  },
  {
    "type": "overmap_terrain",
    "id": "necropolis_a_53",
    "name": "road",
    "sym": 4194424,
    "color": "dark_gray",
    "see_cost": 5,
    "mondensity": 2,
    "flags": [ "SIDEWALK" ]
  },
  {
    "type": "overmap_terrain",
    "id": "necropolis_a_54",
    "name": "house",
    "sym": 60,
    "color": "light_green",
    "see_cost": 5,
    "mondensity": 2,
    "flags": [ "SIDEWALK" ]
  },
  {
    "type": "overmap_terrain",
    "id": "necropolis_a_55",
    "name": "motel",
    "sym": 109,
    "color": "light_blue",
    "see_cost": 5,
    "mondensity": 2,
    "flags": [ "SIDEWALK" ]
  },
  {
    "type": "overmap_terrain",
    "id": "necropolis_a_56",
    "name": "lot",
    "sym": 79,
    "color": "dark_gray",
    "see_cost": 5,
    "mondensity": 2,
    "flags": [ "SIDEWALK" ]
  },
  {
    "type": "overmap_terrain",
    "id": "necropolis_a_57",
    "name": "motel",
    "sym": 109,
    "color": "light_blue",
    "see_cost": 5,
    "mondensity": 2,
    "flags": [ "SIDEWALK" ]
  },
  {
    "type": "overmap_terrain",
    "id": "necropolis_a_58",
    "name": "lot",
    "sym": 79,
    "color": "dark_gray",
    "see_cost": 5,
    "mondensity": 2,
    "flags": [ "SIDEWALK" ]
  },
  {
    "type": "overmap_terrain",
    "id": "necropolis_a_59",
    "name": "road",
    "sym": 4194424,
    "color": "dark_gray",
    "see_cost": 5,
    "mondensity": 2,
    "flags": [ "SIDEWALK" ]
  },
  {
    "type": "overmap_terrain",
    "id": "necropolis_a_60",
    "name": "lot",
    "sym": 79,
    "color": "dark_gray",
    "see_cost": 5,
    "mondensity": 2,
    "flags": [ "SIDEWALK" ]
  },
  {
    "type": "overmap_terrain",
    "id": "necropolis_a_61",
    "name": "lot",
    "sym": 79,
    "color": "dark_gray",
    "see_cost": 5,
    "mondensity": 2,
    "flags": [ "SIDEWALK" ]
  },
  {
    "type": "overmap_terrain",
    "id": "necropolis_a_62",
    "name": "road",
    "sym": 4194424,
    "color": "dark_gray",
    "see_cost": 5,
    "mondensity": 2,
    "flags": [ "SIDEWALK" ]
  },
  {
    "type": "overmap_terrain",
    "id": "necropolis_a_63",
    "name": "house",
    "sym": 60,
    "color": "light_green",
    "see_cost": 5,
    "mondensity": 2,
    "flags": [ "SIDEWALK" ]
  },
  {
    "type": "overmap_terrain",
    "id": "necropolis_a_64",
    "name": "road",
    "sym": 4194417,
    "color": "dark_gray",
    "see_cost": 5,
    "mondensity": 2
  },
  {
    "type": "overmap_terrain",
    "id": "necropolis_a_65",
    "name": "road",
    "sym": 4194422,
    "color": "dark_gray",
    "see_cost": 5,
    "mondensity": 2,
    "flags": [ "SIDEWALK" ]
  },
  {
    "type": "overmap_terrain",
    "id": "necropolis_a_66",
    "name": "road",
    "sym": 4194417,
    "color": "dark_gray",
    "see_cost": 5,
    "mondensity": 2,
    "flags": [ "SIDEWALK" ]
  },
  {
    "type": "overmap_terrain",
    "id": "necropolis_a_67",
    "name": "road",
    "sym": 4194417,
    "color": "dark_gray",
    "see_cost": 5,
    "mondensity": 2,
    "flags": [ "SIDEWALK" ]
  },
  {
    "type": "overmap_terrain",
    "id": "necropolis_a_68",
    "name": "road",
    "sym": 4194414,
    "color": "dark_gray",
    "see_cost": 5,
    "mondensity": 2,
    "flags": [ "SIDEWALK" ]
  },
  {
    "type": "overmap_terrain",
    "id": "necropolis_a_69",
    "name": "road",
    "sym": 4194417,
    "color": "dark_gray",
    "see_cost": 5,
    "mondensity": 2,
    "flags": [ "SIDEWALK" ]
  },
  {
    "type": "overmap_terrain",
    "id": "necropolis_a_70",
    "name": "road",
    "sym": 4194417,
    "color": "dark_gray",
    "see_cost": 5,
    "mondensity": 2,
    "flags": [ "SIDEWALK" ]
  },
  {
    "type": "overmap_terrain",
    "id": "necropolis_a_71",
    "name": "road",
    "sym": 4194410,
    "color": "dark_gray",
    "see_cost": 5,
    "mondensity": 2,
    "flags": [ "SIDEWALK" ]
  },
  {
    "type": "overmap_terrain",
    "id": "necropolis_a_72",
    "name": "field",
    "sym": 46,
    "color": "brown",
    "see_cost": 5,
    "mondensity": 2,
    "flags": [ "SIDEWALK" ]
  },
  {
    "type": "overmap_terrain",
    "id": "necropolis_a_73",
    "name": "field",
    "sym": 46,
    "color": "brown",
    "see_cost": 5,
    "mondensity": 2,
    "flags": [ "SIDEWALK" ]
  },
  {
    "type": "overmap_terrain",
    "id": "necropolis_a_74",
    "name": "bar",
    "copy-from": "generic_necropolis_surface_building",
    "color": "i_magenta"
  },
  {
    "type": "overmap_terrain",
    "id": "necropolis_a_75",
    "name": "fast food restaurant",
    "copy-from": "generic_necropolis_surface_building",
    "color": "yellow_magenta"
  },
  {
    "type": "overmap_terrain",
    "id": "necropolis_a_76",
    "name": "lot",
    "sym": 79,
    "color": "dark_gray",
    "see_cost": 5,
    "mondensity": 2,
    "flags": [ "SIDEWALK" ]
  },
  {
    "type": "overmap_terrain",
    "id": "necropolis_a_77",
    "name": "road",
    "sym": 4194424,
    "color": "dark_gray",
    "see_cost": 5,
    "mondensity": 2
  },
  {
    "type": "overmap_terrain",
    "id": "necropolis_a_78",
    "name": "gas station",
    "copy-from": "generic_necropolis_surface_building",
    "color": "light_blue"
  },
  {
    "type": "overmap_terrain",
    "id": "necropolis_a_79",
    "name": "garage",
    "sym": 79,
    "color": "white",
    "see_cost": 5,
    "mondensity": 2,
    "flags": [ "SIDEWALK" ]
  },
  {
    "type": "overmap_terrain",
    "id": "necropolis_a_80",
    "name": "field",
    "sym": 46,
    "color": "brown",
    "see_cost": 5,
    "mondensity": 2,
    "flags": [ "SIDEWALK" ]
  },
  {
    "type": "overmap_terrain",
    "id": "necropolis_a_81",
    "name": "field",
    "sym": 46,
    "color": "brown",
    "see_cost": 5,
    "mondensity": 2,
    "flags": [ "SIDEWALK" ]
  },
  {
    "//": "xxx Bookmark for necropolis sewers",
    "type": "overmap_terrain",
    "id": "necropolis_b_1",
    "name": "solid rock",
    "sym": 37,
    "color": "dark_gray",
    "see_cost": 999,
    "mondensity": 2
  },
  {
    "type": "overmap_terrain",
    "id": "necropolis_b_2",
    "name": "solid rock",
    "sym": 37,
    "color": "dark_gray",
    "see_cost": 999,
    "mondensity": 2
  },
  {
    "type": "overmap_terrain",
    "id": "necropolis_b_3",
    "name": "solid rock",
    "sym": 37,
    "color": "dark_gray",
    "see_cost": 999,
    "mondensity": 2
  },
  {
    "type": "overmap_terrain",
    "id": "necropolis_b_4",
    "name": "solid rock",
    "sym": 37,
    "color": "dark_gray",
    "see_cost": 999,
    "mondensity": 2
  },
  {
    "type": "overmap_terrain",
    "id": "necropolis_b_5",
    "name": "sewer",
    "sym": 4194414,
    "color": "green",
    "see_cost": 999,
    "mondensity": 2
  },
  {
    "type": "overmap_terrain",
    "id": "necropolis_b_6",
    "name": "sewer",
    "sym": 4194414,
    "color": "green",
    "see_cost": 999,
    "mondensity": 2
  },
  {
    "type": "overmap_terrain",
    "id": "necropolis_b_7",
    "name": "sewer",
    "sym": 4194414,
    "color": "green",
    "see_cost": 999,
    "mondensity": 2
  },
  {
    "type": "overmap_terrain",
    "id": "necropolis_b_8",
    "name": "sewer",
    "sym": 4194414,
    "color": "green",
    "see_cost": 999,
    "mondensity": 2
  },
  {
    "type": "overmap_terrain",
    "id": "necropolis_b_9",
    "name": "solid rock",
    "sym": 37,
    "color": "dark_gray",
    "see_cost": 999,
    "mondensity": 2
  },
  {
    "type": "overmap_terrain",
    "id": "necropolis_b_10",
    "name": "solid rock",
    "sym": 37,
    "color": "dark_gray",
    "see_cost": 999,
    "mondensity": 2
  },
  {
    "type": "overmap_terrain",
    "id": "necropolis_b_11",
    "name": "sewer",
    "sym": 4194414,
    "color": "green",
    "see_cost": 999,
    "mondensity": 2
  },
  {
    "type": "overmap_terrain",
    "id": "necropolis_b_12",
    "name": "sewer",
    "sym": 4194414,
    "color": "green",
    "see_cost": 999,
    "mondensity": 2
  },
  {
    "type": "overmap_terrain",
    "id": "necropolis_b_13",
    "name": "solid rock",
    "sym": 37,
    "color": "dark_gray",
    "see_cost": 999,
    "mondensity": 2
  },
  {
    "type": "overmap_terrain",
    "id": "necropolis_b_14",
    "name": "solid rock",
    "sym": 37,
    "color": "dark_gray",
    "see_cost": 999,
    "mondensity": 2
  },
  {
    "type": "overmap_terrain",
    "id": "necropolis_b_15",
    "name": "sewer",
    "sym": 4194414,
    "color": "green",
    "see_cost": 999,
    "mondensity": 2
  },
  {
    "type": "overmap_terrain",
    "id": "necropolis_b_16",
    "name": "solid rock",
    "sym": 37,
    "color": "dark_gray",
    "see_cost": 999,
    "mondensity": 2
  },
  {
    "type": "overmap_terrain",
    "id": "necropolis_b_17",
    "name": "sewer",
    "sym": 4194414,
    "color": "green",
    "see_cost": 999,
    "mondensity": 2
  },
  {
    "type": "overmap_terrain",
    "id": "necropolis_b_18",
    "name": "solid rock",
    "sym": 37,
    "color": "dark_gray",
    "see_cost": 999,
    "mondensity": 2
  },
  {
    "type": "overmap_terrain",
    "id": "necropolis_b_19",
    "name": "solid rock",
    "sym": 37,
    "color": "dark_gray",
    "see_cost": 999,
    "mondensity": 2
  },
  {
    "type": "overmap_terrain",
    "id": "necropolis_b_20",
    "name": "sewer",
    "sym": 4194414,
    "color": "green",
    "see_cost": 999,
    "mondensity": 2
  },
  {
    "type": "overmap_terrain",
    "id": "necropolis_b_21",
    "name": "sewer",
    "sym": 4194414,
    "color": "green",
    "see_cost": 999,
    "mondensity": 2
  },
  {
    "type": "overmap_terrain",
    "id": "necropolis_b_22",
    "name": "sewer",
    "sym": 4194414,
    "color": "green",
    "see_cost": 999,
    "mondensity": 2
  },
  {
    "type": "overmap_terrain",
    "id": "necropolis_b_23",
    "name": "sewer",
    "sym": 4194414,
    "color": "green",
    "see_cost": 999,
    "mondensity": 2
  },
  {
    "type": "overmap_terrain",
    "id": "necropolis_b_24",
    "name": "sewer",
    "sym": 4194414,
    "color": "green",
    "see_cost": 999,
    "mondensity": 2
  },
  {
    "type": "overmap_terrain",
    "id": "necropolis_b_25",
    "name": "sewer",
    "sym": 4194414,
    "color": "green",
    "see_cost": 999,
    "mondensity": 2
  },
  {
    "type": "overmap_terrain",
    "id": "necropolis_b_26",
    "name": "sewer",
    "sym": 4194414,
    "color": "green",
    "see_cost": 999,
    "mondensity": 2
  },
  {
    "type": "overmap_terrain",
    "id": "necropolis_b_27",
    "name": "solid rock",
    "sym": 37,
    "color": "dark_gray",
    "see_cost": 999,
    "mondensity": 2
  },
  {
    "type": "overmap_terrain",
    "id": "necropolis_b_28",
    "name": "cavern",
    "sym": 48,
    "color": "light_gray",
    "see_cost": 999,
    "mondensity": 2
  },
  {
    "type": "overmap_terrain",
    "id": "necropolis_b_29",
    "name": "sewer?",
    "sym": 4194414,
    "color": "green",
    "see_cost": 999,
    "mondensity": 2
  },
  {
    "type": "overmap_terrain",
    "id": "necropolis_b_30",
    "name": "solid rock",
    "sym": 37,
    "color": "dark_gray",
    "see_cost": 999,
    "mondensity": 2
  },
  {
    "type": "overmap_terrain",
    "id": "necropolis_b_31",
    "name": "sewer",
    "sym": 4194414,
    "color": "green",
    "see_cost": 999,
    "mondensity": 2
  },
  {
    "type": "overmap_terrain",
    "id": "necropolis_b_32",
    "name": "solid rock",
    "sym": 37,
    "color": "dark_gray",
    "see_cost": 999,
    "mondensity": 2
  },
  {
    "type": "overmap_terrain",
    "id": "necropolis_b_33",
    "name": "solid rock",
    "sym": 37,
    "color": "dark_gray",
    "see_cost": 999,
    "mondensity": 2
  },
  {
    "type": "overmap_terrain",
    "id": "necropolis_b_34",
    "name": "basement",
    "sym": 79,
    "color": "dark_gray",
    "see_cost": 999,
    "mondensity": 2
  },
  {
    "type": "overmap_terrain",
    "id": "necropolis_b_35",
    "name": "sewer",
    "sym": 4194414,
    "color": "green",
    "see_cost": 999,
    "mondensity": 2
  },
  {
    "type": "overmap_terrain",
    "id": "necropolis_b_36",
    "name": "solid rock",
    "sym": 37,
    "color": "dark_gray",
    "see_cost": 999,
    "mondensity": 2
  },
  {
    "type": "overmap_terrain",
    "id": "necropolis_b_37",
    "name": "cavern",
    "sym": 48,
    "color": "light_gray",
    "see_cost": 999,
    "mondensity": 2
  },
  {
    "type": "overmap_terrain",
    "id": "necropolis_b_38",
    "name": "sewer",
    "sym": 4194414,
    "color": "green",
    "see_cost": 999,
    "mondensity": 2
  },
  {
    "type": "overmap_terrain",
    "id": "necropolis_b_39",
    "name": "sewer",
    "sym": 4194414,
    "color": "green",
    "see_cost": 999,
    "mondensity": 2
  },
  {
    "type": "overmap_terrain",
    "id": "necropolis_b_40",
    "name": "sewer",
    "sym": 4194414,
    "color": "green",
    "see_cost": 999,
    "mondensity": 2
  },
  {
    "type": "overmap_terrain",
    "id": "necropolis_b_41",
    "name": "sewer",
    "sym": 4194414,
    "color": "green",
    "see_cost": 999,
    "mondensity": 2
  },
  {
    "type": "overmap_terrain",
    "id": "necropolis_b_42",
    "name": "sewer",
    "sym": 4194414,
    "color": "green",
    "see_cost": 999,
    "mondensity": 2
  },
  {
    "type": "overmap_terrain",
    "id": "necropolis_b_43",
    "name": "sewer",
    "sym": 4194414,
    "color": "green",
    "see_cost": 999,
    "mondensity": 2
  },
  {
    "type": "overmap_terrain",
    "id": "necropolis_b_44",
    "name": "sewer",
    "sym": 4194414,
    "color": "green",
    "see_cost": 999,
    "mondensity": 2
  },
  {
    "type": "overmap_terrain",
    "id": "necropolis_b_45",
    "name": "solid rock",
    "sym": 37,
    "color": "dark_gray",
    "see_cost": 999,
    "mondensity": 2
  },
  {
    "type": "overmap_terrain",
    "id": "necropolis_b_46",
    "name": "sewer",
    "sym": 4194414,
    "color": "green",
    "see_cost": 999,
    "mondensity": 2
  },
  {
    "type": "overmap_terrain",
    "id": "necropolis_b_47",
    "name": "sewer",
    "sym": 4194414,
    "color": "green",
    "see_cost": 999,
    "mondensity": 2
  },
  {
    "type": "overmap_terrain",
    "id": "necropolis_b_48",
    "name": "sewer",
    "sym": 4194414,
    "color": "green",
    "see_cost": 999,
    "mondensity": 2
  },
  {
    "type": "overmap_terrain",
    "id": "necropolis_b_49",
    "name": "sewer",
    "sym": 4194414,
    "color": "green",
    "see_cost": 999,
    "mondensity": 2
  },
  {
    "type": "overmap_terrain",
    "id": "necropolis_b_50",
    "name": "sewer",
    "sym": 4194414,
    "color": "green",
    "see_cost": 999,
    "mondensity": 2
  },
  {
    "type": "overmap_terrain",
    "id": "necropolis_b_51",
    "name": "sewer",
    "sym": 4194414,
    "color": "green",
    "see_cost": 999,
    "mondensity": 2
  },
  {
    "type": "overmap_terrain",
    "id": "necropolis_b_52",
    "name": "solid rock",
    "sym": 37,
    "color": "dark_gray",
    "see_cost": 999,
    "mondensity": 2
  },
  {
    "type": "overmap_terrain",
    "id": "necropolis_b_53",
    "name": "sewer",
    "sym": 4194414,
    "color": "green",
    "see_cost": 999,
    "mondensity": 2
  },
  {
    "type": "overmap_terrain",
    "id": "necropolis_b_54",
    "name": "basement",
    "sym": 79,
    "color": "dark_gray",
    "see_cost": 999,
    "mondensity": 2
  },
  {
    "type": "overmap_terrain",
    "id": "necropolis_b_55",
    "name": "solid rock",
    "sym": 37,
    "color": "dark_gray",
    "see_cost": 999,
    "mondensity": 2
  },
  {
    "type": "overmap_terrain",
    "id": "necropolis_b_56",
    "name": "sewer",
    "sym": 4194414,
    "color": "green",
    "see_cost": 999,
    "mondensity": 2
  },
  {
    "type": "overmap_terrain",
    "id": "necropolis_b_57",
    "name": "sewer",
    "sym": 4194414,
    "color": "green",
    "see_cost": 999,
    "mondensity": 2
  },
  {
    "type": "overmap_terrain",
    "id": "necropolis_b_58",
    "name": "sewer",
    "sym": 4194414,
    "color": "green",
    "see_cost": 999,
    "mondensity": 2
  },
  {
    "type": "overmap_terrain",
    "id": "necropolis_b_59",
    "name": "sewer",
    "sym": 4194414,
    "color": "green",
    "see_cost": 999,
    "mondensity": 2
  },
  {
    "type": "overmap_terrain",
    "id": "necropolis_b_60",
    "name": "solid rock",
    "sym": 37,
    "color": "dark_gray",
    "see_cost": 999,
    "mondensity": 2
  },
  {
    "type": "overmap_terrain",
    "id": "necropolis_b_61",
    "name": "solid rock",
    "sym": 37,
    "color": "dark_gray",
    "see_cost": 999,
    "mondensity": 2
  },
  {
    "type": "overmap_terrain",
    "id": "necropolis_b_62",
    "name": "sewer",
    "sym": 4194414,
    "color": "green",
    "see_cost": 999,
    "mondensity": 2
  },
  {
    "type": "overmap_terrain",
    "id": "necropolis_b_63",
    "name": "solid rock",
    "sym": 37,
    "color": "dark_gray",
    "see_cost": 999,
    "mondensity": 2
  },
  {
    "type": "overmap_terrain",
    "id": "necropolis_b_64",
    "name": "sewer",
    "sym": 4194414,
    "color": "green",
    "see_cost": 999,
    "mondensity": 2
  },
  {
    "type": "overmap_terrain",
    "id": "necropolis_b_65",
    "name": "sewer",
    "sym": 4194414,
    "color": "green",
    "see_cost": 999,
    "mondensity": 2
  },
  {
    "type": "overmap_terrain",
    "id": "necropolis_b_66",
    "name": "sewer",
    "sym": 4194414,
    "color": "green",
    "see_cost": 999,
    "mondensity": 2
  },
  {
    "type": "overmap_terrain",
    "id": "necropolis_b_67",
    "name": "sewer",
    "sym": 4194414,
    "color": "green",
    "see_cost": 999,
    "mondensity": 2
  },
  {
    "type": "overmap_terrain",
    "id": "necropolis_b_68",
    "name": "sewer",
    "sym": 4194414,
    "color": "green",
    "see_cost": 999,
    "mondensity": 2
  },
  {
    "type": "overmap_terrain",
    "id": "necropolis_b_69",
    "name": "sewer",
    "sym": 4194414,
    "color": "green",
    "see_cost": 999,
    "mondensity": 2
  },
  {
    "type": "overmap_terrain",
    "id": "necropolis_b_70",
    "name": "sewer",
    "sym": 4194414,
    "color": "green",
    "see_cost": 999,
    "mondensity": 2
  },
  {
    "type": "overmap_terrain",
    "id": "necropolis_b_71",
    "name": "sewer",
    "sym": 4194414,
    "color": "green",
    "see_cost": 999,
    "mondensity": 2
  },
  {
    "type": "overmap_terrain",
    "id": "necropolis_b_72",
    "name": "solid rock",
    "sym": 37,
    "color": "dark_gray",
    "see_cost": 999,
    "mondensity": 2
  },
  {
    "type": "overmap_terrain",
    "id": "necropolis_b_73",
    "name": "solid rock",
    "sym": 37,
    "color": "dark_gray",
    "see_cost": 999,
    "mondensity": 2
  },
  {
    "type": "overmap_terrain",
    "id": "necropolis_b_74",
    "name": "solid rock",
    "sym": 37,
    "color": "dark_gray",
    "see_cost": 999,
    "mondensity": 2
  },
  {
    "type": "overmap_terrain",
    "id": "necropolis_b_75",
    "name": "solid rock",
    "sym": 37,
    "color": "dark_gray",
    "see_cost": 999,
    "mondensity": 2
  },
  {
    "type": "overmap_terrain",
    "id": "necropolis_b_76",
    "name": "solid rock",
    "sym": 37,
    "color": "dark_gray",
    "see_cost": 999,
    "mondensity": 2
  },
  {
    "type": "overmap_terrain",
    "id": "necropolis_b_77",
    "name": "sewer",
    "sym": 4194414,
    "color": "green",
    "see_cost": 999,
    "mondensity": 2
  },
  {
    "type": "overmap_terrain",
    "id": "necropolis_b_78",
    "name": "sewer",
    "sym": 4194414,
    "color": "green",
    "see_cost": 999,
    "mondensity": 2
  },
  {
    "type": "overmap_terrain",
    "id": "necropolis_b_79",
    "name": "sewer",
    "sym": 4194414,
    "color": "green",
    "see_cost": 999,
    "mondensity": 2
  },
  {
    "type": "overmap_terrain",
    "id": "necropolis_b_80",
    "name": "solid rock",
    "sym": 37,
    "color": "dark_gray",
    "see_cost": 999,
    "mondensity": 2
  },
  {
    "type": "overmap_terrain",
    "id": "necropolis_b_81",
    "name": "solid rock",
    "sym": 37,
    "color": "dark_gray",
    "see_cost": 999,
    "mondensity": 2
  },
  {
    "type": "overmap_terrain",
    "id": "necropolis_c_1",
    "name": "Vault - Barracks",
    "sym": 66,
    "color": "yellow",
    "see_cost": 999,
    "mondensity": 2
  },
  {
    "type": "overmap_terrain",
    "id": "necropolis_c_2",
    "name": "Vault - Armory",
    "sym": 65,
    "color": "yellow",
    "see_cost": 999,
    "mondensity": 2
  },
  {
    "type": "overmap_terrain",
    "id": "necropolis_c_3",
    "name": "Vault - Barracks",
    "sym": 66,
    "color": "yellow",
    "see_cost": 999,
    "mondensity": 2
  },
  {
    "type": "overmap_terrain",
    "id": "necropolis_c_4",
    "name": "Vault - Barracks",
    "sym": 66,
    "color": "yellow",
    "see_cost": 999,
    "mondensity": 2
  },
  {
    "type": "overmap_terrain",
    "id": "necropolis_c_5",
    "name": "Vault - Hospital",
    "sym": 72,
    "color": "yellow",
    "see_cost": 999,
    "mondensity": 2
  },
  {
    "type": "overmap_terrain",
    "id": "necropolis_c_6",
    "name": "Vault - Hospital",
    "sym": 72,
    "color": "yellow",
    "see_cost": 999,
    "mondensity": 2
  },
  {
    "type": "overmap_terrain",
    "id": "necropolis_c_7",
    "name": "Vault - Hospital",
    "sym": 72,
    "color": "yellow",
    "see_cost": 999,
    "mondensity": 2
  },
  {
    "type": "overmap_terrain",
    "id": "necropolis_c_8",
    "name": "Vault - Hospital",
    "sym": 72,
    "color": "yellow",
    "see_cost": 999,
    "mondensity": 2
  },
  {
    "type": "overmap_terrain",
    "id": "necropolis_c_9",
    "name": "Vault - Jail",
    "sym": 74,
    "color": "yellow",
    "see_cost": 999,
    "mondensity": 2
  },
  {
    "type": "overmap_terrain",
    "id": "necropolis_c_10",
    "name": "Vault - Barracks",
    "sym": 66,
    "color": "yellow",
    "see_cost": 999,
    "mondensity": 2
  },
  {
    "type": "overmap_terrain",
    "id": "necropolis_c_11",
    "name": "Vault - Barracks",
    "sym": 66,
    "color": "yellow",
    "see_cost": 999,
    "mondensity": 2
  },
  {
    "type": "overmap_terrain",
    "id": "necropolis_c_12",
    "name": "Vault - Barracks",
    "sym": 66,
    "color": "yellow",
    "see_cost": 999,
    "mondensity": 2
  },
  {
    "type": "overmap_terrain",
    "id": "necropolis_c_13",
    "name": "Vault - Offices",
    "sym": 79,
    "color": "yellow",
    "see_cost": 999,
    "mondensity": 2
  },
  {
    "type": "overmap_terrain",
    "id": "necropolis_c_14",
    "name": "Vault - Offices",
    "sym": 79,
    "color": "yellow",
    "see_cost": 999,
    "mondensity": 2
  },
  {
    "type": "overmap_terrain",
    "id": "necropolis_c_15",
    "name": "Vault - Hospital",
    "sym": 72,
    "color": "yellow",
    "see_cost": 999,
    "mondensity": 2
  },
  {
    "type": "overmap_terrain",
    "id": "necropolis_c_16",
    "name": "Vault - Hospital",
    "sym": 72,
    "color": "yellow",
    "see_cost": 999,
    "mondensity": 2
  },
  {
    "type": "overmap_terrain",
    "id": "necropolis_c_17",
    "name": "Vault - Police Station",
    "sym": 80,
    "color": "yellow",
    "see_cost": 999,
    "mondensity": 2
  },
  {
    "type": "overmap_terrain",
    "id": "necropolis_c_18",
    "name": "Vault - Police Station",
    "sym": 80,
    "color": "yellow",
    "see_cost": 999,
    "mondensity": 2
  },
  {
    "type": "overmap_terrain",
    "id": "necropolis_c_19",
    "name": "solid rock",
    "sym": 37,
    "color": "dark_gray",
    "see_cost": 999,
    "mondensity": 2
  },
  {
    "type": "overmap_terrain",
    "id": "necropolis_c_20",
    "name": "Vault - Entrance",
    "sym": 69,
    "color": "yellow",
    "see_cost": 999,
    "mondensity": 2
  },
  {
    "type": "overmap_terrain",
    "id": "necropolis_c_21",
    "name": "Vault - Utilities",
    "sym": 85,
    "color": "yellow",
    "see_cost": 999,
    "mondensity": 2
  },
  {
    "type": "overmap_terrain",
    "id": "necropolis_c_22",
    "name": "Vault - Passage",
    "sym": 4194414,
    "color": "white",
    "see_cost": 999,
    "mondensity": 2
  },
  {
    "type": "overmap_terrain",
    "id": "necropolis_c_23",
    "name": "Vault - Communications",
    "sym": 67,
    "color": "yellow",
    "see_cost": 999,
    "mondensity": 2
  },
  {
    "type": "overmap_terrain",
    "id": "necropolis_c_24",
    "name": "Vault - Passage",
    "sym": 4194414,
    "color": "white",
    "see_cost": 999,
    "mondensity": 2
  },
  {
    "type": "overmap_terrain",
    "id": "necropolis_c_25",
    "name": "Vault - Courthouse",
    "sym": 67,
    "color": "yellow",
    "see_cost": 999,
    "mondensity": 2
  },
  {
    "type": "overmap_terrain",
    "id": "necropolis_c_26",
    "name": "Vault - Police Station",
    "sym": 80,
    "color": "yellow",
    "see_cost": 999,
    "mondensity": 2
  },
  {
    "type": "overmap_terrain",
    "id": "necropolis_c_27",
    "name": "Vault - Police Station",
    "sym": 80,
    "color": "yellow",
    "see_cost": 999,
    "mondensity": 2
  },
  {
    "type": "overmap_terrain",
    "id": "necropolis_c_28",
    "name": "Vault - Passage",
    "sym": 4194414,
    "color": "white",
    "see_cost": 999,
    "mondensity": 2
  },
  {
    "type": "overmap_terrain",
    "id": "necropolis_c_29",
    "name": "Vault - Entrance",
    "sym": 69,
    "color": "yellow",
    "see_cost": 999,
    "mondensity": 2
  },
  {
    "type": "overmap_terrain",
    "id": "necropolis_c_30",
    "name": "Vault - Passage",
    "sym": 4194414,
    "color": "white",
    "see_cost": 999,
    "mondensity": 2
  },
  {
    "type": "overmap_terrain",
    "id": "necropolis_c_31",
    "name": "Vault - Passage",
    "sym": 4194414,
    "color": "white",
    "see_cost": 999,
    "mondensity": 2
  },
  {
    "type": "overmap_terrain",
    "id": "necropolis_c_32",
    "name": "Vault - Passage",
    "sym": 4194414,
    "color": "white",
    "see_cost": 999,
    "mondensity": 2
  },
  {
    "type": "overmap_terrain",
    "id": "necropolis_c_33",
    "name": "Vault - Passage",
    "sym": 4194414,
    "color": "white",
    "see_cost": 999,
    "mondensity": 2
  },
  {
    "type": "overmap_terrain",
    "id": "necropolis_c_34",
    "name": "Vault - Passage",
    "sym": 4194414,
    "color": "white",
    "see_cost": 999,
    "mondensity": 2
  },
  {
    "type": "overmap_terrain",
    "id": "necropolis_c_35",
    "name": "Vault - Passage",
    "sym": 4194414,
    "color": "white",
    "see_cost": 999,
    "mondensity": 2
  },
  {
    "type": "overmap_terrain",
    "id": "necropolis_c_36",
    "name": "Vault - Passage",
    "sym": 4194414,
    "color": "white",
    "see_cost": 999,
    "mondensity": 2
  },
  {
    "type": "overmap_terrain",
    "id": "necropolis_c_37",
    "name": "Vault - Passage",
    "sym": 4194414,
    "color": "white",
    "see_cost": 999,
    "mondensity": 2
  },
  {
    "type": "overmap_terrain",
    "id": "necropolis_c_38",
    "name": "Vault - Motor Pool",
    "sym": 77,
    "color": "yellow",
    "see_cost": 999,
    "mondensity": 2
  },
  {
    "type": "overmap_terrain",
    "id": "necropolis_c_39",
    "name": "Vault - Motor Pool",
    "sym": 77,
    "color": "yellow",
    "see_cost": 999,
    "mondensity": 2
  },
  {
    "type": "overmap_terrain",
    "id": "necropolis_c_40",
    "name": "Vault - Visitor Center",
    "sym": 86,
    "color": "yellow",
    "see_cost": 999,
    "mondensity": 2
  },
  {
    "type": "overmap_terrain",
    "id": "necropolis_c_41",
    "name": "Vault - Passage",
    "sym": 4194414,
    "color": "white",
    "see_cost": 999,
    "mondensity": 2
  },
  {
    "type": "overmap_terrain",
    "id": "necropolis_c_42",
    "name": "Vault - Control",
    "sym": 88,
    "color": "yellow",
    "see_cost": 999,
    "mondensity": 2
  },
  {
    "type": "overmap_terrain",
    "id": "necropolis_c_43",
    "name": "Vault - Control",
    "sym": 88,
    "color": "yellow",
    "see_cost": 999,
    "mondensity": 2
  },
  {
    "type": "overmap_terrain",
    "id": "necropolis_c_44",
    "name": "Vault - Control",
    "sym": 88,
    "color": "yellow",
    "see_cost": 999,
    "mondensity": 2
  },
  {
    "type": "overmap_terrain",
    "id": "necropolis_c_45",
    "name": "Vault - Passage",
    "sym": 4194414,
    "color": "white",
    "see_cost": 999,
    "mondensity": 2
  },
  {
    "type": "overmap_terrain",
    "id": "necropolis_c_46",
    "name": "solid rock",
    "sym": 37,
    "color": "dark_gray",
    "see_cost": 999,
    "mondensity": 2
  },
  {
    "type": "overmap_terrain",
    "id": "necropolis_c_47",
    "name": "Vault - Motor Pool",
    "sym": 77,
    "color": "yellow",
    "see_cost": 999,
    "mondensity": 2
  },
  {
    "type": "overmap_terrain",
    "id": "necropolis_c_48",
    "name": "Vault - Motor Pool",
    "sym": 77,
    "color": "yellow",
    "see_cost": 999,
    "mondensity": 2
  },
  {
    "type": "overmap_terrain",
    "id": "necropolis_c_49",
    "name": "Vault - Passage",
    "sym": 4194414,
    "color": "white",
    "see_cost": 999,
    "mondensity": 2
  },
  {
    "type": "overmap_terrain",
    "id": "necropolis_c_50",
    "name": "Vault - Passage",
    "sym": 4194414,
    "color": "white",
    "see_cost": 999,
    "mondensity": 2
  },
  {
    "type": "overmap_terrain",
    "id": "necropolis_c_51",
    "name": "Vault - Cafeteria",
    "sym": 67,
    "color": "yellow",
    "see_cost": 999,
    "mondensity": 2
  },
  {
    "type": "overmap_terrain",
    "id": "necropolis_c_52",
    "name": "Vault - Cafeteria",
    "sym": 67,
    "color": "yellow",
    "see_cost": 999,
    "mondensity": 2
  },
  {
    "type": "overmap_terrain",
    "id": "necropolis_c_53",
    "name": "Vault - Cafeteria",
    "sym": 67,
    "color": "yellow",
    "see_cost": 999,
    "mondensity": 2
  },
  {
    "type": "overmap_terrain",
    "id": "necropolis_c_54",
    "name": "Vault - Passage",
    "sym": 4194414,
    "color": "white",
    "see_cost": 999,
    "mondensity": 2
  },
  {
    "type": "overmap_terrain",
    "id": "necropolis_c_55",
    "name": "solid rock",
    "sym": 37,
    "color": "dark_gray",
    "see_cost": 999,
    "mondensity": 2
  },
  {
    "type": "overmap_terrain",
    "id": "necropolis_c_56",
    "name": "Vault - Passage",
    "sym": 4194414,
    "color": "white",
    "see_cost": 999,
    "mondensity": 2
  },
  {
    "type": "overmap_terrain",
    "id": "necropolis_c_57",
    "name": "Vault - Passage",
    "sym": 4194414,
    "color": "white",
    "see_cost": 999,
    "mondensity": 2
  },
  {
    "type": "overmap_terrain",
    "id": "necropolis_c_58",
    "name": "Vault - Passage",
    "sym": 4194414,
    "color": "white",
    "see_cost": 999,
    "mondensity": 2
  },
  {
    "type": "overmap_terrain",
    "id": "necropolis_c_59",
    "name": "Vault - Passage",
    "sym": 4194414,
    "color": "white",
    "see_cost": 999,
    "mondensity": 2
  },
  {
    "type": "overmap_terrain",
    "id": "necropolis_c_60",
    "name": "Vault - Passage",
    "sym": 4194414,
    "color": "white",
    "see_cost": 999,
    "mondensity": 2
  },
  {
    "type": "overmap_terrain",
    "id": "necropolis_c_61",
    "name": "Vault - Passage",
    "sym": 4194414,
    "color": "white",
    "see_cost": 999,
    "mondensity": 2
  },
  {
    "type": "overmap_terrain",
    "id": "necropolis_c_62",
    "name": "Vault - Passage",
    "sym": 4194414,
    "color": "white",
    "see_cost": 999,
    "mondensity": 2
  },
  {
    "type": "overmap_terrain",
    "id": "necropolis_c_63",
    "name": "Vault - Passage",
    "sym": 4194414,
    "color": "white",
    "see_cost": 999,
    "mondensity": 2
  },
  {
    "type": "overmap_terrain",
    "id": "necropolis_c_64",
    "name": "Vault - School",
    "sym": 83,
    "color": "yellow",
    "see_cost": 999,
    "mondensity": 2
  },
  {
    "type": "overmap_terrain",
    "id": "necropolis_c_65",
    "name": "Vault - School",
    "sym": 83,
    "color": "yellow",
    "see_cost": 999,
    "mondensity": 2
  },
  {
    "type": "overmap_terrain",
    "id": "necropolis_c_66",
    "name": "Vault - School",
    "sym": 83,
    "color": "yellow",
    "see_cost": 999,
    "mondensity": 2
  },
  {
    "type": "overmap_terrain",
    "id": "necropolis_c_67",
    "name": "Vault - School",
    "sym": 83,
    "color": "yellow",
    "see_cost": 999,
    "mondensity": 2
  },
  {
    "type": "overmap_terrain",
    "id": "necropolis_c_68",
    "name": "Vault - Labs",
    "sym": 76,
    "color": "yellow",
    "see_cost": 999,
    "mondensity": 2
  },
  {
    "type": "overmap_terrain",
    "id": "necropolis_c_69",
    "name": "Vault - Labs",
    "sym": 76,
    "color": "yellow",
    "see_cost": 999,
    "mondensity": 2
  },
  {
    "type": "overmap_terrain",
    "id": "necropolis_c_70",
    "name": "Vault - Labs",
    "sym": 76,
    "color": "yellow",
    "see_cost": 999,
    "mondensity": 2
  },
  {
    "type": "overmap_terrain",
    "id": "necropolis_c_71",
    "name": "Vault - Labs",
    "sym": 76,
    "color": "yellow",
    "see_cost": 999,
    "mondensity": 2
  },
  {
    "type": "overmap_terrain",
    "id": "necropolis_c_72",
    "name": "Vault - Labs",
    "sym": 76,
    "color": "yellow",
    "see_cost": 999,
    "mondensity": 2
  },
  {
    "type": "overmap_terrain",
    "id": "necropolis_c_73",
    "name": "solid rock",
    "sym": 37,
    "color": "dark_gray",
    "see_cost": 999,
    "mondensity": 2
  },
  {
    "type": "overmap_terrain",
    "id": "necropolis_c_74",
    "name": "Vault - School",
    "sym": 83,
    "color": "yellow",
    "see_cost": 999,
    "mondensity": 2
  },
  {
    "type": "overmap_terrain",
    "id": "necropolis_c_75",
    "name": "Vault - School",
    "sym": 83,
    "color": "yellow",
    "see_cost": 999,
    "mondensity": 2
  },
  {
    "type": "overmap_terrain",
    "id": "necropolis_c_76",
    "name": "Vault - School",
    "sym": 83,
    "color": "yellow",
    "see_cost": 999,
    "mondensity": 2
  },
  {
    "type": "overmap_terrain",
    "id": "necropolis_c_77",
    "name": "Vault - School",
    "sym": 83,
    "color": "yellow",
    "see_cost": 999,
    "mondensity": 2
  },
  {
    "type": "overmap_terrain",
    "id": "necropolis_c_78",
    "name": "Vault - School",
    "sym": 83,
    "color": "yellow",
    "see_cost": 999,
    "mondensity": 2
  },
  {
    "type": "overmap_terrain",
    "id": "necropolis_c_79",
    "name": "Vault - School",
    "sym": 83,
    "color": "yellow",
    "see_cost": 999,
    "mondensity": 2
  },
  {
    "type": "overmap_terrain",
    "id": "necropolis_c_80",
    "name": "Vault - Labs",
    "sym": 76,
    "color": "yellow",
    "see_cost": 999,
    "mondensity": 2
  },
  {
    "type": "overmap_terrain",
    "id": "necropolis_c_81",
    "name": "Vault - Labs",
    "sym": 76,
    "color": "yellow",
    "see_cost": 999,
    "mondensity": 2
  },
  {
    "type": "overmap_terrain",
    "id": "necropolis_d_1",
    "name": "Vault - Robotics Bay",
    "sym": 82,
    "color": "yellow",
    "see_cost": 999,
    "mondensity": 2
  },
  {
    "type": "overmap_terrain",
    "id": "necropolis_d_2",
    "name": "Vault - Robotics Bay",
    "sym": 82,
    "color": "yellow",
    "see_cost": 999,
    "mondensity": 2
  },
  {
    "type": "overmap_terrain",
    "id": "necropolis_d_3",
    "name": "Vault - Slum Housing",
    "sym": 104,
    "color": "yellow",
    "see_cost": 999,
    "mondensity": 2
  },
  {
    "type": "overmap_terrain",
    "id": "necropolis_d_4",
    "name": "Vault - Slum Housing",
    "sym": 104,
    "color": "yellow",
    "see_cost": 999,
    "mondensity": 2
  },
  {
    "type": "overmap_terrain",
    "id": "necropolis_d_5",
    "name": "Vault - Slum Housing",
    "sym": 104,
    "color": "yellow",
    "see_cost": 999,
    "mondensity": 2
  },
  {
    "type": "overmap_terrain",
    "id": "necropolis_d_6",
    "name": "Vault - Hospital",
    "sym": 72,
    "color": "yellow",
    "see_cost": 999,
    "mondensity": 2
  },
  {
    "type": "overmap_terrain",
    "id": "necropolis_d_7",
    "name": "Vault - Hospital",
    "sym": 72,
    "color": "yellow",
    "see_cost": 999,
    "mondensity": 2
  },
  {
    "type": "overmap_terrain",
    "id": "necropolis_d_8",
    "name": "solid rock",
    "sym": 37,
    "color": "dark_gray",
    "see_cost": 999,
    "mondensity": 2
  },
  {
    "type": "overmap_terrain",
    "id": "necropolis_d_9",
    "name": "Vault - Suites",
    "sym": 104,
    "color": "yellow",
    "see_cost": 999,
    "mondensity": 2
  },
  {
    "type": "overmap_terrain",
    "id": "necropolis_d_10",
    "name": "solid rock",
    "sym": 37,
    "color": "dark_gray",
    "see_cost": 999,
    "mondensity": 2
  },
  {
    "type": "overmap_terrain",
    "id": "necropolis_d_11",
    "name": "Vault - Passage",
    "sym": 4194414,
    "color": "white",
    "see_cost": 999,
    "mondensity": 2
  },
  {
    "type": "overmap_terrain",
    "id": "necropolis_d_12",
    "name": "Vault - Passage",
    "sym": 4194414,
    "color": "white",
    "see_cost": 999,
    "mondensity": 2
  },
  {
    "type": "overmap_terrain",
    "id": "necropolis_d_13",
    "name": "Vault - Passage",
    "sym": 4194414,
    "color": "white",
    "see_cost": 999,
    "mondensity": 2
  },
  {
    "type": "overmap_terrain",
    "id": "necropolis_d_14",
    "name": "Vault - Passage",
    "sym": 4194414,
    "color": "white",
    "see_cost": 999,
    "mondensity": 2
  },
  {
    "type": "overmap_terrain",
    "id": "necropolis_d_15",
    "name": "Vault - Passage",
    "sym": 4194414,
    "color": "white",
    "see_cost": 999,
    "mondensity": 2
  },
  {
    "type": "overmap_terrain",
    "id": "necropolis_d_16",
    "name": "Vault - Passage",
    "sym": 4194414,
    "color": "white",
    "see_cost": 999,
    "mondensity": 2
  },
  {
    "type": "overmap_terrain",
    "id": "necropolis_d_17",
    "name": "Vault - Suites",
    "sym": 104,
    "color": "yellow",
    "see_cost": 999,
    "mondensity": 2
  },
  {
    "type": "overmap_terrain",
    "id": "necropolis_d_18",
    "name": "Vault - Passage",
    "sym": 4194414,
    "color": "white",
    "see_cost": 999,
    "mondensity": 2
  },
  {
    "type": "overmap_terrain",
    "id": "necropolis_d_19",
    "name": "Vault - Living Bays",
    "sym": 104,
    "color": "yellow",
    "see_cost": 999,
    "mondensity": 2
  },
  {
    "type": "overmap_terrain",
    "id": "necropolis_d_20",
    "name": "Vault - Living Bays",
    "sym": 104,
    "color": "yellow",
    "see_cost": 999,
    "mondensity": 2
  },
  {
    "type": "overmap_terrain",
    "id": "necropolis_d_21",
    "name": "Vault - Housing",
    "sym": 104,
    "color": "yellow",
    "see_cost": 999,
    "mondensity": 2
  },
  {
    "type": "overmap_terrain",
    "id": "necropolis_d_22",
    "name": "Vault - Housing",
    "sym": 104,
    "color": "yellow",
    "see_cost": 999,
    "mondensity": 2
  },
  {
    "type": "overmap_terrain",
    "id": "necropolis_d_23",
    "name": "Vault - Housing",
    "sym": 104,
    "color": "yellow",
    "see_cost": 999,
    "mondensity": 2
  },
  {
    "type": "overmap_terrain",
    "id": "necropolis_d_24",
    "name": "Vault - Passage",
    "sym": 4194414,
    "color": "white",
    "see_cost": 999,
    "mondensity": 2
  },
  {
    "type": "overmap_terrain",
    "id": "necropolis_d_25",
    "name": "Vault - Living Bays",
    "sym": 104,
    "color": "yellow",
    "see_cost": 999,
    "mondensity": 2
  },
  {
    "type": "overmap_terrain",
    "id": "necropolis_d_26",
    "name": "Vault - Passage",
    "sym": 4194414,
    "color": "white",
    "see_cost": 999,
    "mondensity": 2
  },
  {
    "type": "overmap_terrain",
    "id": "necropolis_d_27",
    "name": "Vault - Transition Bay",
    "sym": 84,
    "color": "yellow",
    "see_cost": 999,
    "mondensity": 2
  },
  {
    "type": "overmap_terrain",
    "id": "necropolis_d_28",
    "name": "Vault - Living Bays",
    "sym": 104,
    "color": "yellow",
    "see_cost": 999,
    "mondensity": 2
  },
  {
    "type": "overmap_terrain",
    "id": "necropolis_d_29",
    "name": "Vault - Living Bays",
    "sym": 104,
    "color": "yellow",
    "see_cost": 999,
    "mondensity": 2
  },
  {
    "type": "overmap_terrain",
    "id": "necropolis_d_30",
    "name": "Vault - Housing",
    "sym": 104,
    "color": "yellow",
    "see_cost": 999,
    "mondensity": 2
  },
  {
    "type": "overmap_terrain",
    "id": "necropolis_d_31",
    "name": "Vault - Housing",
    "sym": 104,
    "color": "yellow",
    "see_cost": 999,
    "mondensity": 2
  },
  {
    "type": "overmap_terrain",
    "id": "necropolis_d_32",
    "name": "Vault - Housing",
    "sym": 104,
    "color": "yellow",
    "see_cost": 999,
    "mondensity": 2
  },
  {
    "type": "overmap_terrain",
    "id": "necropolis_d_33",
    "name": "Vault - Housing",
    "sym": 104,
    "color": "yellow",
    "see_cost": 999,
    "mondensity": 2
  },
  {
    "type": "overmap_terrain",
    "id": "necropolis_d_34",
    "name": "Vault - Housing",
    "sym": 104,
    "color": "yellow",
    "see_cost": 999,
    "mondensity": 2
  },
  {
    "type": "overmap_terrain",
    "id": "necropolis_d_35",
    "name": "Vault - Housing",
    "sym": 104,
    "color": "yellow",
    "see_cost": 999,
    "mondensity": 2
  },
  {
    "type": "overmap_terrain",
    "id": "necropolis_d_36",
    "name": "Vault - Transition Bay",
    "sym": 84,
    "color": "yellow",
    "see_cost": 999,
    "mondensity": 2
  },
  {
    "type": "overmap_terrain",
    "id": "necropolis_d_37",
    "name": "solid rock",
    "sym": 37,
    "color": "dark_gray",
    "see_cost": 999,
    "mondensity": 2
  },
  {
    "type": "overmap_terrain",
    "id": "necropolis_d_38",
    "name": "Vault - Maint. Bay",
    "sym": 77,
    "color": "yellow",
    "see_cost": 999,
    "mondensity": 2
  },
  {
    "type": "overmap_terrain",
    "id": "necropolis_d_39",
    "name": "Vault - Maint. Bay",
    "sym": 77,
    "color": "yellow",
    "see_cost": 999,
    "mondensity": 2
  },
  {
    "type": "overmap_terrain",
    "id": "necropolis_d_40",
    "name": "Vault - Passage",
    "sym": 4194414,
    "color": "white",
    "see_cost": 999,
    "mondensity": 2
  },
  {
    "type": "overmap_terrain",
    "id": "necropolis_d_41",
    "name": "Vault - Quartermasters",
    "sym": 81,
    "color": "yellow",
    "see_cost": 999,
    "mondensity": 2
  },
  {
    "type": "overmap_terrain",
    "id": "necropolis_d_42",
    "name": "Vault - Housing",
    "sym": 104,
    "color": "yellow",
    "see_cost": 999,
    "mondensity": 2
  },
  {
    "type": "overmap_terrain",
    "id": "necropolis_d_43",
    "name": "Vault - Housing",
    "sym": 104,
    "color": "yellow",
    "see_cost": 999,
    "mondensity": 2
  },
  {
    "type": "overmap_terrain",
    "id": "necropolis_d_44",
    "name": "Vault - Housing",
    "sym": 104,
    "color": "yellow",
    "see_cost": 999,
    "mondensity": 2
  },
  {
    "type": "overmap_terrain",
    "id": "necropolis_d_45",
    "name": "Vault - Passage",
    "sym": 4194414,
    "color": "white",
    "see_cost": 999,
    "mondensity": 2
  },
  {
    "type": "overmap_terrain",
    "id": "necropolis_d_46",
    "name": "Vault - Living Bays",
    "sym": 104,
    "color": "yellow",
    "see_cost": 999,
    "mondensity": 2
  },
  {
    "type": "overmap_terrain",
    "id": "necropolis_d_47",
    "name": "Vault - Passage",
    "sym": 4194414,
    "color": "white",
    "see_cost": 999,
    "mondensity": 2
  },
  {
    "type": "overmap_terrain",
    "id": "necropolis_d_48",
    "name": "Vault - Housing",
    "sym": 104,
    "color": "yellow",
    "see_cost": 999,
    "mondensity": 2
  },
  {
    "type": "overmap_terrain",
    "id": "necropolis_d_49",
    "name": "Vault - Housing",
    "sym": 104,
    "color": "yellow",
    "see_cost": 999,
    "mondensity": 2
  },
  {
    "type": "overmap_terrain",
    "id": "necropolis_d_50",
    "name": "Vault - Housing",
    "sym": 104,
    "color": "yellow",
    "see_cost": 999,
    "mondensity": 2
  },
  {
    "type": "overmap_terrain",
    "id": "necropolis_d_51",
    "name": "Vault - Passage",
    "sym": 4194414,
    "color": "white",
    "see_cost": 999,
    "mondensity": 2
  },
  {
    "type": "overmap_terrain",
    "id": "necropolis_d_52",
    "name": "Vault - Kitchen",
    "sym": 75,
    "color": "yellow",
    "see_cost": 999,
    "mondensity": 2
  },
  {
    "type": "overmap_terrain",
    "id": "necropolis_d_53",
    "name": "Vault - Passage",
    "sym": 4194414,
    "color": "white",
    "see_cost": 999,
    "mondensity": 2
  },
  {
    "type": "overmap_terrain",
    "id": "necropolis_d_54",
    "name": "Vault - Slum Housing",
    "sym": 104,
    "color": "yellow",
    "see_cost": 999,
    "mondensity": 2
  },
  {
    "type": "overmap_terrain",
    "id": "necropolis_d_55",
    "name": "Vault - Living Bays",
    "sym": 104,
    "color": "yellow",
    "see_cost": 999,
    "mondensity": 2
  },
  {
    "type": "overmap_terrain",
    "id": "necropolis_d_56",
    "name": "Vault - Living Bays",
    "sym": 104,
    "color": "yellow",
    "see_cost": 999,
    "mondensity": 2
  },
  {
    "type": "overmap_terrain",
    "id": "necropolis_d_57",
    "name": "Vault - Housing",
    "sym": 104,
    "color": "yellow",
    "see_cost": 999,
    "mondensity": 2
  },
  {
    "type": "overmap_terrain",
    "id": "necropolis_d_58",
    "name": "Vault - Housing",
    "sym": 104,
    "color": "yellow",
    "see_cost": 999,
    "mondensity": 2
  },
  {
    "type": "overmap_terrain",
    "id": "necropolis_d_59",
    "name": "Vault - Housing",
    "sym": 104,
    "color": "yellow",
    "see_cost": 999,
    "mondensity": 2
  },
  {
    "type": "overmap_terrain",
    "id": "necropolis_d_60",
    "name": "Vault - Passage",
    "sym": 4194414,
    "color": "white",
    "see_cost": 999,
    "mondensity": 2
  },
  {
    "type": "overmap_terrain",
    "id": "necropolis_d_61",
    "name": "Vault - Conference Room",
    "sym": 67,
    "color": "yellow",
    "see_cost": 999,
    "mondensity": 2
  },
  {
    "type": "overmap_terrain",
    "id": "necropolis_d_62",
    "name": "Vault - Passage",
    "sym": 4194414,
    "color": "white",
    "see_cost": 999,
    "mondensity": 2
  },
  {
    "type": "overmap_terrain",
    "id": "necropolis_d_63",
    "name": "Vault - Slum Housing",
    "sym": 104,
    "color": "yellow",
    "see_cost": 999,
    "mondensity": 2
  },
  {
    "type": "overmap_terrain",
    "id": "necropolis_d_64",
    "name": "Vault - Living Bays",
    "sym": 104,
    "color": "yellow",
    "see_cost": 999,
    "mondensity": 2
  },
  {
    "type": "overmap_terrain",
    "id": "necropolis_d_65",
    "name": "Vault - Living Bays",
    "sym": 104,
    "color": "yellow",
    "see_cost": 999,
    "mondensity": 2
  },
  {
    "type": "overmap_terrain",
    "id": "necropolis_d_66",
    "name": "Vault - Housing",
    "sym": 104,
    "color": "yellow",
    "see_cost": 999,
    "mondensity": 2
  },
  {
    "type": "overmap_terrain",
    "id": "necropolis_d_67",
    "name": "Vault - Housing",
    "sym": 104,
    "color": "yellow",
    "see_cost": 999,
    "mondensity": 2
  },
  {
    "type": "overmap_terrain",
    "id": "necropolis_d_68",
    "name": "Vault - Housing",
    "sym": 104,
    "color": "yellow",
    "see_cost": 999,
    "mondensity": 2
  },
  {
    "type": "overmap_terrain",
    "id": "necropolis_d_69",
    "name": "Vault - Passage",
    "sym": 4194414,
    "color": "white",
    "see_cost": 999,
    "mondensity": 2
  },
  {
    "type": "overmap_terrain",
    "id": "necropolis_d_70",
    "name": "Vault - Passage",
    "sym": 4194414,
    "color": "white",
    "see_cost": 999,
    "mondensity": 2
  },
  {
    "type": "overmap_terrain",
    "id": "necropolis_d_71",
    "name": "Vault - Passage",
    "sym": 4194414,
    "color": "white",
    "see_cost": 999,
    "mondensity": 2
  },
  {
    "type": "overmap_terrain",
    "id": "necropolis_d_72",
    "name": "Vault - Passage",
    "sym": 4194414,
    "color": "white",
    "see_cost": 999,
    "mondensity": 2
  },
  {
    "type": "overmap_terrain",
    "id": "necropolis_d_73",
    "name": "solid rock",
    "sym": 37,
    "color": "dark_gray",
    "see_cost": 999,
    "mondensity": 2
  },
  {
    "type": "overmap_terrain",
    "id": "necropolis_d_74",
    "name": "Vault - Passage",
    "sym": 4194414,
    "color": "white",
    "see_cost": 999,
    "mondensity": 2
  },
  {
    "type": "overmap_terrain",
    "id": "necropolis_d_75",
    "name": "Vault - Library",
    "sym": 76,
    "color": "yellow",
    "see_cost": 999,
    "mondensity": 2
  },
  {
    "type": "overmap_terrain",
    "id": "necropolis_d_76",
    "name": "Vault - Passage",
    "sym": 4194414,
    "color": "white",
    "see_cost": 999,
    "mondensity": 2
  },
  {
    "type": "overmap_terrain",
    "id": "necropolis_d_77",
    "name": "Vault - Light Industry",
    "sym": 73,
    "color": "yellow",
    "see_cost": 999,
    "mondensity": 2
  },
  {
    "type": "overmap_terrain",
    "id": "necropolis_d_78",
    "name": "Vault - Light Industry",
    "sym": 73,
    "color": "yellow",
    "see_cost": 999,
    "mondensity": 2
  },
  {
    "type": "overmap_terrain",
    "id": "necropolis_d_79",
    "name": "Vault - Passage",
    "sym": 4194414,
    "color": "white",
    "see_cost": 999,
    "mondensity": 2
  },
  {
    "type": "overmap_terrain",
    "id": "necropolis_d_80",
    "name": "Vault - Gym",
    "sym": 71,
    "color": "yellow",
    "see_cost": 999,
    "mondensity": 2
  },
  {
    "type": "overmap_terrain",
    "id": "necropolis_d_81",
    "name": "Vault - Passage",
    "sym": 4194414,
    "color": "white",
    "see_cost": 999,
    "mondensity": 2
  },
  {
    "type": "overmap_terrain",
    "id": "evac_center_1",
    "copy-from": "generic_city_building_no_sidewalk",
    "name": "road",
    "sym": 4194412,
    "color": "dark_gray"
  },
  {
    "type": "overmap_terrain",
    "id": "evac_center_2",
    "copy-from": "generic_city_building_no_sidewalk",
    "name": "road",
    "sym": 4194417,
    "color": "dark_gray"
  },
  {
    "type": "overmap_terrain",
    "id": "evac_center_3",
    "copy-from": "generic_city_building_no_sidewalk",
    "name": "road",
    "sym": 4194417,
    "color": "dark_gray"
  },
  {
    "type": "overmap_terrain",
    "id": "evac_center_4",
    "copy-from": "generic_city_building_no_sidewalk",
    "name": "road",
    "sym": 4194417,
    "color": "dark_gray"
  },
  {
    "type": "overmap_terrain",
    "id": "evac_center_5",
    "copy-from": "generic_city_building_no_sidewalk",
    "name": "road",
    "sym": 4194411,
    "color": "dark_gray"
  },
  {
    "type": "overmap_terrain",
    "id": "evac_center_6",
    "copy-from": "generic_city_building_no_sidewalk",
    "name": "road",
    "sym": 4194424,
    "color": "dark_gray"
  },
  {
    "type": "overmap_terrain",
    "id": "evac_center_7",
    "copy-from": "generic_city_building_no_sidewalk",
    "name": "refugee center",
    "sym": 4194414,
    "color": "white"
  },
  {
    "type": "overmap_terrain",
    "id": "evac_center_8",
    "copy-from": "generic_city_building_no_sidewalk",
    "name": "refugee center",
    "sym": 4194414,
    "color": "white"
  },
  {
    "type": "overmap_terrain",
    "id": "evac_center_9",
    "copy-from": "generic_city_building_no_sidewalk",
    "name": "refugee center",
    "sym": 4194414,
    "color": "white"
  },
  {
    "type": "overmap_terrain",
    "id": "evac_center_10",
    "copy-from": "generic_city_building_no_sidewalk",
    "name": "road",
    "sym": 4194424,
    "color": "dark_gray"
  },
  {
    "type": "overmap_terrain",
    "id": "evac_center_11",
    "copy-from": "generic_city_building_no_sidewalk",
    "name": "road",
    "sym": 4194424,
    "color": "dark_gray"
  },
  {
    "type": "overmap_terrain",
    "id": "evac_center_12",
    "copy-from": "generic_city_building_no_sidewalk",
    "name": "refugee center",
    "sym": 4194414,
    "color": "white"
  },
  {
    "type": "overmap_terrain",
    "id": "evac_center_13",
    "copy-from": "generic_city_building_no_sidewalk",
    "name": "refugee center",
    "sym": 4194414,
    "color": "white"
  },
  {
    "type": "overmap_terrain",
    "id": "evac_center_14",
    "copy-from": "generic_city_building_no_sidewalk",
    "name": "refugee center",
    "sym": 4194414,
    "color": "white"
  },
  {
    "type": "overmap_terrain",
    "id": "evac_center_15",
    "copy-from": "generic_city_building_no_sidewalk",
    "name": "road",
    "sym": 4194424,
    "color": "dark_gray"
  },
  {
    "type": "overmap_terrain",
    "id": "evac_center_16",
    "copy-from": "generic_city_building_no_sidewalk",
    "name": "road",
    "sym": 4194424,
    "color": "dark_gray"
  },
  {
    "type": "overmap_terrain",
    "id": "evac_center_17",
    "copy-from": "generic_city_building_no_sidewalk",
    "name": "refugee center",
    "sym": 4194414,
    "color": "white"
  },
  {
    "type": "overmap_terrain",
    "id": "evac_center_18",
    "copy-from": "generic_city_building_no_sidewalk",
    "name": "refugee center",
    "sym": 4194414,
    "color": "white"
  },
  {
    "type": "overmap_terrain",
    "id": "evac_center_19",
    "copy-from": "generic_city_building_no_sidewalk",
    "name": "refugee center",
    "sym": 4194414,
    "color": "white"
  },
  {
    "type": "overmap_terrain",
    "id": "evac_center_20",
    "copy-from": "generic_city_building_no_sidewalk",
    "name": "road",
    "sym": 4194424,
    "color": "dark_gray"
  },
  {
    "type": "overmap_terrain",
    "id": "evac_center_21",
    "copy-from": "generic_city_building_no_sidewalk",
    "name": "road",
    "sym": 4194413,
    "color": "dark_gray"
  },
  {
    "type": "overmap_terrain",
    "id": "evac_center_22",
    "copy-from": "generic_city_building_no_sidewalk",
    "name": "road",
    "sym": 4194417,
    "color": "dark_gray"
  },
  {
    "type": "overmap_terrain",
    "id": "evac_center_23",
    "copy-from": "generic_city_building_no_sidewalk",
    "name": "road",
    "sym": 4194423,
    "color": "dark_gray"
  },
  {
    "type": "overmap_terrain",
    "id": "evac_center_24",
    "copy-from": "generic_city_building_no_sidewalk",
    "name": "road",
    "sym": 4194417,
    "color": "dark_gray"
  },
  {
    "type": "overmap_terrain",
    "id": "evac_center_25",
    "copy-from": "generic_city_building_no_sidewalk",
    "name": "road",
    "sym": 4194410,
    "color": "dark_gray"
  },
  {
    "type": "overmap_terrain",
    "id": "bandit_cabin",
    "name": "forest",
    "sym": 70,
    "color": "green",
    "see_cost": 5,
    "extras": "field",
    "flags": [ "NO_ROTATE" ]
  },
  {
    "type": "overmap_terrain",
    "id": "bandit_camp_1",
    "name": "forest",
    "sym": 70,
    "color": "green",
    "see_cost": 5,
    "extras": "field",
    "flags": [ "NO_ROTATE" ]
  },
  {
    "type": "overmap_terrain",
    "id": "bandit_camp_2",
    "name": "forest",
    "sym": 70,
    "color": "green",
    "see_cost": 5,
    "extras": "field",
    "flags": [ "NO_ROTATE" ]
  },
  {
    "type": "overmap_terrain",
    "id": "bandit_camp_3",
    "name": "forest",
    "sym": 70,
    "color": "green",
    "see_cost": 5,
    "extras": "field",
    "flags": [ "NO_ROTATE" ]
  },
  {
    "type": "overmap_terrain",
    "id": "bandit_camp_4",
    "name": "forest",
    "sym": 70,
    "color": "green",
    "see_cost": 5,
    "extras": "field",
    "flags": [ "NO_ROTATE" ]
  },
  {
    "type": "overmap_terrain",
    "id": "sai",
    "name": "serving area interface",
    "sym": 48,
    "color": "i_magenta",
    "see_cost": 5,
    "flags": [ "NO_ROTATE" ]
  },
  {
    "type": "overmap_terrain",
    "id": "pwr_sub_s",
    "name": "small power substation",
    "sym": 72,
    "color": "light_cyan",
    "see_cost": 5,
    "extras": "field",
    "flags": [ "NO_ROTATE" ]
  },
  {
    "type": "overmap_terrain",
    "id": "pwr_large_entrance",
    "name": "large power substation",
    "sym": 72,
    "color": "cyan",
    "see_cost": 5,
    "extras": "field",
    "flags": [ "NO_ROTATE" ]
  },
  {
    "type": "overmap_terrain",
    "id": "pwr_large_2",
    "name": "large power substation",
    "sym": 72,
    "color": "cyan",
    "see_cost": 5,
    "extras": "field",
    "flags": [ "NO_ROTATE" ]
  },
  {
    "type": "overmap_terrain",
    "id": "pwr_large_3",
    "name": "large power substation",
    "sym": 72,
    "color": "cyan",
    "see_cost": 5,
    "extras": "field",
    "flags": [ "NO_ROTATE" ]
  },
  {
    "type": "overmap_terrain",
    "id": "pwr_large_4",
    "name": "large power substation",
    "sym": 72,
    "color": "cyan",
    "see_cost": 5,
    "extras": "field",
    "flags": [ "NO_ROTATE" ]
  },
  {
    "type": "overmap_terrain",
    "id": "warehouse",
    "copy-from": "generic_city_building",
    "name": "small warehouse",
    "sym": 119,
    "color": "light_blue"
  },
  {
    "type": "overmap_terrain",
    "id": "hdwr_large_entrance",
    "name": "home improvement superstore entrance",
    "sym": 72,
    "color": "light_green_yellow",
    "see_cost": 5,
    "extras": "field",
    "flags": [ "NO_ROTATE" ]
  },
  {
    "type": "overmap_terrain",
    "id": "hdwr_large_SW",
    "name": "home improvement superstore",
    "sym": 72,
    "color": "light_green_yellow",
    "see_cost": 5,
    "extras": "field",
    "flags": [ "NO_ROTATE" ]
  },
  {
    "type": "overmap_terrain",
    "id": "hdwr_large_NW",
    "name": "home improvement superstore",
    "sym": 72,
    "color": "light_green_yellow",
    "see_cost": 5,
    "extras": "field",
    "flags": [ "NO_ROTATE" ]
  },
  {
    "type": "overmap_terrain",
    "id": "hdwr_large_NE",
    "name": "home improvement superstore",
    "sym": 72,
    "color": "light_green_yellow",
    "see_cost": 5,
    "extras": "field",
    "flags": [ "NO_ROTATE" ]
  },
  {
    "type": "overmap_terrain",
    "id": "hdwr_large_backroom",
    "name": "home improvement superstore",
    "sym": 72,
    "color": "light_green_yellow",
    "see_cost": 5,
    "extras": "field",
    "flags": [ "NO_ROTATE" ]
  },
  {
    "type": "overmap_terrain",
    "id": "hdwr_large_loadingbay",
    "name": "home improvement superstore",
    "sym": 72,
    "color": "light_green_yellow",
    "see_cost": 5,
    "extras": "field",
    "flags": [ "NO_ROTATE" ]
  },
  {
    "type": "overmap_terrain",
    "id": "ranch_camp_1",
    "name": "field",
    "sym": 4194412,
    "color": "brown",
    "see_cost": 2,
    "flags": [ "NO_ROTATE" ]
  },
  {
    "type": "overmap_terrain",
    "id": "ranch_camp_2",
    "name": "field",
    "sym": 4194417,
    "color": "brown",
    "see_cost": 2,
    "flags": [ "NO_ROTATE" ]
  },
  {
    "type": "overmap_terrain",
    "id": "ranch_camp_3",
    "name": "field",
    "sym": 4194417,
    "color": "brown",
    "see_cost": 2,
    "flags": [ "NO_ROTATE" ]
  },
  {
    "type": "overmap_terrain",
    "id": "ranch_camp_4",
    "name": "field",
    "sym": 4194417,
    "color": "brown",
    "see_cost": 2,
    "flags": [ "NO_ROTATE" ]
  },
  {
    "type": "overmap_terrain",
    "id": "ranch_camp_5",
    "name": "field",
    "sym": 4194417,
    "color": "brown",
    "see_cost": 2,
    "flags": [ "NO_ROTATE" ]
  },
  {
    "type": "overmap_terrain",
    "id": "ranch_camp_6",
    "name": "field",
    "sym": 4194417,
    "color": "brown",
    "see_cost": 2,
    "flags": [ "NO_ROTATE" ]
  },
  {
    "type": "overmap_terrain",
    "id": "ranch_camp_7",
    "name": "field",
    "sym": 4194417,
    "color": "brown",
    "see_cost": 2,
    "flags": [ "NO_ROTATE" ]
  },
  {
    "type": "overmap_terrain",
    "id": "ranch_camp_8",
    "name": "field",
    "sym": 4194417,
    "color": "brown",
    "see_cost": 2,
    "flags": [ "NO_ROTATE" ]
  },
  {
    "type": "overmap_terrain",
    "id": "ranch_camp_9",
    "name": "field",
    "sym": 4194411,
    "color": "brown",
    "see_cost": 2,
    "flags": [ "NO_ROTATE" ]
  },
  {
    "type": "overmap_terrain",
    "id": "ranch_camp_10",
    "name": "field",
    "sym": 4194424,
    "color": "brown",
    "see_cost": 2,
    "flags": [ "NO_ROTATE" ]
  },
  {
    "type": "overmap_terrain",
    "id": "ranch_camp_11",
    "name": "field",
    "sym": 46,
    "color": "brown",
    "see_cost": 2,
    "flags": [ "NO_ROTATE" ]
  },
  {
    "type": "overmap_terrain",
    "id": "ranch_camp_12",
    "name": "field",
    "sym": 46,
    "color": "brown",
    "see_cost": 2,
    "flags": [ "NO_ROTATE" ]
  },
  {
    "type": "overmap_terrain",
    "id": "ranch_camp_13",
    "name": "field",
    "sym": 46,
    "color": "brown",
    "see_cost": 2,
    "flags": [ "NO_ROTATE" ]
  },
  {
    "type": "overmap_terrain",
    "id": "ranch_camp_14",
    "name": "field",
    "sym": 46,
    "color": "brown",
    "see_cost": 2,
    "flags": [ "NO_ROTATE" ]
  },
  {
    "type": "overmap_terrain",
    "id": "ranch_camp_15",
    "name": "field",
    "sym": 46,
    "color": "brown",
    "see_cost": 2,
    "flags": [ "NO_ROTATE" ]
  },
  {
    "type": "overmap_terrain",
    "id": "ranch_camp_16",
    "name": "field",
    "sym": 46,
    "color": "brown",
    "see_cost": 2,
    "flags": [ "NO_ROTATE" ]
  },
  {
    "type": "overmap_terrain",
    "id": "ranch_camp_17",
    "name": "pond",
    "sym": 80,
    "color": "blue",
    "see_cost": 2,
    "flags": [ "NO_ROTATE" ]
  },
  {
    "type": "overmap_terrain",
    "id": "ranch_camp_18",
    "name": "field",
    "sym": 4194424,
    "color": "brown",
    "see_cost": 2,
    "flags": [ "NO_ROTATE" ]
  },
  {
    "type": "overmap_terrain",
    "id": "ranch_camp_19",
    "name": "field",
    "sym": 4194424,
    "color": "brown",
    "see_cost": 2,
    "flags": [ "NO_ROTATE" ]
  },
  {
    "type": "overmap_terrain",
    "id": "ranch_camp_20",
    "name": "field",
    "sym": 46,
    "color": "brown",
    "see_cost": 2,
    "flags": [ "NO_ROTATE" ]
  },
  {
    "type": "overmap_terrain",
    "id": "ranch_camp_21",
    "name": "field",
    "sym": 46,
    "color": "brown",
    "see_cost": 2,
    "flags": [ "NO_ROTATE" ]
  },
  {
    "type": "overmap_terrain",
    "id": "ranch_camp_22",
    "name": "field",
    "sym": 46,
    "color": "brown",
    "see_cost": 2,
    "flags": [ "NO_ROTATE" ]
  },
  {
    "type": "overmap_terrain",
    "id": "ranch_camp_23",
    "name": "field",
    "sym": 46,
    "color": "brown",
    "see_cost": 2,
    "flags": [ "NO_ROTATE" ]
  },
  {
    "type": "overmap_terrain",
    "id": "ranch_camp_24",
    "name": "field",
    "sym": 46,
    "color": "brown",
    "see_cost": 2,
    "flags": [ "NO_ROTATE" ]
  },
  {
    "type": "overmap_terrain",
    "id": "ranch_camp_25",
    "name": "field",
    "sym": 46,
    "color": "brown",
    "see_cost": 2,
    "flags": [ "NO_ROTATE" ]
  },
  {
    "type": "overmap_terrain",
    "id": "ranch_camp_26",
    "name": "field",
    "sym": 46,
    "color": "brown",
    "see_cost": 2,
    "flags": [ "NO_ROTATE" ]
  },
  {
    "type": "overmap_terrain",
    "id": "ranch_camp_27",
    "name": "field",
    "sym": 4194424,
    "color": "brown",
    "see_cost": 2,
    "flags": [ "NO_ROTATE" ]
  },
  {
    "type": "overmap_terrain",
    "id": "ranch_camp_28",
    "name": "field",
    "sym": 4194424,
    "color": "brown",
    "see_cost": 2,
    "flags": [ "NO_ROTATE" ]
  },
  {
    "type": "overmap_terrain",
    "id": "ranch_camp_29",
    "name": "field",
    "sym": 46,
    "color": "brown",
    "see_cost": 2,
    "flags": [ "NO_ROTATE" ]
  },
  {
    "type": "overmap_terrain",
    "id": "ranch_camp_30",
    "name": "field",
    "sym": 46,
    "color": "brown",
    "see_cost": 2,
    "flags": [ "NO_ROTATE" ]
  },
  {
    "type": "overmap_terrain",
    "id": "ranch_camp_31",
    "name": "field",
    "sym": 46,
    "color": "brown",
    "see_cost": 2,
    "flags": [ "NO_ROTATE" ]
  },
  {
    "type": "overmap_terrain",
    "id": "ranch_camp_32",
    "name": "field",
    "sym": 46,
    "color": "brown",
    "see_cost": 2,
    "flags": [ "NO_ROTATE" ]
  },
  {
    "type": "overmap_terrain",
    "id": "ranch_camp_33",
    "name": "field",
    "sym": 46,
    "color": "brown",
    "see_cost": 2,
    "flags": [ "NO_ROTATE" ]
  },
  {
    "type": "overmap_terrain",
    "id": "ranch_camp_34",
    "name": "field",
    "sym": 46,
    "color": "brown",
    "see_cost": 2,
    "flags": [ "NO_ROTATE" ]
  },
  {
    "type": "overmap_terrain",
    "id": "ranch_camp_35",
    "name": "field",
    "sym": 46,
    "color": "brown",
    "see_cost": 2,
    "flags": [ "NO_ROTATE" ]
  },
  {
    "type": "overmap_terrain",
    "id": "ranch_camp_36",
    "name": "field",
    "sym": 4194424,
    "color": "brown",
    "see_cost": 2,
    "flags": [ "NO_ROTATE" ]
  },
  {
    "type": "overmap_terrain",
    "id": "ranch_camp_37",
    "name": "field",
    "sym": 4194424,
    "color": "brown",
    "see_cost": 2,
    "flags": [ "NO_ROTATE" ]
  },
  {
    "type": "overmap_terrain",
    "id": "ranch_camp_38",
    "name": "field",
    "sym": 46,
    "color": "brown",
    "see_cost": 2,
    "flags": [ "NO_ROTATE" ]
  },
  {
    "type": "overmap_terrain",
    "id": "ranch_camp_39",
    "name": "field",
    "sym": 46,
    "color": "brown",
    "see_cost": 2,
    "flags": [ "NO_ROTATE" ]
  },
  {
    "type": "overmap_terrain",
    "id": "ranch_camp_40",
    "name": "field",
    "sym": 46,
    "color": "brown",
    "see_cost": 2,
    "flags": [ "NO_ROTATE" ]
  },
  {
    "type": "overmap_terrain",
    "id": "ranch_camp_41",
    "name": "field",
    "sym": 46,
    "color": "brown",
    "see_cost": 2,
    "flags": [ "NO_ROTATE" ]
  },
  {
    "type": "overmap_terrain",
    "id": "ranch_camp_42",
    "name": "field",
    "sym": 46,
    "color": "brown",
    "see_cost": 2,
    "flags": [ "NO_ROTATE" ]
  },
  {
    "type": "overmap_terrain",
    "id": "ranch_camp_43",
    "name": "field",
    "sym": 46,
    "color": "brown",
    "see_cost": 2,
    "flags": [ "NO_ROTATE" ]
  },
  {
    "type": "overmap_terrain",
    "id": "ranch_camp_44",
    "name": "field",
    "sym": 46,
    "color": "brown",
    "see_cost": 2,
    "flags": [ "NO_ROTATE" ]
  },
  {
    "type": "overmap_terrain",
    "id": "ranch_camp_45",
    "name": "field",
    "sym": 4194424,
    "color": "brown",
    "see_cost": 2,
    "flags": [ "NO_ROTATE" ]
  },
  {
    "type": "overmap_terrain",
    "id": "ranch_camp_46",
    "name": "field",
    "sym": 4194424,
    "color": "brown",
    "see_cost": 2,
    "flags": [ "NO_ROTATE" ]
  },
  {
    "type": "overmap_terrain",
    "id": "ranch_camp_47",
    "name": "field",
    "sym": 46,
    "color": "brown",
    "see_cost": 2,
    "flags": [ "NO_ROTATE" ]
  },
  {
    "type": "overmap_terrain",
    "id": "ranch_camp_48",
    "name": "field",
    "sym": 46,
    "color": "brown",
    "see_cost": 2,
    "flags": [ "NO_ROTATE" ]
  },
  {
    "type": "overmap_terrain",
    "id": "ranch_camp_49",
    "name": "field",
    "sym": 46,
    "color": "brown",
    "see_cost": 2,
    "flags": [ "NO_ROTATE" ]
  },
  {
    "type": "overmap_terrain",
    "id": "ranch_camp_50",
    "name": "field",
    "sym": 46,
    "color": "brown",
    "see_cost": 2,
    "flags": [ "NO_ROTATE" ]
  },
  {
    "type": "overmap_terrain",
    "id": "ranch_camp_51",
    "name": "field",
    "sym": 46,
    "color": "brown",
    "see_cost": 2,
    "flags": [ "NO_ROTATE" ]
  },
  {
    "type": "overmap_terrain",
    "id": "ranch_camp_52",
    "name": "field",
    "sym": 46,
    "color": "brown",
    "see_cost": 2,
    "flags": [ "NO_ROTATE" ]
  },
  {
    "type": "overmap_terrain",
    "id": "ranch_camp_53",
    "name": "field",
    "sym": 46,
    "color": "brown",
    "see_cost": 2,
    "flags": [ "NO_ROTATE" ]
  },
  {
    "type": "overmap_terrain",
    "id": "ranch_camp_54",
    "name": "field",
    "sym": 4194424,
    "color": "brown",
    "see_cost": 2,
    "flags": [ "NO_ROTATE" ]
  },
  {
    "type": "overmap_terrain",
    "id": "ranch_camp_55",
    "name": "field",
    "sym": 4194424,
    "color": "brown",
    "see_cost": 2,
    "flags": [ "NO_ROTATE" ]
  },
  {
    "type": "overmap_terrain",
    "id": "ranch_camp_56",
    "name": "field",
    "sym": 46,
    "color": "brown",
    "see_cost": 2,
    "flags": [ "NO_ROTATE" ]
  },
  {
    "type": "overmap_terrain",
    "id": "ranch_camp_57",
    "name": "silo",
    "sym": 35,
    "color": "i_brown",
    "see_cost": 2,
    "flags": [ "NO_ROTATE" ]
  },
  {
    "type": "overmap_terrain",
    "id": "ranch_camp_58",
    "name": "field",
    "sym": 46,
    "color": "brown",
    "see_cost": 2,
    "flags": [ "NO_ROTATE" ]
  },
  {
    "type": "overmap_terrain",
    "id": "ranch_camp_59",
    "name": "field",
    "sym": 46,
    "color": "brown",
    "see_cost": 2,
    "flags": [ "NO_ROTATE" ]
  },
  {
    "type": "overmap_terrain",
    "id": "ranch_camp_60",
    "name": "field",
    "sym": 46,
    "color": "brown",
    "see_cost": 2,
    "flags": [ "NO_ROTATE" ]
  },
  {
    "type": "overmap_terrain",
    "id": "ranch_camp_61",
    "name": "field",
    "sym": 46,
    "color": "brown",
    "see_cost": 2,
    "flags": [ "NO_ROTATE" ]
  },
  {
    "type": "overmap_terrain",
    "id": "ranch_camp_62",
    "name": "field",
    "sym": 46,
    "color": "brown",
    "see_cost": 2,
    "flags": [ "NO_ROTATE" ]
  },
  {
    "type": "overmap_terrain",
    "id": "ranch_camp_63",
    "name": "field",
    "sym": 4194424,
    "color": "brown",
    "see_cost": 2,
    "flags": [ "NO_ROTATE" ]
  },
  {
    "type": "overmap_terrain",
    "id": "ranch_camp_64",
    "name": "field",
    "sym": 4194424,
    "color": "brown",
    "see_cost": 2,
    "flags": [ "NO_ROTATE" ]
  },
  {
    "type": "overmap_terrain",
    "id": "ranch_camp_65",
    "name": "field",
    "sym": 46,
    "color": "brown",
    "see_cost": 2,
    "flags": [ "NO_ROTATE" ]
  },
  {
    "type": "overmap_terrain",
    "id": "ranch_camp_66",
    "name": "barn",
    "sym": 35,
    "color": "i_brown",
    "see_cost": 2,
    "flags": [ "NO_ROTATE" ]
  },
  {
    "type": "overmap_terrain",
    "id": "ranch_camp_67",
    "name": "garage",
    "sym": 79,
    "color": "white",
    "see_cost": 2,
    "flags": [ "NO_ROTATE" ]
  },
  {
    "type": "overmap_terrain",
    "id": "ranch_camp_68",
    "name": "ranch",
    "sym": 118,
    "color": "light_green",
    "see_cost": 2,
    "flags": [ "NO_ROTATE" ]
  },
  {
    "type": "overmap_terrain",
    "id": "ranch_camp_69",
    "name": "field",
    "sym": 4194411,
    "color": "brown",
    "see_cost": 2,
    "flags": [ "NO_ROTATE" ]
  },
  {
    "type": "overmap_terrain",
    "id": "ranch_camp_70",
    "name": "field",
    "sym": 46,
    "color": "brown",
    "see_cost": 2,
    "flags": [ "NO_ROTATE" ]
  },
  {
    "type": "overmap_terrain",
    "id": "ranch_camp_71",
    "name": "field",
    "sym": 46,
    "color": "brown",
    "see_cost": 2,
    "flags": [ "NO_ROTATE" ]
  },
  {
    "type": "overmap_terrain",
    "id": "ranch_camp_72",
    "name": "field",
    "sym": 4194424,
    "color": "brown",
    "see_cost": 2,
    "flags": [ "NO_ROTATE" ]
  },
  {
    "type": "overmap_terrain",
    "id": "ranch_camp_73",
    "name": "field",
    "sym": 4194413,
    "color": "brown",
    "see_cost": 2,
    "flags": [ "NO_ROTATE" ]
  },
  {
    "type": "overmap_terrain",
    "id": "ranch_camp_74",
    "name": "field",
    "sym": 4194417,
    "color": "brown",
    "see_cost": 2,
    "flags": [ "NO_ROTATE" ]
  },
  {
    "type": "overmap_terrain",
    "id": "ranch_camp_75",
    "name": "field",
    "sym": 4194410,
    "color": "brown",
    "see_cost": 2,
    "flags": [ "NO_ROTATE" ]
  },
  {
    "type": "overmap_terrain",
    "id": "ranch_camp_76",
    "name": "lot",
    "sym": 79,
    "color": "dark_gray",
    "see_cost": 2,
    "flags": [ "NO_ROTATE" ]
  },
  {
    "type": "overmap_terrain",
    "id": "ranch_camp_77",
    "name": "road",
    "sym": 4194424,
    "color": "dark_gray",
    "see_cost": 2,
    "extras": "road",
    "flags": [ "NO_ROTATE" ]
  },
  {
    "type": "overmap_terrain",
    "id": "ranch_camp_78",
    "name": "field",
    "sym": 4194413,
    "color": "brown",
    "see_cost": 2,
    "flags": [ "NO_ROTATE" ]
  },
  {
    "type": "overmap_terrain",
    "id": "ranch_camp_79",
    "name": "field",
    "sym": 4194417,
    "color": "brown",
    "see_cost": 2,
    "flags": [ "NO_ROTATE" ]
  },
  {
    "type": "overmap_terrain",
    "id": "ranch_camp_80",
    "name": "field",
    "sym": 4194417,
    "color": "brown",
    "see_cost": 2,
    "flags": [ "NO_ROTATE" ]
  },
  {
    "type": "overmap_terrain",
    "id": "ranch_camp_81",
    "name": "field",
    "sym": 4194410,
    "color": "brown",
    "see_cost": 2,
    "flags": [ "NO_ROTATE" ]
  },
  {
    "type": "overmap_terrain",
    "id": "looted_building",
    "name": "looted building",
    "sym": 35,
    "color": "light_gray",
    "see_cost": 2
  },
  {
    "type": "overmap_terrain",
    "id": "debug_ramps",
    "name": "ramp testing area",
    "sym": 37,
    "color": "white",
    "flags": [ "NO_ROTATE" ]
  },
  {
    "type": "overmap_terrain",
    "id": "football_field_a1",
    "copy-from": "generic_city_building",
    "name": "football field",
    "sym": 79,
    "color": "light_green"
  },
  {
    "type": "overmap_terrain",
    "id": "football_field_a2",
    "copy-from": "generic_city_building",
    "name": "football field",
    "sym": 79,
    "color": "light_green"
  },
  {
    "type": "overmap_terrain",
    "id": "football_field_a3",
    "copy-from": "generic_city_building",
    "name": "football field",
    "sym": 79,
    "color": "light_green"
  },
  {
    "type": "overmap_terrain",
    "id": "football_field_a4",
    "copy-from": "generic_city_building",
    "name": "football field",
    "sym": 79,
    "color": "light_green"
  },
  {
    "type": "overmap_terrain",
    "id": "football_field_a5",
    "copy-from": "generic_city_building",
    "name": "football field",
    "sym": 79,
    "color": "light_green"
  },
  {
    "type": "overmap_terrain",
    "id": "football_field_b1",
    "copy-from": "generic_city_building",
    "name": "football field",
    "sym": 79,
    "color": "light_green"
  },
  {
    "type": "overmap_terrain",
    "id": "football_field_b2",
    "copy-from": "generic_city_building",
    "name": "football field",
    "sym": 79,
    "color": "light_green"
  },
  {
    "type": "overmap_terrain",
    "id": "football_field_b3",
    "copy-from": "generic_city_building",
    "name": "football field",
    "sym": 79,
    "color": "light_green"
  },
  {
    "type": "overmap_terrain",
    "id": "football_field_b4",
    "copy-from": "generic_city_building",
    "name": "football field",
    "sym": 79,
    "color": "light_green"
  },
  {
    "type": "overmap_terrain",
    "id": "football_field_b5",
    "copy-from": "generic_city_building",
    "name": "football field",
    "sym": 79,
    "color": "light_green"
  },
  {
    "type": "overmap_terrain",
    "id": "football_field_c1",
    "copy-from": "generic_city_building",
    "name": "football field",
    "sym": 79,
    "color": "light_green"
  },
  {
    "type": "overmap_terrain",
    "id": "football_field_c2",
    "copy-from": "generic_city_building",
    "name": "football field",
    "sym": 79,
    "color": "light_green"
  },
  {
    "type": "overmap_terrain",
    "id": "football_field_c3",
    "copy-from": "generic_city_building",
    "name": "football field",
    "sym": 79,
    "color": "light_green"
  },
  {
    "type": "overmap_terrain",
    "id": "football_field_c4",
    "copy-from": "generic_city_building",
    "name": "football field",
    "sym": 79,
    "color": "light_green"
  },
  {
    "type": "overmap_terrain",
    "id": "football_field_c5",
    "copy-from": "generic_city_building",
    "name": "football field",
    "sym": 79,
    "color": "light_green"
  },
  {
    "type": "overmap_terrain",
    "id": "campsite",
    "name": "campsite",
    "sym": 43,
    "color": "green",
    "see_cost": 5,
    "extras": "field",
    "spawns": { "group": "GROUP_FOREST", "population": [ 0, 1 ], "chance": 13 },
    "flags": [ "NO_ROTATE" ]
  },
  {
    "type": "overmap_terrain",
    "id": "campsite_a",
    "name": "campsites",
    "sym": 43,
    "color": "green",
    "see_cost": 5,
    "extras": "field",
    "spawns": { "group": "GROUP_FOREST", "population": [ 0, 1 ], "chance": 13 },
    "flags": [ "NO_ROTATE" ]
  },
  {
    "type": "overmap_terrain",
    "id": "campsite_cabin_incomplete",
    "name": "incomplete cabin",
    "sym": 43,
    "color": "light_green",
    "see_cost": 5,
    "extras": "field",
    "spawns": { "group": "GROUP_FOREST", "population": [ 0, 1 ], "chance": 13 },
    "flags": [ "NO_ROTATE" ]
  },
  {
    "type": "overmap_terrain",
    "id": "campsite_field_biker",
    "name": "field campsite",
    "sym": 43,
    "color": "light_green",
    "see_cost": 5,
    "extras": "field",
    "spawns": { "group": "GROUP_FOREST", "population": [ 0, 1 ], "chance": 13 },
    "flags": [ "NO_ROTATE" ]
  },
  {
    "type": "overmap_terrain",
    "id": "campsite_field_biker_destroyed",
    "name": "field campsite",
    "sym": 43,
    "color": "light_green",
    "see_cost": 5,
    "extras": "field",
    "spawns": { "group": "GROUP_FOREST", "population": [ 0, 1 ], "chance": 13 },
    "flags": [ "NO_ROTATE" ]
  },
  {
    "type": "overmap_terrain",
    "id": "roadstop",
    "name": "roadstop",
    "sym": 94,
    "color": "light_blue",
    "mondensity": 2,
    "flags": [ "SIDEWALK" ]
  },
  {
    "type": "overmap_terrain",
    "id": "roadstop_a",
    "name": "public washroom",
    "sym": 94,
    "color": "light_blue",
    "mondensity": 2,
    "flags": [ "SIDEWALK" ]
  },
  {
    "type": "overmap_terrain",
    "id": "roadstop_b",
    "name": "roadside foodcart",
    "sym": 94,
    "color": "magenta",
    "mondensity": 2,
    "flags": [ "SIDEWALK" ]
  },
  {
    "type": "overmap_terrain",
    "id": "pump_station_1",
    "copy-from": "generic_city_building",
    "name": "pump station",
    "sym": 80,
    "color": "red",
    "flags": [ "KNOWN_DOWN" ]
  },
  {
    "type": "overmap_terrain",
    "id": "pump_station_2",
    "copy-from": "generic_city_building",
    "name": "pump station",
    "sym": 80,
    "color": "red",
    "flags": [ "KNOWN_DOWN" ]
  },
  {
    "type": "overmap_terrain",
    "id": "pump_station_3",
    "name": "sewer",
    "sym": 4194414,
    "color": "green",
    "see_cost": 999,
    "mondensity": 2
  },
  {
    "type": "overmap_terrain",
    "id": "pump_station_4",
    "name": "sewer",
    "sym": 4194414,
    "color": "green",
    "see_cost": 999,
    "mondensity": 2
  },
  {
    "type": "overmap_terrain",
    "id": "pump_station_5",
    "name": "sewer",
    "sym": 4194414,
    "color": "green",
    "see_cost": 999,
    "mondensity": 2
  },
  {
    "type": "overmap_terrain",
    "id": "garage_gas_1",
    "name": "garage - gas station",
    "copy-from": "generic_necropolis_surface_building",
    "color": "light_blue"
  },
  {
    "type": "overmap_terrain",
    "id": "garage_gas_2",
    "copy-from": "generic_city_building",
    "name": "garage",
    "sym": 79,
    "color": "white"
  },
  {
    "type": "overmap_terrain",
    "id": "garage_gas_3",
    "copy-from": "generic_city_building",
    "name": "garage",
    "sym": 79,
    "color": "white"
  },
  {
    "type": "overmap_terrain",
    "id": "cemetery_4square_00",
    "copy-from": "generic_city_building_no_sidewalk",
    "name": "religious cemetery",
    "sym": 110,
    "color": "white",
    "extras": "field",
    "flags": [ "NO_ROTATE" ]
  },
  {
    "type": "overmap_terrain",
    "id": "cemetery_4square_10",
    "copy-from": "generic_city_building_no_sidewalk",
    "name": "religious cemetery",
    "sym": 110,
    "color": "white",
    "extras": "field",
    "flags": [ "NO_ROTATE" ]
  },
  {
    "type": "overmap_terrain",
    "id": "cemetery_4square_01",
    "copy-from": "generic_city_building_no_sidewalk",
    "name": "religious cemetery",
    "sym": 110,
    "color": "white",
    "extras": "field",
    "flags": [ "NO_ROTATE" ]
  },
  {
    "type": "overmap_terrain",
    "id": "cemetery_4square_11",
    "copy-from": "generic_city_building_no_sidewalk",
    "name": "religious cemetery",
    "sym": 110,
    "color": "white",
    "extras": "field",
    "flags": [ "NO_ROTATE" ]
  },
  {
    "type": "overmap_terrain",
    "id": "4way_road",
    "copy-from": "generic_city_building_no_sidewalk",
    "name": "road",
    "sym": 43,
    "color": "light_gray",
    "extras": "field",
    "flags": [ "NO_ROTATE" ]
  },
  {
    "type": "overmap_terrain",
    "id": "pond_field",
    "name": "pond",
    "sym": 46,
    "color": "blue",
    "see_cost": 5,
    "mondensity": 2,
    "flags": [ "NO_ROTATE" ]
  },
  {
    "type": "overmap_terrain",
    "id": "pond_forest",
    "name": "basin",
    "sym": 70,
    "color": "blue",
    "see_cost": 5,
    "mondensity": 2,
    "flags": [ "NO_ROTATE" ]
  },
  {
    "type": "overmap_terrain",
    "id": "pond_swamp",
    "name": "bog",
    "sym": 70,
    "color": "blue",
    "see_cost": 5,
    "mondensity": 2,
    "flags": [ "NO_ROTATE" ]
  },
  {
    "type": "overmap_terrain",
    "id": "hunter_shack",
    "name": "swamp shack",
    "sym": 70,
    "color": "cyan",
    "see_cost": 5,
    "extras": "field",
    "flags": [ "NO_ROTATE" ]
  },
  {
    "type": "overmap_terrain",
    "id": "orchard_tree_apple",
    "name": "apple orchard",
    "sym": 84,
    "color": "light_green",
    "see_cost": 5,
    "extras": "field",
    "mondensity": 3,
    "flags": [ "NO_ROTATE" ]
  },
  {
    "type": "overmap_terrain",
    "id": "orchard_processing",
    "name": "orchard processing",
    "sym": 84,
    "color": "i_light_green",
    "see_cost": 5,
    "extras": "field",
    "mondensity": 3,
    "flags": [ "NO_ROTATE" ]
  },
  {
    "type": "overmap_terrain",
    "id": "orchard_stall",
    "name": "orchard stall",
    "sym": 84,
    "color": "i_light_green",
    "see_cost": 5,
    "extras": "field",
    "mondensity": 3,
    "flags": [ "NO_ROTATE" ]
  },
  {
    "id": "dairy_farm_NW",
    "type": "overmap_terrain",
    "name": "dairy farm",
    "sym": 119,
    "color": "brown",
    "see_cost": 1,
    "flags": [ "SIDEWALK", "NO_ROTATE" ]
  },
  {
    "id": "dairy_farm_NE",
    "type": "overmap_terrain",
    "name": "dairy farm",
    "sym": 119,
    "color": "brown",
    "see_cost": 1,
    "flags": [ "SIDEWALK", "NO_ROTATE" ]
  },
  {
    "id": "dairy_farm_SE",
    "type": "overmap_terrain",
    "name": "dairy farm",
    "sym": 119,
    "color": "brown",
    "see_cost": 5,
    "flags": [ "SIDEWALK", "NO_ROTATE" ]
  },
  {
    "id": "dairy_farm_SW",
    "type": "overmap_terrain",
    "name": "dairy farm",
    "sym": 119,
    "color": "brown",
    "see_cost": 5,
    "flags": [ "SIDEWALK", "NO_ROTATE" ]
  },
  {
    "id": "dispensary",
    "type": "overmap_terrain",
    "copy-from": "generic_city_building",
    "name": "dispensary",
    "sym": 68,
    "color": "i_green"
  },
  {
    "id": "art_gallery",
    "type": "overmap_terrain",
    "copy-from": "generic_city_building",
    "name": "art gallery",
    "sym": 97,
    "color": "i_yellow"
  },
  {
    "id": "state_park_0_0",
    "type": "overmap_terrain",
    "copy-from": "generic_city_building_no_sidewalk",
    "name": "state park",
    "sym": 83,
    "color": "i_green"
  },
  {
    "id": "state_park_0_1",
    "type": "overmap_terrain",
    "copy-from": "generic_city_building_no_sidewalk",
    "name": "state park",
    "sym": 83,
    "color": "i_green"
  },
  {
    "id": "state_park_1_0",
    "type": "overmap_terrain",
    "copy-from": "generic_city_building",
    "name": "state park parking",
    "sym": 36,
    "color": "i_green"
  },
  {
    "id": "state_park_1_1",
    "type": "overmap_terrain",
    "copy-from": "generic_city_building_no_sidewalk",
    "name": "state park",
    "sym": 83,
    "color": "i_green"
  },
  {
    "id": "fishing_pond_0_0",
    "type": "overmap_terrain",
    "copy-from": "generic_city_building_no_sidewalk",
    "name": "fishing pond",
    "sym": 83,
    "color": "i_blue"
  },
  {
    "id": "fishing_pond_0_1",
    "type": "overmap_terrain",
    "copy-from": "generic_city_building_no_sidewalk",
    "name": "fishing pond",
    "sym": 83,
    "color": "i_blue"
  },
  {
    "id": "fishing_pond_1_0",
    "type": "overmap_terrain",
    "copy-from": "generic_city_building",
    "name": "fishing pond",
    "sym": 83,
    "color": "i_blue"
  },
  {
    "id": "fishing_pond_1_1",
    "type": "overmap_terrain",
    "copy-from": "generic_city_building_no_sidewalk",
    "name": "fishing pond",
    "sym": 83,
    "color": "i_blue"
  },
  {
    "id": "cemetery_small",
    "type": "overmap_terrain",
    "copy-from": "generic_city_building",
    "name": "small cemetery",
    "sym": 67,
    "color": "light_gray"
  },
  {
    "id": "mansion_c",
    "type": "overmap_terrain",
    "copy-from": "generic_mansion_no_sidewalk"
  },
  {
    "id": "mansion_c1",
    "type": "overmap_terrain",
    "copy-from": "generic_mansion_no_sidewalk"
  },
  {
    "id": "mansion_c2",
    "type": "overmap_terrain",
    "copy-from": "generic_mansion_no_sidewalk"
  },
  {
    "id": "mansion_c3",
    "type": "overmap_terrain",
    "copy-from": "generic_mansion_no_sidewalk"
  },
  {
    "id": "mansion_c4",
    "type": "overmap_terrain",
    "copy-from": "generic_mansion_no_sidewalk"
  },
  {
    "id": "mansion_c5",
    "type": "overmap_terrain",
    "copy-from": "generic_mansion_no_sidewalk"
  },
  {
    "id": "mansion_c_up",
    "type": "overmap_terrain",
    "copy-from": "generic_mansion_no_sidewalk"
  },
  {
    "id": "mansion_c1u",
    "type": "overmap_terrain",
    "copy-from": "generic_mansion_no_sidewalk"
  },
  {
    "id": "mansion_c2u",
    "type": "overmap_terrain",
    "copy-from": "generic_mansion_no_sidewalk"
  },
  {
    "id": "mansion_c3u",
    "type": "overmap_terrain",
    "copy-from": "generic_mansion_no_sidewalk"
  },
  {
    "id": "mansion_c4u",
    "type": "overmap_terrain",
    "copy-from": "generic_mansion_no_sidewalk"
  },
  {
    "id": "mansion_c5u",
    "type": "overmap_terrain",
    "copy-from": "generic_mansion_no_sidewalk"
  },
  {
    "id": "mansion_c_dn",
    "type": "overmap_terrain",
    "copy-from": "generic_mansion_no_sidewalk"
  },
  {
    "id": "mansion_c1d",
    "type": "overmap_terrain",
    "copy-from": "generic_mansion_no_sidewalk"
  },
  {
    "id": "mansion_c2d",
    "type": "overmap_terrain",
    "copy-from": "generic_mansion_no_sidewalk"
  },
  {
    "id": "mansion_c3d",
    "type": "overmap_terrain",
    "copy-from": "generic_mansion_no_sidewalk"
  },
  {
    "id": "mansion_c4d",
    "type": "overmap_terrain",
    "copy-from": "generic_mansion_no_sidewalk"
  },
  {
    "id": "mansion_c5d",
    "type": "overmap_terrain",
    "copy-from": "generic_mansion_no_sidewalk"
  },
  {
    "id": "mansion_+",
    "type": "overmap_terrain",
    "copy-from": "generic_mansion_no_sidewalk"
  },
  {
    "id": "mansion_+1",
    "type": "overmap_terrain",
    "copy-from": "generic_mansion_no_sidewalk"
  },
  {
    "id": "mansion_+2",
    "type": "overmap_terrain",
    "copy-from": "generic_mansion_no_sidewalk"
  },
  {
    "id": "mansion_+3",
    "type": "overmap_terrain",
    "copy-from": "generic_mansion_no_sidewalk"
  },
  {
    "id": "mansion_+4",
    "type": "overmap_terrain",
    "copy-from": "generic_mansion_no_sidewalk"
  },
  {
    "id": "mansion_+_up",
    "type": "overmap_terrain",
    "copy-from": "generic_mansion_no_sidewalk"
  },
  {
    "id": "mansion_+1u",
    "type": "overmap_terrain",
    "copy-from": "generic_mansion_no_sidewalk"
  },
  {
    "id": "mansion_+2u",
    "type": "overmap_terrain",
    "copy-from": "generic_mansion_no_sidewalk"
  },
  {
    "id": "mansion_+3u",
    "type": "overmap_terrain",
    "copy-from": "generic_mansion_no_sidewalk"
  },
  {
    "id": "mansion_+4u",
    "type": "overmap_terrain",
    "copy-from": "generic_mansion_no_sidewalk"
  },
  {
    "id": "mansion_+_dn",
    "type": "overmap_terrain",
    "copy-from": "generic_mansion_no_sidewalk"
  },
  {
    "id": "mansion_+1d",
    "type": "overmap_terrain",
    "copy-from": "generic_mansion_no_sidewalk"
  },
  {
    "id": "mansion_+2d",
    "type": "overmap_terrain",
    "copy-from": "generic_mansion_no_sidewalk"
  },
  {
    "id": "mansion_+4d",
    "type": "overmap_terrain",
    "copy-from": "generic_mansion_no_sidewalk"
  },
  {
    "id": "mansion_t",
    "type": "overmap_terrain",
    "copy-from": "generic_mansion_no_sidewalk"
  },
  {
    "id": "mansion_t1",
    "type": "overmap_terrain",
    "copy-from": "generic_mansion_no_sidewalk"
  },
  {
    "id": "mansion_t2",
    "type": "overmap_terrain",
    "copy-from": "generic_mansion_no_sidewalk"
  },
  {
    "id": "mansion_t4",
    "type": "overmap_terrain",
    "copy-from": "generic_mansion_no_sidewalk"
  },
  {
    "id": "mansion_t5",
    "type": "overmap_terrain",
    "copy-from": "generic_mansion_no_sidewalk"
  },
  {
    "id": "mansion_t6",
    "type": "overmap_terrain",
    "copy-from": "generic_mansion_no_sidewalk"
  },
  {
    "id": "mansion_t7",
    "type": "overmap_terrain",
    "copy-from": "generic_mansion_no_sidewalk"
  },
  {
    "id": "mansion_t_up",
    "type": "overmap_terrain",
    "copy-from": "generic_mansion_no_sidewalk"
  },
  {
    "id": "mansion_t1u",
    "type": "overmap_terrain",
    "copy-from": "generic_mansion_no_sidewalk"
  },
  {
    "id": "mansion_t2u",
    "type": "overmap_terrain",
    "copy-from": "generic_mansion_no_sidewalk"
  },
  {
    "id": "mansion_t4u",
    "type": "overmap_terrain",
    "copy-from": "generic_mansion_no_sidewalk"
  },
  {
    "id": "mansion_t5u",
    "type": "overmap_terrain",
    "copy-from": "generic_mansion_no_sidewalk"
  },
  {
    "id": "mansion_t6u",
    "type": "overmap_terrain",
    "copy-from": "generic_mansion_no_sidewalk"
  },
  {
    "id": "mansion_t7u",
    "type": "overmap_terrain",
    "copy-from": "generic_mansion_no_sidewalk"
  },
  {
    "id": "mansion_t_dn",
    "type": "overmap_terrain",
    "copy-from": "generic_mansion_no_sidewalk"
  },
  {
    "id": "mansion_t1d",
    "type": "overmap_terrain",
    "copy-from": "generic_mansion_no_sidewalk"
  },
  {
    "id": "mansion_t2d",
    "type": "overmap_terrain",
    "copy-from": "generic_mansion_no_sidewalk"
  },
  {
    "id": "mansion_t4d",
    "type": "overmap_terrain",
    "copy-from": "generic_mansion_no_sidewalk"
  },
  {
    "id": "mansion_t5d",
    "type": "overmap_terrain",
    "copy-from": "generic_mansion_no_sidewalk"
  },
  {
    "id": "mansion_t6d",
    "type": "overmap_terrain",
    "copy-from": "generic_mansion_no_sidewalk"
  },
  {
    "id": "mansion_t7d",
    "type": "overmap_terrain",
    "copy-from": "generic_mansion_no_sidewalk"
  },
  {
    "id": "mansion_entry",
    "type": "overmap_terrain",
    "copy-from": "generic_mansion"
  },
  {
    "id": "mansion_e1",
    "type": "overmap_terrain",
    "copy-from": "generic_mansion"
  },
  {
    "id": "mansion_e2",
    "type": "overmap_terrain",
    "copy-from": "generic_mansion"
  },
  {
    "id": "mansion_entry_up",
    "type": "overmap_terrain",
    "copy-from": "generic_mansion_no_sidewalk"
  },
  {
    "id": "mansion_e1u",
    "type": "overmap_terrain",
    "copy-from": "generic_mansion_no_sidewalk"
  },
  {
    "id": "mansion_e2u",
    "type": "overmap_terrain",
    "copy-from": "generic_mansion_no_sidewalk"
  },
  {
    "id": "mansion_entry_dn",
    "type": "overmap_terrain",
    "copy-from": "generic_mansion_no_sidewalk"
  },
  {
    "id": "mansion_e1d",
    "type": "overmap_terrain",
    "copy-from": "generic_mansion_no_sidewalk"
  },
  {
    "id": "mansion_e2d",
    "type": "overmap_terrain",
    "copy-from": "generic_mansion_no_sidewalk"
  },
  {
    "id": "mansion_wild",
    "type": "overmap_terrain",
    "copy-from": "generic_mansion_no_sidewalk",
    "color": "light_green"
  },
  {
    "id": "mansion_wild_up",
    "type": "overmap_terrain",
    "copy-from": "generic_mansion_no_sidewalk"
  },
  {
    "id": "mansion_wild_dn",
    "type": "overmap_terrain",
    "copy-from": "generic_mansion_no_sidewalk"
  },
  {
    "id": "orchard",
    "type": "overmap_terrain",
    "copy-from": "generic_city_building",
    "name": "orchard",
    "sym": 35,
    "color": "i_green"
  },
  {
    "id": "skate_park",
    "type": "overmap_terrain",
    "copy-from": "generic_city_building",
    "name": "skate park",
    "sym": 79,
    "color": "light_gray"
  },
  {
    "id": "small_office",
    "type": "overmap_terrain",
    "copy-from": "generic_city_building",
    "name": "small office",
    "sym": 111,
    "color": "brown"
  },
  {
    "id": "small_wooded_trail",
    "type": "overmap_terrain",
    "copy-from": "generic_city_building",
    "name": "small wooded trail",
    "sym": 83,
    "color": "i_green"
  },
  {
    "id": "derelict_property",
    "type": "overmap_terrain",
    "copy-from": "generic_city_building",
    "name": "derelict property",
    "sym": 88,
    "color": "i_brown",
    "extras": "field"
  },
  {
    "id": "pavilion",
    "type": "overmap_terrain",
    "copy-from": "generic_city_building",
    "name": "pavilion",
    "sym": 65,
    "color": "i_green"
  },
  {
    "id": "hunting_blind",
    "type": "overmap_terrain",
    "name": "hunting blind",
    "sym": 72,
    "color": "i_green",
    "see_cost": 5,
    "mondensity": 2,
    "extras": "field"
  },
  {
    "id": "small_storage_units",
    "type": "overmap_terrain",
    "copy-from": "generic_city_building",
    "name": "small storage units",
    "sym": 35,
    "color": "i_yellow"
  },
  {
    "type": "overmap_terrain",
    "id": "lumberyard_0_0",
    "name": "lumberyard",
    "copy-from": "generic_city_building",
    "sym": 76,
    "color": "i_green"
  },
  {
    "type": "overmap_terrain",
    "id": "lumberyard_0_1",
    "name": "lumberyard",
    "copy-from": "generic_city_building_no_sidewalk",
    "sym": 76,
    "color": "i_green"
  },
  {
    "type": "overmap_terrain",
    "id": "lumberyard_1_0",
    "name": "lumberyard",
    "copy-from": "generic_city_building_no_sidewalk",
    "sym": 76,
    "color": "i_green"
  },
  {
    "type": "overmap_terrain",
    "id": "lumberyard_1_1",
    "name": "lumberyard",
    "copy-from": "generic_city_building_no_sidewalk",
    "sym": 76,
    "color": "i_green"
  },
  {
    "type": "overmap_terrain",
    "id": "construction_site",
    "name": "construction site",
    "copy-from": "generic_city_building",
    "sym": 120,
    "color": "i_light_gray"
  },
  {
    "type": "overmap_terrain",
    "id": "post_office",
    "name": "post office",
    "copy-from": "generic_city_building",
    "color": "blue"
  },
  {
    "type": "overmap_terrain",
    "id": "candy_shop",
    "name": "candy shop",
    "copy-from": "generic_city_building",
    "color": "c_red_white"
  },
  {
    "type": "overmap_terrain",
    "id": "bakery",
    "name": "bakery",
    "copy-from": "generic_city_building",
    "color": "c_yellow_white"
  },
  {
    "type": "overmap_terrain",
    "id": "icecream_shop",
    "name": "icecream shop",
    "copy-from": "generic_city_building",
    "color": "c_blue_white"
  },
  {
    "type": "overmap_terrain",
    "id": "faction_base_camp_0",
    "name": "camp survey",
    "sym": 43,
    "color": "white",
    "see_cost": 5,
    "flags": [ "NO_ROTATE" ]
  },
  {
    "type": "overmap_terrain",
    "id": "faction_base_camp_1",
    "name": "survivor camp",
    "sym": 43,
    "color": "white",
    "see_cost": 5,
    "flags": [ "NO_ROTATE" ]
  },
  {
    "type": "overmap_terrain",
    "id": "faction_base_camp_2",
    "name": "survivor camp",
    "sym": 43,
    "color": "white",
    "see_cost": 5,
    "flags": [ "NO_ROTATE" ]
  },
  {
    "type": "overmap_terrain",
    "id": "faction_base_camp_3",
    "name": "survivor camp",
    "sym": 43,
    "color": "white",
    "see_cost": 5,
    "flags": [ "NO_ROTATE" ]
  },
  {
    "type": "overmap_terrain",
    "id": "faction_base_camp_4",
    "name": "survivor camp",
    "sym": 43,
    "color": "white",
    "see_cost": 5,
    "flags": [ "NO_ROTATE" ]
  },
  {
    "type": "overmap_terrain",
    "id": "faction_base_camp_5",
    "name": "survivor camp",
    "sym": 43,
    "color": "white",
    "see_cost": 5,
    "flags": [ "NO_ROTATE" ]
  },
  {
    "type": "overmap_terrain",
    "id": "faction_base_camp_6",
    "name": "survivor camp",
    "sym": 43,
    "color": "white",
    "see_cost": 5,
    "flags": [ "NO_ROTATE" ]
  },
  {
    "type": "overmap_terrain",
    "id": "faction_base_camp_7",
    "name": "survivor camp",
    "sym": 43,
    "color": "white",
    "see_cost": 5,
    "flags": [ "NO_ROTATE" ]
  },
  {
    "type": "overmap_terrain",
    "id": "faction_base_camp_8",
    "name": "survivor camp",
    "sym": 43,
    "color": "white",
    "see_cost": 5,
    "flags": [ "NO_ROTATE" ]
  },
  {
    "type": "overmap_terrain",
    "id": "faction_base_camp_9",
    "name": "survivor camp",
    "sym": 43,
    "color": "white",
    "see_cost": 5,
    "flags": [ "NO_ROTATE" ]
  },
  {
    "type": "overmap_terrain",
    "id": "faction_base_camp_10",
    "name": "survivor camp",
    "sym": 43,
    "color": "white",
    "see_cost": 5,
    "flags": [ "NO_ROTATE" ]
  },
  {
    "type": "overmap_terrain",
    "id": "faction_base_camp_11",
    "name": "survivor camp",
    "sym": 43,
    "color": "white",
    "see_cost": 5,
    "flags": [ "NO_ROTATE" ]
  },
  {
    "type": "overmap_terrain",
    "id": "faction_base_camp_12",
    "name": "survivor camp",
    "sym": 43,
    "color": "white",
    "see_cost": 5,
    "flags": [ "NO_ROTATE" ]
  },
  {
    "type": "overmap_terrain",
    "id": "faction_base_camp_13",
    "name": "survivor camp",
    "sym": 43,
    "color": "white",
    "see_cost": 5,
    "flags": [ "NO_ROTATE" ]
  },
  {
    "type": "overmap_terrain",
    "id": "faction_base_camp_14",
    "name": "survivor camp",
    "sym": 43,
    "color": "white",
    "see_cost": 5,
    "flags": [ "NO_ROTATE" ]
  },
  {
    "type": "overmap_terrain",
    "id": "faction_base_camp_15",
    "name": "survivor base",
    "sym": 43,
    "color": "white",
    "see_cost": 5,
    "flags": [ "NO_ROTATE" ]
  },
  {
    "type": "overmap_terrain",
    "id": "faction_base_camp_16",
    "name": "survivor base",
    "sym": 43,
    "color": "white",
    "see_cost": 5,
    "flags": [ "NO_ROTATE" ]
  },
  {
    "type": "overmap_terrain",
    "id": "faction_base_camp_17",
    "name": "survivor base",
    "sym": 43,
    "color": "white",
    "see_cost": 5,
    "flags": [ "NO_ROTATE" ]
  },
  {
    "type": "overmap_terrain",
    "id": "faction_base_camp_18",
    "name": "survivor base",
    "sym": 43,
    "color": "white",
    "see_cost": 5,
    "flags": [ "NO_ROTATE" ]
  },
  {
    "type": "overmap_terrain",
    "id": "faction_base_farm_0",
    "name": "farm survey",
    "sym": 43,
    "color": "i_brown",
    "see_cost": 5,
    "flags": [ "NO_ROTATE" ]
  },
  {
    "type": "overmap_terrain",
    "id": "faction_base_farm_1",
    "name": "farm",
    "sym": 43,
    "color": "i_brown",
    "see_cost": 5,
    "flags": [ "NO_ROTATE" ]
  },
  {
    "type": "overmap_terrain",
    "id": "faction_base_farm_2",
    "name": "farm",
    "sym": 43,
    "color": "i_brown",
    "see_cost": 5,
    "flags": [ "NO_ROTATE" ]
  },
  {
    "type": "overmap_terrain",
    "id": "faction_base_farm_3",
    "name": "farm",
    "sym": 43,
    "color": "i_brown",
    "see_cost": 5,
    "flags": [ "NO_ROTATE" ]
  },
  {
    "type": "overmap_terrain",
    "id": "faction_base_farm_4",
    "name": "farm",
    "sym": 43,
    "color": "i_brown",
    "see_cost": 5,
    "flags": [ "NO_ROTATE" ]
  },
  {
    "type": "overmap_terrain",
    "id": "faction_base_garage_0",
    "name": "garage survey",
    "sym": 43,
    "color": "i_light_gray",
    "see_cost": 5,
    "flags": [ "NO_ROTATE" ]
  },
  {
    "type": "overmap_terrain",
    "id": "faction_base_garage_1",
    "name": "garage",
    "sym": 43,
    "color": "i_light_gray",
    "see_cost": 5,
    "flags": [ "NO_ROTATE" ]
  },
  {
    "type": "overmap_terrain",
    "id": "faction_base_garage_2",
    "name": "garage",
    "sym": 43,
    "color": "i_light_gray",
    "see_cost": 5,
    "flags": [ "NO_ROTATE" ]
  },
  {
    "type": "overmap_terrain",
    "id": "faction_base_garage_3",
    "name": "garage",
    "sym": 43,
    "color": "i_light_gray",
    "see_cost": 5,
    "flags": [ "NO_ROTATE" ]
  },
  {
    "type": "overmap_terrain",
    "id": "faction_base_garage_4",
    "name": "garage",
    "sym": 43,
    "color": "i_light_gray",
    "see_cost": 5,
    "flags": [ "NO_ROTATE" ]
  },
  {
    "type": "overmap_terrain",
    "id": "faction_base_garage_5",
    "name": "garage",
    "sym": 43,
    "color": "i_light_gray",
    "see_cost": 5,
    "flags": [ "NO_ROTATE" ]
  },
  {
    "type": "overmap_terrain",
    "id": "faction_base_garage_6",
    "name": "garage",
    "sym": 43,
    "color": "i_light_gray",
    "see_cost": 5,
    "flags": [ "NO_ROTATE" ]
  },
  {
    "type": "overmap_terrain",
    "id": "faction_base_kitchen_0",
    "name": "kitchen survey",
    "sym": 43,
    "color": "i_green",
    "see_cost": 5,
    "flags": [ "NO_ROTATE" ]
  },
  {
    "type": "overmap_terrain",
    "id": "faction_base_kitchen_1",
    "name": "kitchen",
    "sym": 43,
    "color": "i_green",
    "see_cost": 5,
    "flags": [ "NO_ROTATE" ]
  },
  {
    "type": "overmap_terrain",
    "id": "faction_base_kitchen_2",
    "name": "kitchen",
    "sym": 43,
    "color": "i_green",
    "see_cost": 5,
    "flags": [ "NO_ROTATE" ]
  },
  {
    "type": "overmap_terrain",
    "id": "faction_base_kitchen_3",
    "name": "kitchen",
    "sym": 43,
    "color": "i_green",
    "see_cost": 5,
    "flags": [ "NO_ROTATE" ]
  },
  {
    "type": "overmap_terrain",
    "id": "faction_base_kitchen_4",
    "name": "kitchen",
    "sym": 43,
    "color": "i_green",
    "see_cost": 5,
    "flags": [ "NO_ROTATE" ]
  },
  {
    "type": "overmap_terrain",
    "id": "faction_base_kitchen_5",
    "name": "kitchen",
    "sym": 43,
    "color": "i_green",
    "see_cost": 5,
    "flags": [ "NO_ROTATE" ]
  },
  {
    "type": "overmap_terrain",
    "id": "faction_base_kitchen_6",
    "name": "kitchen",
    "sym": 43,
    "color": "i_green",
    "see_cost": 5,
    "flags": [ "NO_ROTATE" ]
  },
  {
    "type": "overmap_terrain",
    "id": "faction_base_kitchen_7",
    "name": "kitchen",
    "sym": 43,
    "color": "i_green",
    "see_cost": 5,
    "flags": [ "NO_ROTATE" ]
  },
  {
    "type": "overmap_terrain",
    "id": "faction_base_kitchen_8",
    "name": "kitchen",
    "sym": 43,
    "color": "i_green",
    "see_cost": 5,
    "flags": [ "NO_ROTATE" ]
  },
  {
    "type": "overmap_terrain",
    "id": "faction_hide_site_0",
    "name": "hide site",
    "sym": 43,
    "color": "white",
    "see_cost": 5,
    "flags": [ "NO_ROTATE" ]
  },
  {
    "type": "overmap_terrain",
    "id": "faction_wall_level_N_0",
    "name": "trench",
    "sym": 88,
    "color": "light_gray",
    "see_cost": 5,
    "flags": [ "NO_ROTATE" ]
  },
  {
    "type": "overmap_terrain",
    "id": "faction_wall_level_E_0",
    "name": "trench",
    "sym": 88,
    "color": "light_gray",
    "see_cost": 5,
    "flags": [ "NO_ROTATE" ]
  },
  {
    "type": "overmap_terrain",
    "id": "faction_wall_level_S_0",
    "name": "trench",
    "sym": 88,
    "color": "light_gray",
    "see_cost": 5,
    "flags": [ "NO_ROTATE" ]
  },
  {
    "type": "overmap_terrain",
    "id": "faction_wall_level_W_0",
    "name": "trench",
    "sym": 88,
    "color": "light_gray",
    "see_cost": 5,
    "flags": [ "NO_ROTATE" ]
  },
  {
    "type": "overmap_terrain",
    "id": "faction_wall_level_N_1",
    "name": "spiked trench",
    "sym": 88,
    "color": "dark_gray",
    "see_cost": 5,
    "flags": [ "NO_ROTATE" ]
  },
  {
    "type": "overmap_terrain",
    "id": "faction_wall_level_E_1",
    "name": "spiked trench",
    "sym": 88,
    "color": "dark_gray",
    "see_cost": 5,
    "flags": [ "NO_ROTATE" ]
  },
  {
    "type": "overmap_terrain",
    "id": "faction_wall_level_S_1",
    "name": "spiked trench",
    "sym": 88,
    "color": "dark_gray",
    "see_cost": 5,
    "flags": [ "NO_ROTATE" ]
  },
  {
    "type": "overmap_terrain",
    "id": "faction_wall_level_W_1",
    "name": "spiked trench",
    "sym": 88,
    "color": "dark_gray",
    "see_cost": 5,
    "flags": [ "NO_ROTATE" ]
  },
  {
    "type": "overmap_terrain",
    "id": "faction_base_blacksmith_0",
    "name": "blacksmith survey",
    "sym": 43,
    "color": "i_dark_gray",
    "see_cost": 5,
    "flags": [ "NO_ROTATE" ]
  },
  {
    "type": "overmap_terrain",
    "id": "faction_base_blacksmith_1",
    "name": "blacksmith shop",
    "sym": 43,
    "color": "i_dark_gray",
    "see_cost": 5,
    "flags": [ "NO_ROTATE" ]
  },
  {
    "type": "overmap_terrain",
    "id": "faction_base_blacksmith_2",
    "name": "blacksmith shop",
    "sym": 43,
    "color": "i_dark_gray",
    "see_cost": 5,
    "flags": [ "NO_ROTATE" ]
  },
  {
    "type": "overmap_terrain",
    "id": "faction_base_blacksmith_3",
    "name": "blacksmith shop",
    "sym": 43,
    "color": "i_dark_gray",
    "see_cost": 5,
    "flags": [ "NO_ROTATE" ]
  },
  {
    "type": "overmap_terrain",
    "id": "faction_base_blacksmith_4",
    "name": "blacksmith shop",
    "sym": 43,
    "color": "i_dark_gray",
    "see_cost": 5,
    "flags": [ "NO_ROTATE" ]
  },
  {
    "type": "overmap_terrain",
    "id": "faction_base_blacksmith_5",
    "name": "blacksmith shop",
    "sym": 43,
    "color": "i_dark_gray",
    "see_cost": 5,
    "flags": [ "NO_ROTATE" ]
  },
  {
    "type": "overmap_terrain",
    "id": "faction_base_blacksmith_6",
    "name": "blacksmith shop",
    "sym": 43,
    "color": "i_dark_gray",
    "see_cost": 5,
    "flags": [ "NO_ROTATE" ]
  },
  {
    "type": "overmap_terrain",
    "id": "faction_base_blacksmith_7",
    "name": "blacksmith shop",
    "sym": 43,
    "color": "i_dark_gray",
    "see_cost": 5,
    "flags": [ "NO_ROTATE" ]
  },
  {
    "type": "overmap_terrain",
    "id": "faction_base_blacksmith_8",
    "name": "blacksmith shop",
    "sym": 43,
    "color": "i_dark_gray",
    "see_cost": 5,
    "flags": [ "NO_ROTATE" ]
  },
  {
    "type": "overmap_terrain",
    "id": "faction_base_blacksmith_9",
    "name": "blacksmith shop",
    "sym": 43,
    "color": "i_dark_gray",
    "see_cost": 5,
    "flags": [ "NO_ROTATE" ]
  },
  {
    "type": "overmap_terrain",
    "id": "faction_base_blacksmith_10",
    "name": "blacksmith shop",
    "sym": 43,
    "color": "i_dark_gray",
    "see_cost": 5,
    "flags": [ "NO_ROTATE" ]
  },
  {
    "type": "overmap_terrain",
    "id": "faction_base_blacksmith_11",
    "name": "blacksmith shop",
    "sym": 43,
    "color": "i_dark_gray",
    "see_cost": 5,
    "flags": [ "NO_ROTATE" ]
  },
  {
    "type": "overmap_terrain",
    "id": "faction_base_blacksmith_12",
    "name": "blacksmith shop",
    "sym": 43,
    "color": "i_dark_gray",
    "see_cost": 5,
    "flags": [ "NO_ROTATE" ]
  },
  {
    "type": "overmap_terrain",
    "id": "dumpsite",
    "copy-from": "generic_city_building_no_sidewalk",
    "name": "dumpsite",
    "sym": 68,
    "color": "brown"
  },
  {
    "type": "overmap_terrain",
    "id": "dump",
    "copy-from": "generic_city_building_no_sidewalk",
    "name": "dump",
    "sym": 68,
    "color": "i_brown"
  },
  {
    "type": "overmap_terrain",
    "id": "recyclecenter",
    "copy-from": "generic_city_building",
    "name": "recycle center",
    "sym": 82,
    "color": "i_green"
  },
  {
    "type": "overmap_terrain",
    "id": "landfill",
    "copy-from": "generic_city_building",
    "name": "landfill",
    "sym": 76,
    "color": "i_brown"
  },
  {
    "type": "overmap_terrain",
    "id": "junkyard_1a",
    "copy-from": "generic_city_building",
    "name": "junkyard",
    "sym": 74,
    "color": "i_brown"
  },
  {
    "type": "overmap_terrain",
    "id": "junkyard_1b",
    "copy-from": "generic_city_building",
    "name": "junkyard",
    "sym": 74,
    "color": "i_brown"
  },
  {
    "type": "overmap_terrain",
    "id": "junkyard_2a",
    "copy-from": "generic_city_building",
    "name": "junkyard",
    "sym": 74,
    "color": "i_brown"
  },
  {
    "type": "overmap_terrain",
    "id": "junkyard_2b",
    "copy-from": "generic_city_building",
    "name": "junkyard",
    "sym": 74,
    "color": "i_brown"
  },
  {
    "type": "overmap_terrain",
    "id": "NatureTrail_1a",
    "copy-from": "generic_city_building_no_sidewalk",
    "name": "nature trail",
    "sym": 83,
    "color": "i_green"
  },
  {
    "type": "overmap_terrain",
    "id": "NatureTrail_1b",
    "copy-from": "generic_city_building_no_sidewalk",
    "name": "nature trail",
    "sym": 83,
    "color": "i_green"
  },
  {
    "type": "overmap_terrain",
    "id": "PublicPond_1a",
    "copy-from": "generic_city_building_no_sidewalk",
    "name": "public pond",
    "sym": 80,
    "color": "i_green"
  },
  {
    "type": "overmap_terrain",
    "id": "PublicPond_1b",
    "copy-from": "generic_city_building_no_sidewalk",
    "name": "public pond",
    "sym": 80,
    "color": "i_green"
  },
  {
    "type": "overmap_terrain",
    "id": "Cemetery_1a",
    "name": "cemetery",
    "sym": 110,
    "color": "white",
    "see_cost": 5,
    "extras": "field",
    "mondensity": 2
  },
  {
    "type": "overmap_terrain",
    "id": "Cemetery_1b",
    "name": "cemetery",
    "sym": 110,
    "color": "white",
    "see_cost": 5,
    "extras": "field",
    "mondensity": 2
  },
  {
    "type": "overmap_terrain",
    "id": "communitygarden",
    "name": "community garden",
    "sym": 103,
    "color": "yellow",
    "see_cost": 5,
    "extras": "field",
    "mondensity": 2
  },
  {
    "type": "overmap_terrain",
    "id": "publicgarden",
    "name": "public garden",
    "sym": 103,
    "color": "light_green",
    "see_cost": 5,
    "extras": "field",
    "mondensity": 2
  },
  {
    "type": "overmap_terrain",
    "id": "BotanicalGarden_1a",
    "name": "botanical garden",
    "sym": 103,
    "color": "i_green",
    "see_cost": 5,
    "extras": "field",
    "mondensity": 2
  },
  {
    "type": "overmap_terrain",
    "id": "BotanicalGarden_1b",
    "name": "botanical garden",
    "sym": 103,
    "color": "i_green",
    "see_cost": 5,
    "extras": "field",
    "mondensity": 2
  },
  {
    "type": "overmap_terrain",
    "id": "TreeFarm_1a",
    "name": "tree farm",
    "sym": 84,
    "color": "i_green",
    "see_cost": 5,
    "extras": "field",
    "mondensity": 2
  },
  {
    "type": "overmap_terrain",
    "id": "dirtroad",
    "copy-from": "generic_city_building_no_sidewalk",
    "name": "dirt road",
    "sym": 35,
    "color": "brown"
  },
  {
    "type": "overmap_terrain",
    "id": "rural_house",
    "copy-from": "generic_city_building_no_sidewalk",
    "name": "rural house",
    "sym": 35,
    "color": "blue"
  },
  {
    "type": "overmap_terrain",
    "id": "moonshine_still",
    "copy-from": "generic_city_building_no_sidewalk",
    "name": "moonshine still",
    "sym": 83,
    "color": "i_brown"
  },
  {
    "type": "overmap_terrain",
    "id": "TreeFarm_1b",
    "name": "tree farm",
    "sym": 84,
    "color": "i_green",
    "see_cost": 5,
    "extras": "field",
    "mondensity": 2
  },
  {
    "type": "overmap_terrain",
    "id": "shootingrange_1a",
    "name": "shooting range",
    "sym": 83,
    "color": "red",
    "see_cost": 5,
    "extras": "field",
    "mondensity": 2
  },
  {
    "type": "overmap_terrain",
    "id": "shootingrange_2a",
    "name": "shooting range",
    "sym": 83,
    "color": "red",
    "see_cost": 5,
    "extras": "field",
    "mondensity": 2
  },
  {
    "type": "overmap_terrain",
    "id": "campground_1a",
    "name": "campground",
    "sym": 43,
    "color": "i_green",
    "see_cost": 5,
    "extras": "field",
    "mondensity": 2
  },
  {
    "type": "overmap_terrain",
    "id": "campground_1b",
    "name": "campground",
    "sym": 43,
    "color": "i_green",
    "see_cost": 5,
    "extras": "field",
    "mondensity": 2
  },
  {
    "type": "overmap_terrain",
    "id": "campground_2a",
    "name": "campground",
    "sym": 43,
    "color": "i_green",
    "see_cost": 5,
    "extras": "field",
    "mondensity": 2
  },
  {
    "type": "overmap_terrain",
    "id": "campground_2b",
    "name": "campground",
    "sym": 43,
    "color": "i_green",
    "see_cost": 5,
    "extras": "field",
    "mondensity": 2
  },
  {
    "type": "overmap_terrain",
    "id": "desolatebarn",
    "copy-from": "generic_city_building_no_sidewalk",
    "name": "desolate barn",
    "sym": 66,
    "color": "brown"
  },
  {
    "type": "overmap_terrain",
    "id": "emptycommerciallot",
    "copy-from": "generic_city_building",
    "name": "empty commercial lot",
    "sym": 79,
    "color": "i_light_gray"
  },
  {
    "type": "overmap_terrain",
    "id": "emptyresidentiallot",
    "copy-from": "generic_city_building",
    "name": "empty residential lot",
    "sym": 79,
    "color": "i_green"
  },
  {
    "type": "overmap_terrain",
    "id": "abandonedwarehouse",
    "copy-from": "generic_city_building",
    "name": "abandoned warehouse",
    "sym": 119,
    "color": "brown"
  },
  {
    "type": "overmap_terrain",
    "id": "dollarstore",
    "copy-from": "generic_city_building",
    "name": "dollar store",
    "sym": 36,
    "color": "yellow"
  },
  {
    "type": "overmap_terrain",
    "id": "lancenter",
    "name": "LAN center",
    "copy-from": "generic_city_building",
    "sym": 76,
    "color": "light_gray"
  },
  {
    "type": "overmap_terrain",
    "id": "landscapingsupplyco_1a",
    "copy-from": "generic_city_building_no_sidewalk",
    "name": "landscaping supply co",
    "sym": 76,
    "color": "i_green"
  },
  {
    "type": "overmap_terrain",
    "id": "landscapingsupplyco_1b",
    "copy-from": "generic_city_building_no_sidewalk",
    "name": "landscaping supply co",
    "sym": 76,
    "color": "i_green"
  },
  {
    "type": "overmap_terrain",
    "id": "bandit_garage_1",
    "name": "forest",
    "sym": 70,
    "color": "green",
    "see_cost": 5,
    "extras": "field",
    "flags": [ "NO_ROTATE" ]
  },
  {
    "type": "overmap_terrain",
    "id": "bandit_garage_2",
    "name": "forest",
    "sym": 70,
    "color": "green",
    "see_cost": 5,
    "extras": "field",
    "flags": [ "NO_ROTATE" ]
  },
  {
    "type": "overmap_terrain",
    "id": "golfcourse_00",
    "copy-from": "generic_city_building_no_sidewalk",
    "name": "golf course",
    "sym": 71,
    "color": "green"
  },
  {
    "type": "overmap_terrain",
    "id": "golfcourse_01",
    "copy-from": "generic_city_building_no_sidewalk",
    "name": "golf course",
    "sym": 71,
    "color": "green"
  },
  {
    "type": "overmap_terrain",
    "id": "golfcourse_02",
    "copy-from": "generic_city_building_no_sidewalk",
    "name": "golf course",
    "sym": 71,
    "color": "green"
  },
  {
    "type": "overmap_terrain",
    "id": "golfcourse_10",
    "copy-from": "generic_city_building_no_sidewalk",
    "name": "golf course",
    "sym": 71,
    "color": "green"
  },
  {
    "type": "overmap_terrain",
    "id": "golfcourse_11",
    "copy-from": "generic_city_building_no_sidewalk",
    "name": "golf course",
    "sym": 71,
    "color": "green"
  },
  {
    "type": "overmap_terrain",
    "id": "golfcourse_12",
    "copy-from": "generic_city_building_no_sidewalk",
    "name": "golf course",
    "sym": 71,
    "color": "green"
  },
  {
    "type": "overmap_terrain",
    "id": "golfcourse_20",
    "copy-from": "generic_city_building_no_sidewalk",
    "name": "golf course",
    "sym": 71,
    "color": "green"
  },
  {
    "type": "overmap_terrain",
    "id": "golfcourse_21",
    "copy-from": "generic_city_building_no_sidewalk",
    "name": "golf course",
    "sym": 71,
    "color": "green"
  },
  {
    "type": "overmap_terrain",
    "id": "golfcourse_22",
    "copy-from": "generic_city_building_no_sidewalk",
    "name": "golf course",
    "sym": 71,
    "color": "green"
  },
  {
    "type": "overmap_terrain",
    "id": "golfcourse_30",
    "copy-from": "generic_city_building_no_sidewalk",
    "name": "golf course parking lot",
    "sym": 71,
    "color": "light_gray"
  },
  {
    "type": "overmap_terrain",
    "id": "golfcourse_31",
    "copy-from": "generic_city_building_no_sidewalk",
    "name": "golf course service building",
    "sym": 71,
    "color": "light_gray"
  },
  {
    "type": "overmap_terrain",
    "id": "golfcourse_32",
    "copy-from": "generic_city_building_no_sidewalk",
    "name": "golf course",
    "sym": 71,
    "color": "green"
  },
  {
    "type": "overmap_terrain",
    "id": "s_vfw",
    "copy-from": "generic_city_building",
    "name": "veterans of foreign wars",
    "color": "i_green"
  },
  {
    "type": "overmap_terrain",
    "id": "s_thrift",
    "copy-from": "generic_city_building",
    "name": "thrift store",
    "color": "light_gray"
  },
  {
    "type": "overmap_terrain",
    "id": "s_daycare",
    "copy-from": "generic_city_building",
    "name": "daycare center",
    "color": "blue"
  },
  {
    "type": "overmap_terrain",
    "id": "s_petstore",
    "copy-from": "generic_city_building",
    "name": "pet supply store",
    "color": "yellow"
  },
  {
    "type": "overmap_terrain",
    "id": "large_storage_units_3",
    "copy-from": "generic_city_building",
    "name": "storage units",
    "sym": 77,
    "color": "white"
  },
  {
    "type": "overmap_terrain",
    "id": "large_storage_units_2",
    "copy-from": "generic_city_building",
    "name": "storage units",
    "sym": 77,
    "color": "white"
  },
  {
    "type": "overmap_terrain",
    "id": "large_storage_units_1",
    "copy-from": "generic_city_building",
    "name": "storage units",
    "sym": 77,
    "color": "white"
  },
  {
    "type": "overmap_terrain",
    "id": "medium_storage_units_1",
    "copy-from": "generic_city_building",
    "name": "storage units",
    "sym": 77,
    "color": "white"
  },
  {
    "type": "overmap_terrain",
    "id": "medium_storage_units_2",
    "copy-from": "generic_city_building",
    "name": "storage units",
    "sym": 77,
    "color": "white"
  },
  {
    "type": "overmap_terrain",
    "id": "s_baseballfield_a1",
    "copy-from": "generic_city_building",
    "name": "baseball field",
    "sym": 35,
    "color": "white"
  },
  {
    "type": "overmap_terrain",
    "id": "s_baseballfield_a2",
    "copy-from": "generic_city_building",
    "name": "baseball field",
    "sym": 35,
    "color": "white"
  },
  {
    "type": "overmap_terrain",
    "id": "s_baseballfield_b1",
    "copy-from": "generic_city_building",
    "name": "baseball field",
    "sym": 35,
    "color": "white"
  },
  {
    "type": "overmap_terrain",
    "id": "s_baseballfield_b2",
    "copy-from": "generic_city_building",
    "name": "baseball field",
    "sym": 35,
    "color": "white"
  },
  {
    "type": "overmap_terrain",
    "id": "s_shoppingplaza_a1",
    "copy-from": "generic_city_building",
    "name": "abandoned shopping plaza",
    "sym": 43,
    "color": "red"
  },
  {
    "type": "overmap_terrain",
    "id": "s_shoppingplaza_a2",
    "copy-from": "generic_city_building",
    "name": "abandoned shopping plaza",
    "sym": 43,
    "color": "red"
  },
  {
    "type": "overmap_terrain",
    "id": "s_shoppingplaza_a3",
    "copy-from": "generic_city_building",
    "name": "abandoned shopping plaza",
    "sym": 43,
    "color": "red"
  },
  {
    "type": "overmap_terrain",
    "id": "s_shoppingplaza_a4",
    "copy-from": "generic_city_building",
    "name": "abandoned shopping plaza",
    "sym": 43,
    "color": "red"
  },
  {
    "type": "overmap_terrain",
    "id": "s_shoppingplaza_a5",
    "copy-from": "generic_city_building",
    "name": "abandoned shopping plaza",
    "sym": 43,
    "color": "red"
  },
  {
    "type": "overmap_terrain",
    "id": "s_shoppingplaza_a6",
    "copy-from": "generic_city_building",
    "name": "abandoned shopping plaza",
    "sym": 77,
    "color": "red"
  },
  {
    "type": "overmap_terrain",
    "id": "s_shoppingplaza_b1",
    "copy-from": "generic_city_building",
    "name": "abandoned shopping plaza",
    "sym": 77,
    "color": "red"
  },
  {
    "type": "overmap_terrain",
    "id": "s_shoppingplaza_b2",
    "copy-from": "generic_city_building",
    "name": "abandoned shopping plaza",
    "sym": 77,
    "color": "red"
  },
  {
    "type": "overmap_terrain",
    "id": "s_shoppingplaza_b3",
    "copy-from": "generic_city_building",
    "name": "abandoned shopping plaza",
    "sym": 77,
    "color": "red"
  },
  {
    "type": "overmap_terrain",
    "id": "s_shoppingplaza_b4",
    "copy-from": "generic_city_building",
    "name": "abandoned shopping plaza",
    "sym": 77,
    "color": "red"
  },
  {
    "type": "overmap_terrain",
    "id": "s_shoppingplaza_b5",
    "copy-from": "generic_city_building",
    "name": "abandoned shopping plaza",
    "sym": 77,
    "color": "red"
  },
  {
    "type": "overmap_terrain",
    "id": "s_shoppingplaza_b6",
    "copy-from": "generic_city_building",
    "name": "abandoned shopping plaza",
    "sym": 77,
    "color": "red"
  },
  {
    "type": "overmap_terrain",
    "id": "s_reststop_1",
    "copy-from": "generic_city_building",
    "name": "rest area",
    "sym": 35,
    "color": "blue"
  },
  {
    "type": "overmap_terrain",
    "id": "s_reststop_2",
    "copy-from": "generic_city_building",
    "name": "rest area",
    "sym": 35,
    "color": "blue"
  },
  {
    "type": "overmap_terrain",
    "id": "s_restparking_1",
    "copy-from": "generic_city_building",
    "name": "rest area parking",
    "sym": 43,
    "color": "dark_gray"
  },
  {
    "type": "overmap_terrain",
    "id": "s_restparking_2",
    "copy-from": "generic_city_building",
    "name": "rest area parking",
    "sym": 43,
    "color": "dark_gray"
  },
  {
    "type": "overmap_terrain",
    "id": "zoo_0_0",
    "copy-from": "generic_city_building",
    "name": "zoo parking",
    "sym": 80,
    "color": "i_green"
  },
  {
    "type": "overmap_terrain",
    "id": "zoo_1_0",
    "copy-from": "generic_city_building",
    "name": "zoo parking",
    "sym": 80,
    "color": "i_green"
  },
  {
    "type": "overmap_terrain",
    "id": "zoo_2_0",
    "copy-from": "generic_city_building",
    "name": "zoo pavilion",
    "sym": 80,
    "color": "i_green"
  },
  {
    "type": "overmap_terrain",
    "id": "zoo_0_1",
    "copy-from": "generic_city_building_no_sidewalk",
    "name": "zoo",
    "sym": 90,
    "color": "i_green"
  },
  {
    "type": "overmap_terrain",
    "id": "zoo_1_1",
    "copy-from": "generic_city_building_no_sidewalk",
    "name": "zoo",
    "sym": 90,
    "color": "i_green"
  },
  {
    "type": "overmap_terrain",
    "id": "zoo_2_1",
    "copy-from": "generic_city_building_no_sidewalk",
    "name": "zoo",
    "sym": 90,
    "color": "i_green"
  },
  {
    "type": "overmap_terrain",
    "id": "zoo_0_2",
    "copy-from": "generic_city_building_no_sidewalk",
    "name": "zoo",
    "sym": 90,
    "color": "i_green"
  },
  {
    "type": "overmap_terrain",
    "id": "zoo_1_2",
    "copy-from": "generic_city_building_no_sidewalk",
    "name": "zoo",
    "sym": 90,
    "color": "i_green"
  },
  {
    "type": "overmap_terrain",
    "id": "zoo_2_2",
    "copy-from": "generic_city_building_no_sidewalk",
    "name": "zoo",
    "sym": 90,
    "color": "i_green"
  },
  {
    "type": "overmap_terrain",
    "id": "stadium_0_0",
    "copy-from": "generic_city_building",
    "name": "stadium parking",
    "sym": 43,
    "color": "white"
  },
  {
    "type": "overmap_terrain",
    "id": "stadium_1_0",
    "copy-from": "generic_city_building",
    "name": "stadium parking",
    "sym": 43,
    "color": "white"
  },
  {
    "type": "overmap_terrain",
    "id": "stadium_2_0",
    "copy-from": "generic_city_building",
    "name": "stadium parking",
    "sym": 43,
    "color": "white"
  },
  {
    "type": "overmap_terrain",
    "id": "stadium_3_0",
    "copy-from": "generic_city_building",
    "name": "stadium parking",
    "sym": 43,
    "color": "white"
  },
  {
    "type": "overmap_terrain",
    "id": "stadium_0_1",
    "copy-from": "generic_city_building",
    "name": "stadium",
    "sym": 48,
    "color": "white"
  },
  {
    "type": "overmap_terrain",
    "id": "stadium_1_1",
    "copy-from": "generic_city_building",
    "name": "stadium entrance",
    "sym": 48,
    "color": "white"
  },
  {
    "type": "overmap_terrain",
    "id": "stadium_2_1",
    "copy-from": "generic_city_building",
    "name": "stadium",
    "sym": 48,
    "color": "white"
  },
  {
    "type": "overmap_terrain",
    "id": "stadium_3_1",
    "copy-from": "generic_city_building",
    "name": "stadium",
    "sym": 48,
    "color": "white"
  },
  {
    "type": "overmap_terrain",
    "id": "stadium_0_2",
    "copy-from": "generic_city_building",
    "name": "stadium",
    "sym": 48,
    "color": "white"
  },
  {
    "type": "overmap_terrain",
    "id": "stadium_1_2",
    "copy-from": "generic_city_building",
    "name": "stadium field",
    "sym": 88,
    "color": "green"
  },
  {
    "type": "overmap_terrain",
    "id": "stadium_2_2",
    "copy-from": "generic_city_building",
    "name": "stadium field",
    "sym": 88,
    "color": "green"
  },
  {
    "type": "overmap_terrain",
    "id": "stadium_3_2",
    "copy-from": "generic_city_building",
    "name": "stadium",
    "sym": 48,
    "color": "white"
  },
  {
    "type": "overmap_terrain",
    "id": "stadium_0_3",
    "copy-from": "generic_city_building",
    "name": "stadium",
    "sym": 48,
    "color": "white"
  },
  {
    "type": "overmap_terrain",
    "id": "stadium_1_3",
    "copy-from": "generic_city_building",
    "name": "stadium field",
    "sym": 88,
    "color": "green"
  },
  {
    "type": "overmap_terrain",
    "id": "stadium_2_3",
    "copy-from": "generic_city_building",
    "name": "stadium field",
    "sym": 88,
    "color": "green"
  },
  {
    "type": "overmap_terrain",
    "id": "stadium_3_3",
    "copy-from": "generic_city_building",
    "name": "stadium",
    "sym": 48,
    "color": "white"
  },
  {
    "type": "overmap_terrain",
    "id": "stadium_0_4",
    "copy-from": "generic_city_building",
    "name": "stadium garage",
    "sym": 48,
    "color": "white"
  },
  {
    "type": "overmap_terrain",
    "id": "stadium_1_4",
    "copy-from": "generic_city_building",
    "name": "stadium",
    "sym": 48,
    "color": "white"
  },
  {
    "type": "overmap_terrain",
    "id": "stadium_2_4",
    "copy-from": "generic_city_building",
    "name": "stadium",
    "sym": 48,
    "color": "white"
  },
  {
    "type": "overmap_terrain",
    "id": "stadium_3_4",
    "copy-from": "generic_city_building",
    "name": "stadium bar",
    "sym": 48,
    "color": "white"
  },
  {
    "type": "overmap_terrain",
    "id": "headshop",
    "copy-from": "generic_city_building",
    "name": "Head Shop",
    "sym": 48,
    "color": "i_white"
  },
  {
    "type": "overmap_terrain",
    "id": "natural_spring",
    "copy-from": "generic_city_building_no_sidewalk",
    "name": "Natural Spring",
    "sym": 111,
    "color": "blue"
  },
  {
    "type": "overmap_terrain",
    "id": "movietheater_0_0",
    "copy-from": "generic_city_building",
    "name": "movie theater",
    "sym": 77,
    "color": "i_yellow"
  },
  {
    "type": "overmap_terrain",
    "id": "movietheater_1_0",
    "copy-from": "generic_city_building",
    "name": "movie theater entrance",
    "sym": 77,
    "color": "i_yellow"
  },
  {
    "type": "overmap_terrain",
    "id": "movietheater_2_0",
    "copy-from": "generic_city_building",
    "name": "movie theater",
    "sym": 77,
    "color": "i_yellow"
  },
  {
    "type": "overmap_terrain",
    "id": "movietheater_0_1",
    "copy-from": "generic_city_building",
    "name": "movie theater",
    "sym": 77,
    "color": "i_yellow"
  },
  {
    "type": "overmap_terrain",
    "id": "movietheater_1_1",
    "name": "movie theater",
    "copy-from": "generic_city_building",
    "sym": 77,
    "color": "i_yellow"
  },
  {
    "type": "overmap_terrain",
    "id": "movietheater_2_1",
    "copy-from": "generic_city_building",
    "name": "movie theater",
    "sym": 77,
    "color": "i_yellow"
  },
  {
    "type": "overmap_terrain",
    "id": "movietheater_0_2",
    "copy-from": "generic_city_building",
    "name": "movie theater",
    "sym": 77,
    "color": "i_yellow"
  },
  {
    "type": "overmap_terrain",
    "id": "movietheater_1_2",
    "copy-from": "generic_city_building",
    "name": "movie theater",
    "sym": 77,
    "color": "i_yellow"
  },
  {
    "type": "overmap_terrain",
    "id": "movietheater_2_2",
    "copy-from": "generic_city_building",
    "name": "movie theater",
    "sym": 77,
    "color": "i_yellow"
  },
  {
    "type": "overmap_terrain",
    "id": "paintball_field",
    "copy-from": "generic_city_building",
    "name": "paintball field",
    "sym": 112,
    "color": "red"
  },
  {
    "type": "overmap_terrain",
    "id": "smoke_lounge",
    "copy-from": "generic_city_building",
    "name": "smoking lounge",
    "sym": 115,
    "color": "white"
  },
  {
    "type": "overmap_terrain",
    "id": "music_venue",
    "copy-from": "generic_city_building",
    "name": "music venue",
    "sym": 77,
    "color": "white"
  },
  {
    "type": "overmap_terrain",
    "id": "gambling_hall",
    "copy-from": "generic_city_building",
    "name": "gambling hall",
    "sym": 103,
    "color": "blue"
  },
  {
    "type": "overmap_terrain",
    "id": "homelesscamp",
    "copy-from": "generic_city_building_no_sidewalk",
    "name": "homeless camp",
    "sym": 72,
    "color": "green"
  },
  {
    "type": "overmap_terrain",
    "id": "smallscrapyard",
    "copy-from": "generic_city_building_no_sidewalk",
    "name": "small scrap yard",
    "sym": 115,
    "color": "red"
  },
  {
    "type": "overmap_terrain",
    "id": "stripclub",
    "copy-from": "generic_city_building",
    "name": "strip club",
    "sym": 115,
    "color": "i_red"
  },
  {
    "type": "overmap_terrain",
    "id": "trailerparksmall0",
    "copy-from": "generic_city_building_no_sidewalk",
    "name": "trailer park",
    "sym": 35,
    "color": "white"
  },
  {
    "type": "overmap_terrain",
    "id": "trailerparksmall1",
    "copy-from": "generic_city_building_no_sidewalk",
    "name": "trailer park",
    "sym": 35,
    "color": "i_white"
  },
  {
    "type": "overmap_terrain",
    "id": "trailerparksmall2",
    "copy-from": "generic_city_building_no_sidewalk",
    "name": "trailer park",
    "sym": 35,
    "color": "white"
  },
  {
<<<<<<< HEAD
  "type": "overmap_terrain",
  "id": "mass_grave",
  "name": "mass grave",
  "sym": 88,
  "color": "yellow"
  },
  {
    "abstract": "generic_railroad_station",
    "type": "overmap_terrain",
    "name": "railroad station",
    "copy-from": "generic_city_building_no_sidewalk",
    "sym": 82,
    "color": "light_green"
  },
  {
    "abstract": "generic_railroad_station_under",
    "type": "overmap_terrain",
    "copy-from": "generic_railroad_station",
    "color": "dark_gray"
  },
  {
    "abstract": "generic_railroad_station_parking_lot",
    "type": "overmap_terrain",
    "name": "railroad station parking lot",
    "copy-from": "generic_railroad_station",
    "sym": 79,
    "color": "dark_gray"
  },
  {
    "id": "railroad_station_0_1",
    "type": "overmap_terrain",
    "copy-from": "generic_railroad_station",
    "sym": 4194424
  },
  {
    "id": "railroad_station_0_2",
    "type": "overmap_terrain",
    "copy-from": "generic_railroad_station",
    "sym": 4194424
  },
  {
    "id": "railroad_station_0_3",
    "type": "overmap_terrain",
    "copy-from": "generic_railroad_station",
    "sym": 4194424
  },
  {
    "id": "railroad_station_0_4",
    "type": "overmap_terrain",
    "copy-from": "generic_railroad_station",
    "sym": 4194424
  },
  {
    "id": "railroad_station_1_1",
    "type": "overmap_terrain",
    "copy-from": "generic_railroad_station"
  },
  {
    "id": "railroad_station_1_2",
    "type": "overmap_terrain",
    "copy-from": "generic_railroad_station"
  },
  {
    "id": "railroad_station_1_3",
    "type": "overmap_terrain",
    "copy-from": "generic_railroad_station"
  },
  {
    "id": "railroad_station_1_4",
    "type": "overmap_terrain",
    "copy-from": "generic_railroad_station"
  },
  {
    "id": "railroad_station_2_1",
    "type": "overmap_terrain",
    "copy-from": "generic_railroad_station_parking_lot"
  },
  {
    "id": "railroad_station_2_2",
    "type": "overmap_terrain",
    "copy-from": "generic_railroad_station_parking_lot"
  },
  {
    "id": "railroad_station_2_3",
    "type": "overmap_terrain",
    "copy-from": "generic_railroad_station_parking_lot"
  },
  {
    "id": "railroad_station_2_4",
    "type": "overmap_terrain",
    "copy-from": "generic_railroad_station_parking_lot"
  },
  {
    "id": "railroad_station_under_0_1",
    "type": "overmap_terrain",
    "copy-from": "generic_railroad_station_under"
  },
  {
    "id": "railroad_station_under_0_2",
    "type": "overmap_terrain",
    "copy-from": "generic_railroad_station_under"
  },
  {
    "id": "railroad_station_under_0_3",
    "type": "overmap_terrain",
    "copy-from": "generic_railroad_station_under"
  },
  {
    "id": "railroad_station_under_1_1",
    "type": "overmap_terrain",
    "copy-from": "generic_railroad_station_under"
  },
  {
    "id": "railroad_station_under_1_2",
    "type": "overmap_terrain",
    "copy-from": "generic_railroad_station_under"
  },
  {
    "id": "railroad_station_under_1_3",
    "type": "overmap_terrain",
    "copy-from": "generic_railroad_station_under"
=======
    "type": "overmap_terrain",
    "id": "mass_grave",
    "name": "mass grave",
    "sym": 88,
    "color": "yellow"
>>>>>>> 94a20a2c
  }
]<|MERGE_RESOLUTION|>--- conflicted
+++ resolved
@@ -9727,12 +9727,11 @@
     "color": "white"
   },
   {
-<<<<<<< HEAD
-  "type": "overmap_terrain",
-  "id": "mass_grave",
-  "name": "mass grave",
-  "sym": 88,
-  "color": "yellow"
+    "type": "overmap_terrain",
+    "id": "mass_grave",
+    "name": "mass grave",
+    "sym": 88,
+    "color": "yellow"
   },
   {
     "abstract": "generic_railroad_station",
@@ -9849,12 +9848,5 @@
     "id": "railroad_station_under_1_3",
     "type": "overmap_terrain",
     "copy-from": "generic_railroad_station_under"
-=======
-    "type": "overmap_terrain",
-    "id": "mass_grave",
-    "name": "mass grave",
-    "sym": 88,
-    "color": "yellow"
->>>>>>> 94a20a2c
   }
 ]