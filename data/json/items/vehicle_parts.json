[
    {
        "type":"GENERIC",
        "id" : "foldframe",
        "name" : "foldable-light frame",
        "description" : "A small foldable lightweight frame made from pipework.",
        "weight" : 5000,
        "to_hit" : -3,
        "color" : "light_gray",
        "symbol" : "]",
        "material" : ["steel"],
        "techniques" : ["DEF_DISARM"],
        "volume" : 40,
        "bashing" : 15,
        "category" : "veh_parts",
        "price" : 4000
    },
    {
        "type":"GENERIC",
        "id" : "foldwoodframe",
        "name" : "foldable wooden frame",
        "description" : "A small foldable frame made from scrap wood.",
        "weight" : 4000,
        "to_hit" : -3,
        "color" : "brown",
        "symbol" : "]",
        "material" : ["wood"],
        "techniques" : ["DEF_DISARM"],
        "volume" : 50,
        "bashing" : 15,
        "category" : "veh_parts",
        "price" : 4000
    },
    {
        "type":"GENERIC",
        "id" : "xlframe",
        "name" : "extra-light frame",
        "description" : "A small lightweight frame made from pipework.  Useful for crafting.",
        "weight" : 5000,
        "to_hit" : -3,
        "color" : "light_gray",
        "symbol" : "]",
        "material" : ["aluminum"],
        "techniques" : ["DEF_DISARM"],
        "volume" : 40,
        "bashing" : 15,
        "category" : "veh_parts",
        "price" : 4000
    },
    {
        "type":"GENERIC",
        "id" : "frame",
        "name" : "steel frame",
        "description" : "A large frame made of steel.  Useful for crafting.",
        "weight" : 20000,
        "to_hit" : -5,
        "color" : "cyan",
        "symbol" : "]",
        "material" : ["steel"],
        "techniques" : ["DEF_DISARM"],
        "volume" : 60,
        "bashing" : 20,
        "category" : "veh_parts",
        "price" : 5500
    },
    {
        "type":"GENERIC",
        "id" : "basket",
        "name" : "wire basket",
        "description" : "A large wire basket from a shopping cart.",
        "weight" : 6000,
        "to_hit" : -5,
        "color" : "cyan",
        "symbol" : "]",
        "material" : ["steel"],
        "techniques" : ["DEF_DISARM"],
        "volume" : 90,
        "bashing" : 20,
        "category" : "veh_parts",
        "price" : 10000,
        "qualities": [ [ "COOK", 1 ] ]
    },
    {
        "type":"GENERIC",
        "id" : "folding_basket",
        "name" : "folding wire basket",
        "description" : "A large wire basket from a shopping cart, modified to be foldable.",
        "weight" : 7000,
        "to_hit" : -5,
        "color" : "cyan",
        "symbol" : "]",
        "material" : ["steel"],
        "techniques" : ["DEF_DISARM"],
        "volume" : 90,
        "bashing" : 20,
        "category" : "veh_parts",
        "price" : 10000,
        "qualities": [ [ "COOK", 1 ] ]
    },
    {
        "type":"GENERIC",
        "id" : "bike_basket",
        "name" : "bike basket",
        "description" : "A simple bike basket.  It is small and foldable.",
        "weight" : 1200,
        "to_hit" : -5,
        "color" : "cyan",
        "symbol" : "]",
        "material" : ["steel"],
        "techniques" : ["DEF_DISARM"],
        "volume" : 20,
        "bashing" : 20,
        "category" : "veh_parts",
        "price" : 3500,
        "qualities": [ [ "COOK", 1 ] ]
    },
    {
        "type":"GENERIC",
        "id" : "frame_wood",
        "name" : "wooden frame",
        "description" : "A large frame made of wood.  Useful for crafting.",
        "weight" : 8000,
        "to_hit" : -5,
        "color" : "brown",
        "symbol" : "]",
        "material" : ["wood"],
        "techniques" : ["DEF_DISARM"],
        "volume" : 60,
        "bashing" : 16,
        "cutting" : 4,
        "category" : "veh_parts",
        "price" : 3500
    },
    {
        "type":"GENERIC",
        "id" : "frame_wood_light",
        "name" : "light wooden frame",
        "description" : "A small frame made of few pieces of wood, held together by rope.  Useful for crafting.",
        "weight" : 4000,
        "to_hit" : -5,
        "color" : "brown",
        "symbol" : "]",
        "material" : ["wood"],
        "techniques" : ["DEF_DISARM"],
        "volume" : 35,
        "bashing" : 8,
        "cutting" : 1,
        "category" : "veh_parts",
        "price" : 1000
    },
    {
        "type":"GENERIC",
        "id" : "hdframe",
        "name" : "heavy duty frame",
        "description" : "A large, reinforced steel frame, used in military vehicle construction.",
        "weight" : 100000,
        "to_hit" : -6,
        "color" : "green",
        "symbol" : "]",
        "material" : ["hardsteel", "steel"],
        "techniques" : ["DEF_DISARM"],
        "volume" : 80,
        "bashing" : 25,
        "category" : "veh_parts",
        "price" : 12000,
        "qualities": [ [ "ANVIL", 1 ] ]
    },
    {
        "type":"GENERIC",
        "id" : "seat",
        "name" : "seat",
        "description" : "A soft car seat covered with leather.",
        "weight" : 9071,
        "to_hit" : -4,
        "color" : "red",
        "symbol" : "0",
        "material" : ["leather", "aluminum"],
        "volume" : 30,
        "bashing" : 4,
        "category" : "veh_parts",
        "price" : 25000
    },
    {
        "type":"GENERIC",
        "id" : "v_table",
        "name" : "fancy table",
        "description" : "A very fancy table from a very fancy RV.  If times were better it might be useful for something more than firewood.",
        "weight" : 9071,
        "to_hit" : -8,
        "color" : "red",
        "symbol" : "0",
        "material" : ["wood"],
        "flags" : "TRADER_AVOID",
        "volume" : 42,
        "bashing" : 6,
        "category" : "veh_parts",
        "price" : 20000
    },{
        "type":"GENERIC",
        "id" : "w_table",
        "name" : "wooden table",
        "description" : "A crude wooden table.",
        "weight" : 10071,
        "to_hit" : -8,
        "color" : "red",
        "symbol" : "0",
        "material" : ["wood"],
        "volume" : 42,
        "bashing" : 6,
        "category" : "veh_parts",
        "price" : 20000
    },
    {
        "type":"GENERIC",
        "id" : "saddle",
        "name" : "saddle",
        "description" : "A leather-covered seat designed to be straddled.",
        "weight" : 300,
        "to_hit" : -4,
        "color" : "red",
        "symbol" : "0",
        "material" : ["plastic", "aluminum"],
        "volume" : 5,
        "bashing" : 2,
        "category" : "veh_parts",
        "price" : 2500
    },
    {
        "type":"GENERIC",
        "id" : "muffler",
        "name" : "muffler",
        "description" : "A muffler from a car.  Very unwieldy as a weapon.  Useful in a few crafting recipes.",
        "weight" : 9525,
        "to_hit" : -10,
        "color" : "light_gray",
        "symbol" : "/",
        "material" : ["steel"],
        "techniques" : ["WBLOCK_1"],
        "volume" : 14,
        "bashing" : 19,
        "category" : "veh_parts",
        "price" : 3000,
        "qualities": [ [ "HAMMER", 1 ] ]
    },
    {
        "type":"GENERIC",
        "id" : "vehicle_controls",
        "name" : "vehicle controls",
        "name_plural" : "sets of vehicle controls",
        "description" : "A set of various vehicle controls.  Useful for crafting.",
        "weight" : 2721,
        "to_hit" : -4,
        "color" : "light_cyan",
        "symbol" : "$",
        "material" : ["plastic", "steel"],
        "volume" : 12,
        "bashing" : 2,
        "category" : "veh_parts",
        "price" : 40000
    },
    {
        "type":"GENERIC",
        "id" : "vehicle_dashboard",
        "name" : "dashboard",
        "description" : "A vehicle instrument panel with various gauges and switches.  Useful for crafting.",
        "weight" : 6000,
        "to_hit" : -2,
        "color" : "cyan",
        "symbol" : "$",
        "material" : ["plastic", "steel"],
        "volume" : 40,
        "bashing" : 1,
        "category" : "veh_parts",
        "price" : 8000
    },
    {
        "type":"GENERIC",
        "id" : "electronics_controls",
        "name" : "electronics control unit",
        "description" : "A vehicle instrument panel with various gauges and switches.  Useful for crafting.",
        "weight" : 1311,
        "to_hit" : -4,
        "color" : "cyan",
        "symbol" : "$",
        "material" : ["plastic"],
        "volume" : 6,
        "bashing" : 1,
        "category" : "veh_parts",
        "price" : 4000
    },
    {
        "type":"GENERIC",
        "id" : "motor",
        "name" : "electric motor",
        "description" : "A powerful electric motor.  Useful for crafting.",
        "weight" : 9071,
        "color" : "light_cyan",
        "symbol" : ",",
        "material" : ["steel"],
        "volume" : 6,
        "bashing" : 4,
        "category" : "veh_parts",
        "price" : 12000
    },
    {
        "type":"GENERIC",
        "id" : "motor_enhanced",
        "name" : "enhanced electric motor",
        "description" : "A very powerful and yet lightweight electric motor.  Useful for crafting.",
        "weight" : 20000,
        "color" : "light_cyan",
        "symbol" : ",",
        "material" : ["superalloy"],
        "volume" : 12,
        "bashing" : 4,
        "category" : "veh_parts",
        "price" : 68000
    },
    {
        "type":"GENERIC",
        "id" : "motor_large",
        "name" : "large electric motor",
        "description" : "A large and very powerful electric motor.  Useful for crafting.",
        "weight" : 60000,
        "to_hit" : -3,
        "color" : "light_cyan",
        "symbol" : ":",
        "material" : ["steel"],
        "volume" : 15,
        "bashing" : 9,
        "category" : "veh_parts",
        "price" : 22000
    },
    {
        "type":"GENERIC",
        "id" : "motor_small",
        "name" : "small electric motor",
        "description" : "A small electric motor.  Useful for crafting.",
        "weight" : 1500,
        "color" : "light_cyan",
        "symbol" : ",",
        "material" : ["steel"],
        "volume" : 1,
        "bashing" : 1,
        "category" : "veh_parts",
        "price" : 2000
    },
    {
        "type": "GENERIC",
        "id": "motor_tiny",
        "name": "tiny electric motor",
        "description": "A tiny electric motor.  Useful for crafting.",
        "weight": 800,
        "color": "light_cyan",
        "symbol": ",",
        "material": [ "steel", "plastic"],
        "volume": 2,
        "category": "veh_parts",
        "price": 2000
    },
    {
        "type":"GENERIC",
        "id" : "foot_crank",
        "name" : "foot crank",
        "description" : "The pedal and gear assembly from a bicycle.",
        "weight" : 816,
        "to_hit" : -2,
        "color" : "light_gray",
        "symbol" : ":",
        "material" : ["steel"],
        "volume" : 2,
        "bashing" : 8,
        "cutting" : 2,
        "category" : "veh_parts",
        "price" : 9000
    },
    {
        "type":"GENERIC",
        "id" : "hand_rims",
        "name" : "set of hand rims",
        "name_plural" : "sets of hand rims",
        "description" : "Hand rims for use on a wheelchair.",
        "weight" : 816,
        "to_hit" : -1,
        "color" : "light_gray",
        "symbol" : ":",
        "material" : ["steel"],
        "volume" : 2,
        "bashing" : 10,
        "category" : "veh_parts",
        "price" : 9000
    },
    {
        "type":"GENERIC",
        "id" : "headlight_reinforced",
        "name" : "reinforced headlight",
        "description" : "A vehicle headlight with a cage built around it to protect it from damage without reducing its effectiveness.",
        "weight" : 1200,
        "to_hit" : -2,
        "color" : "light_cyan",
        "symbol" : ",",
        "material" : ["steel", "plastic"],
        "volume" : 4,
        "bashing" : 4,
        "category" : "veh_parts",
        "price" : 40000
    },
    {
        "type":"GENERIC",
        "id" : "it_battery_mount",
        "name" : "storage battery case",
        "name_plural" : "storage battery cases",
        "description" : "An empty case that can hold a storage battery.  Complete with charging controller chip and connecting wires.",
        "weight" : 1231,
        "to_hit" : -3,
        "color" : "light_gray",
        "symbol" : ":",
        "material" : ["plastic", "steel"],
        "volume" : 9,
        "bashing" : 1,
        "category" : "veh_parts",
        "price" : 1000
    },
    {
        "type": "TOOL",
        "id": "black_box",
        "category": "other",
        "name": "military black box",
        "name_plural": "military black boxes",
        "description": "This is a black box, seemingly pulled from some sort of military vehicle wreckage.  If you can find a system to analyze this you may find something of interest.",
        "weight": 4535,
        "volume": 2,
        "price": 0,
        "to_hit": -1,
        "bashing": 4,
        "material": ["steel"],
        "symbol": ";",
        "color": "light_gray"
    },
    {
        "type": "TOOL",
        "id" : "minireactor",
        "name" : "minireactor",
        "description" : "A small portable plutonium reactor.  Handle with great care!",
        "weight" : 27215,
        "to_hit" : -4,
        "color" : "light_cyan",
        "symbol" : ":",
        "material" : ["superalloy", "ceramic"],
        "volume" : 6,
        "bashing" : 7,
        "category" : "veh_parts",
        "price" : 90000,
        "ammo": "plutonium",
        "max_charges": 10000
    },
    {
        "type":"GENERIC",
        "id" : "solar_panel",
        "name" : "solar panel",
        "description" : "Electronic device that can convert solar radiation into electric power.  Useful for a vehicle.",
        "weight" : 14000,
        "to_hit" : -4,
        "color" : "yellow",
        "symbol" : "]",
        "material" : ["glass"],
        "volume" : 12,
        "bashing" : 1,
        "category" : "veh_parts",
        "price" : 90000
    },
    {
        "type":"GENERIC",
        "id" : "reinforced_solar_panel",
        "name" : "reinforced solar panel",
        "description" : "A solar panel that has been covered with a pane of reinforced glass to protect the delicate solar cells from zombies or errant baseballs.  The glass causes this panel to produce slightly less power than a normal panel.  Useful for a vehicle.",
        "weight" : 24153,
        "to_hit" : -4,
        "color" : "light_blue",
        "symbol" : "]",
        "material" : ["glass", "steel"],
        "volume" : 26,
        "bashing" : 1,
        "category" : "veh_parts",
        "price" : 120000
    },
    {
        "type":"GENERIC",
        "id" : "solar_panel_v2",
        "name" : "upgraded solar panel",
        "description" : "Electronic device that can convert solar radiation into electric power.  This panel has been upgraded to convert more sunlight into power.  Useful for a vehicle.",
        "weight" : 18494,
        "to_hit" : -4,
        "color" : "yellow",
        "symbol" : "]",
        "material" : ["glass"],
        "volume" : 18,
        "bashing" : 1,
        "category" : "veh_parts",
        "price" : 900
    },
    {
        "type":"GENERIC",
        "id" : "reinforced_solar_panel_v2",
        "name" : "upgraded reinforced solar panel",
        "description" : "An upgraded solar panel that has been covered with a pane of reinforced glass to protect the delicate solar cells from zombies or errant baseballs.  The glass causes this panel to produce slightly less power than a normal upgraded panel.  Useful for a vehicle.",
        "weight" : 29062,
        "to_hit" : -5,
        "color" : "light_blue",
        "symbol" : "]",
        "material" : ["glass", "steel"],
        "volume" : 30,
        "bashing" : 1,
        "category" : "veh_parts",
        "price" : 900
    },
    {
        "type":"GENERIC",
        "id" : "solar_panel_v3",
        "name" : "quantum solar panel",
        "description" : "This solar panel is obviously cutting-edge technology and given where you found it, should probably provide a LOT of power.  It's covered in strange-looking material, but the covering looks rather fragile; it doesn't look like it could support a reinforcing sheet, either.",
        "weight" : 14000,
        "to_hit" : -5,
        "color" : "yellow",
        "symbol" : "]",
        "material" : ["glass", "steel"],
        "volume" : 18,
        "bashing" : 1,
        "category" : "veh_parts",
        "price" : 9000
    },
    {
        "type": "GENERIC",
        "id": "minifridge",
        "name": "minifridge",
        "description": "A very small fridge for keeping food cool.  Provides some insulation from outside weather.",
        "weight": 31752,
        "to_hit": -8,
        "color": "light_blue",
        "symbol": "]",
        "material": "steel",
        "volume": 20,
        "bashing": 8,
        "category" : "veh_parts",
        "price": 60000,
        "insulation": 2
    },
    {
        "type": "GENERIC",
        "id": "minifreezer",
        "name": "minifreezer",
        "description": "Compact version of a chest freezer, designed as a mobile solution for freezing food.  Provides insulation from the elements.",
        "weight": 31752,
        "to_hit": -8,
        "color": "light_blue",
        "symbol": "]",
        "material": "steel",
        "volume": 20,
        "bashing": 8,
        "category" : "veh_parts",
        "price": 70000,
        "insulation": 4
    },
    {
        "type": "GENERIC",
        "id": "washing_machine",
        "name": "washing machine",
        "description": "A very small washing machine designed for use in vehicles.",
        "weight": 31752,
        "to_hit": -8,
        "color": "light_blue",
        "symbol": "]",
        "material": "steel",
        "volume": 20,
        "bashing": 8,
        "category" : "veh_parts",
        "price": 60000
    },
    {
        "type":"GENERIC",
        "id" : "solar_cell",
        "name" : "solar cell",
        "description" : "A small electronic device that can convert solar radiation into electric power.  Useful for crafting.",
        "weight" : 500,
        "to_hit" : -4,
        "color" : "yellow",
        "symbol" : ";",
        "material" : ["glass"],
        "volume" : 1,
        "bashing" : 1,
        "category" : "spare_parts",
        "price" : 5000
    },
    {
        "type":"GENERIC",
        "id" : "sheet_metal",
        "name" : "sheet metal",
        "description" : "A thin sheet of metal.",
        "//" : "Roughly in the 70cm×70cm×1.5mm to 1m×1m×0.75mm range. Has to be folded / rolled up when in inventory, so 75% density compared to solid block.",
        "weight" : 6000,
        "to_hit" : -2,
        "color" : "light_cyan",
        "symbol" : "]",
        "material" : ["steel"],
        "volume" : 4,
        "bashing" : 5,
<<<<<<< HEAD
        "category" : "spare_parts",
        "price" : 6000
=======
        "category" : "veh_parts",
        "price" : 6000,
        "qualities": [ [ "COOK", 1 ] ]
>>>>>>> c7832c61
    },
    {
        "type":"GENERIC",
        "id" : "sheet_metal_lit",
        "name" : "wired sheet metal",
        "description" : "Sheet metal that has had light housing wired into it.",
        "weight" : 6200, 
        "to_hit" : -2,
        "color" : "light_cyan",
        "symbol" : "]",
        "material" : ["steel", "plastic"],
        "volume" : 5,
        "bashing" : 5,
        "category" : "veh_parts",
        "price" : 7500
    },
    {
        "type":"GENERIC",
        "id" : "wood_plate",
        "name" : "wooden armor kit",
        "description" : "A bundle of two by fours prepared to be used as vehicle armor.",
        "weight" : 5600,
        "to_hit" : -8,
        "color" : "brown",
        "symbol" : "]",
        "material" : ["wood"],
        "volume" : 12,
        "bashing" : 10,
        "category" : "veh_parts",
        "price" : 12000
    },
    {
        "type":"GENERIC",
        "id" : "steel_plate",
        "name" : "steel plating",
        "description" : "A piece of armor plating made of steel.",
        "weight" : 12880,
        "to_hit" : -1,
        "color" : "light_cyan",
        "symbol" : "]",
        "material" : ["steel"],
        "volume" : 12,
        "bashing" : 6,
        "category" : "veh_parts",
        "price" : 12000,
        "qualities": [ [ "COOK", 1 ] ]
    },
    {
        "type":"GENERIC",
        "id" : "alloy_plate",
        "name" : "superalloy plating",
        "description" : "A piece of armor plating made of sturdy superalloy.",
        "weight" : 10800,
        "to_hit" : -1,
        "color" : "light_cyan",
        "symbol" : "]",
        "material" : ["superalloy"],
        "volume" : 12,
        "bashing" : 6,
        "category" : "veh_parts",
        "price" : 18500,
        "qualities": [ [ "COOK", 1 ] ]
    },
    {
        "type":"GENERIC",
        "id" : "alloy_sheet",
        "name" : "superalloy sheet",
        "description" : "A sheet of sturdy superalloy, incredibly hard, yet incredibly malleable.",
        "weight" : 900,
        "to_hit" : -2,
        "color" : "light_cyan",
        "symbol" : ",",
        "material" : ["superalloy"],
        "volume" : 2,
        "category" : "veh_parts",
        "price" : 8500,
        "qualities": [ [ "COOK", 1 ] ]
    },
    {
        "type":"GENERIC",
        "id" : "spiked_plate",
        "name" : "spiked plating",
        "description" : "A piece of armor plating made of steel.  It is covered with menacing spikes.",
        "weight" : 12240,
        "to_hit" : -1,
        "color" : "light_cyan",
        "symbol" : "]",
        "material" : ["steel"],
        "volume" : 14,
        "bashing" : 6,
        "cutting" : 3,
        "flags" : ["STAB"],
        "category" : "veh_parts",
        "price" : 18500,
        "qualities": [ [ "COOK", 1 ] ]
    },
    {
        "type":"GENERIC",
        "id" : "hard_plate",
        "name" : "hard plating",
        "description" : "A piece of very thick armor plating made of steel.",
        "weight" : 32640,
        "to_hit" : -1,
        "color" : "light_cyan",
        "symbol" : "]",
        "material" : ["hardsteel"],
        "volume" : 12,
        "bashing" : 6,
        "category" : "veh_parts",
        "price" : 16000,
        "qualities": [ [ "COOK", 1 ], [ "ANVIL", 1 ] ]
    },
    {
        "type":"GENERIC",
        "id" : "mil_plate",
        "name" : "military composite plating",
        "description" : "A thick sheet of military grade armor, best bullet stopper you can stick on a vehicle.",
        "weight" : 16500,
        "to_hit" : -1,
        "color" : "green",
        "symbol" : "]",
        "material" : ["hardsteel", "ceramic"],
        "volume" : 12,
        "bashing" : 8,
        "category" : "veh_parts",
        "price" : 16000,
        "qualities": [ [ "COOK", 1 ] ]
    },
    {
        "type":"GENERIC",
        "id" : "water_faucet",
        "name" : "water faucet",
        "description" : "A metal faucet that can be attached to a water tank for easy access.",
        "weight" : 900,
        "to_hit" : -1,
        "color" : "light_gray",
        "symbol" : ";",
        "material" : ["steel"],
        "volume" : 3,
        "bashing" : 2,
        "category" : "veh_parts",
        "price" : 3000
    },
    {
        "type":"GENERIC",
        "id": "veh_tracker",
        "name": "vehicle tracking device",
        "description": "A vehicle tracking device.  When installed on a vehicle it allows you track the vehicle.",
        "weight": 400,
        "color": "red",
        "symbol": ";",
        "material": ["plastic", "aluminum"],
        "volume": 2,
        "bashing": 1,
        "category" : "veh_parts",
        "price": 80000
    },
   {
        "type":"GENERIC",
        "id": "beeper",
        "name": "back-up beeper",
        "description": "This is a safety device intended to warn passersby of a vehicle moving in reverse, but the usage of it now seems terribly unwise.",
        "weight": 360,
        "symbol": ";",
        "color": "light_gray",
        "material": ["plastic", "aluminum"],
        "volume": 1,
        "to_hit": -1,
        "bashing": 2,
        "category": "veh_parts",
        "price": 6000
    },
    {
        "type":"GENERIC",
        "id": "light_emergency_red",
        "name": "emergency vehicle light (red)",
        "name_plural": "emergency vehicle lights (red)",
        "description": "One of the red-colored lights from the top of an emergency services vehicle.  When turned on, the lights rotate to shine in all directions.",
        "weight": 500,
        "to_hit": 1,
        "color": "red",
        "symbol": ";",
        "material": ["plastic", "steel"],
        "volume": 4,
        "bashing": 1,
        "category" : "veh_parts",
        "price": 40000
    },
    {
        "type":"GENERIC",
        "id": "light_emergency_blue",
        "name": "emergency vehicle light (blue)",
        "name_plural": "emergency vehicle lights (blue)",
        "description": "One of the blue-colored lights from the top of an emergency services vehicle.  When turned on, the lights rotate to shine in all directions.",
        "weight": 500,
        "to_hit": 1,
        "color": "blue",
        "symbol": ";",
        "material": ["plastic", "steel"],
        "volume": 4,
        "bashing": 1,
        "category" : "veh_parts",
        "price": 40000
    },
    {
        "type":"GENERIC",
        "id" : "cargo_rack",
        "name" : "cargo carrier",
        "description" : "A heavy frame outfitted with tie-downs and attachment points for carrying cargo.",
        "weight" : 80000,
        "to_hit" : -4,
        "color" : "cyan",
        "symbol" : "]",
        "material" : ["steel", "plastic"],
        "volume" : 200,
        "bashing" : 2,
        "category" : "veh_parts",
        "price" : 40000
    },
    {
      "id": "livestock_carrier",
      "type": "GENERIC",
      "name": "livestock carrier",
      "description": "A heavy frame outfitted with tie-downs and attachment points for carrying cargo, with additional railings to keep a large animal in place.  It is meant to hold large animals for transport.  Use it on a suitable animal to capture, use it on an empty tile to release.",
      "weight": 96000,
      "volume": 250,
      "price": 48000,
      "category": "veh_parts",
      "material": [ "steel", "plastic" ],
      "symbol": "]",
      "color": "light_gray",
      "looks_like": "cargo_rack",
      "properties": [ [ "monster_size_capacity", "LARGE" ] ],
      "use_action": "CAPTURE_MONSTER_VEH",
      "flags": [ "TRADER_AVOID", "USE_PART_ITEM" ]
    },
    {
      "id": "animal_locker",
      "type": "GENERIC",
      "name": "animal locker",
      "description": "A locker used to contain animals safely during transportation if installed properly.  There is room for animal food and other animal care goods.  It is meant to hold medium or smaller animals for transport.  Use it on a suitable animal to capture, use it on an empty tile to release.",
      "weight": 10000,
      "volume": 125,
      "price": 16000,
      "category": "veh_parts",
      "material": [ "steel", "plastic" ],
      "symbol": "]",
      "color": "light_gray",
      "properties": [ [ "monster_size_capacity", "MEDIUM" ] ],
      "use_action": "CAPTURE_MONSTER_VEH",
      "flags": [ "TRADER_AVOID", "USE_PART_ITEM" ]
    },
    {
      "id": "bike_rack",
      "type": "GENERIC",
      "name": "bike rack",
      "description": "A collection of pipes, cams, and straps, mounted on the edge of a vehicle and used to support another vehicle for transport.  It must be mounted on a vehicle to be used.",
      "weight": 4000,
      "volume": 25,
      "price": 16000,
      "category": "veh_parts",
      "material": [ "steel", "plastic" ],
      "symbol": "]",
      "color": "light_gray",
      "looks_like": "foldframe",
      "flags": [ "TRADER_AVOID" ]
    },
    {
        "type":"GENERIC",
        "id": "floodlight",
        "name": "floodlight",
        "description": "A large and heavy light designed to illuminate wide areas.",
        "weight": 2500,
        "to_hit": 1,
        "color": "white",
        "symbol": ";",
        "material": ["plastic", "steel"],
        "volume": 8,
        "bashing": 5,
        "category" : "veh_parts",
        "price": 90000
    },
    {
        "type":"GENERIC",
        "id": "recharge_station",
        "name": "UPS-compatible recharging station",
        "description": "A Unified Power System recharging station designed to operate on vehicle power.  Once installed in a vehicle storage space and turned on from vehicle controls, it will slowly charge all tools with rechargeable batteries in that space.  The system can only be installed in existing storage compartments.",
        "weight": 10000,
        "to_hit": 1,
        "color": "light_blue",
        "symbol": "-",
        "material": ["steel", "plastic"],
        "volume": 20,
        "bashing": 5,
        "category" : "veh_parts",
        "price": 90000
    },
    {
        "type":"GENERIC",
        "id" : "stereo",
        "name" : "stereo system",
        "description" : "A stereo system with speakers.  It is capable of being hooked up to a vehicle.",
        "weight" : 800,
        "to_hit" : -2,
        "color" : "red",
        "symbol" : "&",
        "material" : ["steel"],
        "volume" : 14,
        "category" : "veh_parts",
        "price" : 800
    },
    {
        "type":"GENERIC",
        "id" : "chimes",
        "name" : "chime loudspeakers",
        "name_plural" : "chime loudspeakers",
        "description" : "A stereo system with loudspeakers and a built-in set of simple melodies that it will play.  Commonly used by ice cream trucks to draw the attention of children in the days when children wanted ice cream more than brains.",
        "weight" : 2600,
        "to_hit" : -2,
        "color" : "blue",
        "symbol" : "&",
        "material" : ["steel"],
        "volume" : 16,
        "category" : "veh_parts",
        "price" : 5000
    },
    {
        "type":"TOOL",
        "id": "jumper_cable",
        "name": "jumper cable",
        "description": "A jumper cable, like you've seen many times before: it's a short multi-stranded copper cable with power leads on either end, whose purpose is to share power between vehicles.",
        "to_hit": 1,
        "color": "light_blue",
        "symbol": "&",
        "material": ["steel", "plastic"],
        "volume": 2,
        "weight": 75,
        "bashing": 2,
        "category": "tools",
        "price": 1,
        "max_charges": 3,
        "initial_charges": 3,
        "use_action": "CABLE_ATTACH",
        "flags": [ "CABLE_SPOOL" ]
    },
    {
        "type":"TOOL",
        "id": "jumper_cable_heavy",
        "name": "heavy-duty cable",
        "description": "A long, thick, heavy-duty cable with power leads on either end.  It looks like you could use it to hook up two vehicles to each other, though you expect the power loss would be noticeable.",
        "to_hit": 1,
        "color": "light_blue",
        "symbol": "&",
        "material": ["steel", "plastic"],
        "volume": 6,
        "weight": 750,
        "bashing": 2,
        "category": "tools",
        "price": 1,
        "max_charges": 20,
        "initial_charges": 20,
        "use_action": "CABLE_ATTACH",
        "flags": [ "CABLE_SPOOL" ]
    },
    {
        "type":"TOOL",
        "id": "jumper_cable_debug",
        "name": "shiny cable",
        "description": "This is the cable of the gods: 50 meters long, no power loss, light as a feather and fits in a matchbook.  You're sure this wasn't supposed to exist, and the way it shimmers makes you uneasy.",
        "weight": 1,
        "to_hit": 1,
        "color": "light_blue",
        "symbol": "&",
        "material": ["steel", "plastic"],
        "volume": 0,
        "bashing": 2,
        "category": "tools",
        "price": 1,
        "max_charges": 50,
        "initial_charges": 50,
        "use_action": "CABLE_ATTACH",
        "flags": [ "CABLE_SPOOL" ]
    },
    {
        "type":"GENERIC",
        "id": "chitin_plate",
        "symbol": "]",
        "color": "yellow",
        "name": "chitin armor kit",
        "description": "Light chitin plating made for a vehicle.",
        "price": 1200,
        "material": ["chitin"],
        "weight": 2000,
        "volume": 22,
        "bashing": 8,
        "to_hit": -4,
        "category": "veh_parts"
    },
    {
        "type":"GENERIC",
        "id": "acidchitin_plate",
        "copy-from": "chitin_plate",
        "name": "biosilicified chitin armor kit",
        "description": "Durable silica-coated chitin plating made for a vehicle.",
        "material": ["acidchitin"],
        "proportional": { "price": 1.333, "weight": 1.2, "volume": 1.18, "bashing": 1.25 }
    },
    {
        "type":"GENERIC",
        "id": "bone_plate",
        "symbol": "]",
        "color": "white",
        "name": "bone armor kit",
        "description": "Bone plating made for a vehicle.",
        "price": 1200,
        "material": ["bone"],
        "weight": 4000,
        "volume": 38,
        "bashing": 8,
        "to_hit": -4,
        "category": "veh_parts"
    },
    {
        "type":"GENERIC",
        "id": "drive_by_wire_controls",
        "name": "drive by wire controls",
        "name_plural" : "sets of drive by wire controls",
        "description": "Fully electronic vehicle control system.  You could control it remotely if you had proper tools.",
        "weight": 3000,
        "to_hit": -4,
        "color": "red",
        "symbol": "$",
        "material": ["plastic", "steel"],
        "volume": 15,
        "bashing": 1,
        "category" : "veh_parts",
        "price": 200000
    },
    {
        "type":"GENERIC",
        "id" : "camera_control",
        "name" : "camera display",
        "description" : "A set of small monitors.  Required to view cameras' output.",
        "weight" : 11234,
        "to_hit" : -3,
        "color" : "light_blue",
        "symbol" : "#",
        "material" : ["plastic"],
        "volume" : 16,
        "category" : "veh_parts",
        "price" : 10000
    },
    {
        "type":"GENERIC",
        "id" : "omnicamera",
        "name" : "security camera",
        "description" : "A security camera you could connect to a display.  Image quality is quite low, but the field of vision is great.",
        "weight" : 1100,
        "to_hit" : -3,
        "color" : "light_blue",
        "symbol" : "+",
        "material" : ["plastic"],
        "volume" : 8,
        "category" : "veh_parts",
        "price" : 10000
    },
    {
        "type":"GENERIC",
        "id": "robot_controls",
        "name": "robot driving unit",
        "name_plural" : "robot driving units",
        "description": "A set of servos, microcontrollers and other devices, together capable of driving an unmanned vehicle.  Its AI is not functional, but it should still have some sort of maintenance mode.",
        "weight": 2000,
        "to_hit": -4,
        "color": "white",
        "symbol": "&",
        "material": ["plastic", "steel"],
        "volume": 20,
        "bashing": 1,
        "category" : "veh_parts",
        "price": 20000
    },
    {
        "type":"GENERIC",
        "id":"v_scoop_item",
        "name":"vehicle scoop",
        "symbol":"u",
        "color":"light_gray",
        "name_plural":"vehicle scoops",
        "description":"An assembly of motors and sheet metal that allows a vehicle to clean the road surface by removing debris and contaminants.",
        "weight":22666,
        "bashing":1,
        "material":"steel",
        "category": "veh_parts",
        "price": 3500,
        "volume":28
    },
    {
        "type":"GENERIC",
        "id":"v_planter_item",
        "symbol":"8",
        "name":"seed drill",
        "name_plural":"seed drills",
        "color":"light_gray",
        "description":"An assembly of tubes, spikes, and wheels, that when dragged along the ground, allows a vehicle to plant seeds automatically in suitably tilled land.",
        "weight":22666,
        "bashing":1,
        "material":["steel","plastic"],
        "category": "veh_parts",
        "price":3500,
        "volume":28
    },{
        "type":"GENERIC",
        "id":"v_reaper_item",
        "symbol":"/",
        "name":"reaper",
        "name_plural":"reapers",
        "color":"light_gray",
        "description":"An assembly of a blade, wheels, and a small lever for engaging/disengaging used to cut down crops prior to picking them up.",
        "weight":22666,
        "bashing":1,
        "material":["steel","plastic"],
        "category": "veh_parts",
        "price":3500,
        "volume":28
    },{
        "type":"GENERIC",
        "id":"v_reaper_item_advanced",
        "symbol":"/",
        "name":"advanced reaper",
        "name_plural":"advanced reapers",
        "color":"light_gray",
        "description":"An advanced electronic device used to cut down, collect and store crops.",
        "weight":25000,
        "bashing":1,
        "material":["steel","plastic"],
        "category": "veh_parts",
        "price":50000,
        "volume":36
    },{
        "type":"GENERIC",
        "id":"v_planter_item_advanced",
        "symbol":"8",
        "name":"advanced seed drill",
        "name_plural":"advanced seed drills",
        "color":"dark_gray",
        "description":"An assembly of tubes, spikes, and wheels, that when dragged along the ground, allows a vehicle to plant seeds automatically in suitably tilled land.  This one is equipped with an electronic control system and will avoid damaging itself when used on untilled land.",
        "weight":32666,
        "bashing":1,
        "material":["steel","plastic"],
        "category": "veh_parts",
        "price":50000,
        "volume":29
    },{
        "type":"GENERIC",
        "id":"v_plow_item",
        "symbol":"&",
        "name":"plow",
        "name_plural":"plows",
        "color":"dark_gray",
        "description":"A heavy assembly of wheels and steel blades that turn up the ground.",
        "weight":32666,
        "bashing":1,
        "material":["steel","plastic"],
        "category": "veh_parts",
        "price":3500,
        "volume":29
    },{
        "id": "car_headlight",
        "type":"GENERIC",
        "name": "car headlight",
        "description": "A vehicle headlight to light up the way.",
        "symbol": ";",
        "color": "white",
        "material": "plastic",
        "category": "veh_parts",
        "weight": 1000,
        "volume": 4,
        "price": 3000
    },{
        "id": "cargo_lock",
        "type":"GENERIC",
        "name": "cargo lock set",
        "description": "A set of locks designed to be installed on a vehicle.",
        "symbol": "+",
        "color": "dark_gray",
        "material": "steel",
        "category": "veh_parts",
        "weight": 500,
        "volume": 1,
        "price": 800
    },{
        "id": "turret_mount",
        "type":"GENERIC",
        "name": "turret mount",
        "description": "A universal mount for weapons intended to be installed as turrets.",
        "color": "cyan",
        "symbol": "X",
        "material": "steel",
        "category": "veh_parts",
        "weight": 10000,
        "volume": 10,
        "price": 5500
  },
  {
    "id": "fuel_bunker",
    "type": "MAGAZINE",
    "name": "fuel bunker",
    "description": "A bin for holding solid fuel.",
    "symbol": "]",
    "color": "white",
    "looks_like": "cargo_rack",
    "material": "steel",
    "category": "veh_parts",
    "weight": 80000,
    "volume": 220,
    "capacity": 2000,
    "reliability": 10,
    "//": "mods will need to expand",
    "ammo_type": "charcoal",
    "price": 3000
  }
]<|MERGE_RESOLUTION|>--- conflicted
+++ resolved
@@ -604,14 +604,9 @@
         "material" : ["steel"],
         "volume" : 4,
         "bashing" : 5,
-<<<<<<< HEAD
         "category" : "spare_parts",
-        "price" : 6000
-=======
-        "category" : "veh_parts",
         "price" : 6000,
         "qualities": [ [ "COOK", 1 ] ]
->>>>>>> c7832c61
     },
     {
         "type":"GENERIC",
