[
{
  "type" : "recipe",
  "result": "caltrops",
  "category": "CC_OTHER",
  "subcategory": "CSC_OTHER_TRAPS",
  "skill_used": "fabrication",
  "skills_required": [ "traps", 1 ],
  "difficulty": 2,
  "time": 100000,
  "reversible": false,
  "autolearn": true,
  "qualities":[
    {"id":"HAMMER","level":3,"amount":1}
  ], "tools": [
      [
      ["tongs", -1]
      ],
      [
      ["chisel", -1]
      ],
      [
      ["anvil", -1]
      ],
      [
      ["swage", -1]
      ],
      [
      ["forge", 50], ["char_forge", 10], ["oxy_torch", 10]
      ]
      ],
  "components":
    [
     [
     [ "steel_chunk", 1 ],
     [ "scrap", 3 ]
     ]
    ]
},{
  "type" : "recipe",
  "result": "concrete",
  "category": "CC_OTHER",
  "subcategory": "CSC_OTHER_OTHER",
  "skill_used": "fabrication",
  "skills_required": [ "carpentry", 4],
  "difficulty": 4,
  "time": 30000,
  "reversible": false,
  "autolearn": true,
  "tools": [
	[
	["con_mix", 50]
	]
	],
  "components":
	[
	 [
	 [ "material_cement", 50]
	 ],
	 [
	 [ "material_sand", 25]
	 ],
	 [
	 [ "rock", 20]
	 ],
	 [
	 [ "water", 5]
	 ],
	 [
	 [ "bag_canvas", 1]
	 ]
	]
},{
  "type" : "recipe",
  "result": "wood_smoother",
  "category": "CC_OTHER",
  "subcategory": "CSC_OTHER_TOOLS",
  "skill_used": "fabrication",
  "skills_required": [ "carpentry", 3],
  "difficulty": 1,
  "time": 8000,
  "reversible": false,
  "autolearn": true,
  "qualities": [
	{"id":"HAMMER","level":2,"amount":1}
  ], "components":
	[
	 [
	 [ "nail", 8 ]
	 ],
	 [
	 [ "2x4", 3 ]
	 ]
	]
},{
  "type" : "recipe",
  "result": "down_pillow",
  "category": "CC_OTHER",
  "subcategory": "CSC_OTHER_OTHER",
  "skill_used": "tailor",
  "difficulty": 0,
  "time": 10000,
  "reversible": true,
  "autolearn": true,
  "tools": [
    [
      [ "needle_bone", 12 ],
      [ "needle_wood", 12 ],
      [ "sewing_kit", 12 ]
    ]
  ],
  "components": [
    [
      [ "rag", 6 ]
    ],
    [
      [ "down_feather", 40]
    ]
  ]
},{
  "type" : "recipe",
  "result": "pillow",
  "category": "CC_OTHER",
  "subcategory": "CSC_OTHER_OTHER",
  "skill_used": "tailor",
  "difficulty": 0,
  "time": 10000,
  "reversible": true,
  "autolearn": true,
  "tools": [
    [
      [ "needle_bone", 12 ],
      [ "needle_wood", 12 ],
      [ "sewing_kit", 12 ]
    ]
  ],
  "components": [
    [
      [ "rag", 6 ]
    ],
    [
      [ "cotton_ball", 8]
    ]
  ]
},{
  "type" : "recipe",
  "result": "caltrops",
  "id_suffix": "from wire",
  "category": "CC_OTHER",
  "subcategory": "CSC_OTHER_TRAPS",
  "skill_used": "fabrication",
  "skills_required": [ "traps", 2 ],
  "difficulty": 3,
  "time": 30000,
  "reversible": false,
  "autolearn": true,
  "qualities":[
  {"id":"HAMMER","level":1,"amount":1}
  ], "tools": [
      [
      [ "boltcutters", -1 ],
      [ "toolset", -1 ]
      ]
      ],
  "components":
    [
     [
     [ "wire_barbed", 3 ],
     [ "wire", 9 ],
     [ "nail", 10 ]
     ]
    ]
},{
  "type" : "recipe",
  "result": "meal_chitin_piece",
  "category": "CC_OTHER",
  "subcategory": "CSC_OTHER_MATERIALS",
  "skill_used": "cooking",
  "difficulty": 2,
  "time": 60000,
  "reversible": false,
  "autolearn": true,
  "tools": [ [ ["rock_quern", -1], ["clay_quern", -1] ] ],
  "components": [ [ ["chitin_piece", 1] ] ]
},{
  "type" : "recipe",
  "result": "reinforced_glass_sheet",
  "category": "CC_OTHER",
  "subcategory": "CSC_OTHER_MATERIALS",
  "skill_used": "fabrication",
  "difficulty": 4,
  "time": 20000,
  "reversible": true,
  "decomp_learn": 3,
  "autolearn": true,
  "qualities":[
    {"id":"SAW_M","level":1,"amount":1}
  ], "tools": [
    [
      [ "welder", 100 ],
      [ "welder_crude", 150 ],
      [ "toolset", 150 ],
      [ "soldering_iron", 150 ]
    ]
  ],
  "components": [
    [
      [ "reinforced_glass_pane", 4 ]
    ]
  ]
},{
  "type" : "recipe",
  "result": "chainsaw_off",
  "category": "CC_OTHER",
  "subcategory": "CSC_OTHER_TOOLS",
  "skill_used": "mechanics",
  "difficulty": 4,
  "time": 20000,
  "reversible": true,
  "decomp_learn": 4,
  "autolearn": false,
  "book_learn": [["book_icef", 3] , ["textbook_mechanics", 3] , ["textbook_carpentry", 3]],
  "qualities":[
    {"id":"HAMMER","level":2,"amount":1},
    {"id":"SCREW","level":1,"amount":1},
    {"id":"WRENCH","level":1,"amount":1}
  ], "tools": [
    [
      [ "goggles_welding", -1 ]
    ],
    [
      ["welder", 100],
      ["welder_crude", 150],
      ["toolset", 150],
      ["oxy_torch", 10]
    ]
  ],
  "components": [
    [
      [ "1cyl_combustion_small", 1 ]
    ],
    [
      [ "metal_tank_little", 1 ]
    ],
    [
      [ "chain", 1 ]
    ],
    [
      [ "scrap", 3 ]
    ]
  ]
},{
    "type" : "recipe",
  "result": "puller",
  "category": "CC_OTHER",
  "subcategory": "CSC_OTHER_TOOLS",
  "skill_used": "fabrication",
  "skills_required" : [ "gun", 3 ],
  "difficulty": 4,
  "time": 20000,
  "reversible": false,
  "autolearn": false,
  "book_learn": [["recipe_bullets", 6] , ["textbook_fabrication", 7]],
  "tools" : [
     [ ["mold_plastic", -1] ],
     [
      ["hotplate", 10],
      ["toolset", 10],
      ["fire", -1]
     ],
     [
      [ "swage", -1 ]
     ],
     [
      [ "soldering_iron", 10 ],
      [ "toolset", 10 ]
     ]
  ],
  "components" : [
     [
      ["plastic_chunk", 5]
     ],
     [
      [ "scrap", 1 ]
     ]
    ]
},{
    "type" : "recipe",
    "result": "press",
    "category": "CC_OTHER",
    "subcategory": "CSC_OTHER_TOOLS",
    "skill_used": "fabrication",
    "skills_required": [ "gun", 2 ],
    "difficulty": 5,
    "time": 45000,
    "reversible": false,
    "autolearn": false,
    "book_learn": [[ "manual_shotgun", 2 ] ,[ "manual_rifle", 2 ] ,[ "manual_smg", 2 ] ,[ "manual_pistol", 3 ] , ["recipe_bullets" , 2]],
    "qualities":[
    {"id":"HAMMER","level":3,"amount":1}
    ], "tools": [
     [
      ["tongs", -1]
     ],
     [
      ["swage", -1]
     ],
     [
      ["anvil", -1]
     ],
     [
      ["forge", 50], ["char_forge", 10], ["oxy_torch", 10]
     ]
    ],
    "components": [
      [
        [ "scrap", 6 ]
      ],
      [
        [ "element", 2 ],
        [ "hotplate", 1 ]
      ],
      [
        [ "cable", 2 ]
      ]
    ]
  },{
  "type" : "recipe",
  "result": "wearable_light",
  "category": "CC_OTHER",
  "subcategory": "CSC_OTHER_TOOLS",
  "skill_used": "fabrication",
  "difficulty": 1,
  "time": 20000,
  "reversible": true,
  "autolearn": true,
  "qualities" : [
    {"id":"CUT","level":1,"amount":1}
  ],
  "book_learn": [[ "textbook_fabrication", 0 ] , [ "manual_fabrication", 0 ], [ "mag_electronics", 0 ]],
  "components": [
    [
      [ "flashlight", 1 ]
    ],
    [
      [ "rag", 2 ],
      [ "leather", 2 ],
      [ "string_6", 6 ],
      [ "string_36", 1 ],
      [ "duct_tape", 10 ],
      [ "medical_tape", 20 ]
    ]
  ]
},{
  "type" : "recipe",
  "result": "oil_lamp",
  "category": "CC_OTHER",
  "subcategory": "CSC_OTHER_TOOLS",
  "skill_used": "fabrication",
  "difficulty": 3,
  "time": 45000,
  "reversible": false,
  "autolearn": true,
  "qualities":[
    {"id":"HAMMER","level":1,"amount":1}
  ], "components": [
    [
      [ "scrap", 1 ]
    ],
    [
      [ "rag", 1 ]
    ],
    [
      [ "bottle_glass", 1 ],
      [ "flask_glass", 1],
      [ "jar_glass", 1 ],
      [ "clay_teapot", 1 ],
      [ "jug_clay", 1 ],
      [ "can_food", 1 ],
      [ "can_drink", 1 ],
      [ "canister_empty", 1 ]
    ]
  ]
},{
  "type" : "recipe",
  "result": "reinforced_glass_pane",
  "category": "CC_OTHER",
  "subcategory": "CSC_OTHER_MATERIALS",
  "skill_used": "fabrication",
  "difficulty": 2,
  "time": 20000,
  "reversible": false,
  "autolearn": false,
  "book_learn": [["textbook_fabrication", 3] , ["textbook_mechanics", 3] , ["welding_book", 5]],
  "qualities":[
    {"id":"SAW_M","level":1,"amount":1}
  ], "tools": [
    [
      [ "goggles_welding", -1 ]
    ],
    [
      [ "welder", 35 ],
      [ "welder_crude", 52 ],
      [ "toolset", 52 ]
    ]
  ],
  "components": [
    [
      [ "glass_sheet", 1 ]
    ],
    [
      [ "wire", 8 ]
    ],
    [
      [ "superglue", 1 ]
    ]
  ]
},{
  "type" : "recipe",
  "result": "headlight_reinforced",
  "category": "CC_OTHER",
  "subcategory": "CSC_OTHER_PARTS",
  "skill_used": "fabrication",
  "difficulty": 2,
  "time": 20000,
  "reversible": false,
  "autolearn": false,
  "book_learn": [["textbook_fabrication", 3] , ["textbook_mechanics", 3] , ["welding_book", 5]],
  "qualities":[
    {"id":"SAW_M","level":1,"amount":1}
  ], "tools": [
    [
      [ "goggles_welding", -1 ]
    ],
    [
      [ "welder", 15 ],
      [ "welder_crude", 30 ],
      [ "toolset", 30 ]
    ]
  ],
  "components": [
    [
      [ "flashlight", 1 ]
    ],
    [
      [ "wire", 2 ]
    ],
    [
      [ "superglue", 1 ]
    ]
  ]
},{
  "type" : "recipe",
  "result": "reinforced_solar_panel",
  "category": "CC_OTHER",
  "subcategory": "CSC_OTHER_PARTS",
  "skill_used": "fabrication",
  "difficulty": 2,
  "time": 20000,
  "reversible": true,
  "autolearn": true,
  "qualities":[
    {"id":"SAW_M","level":1,"amount":1}
  ], "tools": [
    [
      [ "goggles_welding", -1 ]
    ],
    [
      [ "welder", 35 ],
      [ "welder_crude", 52 ],
      [ "toolset", 52 ]
    ]
  ],
  "components": [
    [
      [ "solar_panel", 1 ]
    ],
    [
      [ "reinforced_glass_pane", 1 ]
    ],
    [
      [ "scrap", 1 ]
    ]
  ]
},{
  "type" : "recipe",
  "result": "reinforced_solar_panel_v2",
  "category": "CC_OTHER",
  "subcategory": "CSC_OTHER_PARTS",
  "skill_used": "fabrication",
  "difficulty": 10,
  "time": 20000,
  "reversible": true,
  "autolearn": false,
  "book_learn": [["textbook_robots", 8]],
  "qualities":[
    {"id":"SAW_M","level":1,"amount":1}
  ], "tools": [
    [
      [ "goggles_welding", -1 ]
    ],
    [
      [ "welder", 50 ],
      [ "welder_crude", 75 ],
      [ "toolset", 75 ]
    ]
  ],
  "components": [
    [
      [ "solar_panel_v2", 1 ]
    ],
    [
      [ "reinforced_glass_pane", 1 ]
    ],
    [
      [ "scrap", 2 ]
    ],
    [
      [ "wire", 2 ]
    ]
  ]
},{
    "type" : "recipe",
    "result": "telepad",
    "category": "CC_OTHER",
    "subcategory": "CSC_OTHER_TRAPS",
    "skill_used": "traps",
    "skills_required": [ "electronics", 8 ],
    "difficulty": 5,
    "time": 4500,
    "reversible": true,
    "autolearn": false,
    "decomp_learn": 5,
    "book_learn": [[ "recipe_lab_elec", 8 ]],
    "qualities" : [
    {"id":"SCREW","level":1,"amount":1},
    {"id":"WRENCH","level":1,"amount":1}
  ], "tools": [
        [
            [ "soldering_iron", 16 ],
            [ "toolset", 16 ]
        ]
        ],
    "components": [
        [
            [ "teleporter", 1 ]
        ],
        [
            [ "amplifier", 1 ]
        ],
        [
            [ "solar_cell", 1 ]
        ],
        [
            [ "cable", 3 ]
        ]
    ]
},{
  "type" : "recipe",
  "result": "towel",
  "category": "CC_OTHER",
  "subcategory": "CSC_OTHER_OTHER",
  "skill_used": "tailor",
  "difficulty": 0,
  "time": 6000,
  "reversible": false,
  "autolearn": true,
  "tools": [
    [
      [ "needle_bone", 7 ],
      [ "needle_wood", 7 ],
      [ "sewing_kit", 7 ]
    ]
  ],
  "components": [
    [
      [ "rag", 5 ]
    ]
  ]
},{
  "type" : "recipe",
  "result": "primitive_hammer",
  "category": "CC_OTHER",
  "subcategory": "CSC_OTHER_TOOLS",
  "skill_used": "survival",
  "difficulty": 0,
  "time": 5000,
  "reversible": false,
  "autolearn": true,
  "qualities":[
    {"id":"HAMMER","level":1,"amount":1}
  ], "components": [
    [
      [ "stick", 1 ],
      [ "2x4", 1 ]
    ],
    [
      [ "rock", 1 ]
    ],
    [
      [ "string_6", 2 ],
      [ "sinew", 40 ],
      [ "thread", 40 ],
      [ "plant_fibre", 40 ]
    ]
  ]
},{
  "type" : "recipe",
  "result": "needle_bone",
  "category": "CC_OTHER",
  "subcategory": "CSC_OTHER_TOOLS",
  "skill_used": "survival",
  "difficulty": 1,
  "time": 20000,
  "reversible": false,
  "autolearn": true,
  "qualities" : [
    {"id":"CUT","level":1,"amount":1}
  ],
  "components": [
    [
      [ "bone", 1 ]
    ]
  ]
},{
  "type" : "recipe",
  "result": "needle_wood",
  "category": "CC_OTHER",
  "subcategory": "CSC_OTHER_TOOLS",
  "skill_used": "fabrication",
  "difficulty": 1,
  "time": 20000,
  "reversible": false,
  "autolearn": true,
  "qualities" : [
    {"id":"CUT","level":1,"amount":1}
  ],
  "components": [
    [
      [ "skewer", 1 ],
      [ "splinter", 1 ]
    ]
  ]
},{
  "type" : "recipe",
  "result": "primitive_knife",
  "category": "CC_OTHER",
  "subcategory": "CSC_OTHER_TOOLS",
  "skill_used": "survival",
  "difficulty": 0,
  "time": 60000,
  "reversible": false,
  "autolearn": true,
  "qualities":[
    {"id":"HAMMER","level":1,"amount":1}
  ], "components": [
    [
      [ "stick", 1 ],
      [ "2x4", 1 ],
      [ "bone", 1 ]
    ],
    [
      [ "rock", 1 ],
      [ "ceramic_shard", 1 ]
    ],
    [
      [ "string_6", 1 ],
      [ "sinew", 20 ],
      [ "thread", 20 ],
      [ "plant_fibre", 20 ],
      [ "withered", 1 ]
    ]
  ]
},{
  "type" : "recipe",
  "result": "digging_stick",
  "category": "CC_OTHER",
  "subcategory": "CSC_OTHER_TOOLS",
  "skill_used": "survival",
  "difficulty": 1,
  "time": 20000,
  "reversible": false,
  "autolearn": true,
  "qualities" : [
    {"id":"CUT","level":1,"amount":1}
  ],
  "components": [
    [
      [ "stick", 1 ],
      [ "2x4", 1 ]
    ]
  ]
},{
  "type" : "recipe",
  "result": "rock_pot",
  "category": "CC_OTHER",
  "subcategory": "CSC_OTHER_TOOLS",
  "skill_used": "survival",
  "skills_required": [ "cooking", 1 ],
  "difficulty": 2,
  "time": 20000,
  "reversible": false,
  "autolearn": true,
  "qualities":[
    {"id":"HAMMER","level":1,"amount":1}
  ], "components": [
    [
      [ "rock", 3 ]
    ],
    [
      [ "sinew", 80 ],
      [ "thread", 80 ],
      [ "plant_fibre", 80 ],
      [ "string_36", 1 ]
    ]
  ]
},{
  "type" : "recipe",
  "result": "primitive_shovel",
  "category": "CC_OTHER",
  "subcategory": "CSC_OTHER_TOOLS",
  "skill_used": "survival",
  "skills_required": [ "carpentry", 1 ],
  "difficulty": 2,
  "time": 60000,
  "reversible": false,
  "autolearn": true,
  "qualities":[
    {"id":"HAMMER","level":1,"amount":1}
  ], "components": [
    [
      [ "stick", 1 ],
      [ "2x4", 1 ]
    ],
    [
      [ "rock", 1 ],
      [ "ceramic_shard", 1 ]
    ],
    [
      [ "string_6", 2 ],
      [ "sinew", 40 ],
      [ "thread", 40 ],
      [ "plant_fibre", 40 ]
    ]
  ]
},{
  "type" : "recipe",
  "result": "primitive_axe",
  "category": "CC_OTHER",
  "subcategory": "CSC_OTHER_TOOLS",
  "skill_used": "survival",
  "skills_required": [ "carpentry", 1 ],
  "difficulty": 3,
  "time": 60000,
  "reversible": false,
  "autolearn": true,
  "book_learn": [["mag_survival", 1] , ["atomic_survival", 1] , ["textbook_carpentry", 2]],
  "qualities":[
    {"id":"HAMMER","level":1,"amount":1}
  ], "components": [
    [
      [ "stick", 1 ],
      [ "2x4", 1 ]
    ],
    [
      [ "rock", 1 ],
      [ "ceramic_shard", 1 ]
    ],
    [
      [ "string_6", 2 ],
      [ "sinew", 40 ],
      [ "thread", 40 ],
      [ "plant_fibre", 40 ]
    ]
  ]
},{
  "type" : "recipe",
  "result": "fire_drill",
  "category": "CC_OTHER",
  "subcategory": "CSC_OTHER_TOOLS",
  "skill_used": "survival",
  "difficulty": 2,
  "time": 5000,
  "reversible": false,
  "autolearn": true,
  "qualities" : [
    {"id":"CUT","level":1,"amount":1}
  ],
  "components": [
    [
      [ "stick", 2 ],
      [ "2x4", 1 ]
    ],
    [
      [ "skewer", 1 ]
    ],
    [
      [ "string_6", 3 ]
    ]
  ]
},{
  "type" : "recipe",
  "result": "fire_drill_large",
  "category": "CC_OTHER",
  "subcategory": "CSC_OTHER_TOOLS",
  "skill_used": "survival",
  "difficulty": 2,
  "time": 10000,
  "reversible": false,
  "autolearn": true,
  "qualities" : [
    {"id":"CUT","level":1,"amount":1}
  ],
  "components": [
    [
      [ "stick", 4 ],
      [ "2x4", 2 ]
    ],
    [
      [ "rock", 1 ],
      [ "ceramic_shard", 1 ]
    ],
    [
      [ "string_36", 3 ]
    ]
  ]
},{
  "type" : "recipe",
  "result": "knitting_needles",
  "category": "CC_OTHER",
  "subcategory": "CSC_OTHER_TOOLS",
  "skill_used": "fabrication",
  "difficulty": 1,
  "time": 3000,
  "reversible": false,
  "autolearn": true,
  "qualities":[
    {"id":"CUT","level":1,"amount":1}
  ],
  "components": [
    [
      [ "skewer", 2 ]
    ]
  ]
},{
  "type" : "recipe",
  "result": "distaff_spindle",
  "category": "CC_OTHER",
  "subcategory": "CSC_OTHER_TOOLS",
  "skill_used": "fabrication",
  "difficulty": 2,
  "time": 6000,
  "reversible": false,
  "autolearn": true,
  "qualities":[
    {"id":"CUT","level":1,"amount":1}
  ],
  "components": [
    [
      [ "stick", 1 ],
      [ "broom", 1 ],
      [ "mop", 1 ],
      [ "2x4", 1 ],
      [ "pool_cue", 1 ]
    ]
  ]
},{
  "type" : "recipe",
  "result": "carding_paddles",
  "category": "CC_OTHER",
  "subcategory": "CSC_OTHER_TOOLS",
  "skill_used": "fabrication",
  "difficulty": 3,
  "time": 9000,
  "reversible": false,
  "autolearn": true,
  "qualities":[
    {"id":"CUT","level":1,"amount":1}
  ],
  "components": [
    [
      [ "stick", 2 ],
      [ "2x4", 1 ]
    ],
    [
      [ "skewer", 20 ]
    ]
  ]
},{
  "type" : "recipe",
  "result": "waterskin",
  "category": "CC_OTHER",
  "subcategory": "CSC_OTHER_CONTAINERS",
  "skill_used": "tailor",
  "skills_required": [ "survival", 1 ],
  "difficulty": 2,
  "time": 30000,
  "reversible": false,
  "autolearn": true,
  "tools": [
    [
      [ "needle_bone", 60 ],
      [ "needle_wood", 60 ],
      [ "sewing_kit", 60 ]
    ]
  ],
  "components": [
    [
      [ "sinew", 40 ],
      [ "thread", 40 ],
      [ "plant_fibre", 40 ],
      [ "string_36", 1 ]
    ],
    [
      [ "leather", 6 ],
      [ "tanned_hide", 1 ],
      [ "fur", 6 ],
      [ "tanned_pelt", 1 ]
    ]
  ]
},{
  "type" : "recipe",
  "result": "waterskin2",
  "category": "CC_OTHER",
  "subcategory": "CSC_OTHER_CONTAINERS",
  "skill_used": "tailor",
  "skills_required": [ "survival", 2 ],
  "difficulty": 2,
  "time": 30000,
  "reversible": false,
  "autolearn": true,
  "tools": [
    [
      [ "needle_bone", 90 ],
      [ "needle_wood", 90 ],
      [ "sewing_kit", 90 ]
    ]
  ],
  "components": [
    [
      [ "sinew", 40 ],
      [ "thread", 40 ],
      [ "plant_fibre", 40 ],
      [ "string_36", 1 ]
    ],
    [
      [ "leather", 14 ],
      [ "tanned_hide", 2 ],
      [ "fur", 14 ],
      [ "tanned_pelt", 2 ]
    ]
  ]
},{
  "type" : "recipe",
  "result": "waterskin3",
  "category": "CC_OTHER",
  "subcategory": "CSC_OTHER_CONTAINERS",
  "skill_used": "tailor",
  "skills_required": [ "survival", 2 ],
  "difficulty": 3,
  "time": 30000,
  "reversible": false,
  "autolearn": true,
  "tools": [
    [
      [ "needle_bone", 120 ],
      [ "needle_wood", 120 ],
      [ "sewing_kit", 120 ]
    ]
  ],
  "components": [
    [
      [ "sinew", 40 ],
      [ "thread", 40 ],
      [ "plant_fibre", 40 ],
      [ "string_36", 1 ]
    ],
    [
      [ "leather", 24 ],
      [ "tanned_hide", 4 ],
      [ "fur", 24 ],
      [ "tanned_pelt", 4 ]
    ]
  ]
},{
  "type" : "recipe",
  "result": "makeshift_funnel",
  "category": "CC_OTHER",
  "subcategory": "CSC_OTHER_TOOLS",
  "skill_used": "fabrication",
  "difficulty": 1,
  "time": 5000,
  "reversible": false,
  "autolearn": true,
  "qualities" : [
    {"id":"CUT","level":1,"amount":1}
  ],
  "components": [
    [
      [ "jug_plastic", 1 ],
      [ "bottle_plastic", 3 ],
      [ "bottle_plastic_small", 6 ]
    ]
  ]
},{
  "type" : "recipe",
  "result": "shelter_kit",
  "category": "CC_OTHER",
  "subcategory": "CSC_OTHER_OTHER",
  "skill_used": "survival",
  "skills_required": [ "carpentry", 1 ],
  "difficulty": 2,
  "time": 50000,
  "reversible": false,
  "autolearn": true,
  "tools": [
    [
      [ "needle_bone", 200 ],
      [ "needle_wood", 200 ],
      [ "sewing_kit", 200 ]
    ]
  ],
  "components": [
    [
      [ "stick", 10 ],
      [ "2x4", 5 ]
    ],
    [
      [ "leather", 20 ],
      [ "tanned_hide", 4 ]
    ],
    [
      [ "string_6", 10 ],
      [ "sinew", 500 ],
      [ "thread", 500 ],
      [ "plant_fibre", 500 ]
    ]
  ]
},{
  "type" : "recipe",
  "result": "shelter_kit",
  "id_suffix": "repair",
  "category": "CC_OTHER",
  "subcategory": "CSC_OTHER_OTHER",
  "skill_used": "survival",
  "skills_required": [ "tailor", 1 ],
  "difficulty": 0,
  "time": 20000,
  "reversible": false,
  "autolearn": true,
  "tools": [
    [
      [ "needle_bone", 50 ],
      [ "needle_wood", 50 ],
      [ "sewing_kit", 50 ]
    ]
  ],
  "components": [
    [
      [ "stick", 3 ],
      [ "2x4", 2 ]
    ],
    [
      [ "leather", 4 ],
      [ "tanned_hide", 1 ]
    ],
    [
      [ "sinew", 60 ],
      [ "thread", 60 ],
      [ "plant_fibre", 60 ],
      [ "string_6", 1 ]
    ],
    [
      [ "damaged_shelter_kit", 1 ]
    ]
  ]
},{
  "type" : "recipe",
  "result": "fur_rollmat",
  "category": "CC_OTHER",
  "subcategory": "CSC_OTHER_OTHER",
  "skill_used": "survival",
  "skills_required": [ "tailor", 1 ],
  "difficulty": 1,
  "time": 20000,
  "reversible": true,
  "decomp_learn": 0,
  "autolearn": true,
  "qualities" : [
    {"id":"CUT","level":1,"amount":1}
  ],
  "components": [
    [
      [ "fur", 24 ]
    ],
    [
      [ "thread", 360 ],
      [ "sinew", 360 ],
      [ "plant_fibre", 360 ],
      [ "string_6", 6 ],
      [ "string_36", 1 ]
    ]
  ]
},{
  "type" : "recipe",
  "result": "snare_trigger",
  "category": "CC_OTHER",
  "subcategory": "CSC_OTHER_TRAPS",
  "skill_used": "traps",
  "skills_required": [ "survival", 1 ],
  "difficulty": 0,
  "time": 2000,
  "reversible": false,
  "autolearn": false,
  "note": "believed removed-from-game",
  "qualities" : [
    {"id":"CUT","level":1,"amount":1}
  ],
  "components": [
    [
      [ "stick", 1 ],
      [ "2x4", 1 ]
    ]
  ]
},{
  "type" : "recipe",
  "result": "light_snare_kit",
  "category": "CC_OTHER",
  "subcategory": "CSC_OTHER_TRAPS",
  "skill_used": "traps",
  "skills_required": [ "survival", 1 ],
  "difficulty": 1,
  "time": 5000,
  "reversible": true,
  "autolearn": false,
  "note": "believed removed-from-game",
  "components": [
    [
      [ "snare_trigger", 1 ]
    ],
    [
      [ "string_36", 1 ]
    ]
  ]
},{
  "type" : "recipe",
  "result": "heavy_snare_kit",
  "category": "CC_OTHER",
  "subcategory": "CSC_OTHER_TRAPS",
  "skill_used": "traps",
  "skills_required": [ "survival", 1 ],
  "difficulty": 3,
  "time": 8000,
  "reversible": true,
  "autolearn": false,
  "note": "believed removed-from-game",
  "components": [
    [
      [ "snare_trigger", 1 ]
    ],
    [
      [ "rope_6", 1 ]
    ]
  ]
},{
  "type" : "recipe",
  "result": "water_faucet",
  "category": "CC_OTHER",
  "subcategory": "CSC_OTHER_PARTS",
  "skill_used": "fabrication",
  "skills_required": [ "mechanics", 1 ],
  "difficulty": 2,
  "time": 7000,
  "reversible": false,
  "autolearn": true,
  "qualities":[
    {"id":"HAMMER","level":2,"amount":1},
    {"id":"SAW_M","level":1,"amount":1}
  ], "components": [
    [
      [ "pipe", 1 ]
    ],
    [
      [ "scrap", 1 ]
    ],
    [
      [ "plastic_chunk", 1 ]
    ]
  ]
},{
  "type" : "recipe",
  "result": "kitchen_unit",
  "category": "CC_OTHER",
  "subcategory": "CSC_OTHER_PARTS",
  "skill_used": "mechanics",
  "difficulty": 4,
  "time": 60000,
  "reversible": true,
  "decomp_learn": 3,
  "autolearn": true,
  "qualities":[
    {"id":"HAMMER","level":2,"amount":1},
    {"id":"SAW_M","level":1,"amount":1},
    {"id":"WRENCH","level":1,"amount":1}
  ], "tools": [
    [
      [ "goggles_welding", -1 ]
    ],
    [
      [ "welder", 100 ],
      [ "welder_crude", 150 ],
      [ "toolset", 150 ]
    ]
  ],
  "components": [
    [
      [ "pipe", 2 ]
    ],
    [
      [ "steel_chunk", 16 ],
      [ "steel_plate", 2 ]
    ],
    [
      [ "hotplate", 1 ]
    ],
    [
      [ "pot", 1 ]
    ],
    [
      [ "pan", 1 ]
    ],
    [
      [ "water_faucet", 1 ]
    ]
  ]
},{
  "type" : "recipe",
  "result": "cargo_rack",
  "category": "CC_OTHER",
  "subcategory": "CSC_OTHER_PARTS",
  "skill_used": "fabrication",
  "skills_required": ["mechanics",1],
  "difficulty": 4,
  "time": 60000,
  "reversible": false,
  "autolearn": true,
  "qualities":[
    {"id":"HAMMER","level":2,"amount":1},
    {"id":"SAW_M","level":1,"amount":1},
    {"id":"WRENCH","level":1,"amount":1}
  ], "tools": [
    [
      [ "goggles_welding", -1 ]
    ],
    [
      [ "welder", 100 ],
      [ "welder_crude", 150 ],
      [ "toolset", 150 ],
      [ "oxy_torch", 10]
    ]
  ],
  "components": [
    [
      [ "frame", 4 ]
    ],
    [
      ["rope_30", 4],
      ["vine_30", 4]
    ],
    [
      [ "steel_chunk", 4 ],
      [ "scrap", 12 ]
    ]
  ]
},{
  "type" : "recipe",
  "result": "v_table",
  "category": "CC_OTHER",
  "subcategory": "CSC_OTHER_PARTS",
  "skill_used": "carpentry",
  "difficulty": 1,
  "time": 20000,
  "reversible": true,
  "decomp_learn": 1,
  "autolearn": true,
  "qualities":[
    {"id":"HAMMER","level":1,"amount":1}
  ], "components": [
    [
      [ "2x4", 6 ]
    ],
    [
      [ "nail", 8 ]
    ]
  ]
},{
  "type" : "recipe",
  "result": "foot_crank",
  "category": "CC_OTHER",
  "subcategory": "CSC_OTHER_PARTS",
  "skill_used": "mechanics",
  "difficulty": 1,
  "time": 10000,
  "reversible": true,
  "autolearn": true,
  "qualities":[
    {"id":"HAMMER","level":2,"amount":1},
    {"id":"WRENCH","level":1,"amount":1}
  ], "components": [
    [
      [ "pipe", 1 ]
    ],
    [
      [ "steel_chunk", 2 ],
      [ "scrap", 6 ]
    ],
    [
      [ "chain", 1 ]
    ]
  ]
},{
  "type" : "recipe",
  "result": "muffler",
  "category": "CC_OTHER",
  "subcategory": "CSC_OTHER_PARTS",
  "skill_used": "mechanics",
  "difficulty": 1,
  "time": 10000,
  "reversible": true,
  "autolearn": true,
  "qualities":[
    {"id":"HAMMER","level":2,"amount":1},
    {"id":"SAW_M","level":1,"amount":1}
  ], "tools": [
    [
      [ "goggles_welding", -1 ]
    ],
    [
      [ "welder", 50 ],
      [ "welder_crude", 75 ],
      [ "toolset", 75 ],
      [ "oxy_torch", 5]
    ]
  ],
  "components": [
    [
      [ "pipe", 2 ]
    ],
    [
      [ "sheet_metal", 1 ]
    ]
  ]
},{
  "type" : "recipe",
  "result": "seat",
  "category": "CC_OTHER",
  "subcategory": "CSC_OTHER_PARTS",
  "skill_used": "fabrication",
  "difficulty": 1,
  "time": 10000,
  "reversible": true,
  "autolearn": true,
  "tools": [
    [
      [ "goggles_welding", -1 ]
    ],
    [
      [ "welder", 50 ],
      [ "welder_crude", 75 ],
      [ "toolset", 75 ]
    ],
    [
      [ "needle_bone", 50 ],
      [ "needle_wood", 50 ],
      [ "sewing_kit", 50 ]
    ]
  ],
  "components": [
    [
      [ "pipe", 4 ]
    ],
    [
      [ "spring", 2 ]
    ],
    [
      [ "leather", 12 ],
      [ "fur", 12 ],
      [ "rag", 20 ],
      [ "tanned_hide", 3 ],
      [ "tanned_pelt", 3 ],
      [ "sheet", 1 ]
    ]
  ]
},{
  "type" : "recipe",
  "result": "cotton_ball",
  "category": "CC_OTHER",
  "subcategory": "CSC_OTHER_MATERIALS",
  "id_suffix": "by hand",
  "difficulty": 0,
  "time": 54000,
  "reversible": false,
  "autolearn": true,
  "byproducts": { "id" : "seed_cotton_boll", "amount" : 2 },
  "components": [
    [
      [ "cotton_boll", 1 ]
    ]
  ]
},{
  "type" : "recipe",
  "result": "cotton_ball",
  "category": "CC_OTHER",
  "subcategory": "CSC_OTHER_MATERIALS",
  "difficulty": 0,
  "time": 9000,
  "reversible": false,
  "autolearn": true,
  "byproducts": { "id" : "seed_cotton_boll", "amount" : 2 },
  "tools": [
    [
      [ "carding_paddles", -1 ]
    ]
  ],
  "components": [
    [
      [ "cotton_boll", 1 ]
    ]
  ]
},{
  "type" : "recipe",
  "result": "thread",
  "category": "CC_OTHER",
  "subcategory": "CSC_OTHER_MATERIALS",
  "skill_used": "tailor",
  "difficulty": 1,
  "skills_required": [ "fabrication", 1 ],
  "time": 9000,
  "reversible": false,
  "autolearn": true,
  "tools": [
    [
      [ "distaff_spindle", -1 ]
    ]
  ],
  "components": [
    [
      [ "cotton_ball", 2 ]
    ]
  ]
},{
  "type" : "recipe",
  "result": "rag",
  "id_suffix": "knitting",
  "category": "CC_OTHER",
  "subcategory": "CSC_OTHER_MATERIALS",
  "skill_used": "tailor",
  "difficulty": 2,
  "time": 6000,
  "reversible": false,
  "autolearn": true,
  "tools": [
    [
      [ "knitting_needles", -1 ]
    ]
  ],
  "components": [
    [
      [ "thread", 100 ],
      [ "sinew", 100 ],
      [ "plant_fibre", 100 ]
    ]
  ]
},{
  "type" : "recipe",
  "result": "rag",
  "category": "CC_OTHER",
  "subcategory": "CSC_OTHER_MATERIALS",
  "difficulty": 0,
  "time": 3000,
  "reversible": false,
  "autolearn": true,
  "tools": [
    [
      [ "fire", -1 ],
      [ "hotplate", 3 ],
      [ "char_smoker", 1 ],
      [ "toolset", 3 ]
    ]
  ],
  "components": [
    [
      [ "water", 1 ],
      [ "water_clean", 1 ]
    ],
    [
      [ "rag_bloody", 1 ]
    ]
  ]
},{
  "type" : "recipe",
  "result": "sheet",
  "category": "CC_OTHER",
  "subcategory": "CSC_OTHER_MATERIALS",
  "difficulty": 0,
  "time": 10000,
  "reversible": false,
  "autolearn": true,
  "tools": [
    [
      [ "needle_bone", 50 ],
      [ "needle_wood", 50 ],
      [ "sewing_kit", 50 ]
    ]
  ],
  "components": [
    [
      [ "rag", 20 ]
    ]
  ]
},{
  "type" : "recipe",
  "result": "vehicle_controls",
  "category": "CC_OTHER",
  "subcategory": "CSC_OTHER_PARTS",
  "skill_used": "mechanics",
  "difficulty": 3,
  "time": 30000,
  "reversible": true,
  "decomp_learn": 3,
  "autolearn": false,
  "book_learn": [["textbook_fabrication", 5] , ["textbook_mechanics", 3] , ["manual_mechanics", 3]],
  "qualities":[
    {"id":"HAMMER","level":2,"amount":1},
    {"id":"SAW_M","level":1,"amount":1},
    {"id":"WRENCH","level":1,"amount":1}
  ], "tools": [
    [
      [ "goggles_welding", -1 ]
    ],
    [
      [ "welder", 50 ],
      [ "welder_crude", 75 ],
      [ "toolset", 75 ]
    ]
  ],
  "components": [
    [
      [ "pipe", 10 ]
    ],
    [
      [ "steel_chunk", 12 ],
      [ "scrap", 36 ]
    ],
    [
      [ "wire", 3 ]
    ],
    [
      [ "cable", 10 ]
    ]
  ]
},{
  "type" : "recipe",
  "result": "folding_bicycle",
  "category": "CC_OTHER",
  "subcategory": "CSC_OTHER_OTHER",
  "skill_used": "mechanics",
  "difficulty": 5,
  "time": 120000,
  "reversible": true,
  "decomp_learn": 4,
  "autolearn": false,
  "book_learn": [["textbook_fabrication", 4] , ["manual_mechanics", 4] , ["textbook_mechanics", 4]],
  "qualities" : [
    {"id":"WRENCH","level":1,"amount":1}
  ], "tools": [
    [
      [ "goggles_welding", -1 ]
    ],
    [
      [ "welder", 300 ],
      [ "welder_crude", 450 ],
      [ "toolset", 450 ]
    ]
  ],
  "components": [
    [
      [ "frame", 2 ]
    ],
    [
      [ "saddle", 1 ]
    ],
    [
      [ "vehicle_controls", 1 ]
    ],
    [
      [ "foot_crank", 1 ]
    ],
    [
      [ "wheel_bicycle", 2 ]
    ]
  ]
},{
  "type" : "recipe",
  "result": "rolling_paper",
  "category": "CC_OTHER",
  "subcategory": "CSC_OTHER_MATERIALS",
  "difficulty": 0,
  "time": 5000,
  "reversible": false,
  "autolearn": true,
  "components": [
    [
      [ "paper", 5 ]
    ]
  ]
},{
  "type" : "recipe",
  "result": "string_6",
  "category": "CC_OTHER",
  "subcategory": "CSC_OTHER_MATERIALS",
  "difficulty": 0,
  "time": 5000,
  "reversible": true,
  "autolearn": true,
  "components": [
    [
      [ "thread", 50 ],
      [ "sinew", 50 ],
      [ "plant_fibre", 50 ],
      [ "yarn", 25 ]
    ]
  ]
},{
  "type" : "recipe",
  "result": "string_36",
  "category": "CC_OTHER",
  "subcategory": "CSC_OTHER_MATERIALS",
  "difficulty": 0,
  "time": 5000,
  "reversible": true,
  "autolearn": true,
  "components": [
    [
      [ "string_6", 6 ],
      [ "thread", 300 ],
      [ "sinew", 300 ],
      [ "plant_fibre", 300 ]
    ]
  ]
},{
  "type" : "recipe",
  "result": "rope_6",
  "id_suffix": "from_string",
  "category": "CC_OTHER",
  "subcategory": "CSC_OTHER_MATERIALS",
  "skill_used": "tailor",
  "difficulty": 0,
  "time": 7500,
  "reversible": true,
  "autolearn": true,
  "components": [
    [
      [ "string_36", 6 ],
      [ "string_6", 36 ]
    ]
  ]
},{
  "type" : "recipe",
  "result": "rope_6",
  "id_suffix": "from_cloth",
  "category": "CC_OTHER",
  "subcategory": "CSC_OTHER_MATERIALS",
  "skill_used": "tailor",
  "difficulty": 3,
  "time": 90000,
  "reversible": false,
  "autolearn": true,
  "qualities" : [
    {"id":"CUT","level":1,"amount":1}
  ],
  "components": [
    [
      ["rag", 30],
      ["leather", 30],
      ["felt_patch", 30],
      [ "tanned_hide", 5 ]
    ]
  ]  
},{
  "type" : "recipe",
  "result": "rope_30",
  "category": "CC_OTHER",
  "subcategory": "CSC_OTHER_MATERIALS",
  "skill_used": "tailor",
  "difficulty": 0,
  "time": 7500,
  "reversible": true,
  "autolearn": true,
  "components": [
    [
      [ "rope_6", 5 ],
      [ "string_36", 30 ],
      [ "string_6", 180 ]
    ]
  ]
},{
  "type" : "recipe",
  "result": "wire",
  "category": "CC_OTHER",
  "subcategory": "CSC_OTHER_MATERIALS",
  "skill_used": "fabrication",
  "difficulty": 3,
  "time": 30000,
  "reversible": false,
  "autolearn": true,
  "qualities":[
    {"id":"HAMMER","level":3,"amount":1}
  ], "tools": [
     [
      ["tongs", -1]
     ],
     [
      ["chisel", -1]
     ],
     [
      ["anvil", -1]
     ],
     [
      ["crucible", -1]
     ],
     [
      ["forge", 50], ["char_forge", 10], ["oxy_torch", 10]
     ]
    ],
  "components":
    [
     [
     [ "scrap", 1 ]
     ]
    ]
},{
  "type" : "recipe",
  "result": "wire_barbed",
  "category": "CC_OTHER",
  "subcategory": "CSC_OTHER_MATERIALS",
  "skill_used": "fabrication",
  "difficulty": 2,
  "time": 8000,
  "reversible": false,
  "autolearn": true,
  "qualities":[
    {"id":"HAMMER","level":3,"amount":1}
  ], "tools": [
    [
      [ "boltcutters", -1 ],
      [ "toolset", -1 ]
    ]
  ],
  "components": [
    [
      [ "wire", 2 ]
    ]
  ]
},{
  "type" : "recipe",
  "result": "candle",
  "category": "CC_OTHER",
  "subcategory": "CSC_OTHER_OTHER",
  "difficulty": 0,
  "time": 5000,
  "reversible": false,
  "autolearn": true,
  "tools": [
    [
      [ "hotplate", 2 ],
      [ "char_smoker", 1 ],
      [ "lighter", 5 ],
      [ "ref_lighter", 5 ],
      [ "toolset", 2 ],
      [ "fire", -1 ]
    ]
  ],
  "components": [
    [
      [ "can_food", -1 ],
      [ "canister_empty", -1 ]
    ],
    [
      [ "wax", 2 ],
      [ "tallow", 4 ],
      [ "tallow_tainted", 4 ]
    ],
    [
      [ "string_6", 1 ]
    ]
  ]
},{
  "type" : "recipe",
  "result": "spike",
  "category": "CC_OTHER",
  "subcategory": "CSC_OTHER_MATERIALS",
  "difficulty": 0,
  "time": 3000,
  "reversible": false,
  "autolearn": true,
  "qualities":[
    {"id":"HAMMER","level":1,"amount":1}
  ], "components": [
    [
      [ "steel_chunk", 2 ],
      [ "scrap", 5 ]
    ]
  ]
},{
  "type" : "recipe",
  "result": "blade",
  "category": "CC_OTHER",
  "subcategory": "CSC_OTHER_MATERIALS",
  "difficulty": 0,
  "time": 3000,
  "reversible": false,
  "autolearn": true,
  "qualities":[
    {"id":"HAMMER","level":1,"amount":1}
  ], "components": [
    [
      [ "broadsword", 1 ],
      [ "machete", 1 ]
    ]
  ]
},{
  "type" : "recipe",
  "result": "screwdriver",
  "category": "CC_OTHER",
  "subcategory": "CSC_OTHER_TOOLS",
  "skill_used": "fabrication",
  "difficulty": 0,
  "time": 2000,
  "reversible": false,
  "autolearn": true,
  "qualities":[
    {"id":"HAMMER","level":2,"amount":1}
  ], "components": [
    [
      [ "steel_chunk", 2 ],
      [ "scrap", 6 ]
    ],
    [
      [ "duct_tape", 30 ]
    ]
  ]
},{
  "type" : "recipe",
  "result": "duct_tape",
  "category": "CC_OTHER",
  "subcategory": "CSC_OTHER_MATERIALS",
  "skill_used": "fabrication",
  "difficulty": 3,
  "time": 18000,
  "reversible": false,
  "autolearn": false,
  "book_learn": [["textbook_fabrication", 3] , ["textbook_chemistry", 3] , ["adv_chemistry", 3] , ["textbook_mechanics", 5]],
  "qualities" : [
    {"id":"CUT","level":1,"amount":1},
    {"id":"COOK","level":2,"amount":1}
  ], "tools": [
    [
      [ "hotplate", 5 ],
      [ "char_smoker", 1 ],
      [ "toolset", 5 ],
      [ "fire", -1 ]
    ]
  ],
  "components": [
    [
      [ "superglue", 1 ]
    ],
    [
      [ "rag", 6 ]
    ],
    [
      [ "plant_fibre", 50 ],
      [ "sinew", 50 ],
      [ "thread", 50 ]
    ],
    [
      [ "plastic_chunk", 1 ]
    ]
  ]
},{
  "type" : "recipe",
  "result": "steel_lump",
  "category": "CC_OTHER",
  "subcategory": "CSC_OTHER_MATERIALS",
  "skill_used": "fabrication",
  "difficulty": 0,
  "time": 5000,
  "reversible": true,
  "autolearn": true,
  "tools": [
    [
      [ "goggles_welding", -1 ]
    ],
    [
      [ "crucible", -1 ]
    ],
    [
      [ "welder", 20 ],
      [ "welder_crude", 30 ],
      [ "toolset", 30 ],
      [ "forge", 10],
      [ "char_forge", 2],
      [ "oxy_torch", 2]
    ]
  ],
  "components": [
    [
      [ "steel_chunk", 4 ],
      [ "scrap", 12 ],
      [ "rebar", 2 ]
    ]
  ]
},{
  "type" : "recipe",
  "result": "2x4",
  "category": "CC_OTHER",
  "subcategory": "CSC_OTHER_MATERIALS",
  "difficulty": 0,
  "time": 8000,
  "reversible": false,
  "autolearn": true,
  "qualities":[
    {"id":"SAW_W","level":2,"amount":1} ],
  "components": [
    [
      [ "stick", 1 ]
    ]
  ]
},{
  "type" : "recipe",
  "result": "basket",
  "category": "CC_OTHER",
  "subcategory": "CSC_OTHER_MATERIALS",
  "skill_used": "fabrication",
  "difficulty": 1,
  "time": 8000,
  "reversible": true,
  "autolearn": true,
  "tools": [
    [
      [ "goggles_welding", -1 ]
    ],
    [
      [ "welder", 50 ],
      [ "welder_crude", 75 ],
      [ "toolset", 75 ],
      [ "oxy_torch", 5]
    ]
  ],
  "components": [
    [
      [ "wire", 6 ]
    ]
  ]
},{
  "type" : "recipe",
  "result": "folding_basket",
  "category": "CC_OTHER",
  "subcategory": "CSC_OTHER_MATERIALS",
  "skill_used": "fabrication",
  "difficulty": 1,
  "time": 8000,
  "reversible": true,
  "autolearn": true,
  "tools": [
    [
      [ "goggles_welding", -1 ]
    ],
    [
      [ "welder", 50 ],
      [ "welder_crude", 75 ],
      [ "toolset", 75 ],
      [ "oxy_torch", 5]
    ]
  ],
  "components": [
    [
      [ "wire", 6 ],
      [ "basket", 1]
    ],
    [
      [ "scrap", 8]
    ]
  ]
},{
  "type" : "recipe",
  "result": "xlframe",
  "category": "CC_OTHER",
  "subcategory": "CSC_OTHER_MATERIALS",
  "skill_used": "fabrication",
  "difficulty": 1,
  "time": 8000,
  "reversible": true,
  "autolearn": true,
  "tools": [
    [
      [ "goggles_welding", -1 ]
    ],
    [
      [ "welder", 60 ],
      [ "welder_crude", 90 ],
      [ "toolset", 90 ],
      [ "oxy_torch", 6]
    ]
  ],
  "components": [
    [
      [ "pipe", 4 ]
    ]
  ]
},{
  "type" : "recipe",
  "result": "foldframe",
  "category": "CC_OTHER",
  "subcategory": "CSC_OTHER_MATERIALS",
  "skill_used": "fabrication",
  "difficulty": 1,
  "time": 8000,
  "reversible": true,
  "autolearn": true,
  "tools": [
    [
      [ "goggles_welding", -1 ]
    ],
    [
      [ "welder", 60 ],
      [ "welder_crude", 90 ],
      [ "toolset", 90 ],
      [ "oxy_torch", 6]
    ]
  ],
  "components": [
    [
      [ "pipe", 4 ]
    ]
  ]
},{
  "type" : "recipe",
  "result": "wheel_wheelchair",
  "category": "CC_OTHER",
  "subcategory": "CSC_OTHER_MATERIALS",
  "skill_used": "fabrication",
  "difficulty": 2,
  "time": 5000,
  "reversible": true,
  "autolearn": true,
  "qualities":[
    {"id":"HAMMER","level":2,"amount":1},
    {"id":"SAW_M","level":1,"amount":1}
  ], "tools": [
    [
      [ "goggles_welding", -1 ]
    ],
    [
      [ "welder", 40 ],
      [ "oxy_torch", 4],
      [ "welder_crude", 60 ],
      [ "toolset", 60 ]
    ]
  ],
  "components": [
    [
      [ "pipe", 2 ]
    ], [
      [ "wheel_bicycle", 2 ]
    ]
  ]
},{
  "type" : "recipe",
  "result": "hand_rims",
  "category": "CC_OTHER",
  "subcategory": "CSC_OTHER_MATERIALS",
  "skill_used": "fabrication",
  "difficulty": 1,
  "time": 4000,
  "reversible": true,
  "autolearn": true,
  "qualities":[
    {"id":"HAMMER","level":2,"amount":1},
    {"id":"SAW_M","level":1,"amount":1}
  ], "tools": [
    [
      [ "goggles_welding", -1 ]
    ],
    [
      [ "welder", 20 ],
      [ "oxy_torch", 2],
      [ "welder_crude", 30 ],
      [ "toolset", 30 ]
    ]
  ],
  "components": [
    [
      [ "pipe", 2 ]
    ]
  ]
},{
  "type" : "recipe",
  "result": "frame",
  "category": "CC_OTHER",
  "subcategory": "CSC_OTHER_MATERIALS",
  "skill_used": "fabrication",
  "difficulty": 1,
  "time": 8000,
  "reversible": true,
  "autolearn": true,
  "tools": [
    [
      [ "goggles_welding", -1 ]
    ],
    [
      [ "crucible", -1 ]
    ],
    [
      [ "welder", 50 ],
      [ "welder_crude", 75 ],
      [ "toolset", 75 ],
      [ "forge", 50 ],
      [ "char_forge", 10],
      [ "oxy_torch", 10]
    ]
  ],
  "components": [
    [
      [ "steel_lump", 10 ]
    ]
  ]
},{
  "type" : "recipe",
  "result": "hdframe",
  "category": "CC_OTHER",
  "subcategory": "CSC_OTHER_MATERIALS",
  "skill_used": "fabrication",
  "difficulty": 1,
  "time": 8000,
  "reversible": true,
  "autolearn": true,
  "tools": [
    [
      [ "goggles_welding", -1 ]
    ],
    [
      [ "crucible", -1 ]
    ],
    [
      [ "welder", 50 ],
      [ "welder_crude", 75 ],
      [ "toolset", 75 ],
      [ "forge", 50 ],
      [ "char_forge", 10],
      [ "oxy_torch", 10]
    ]
  ],
  "components": [
    [
      [ "steel_lump", 18 ]
    ]
  ]
},{
  "type" : "recipe",
  "result": "frame_wood",
  "category": "CC_OTHER",
  "subcategory": "CSC_OTHER_MATERIALS",
  "skill_used": "fabrication",
  "difficulty": 1,
  "time": 6000,
  "reversible": true,
  "autolearn": true,
  "qualities":[
    {"id":"HAMMER","level":1,"amount":1}
  ], "components": [
    [
      [ "2x4", 5 ]
    ],
    [
      [ "nail", 20 ]
    ]
  ]
},{
  "type" : "recipe",
  "result": "frame_wood_light",
  "category": "CC_OTHER",
  "subcategory": "CSC_OTHER_MATERIALS",
  "skill_used": "fabrication",
  "difficulty": 0,
  "time": 4000,
  "reversible": true,
  "autolearn": true,
  "components": [
    [
      [ "2x4", 3 ],
      [ "stick", 6 ]
    ],
    [
      [ "rope_6", 3 ]
    ]
  ]
},{
  "type" : "recipe",
  "result": "wheel_wood",
  "category": "CC_OTHER",
  "subcategory": "CSC_OTHER_MATERIALS",
  "skill_used": "fabrication",
  "difficulty": 3,
  "time": 6000,
  "reversible": true,
  "autolearn": true,
  "qualities":[
    {"id":"HAMMER","level":1,"amount":1},
    {"id":"SAW_W","level":1,"amount":1}
  ], "components": [
    [
      [ "2x4", 5 ]
    ],
    [
      [ "nail", 20 ]
    ]
  ]
},{
  "type" : "recipe",
  "result": "wheel_wood_b",
  "category": "CC_OTHER",
  "subcategory": "CSC_OTHER_MATERIALS",
  "skill_used": "fabrication",
  "difficulty": 4,
  "time": 12000,
  "reversible": true,
  "autolearn": true,
  "qualities":[
    {"id":"HAMMER","level":1,"amount":1},
    {"id":"SAW_W","level":1,"amount":1}
  ], "components": [
    [
      [ "2x4", 5 ]
    ],
    [
      [ "nail", 30 ]
    ],
    [
      [ "scrap", 5 ]
    ]
  ]
},{
  "type" : "recipe",
  "result": "sheet_metal",
  "category": "CC_OTHER",
  "subcategory": "CSC_OTHER_MATERIALS",
  "skill_used": "fabrication",
  "difficulty": 2,
  "time": 4000,
  "reversible": true,
  "autolearn": true,
  "tools": [
    [
      [ "goggles_welding", -1 ]
    ],
    [
      [ "welder", 20 ],
      [ "welder_crude", 30 ],
      [ "toolset", 30 ],
      [ "oxy_torch", 2]
    ]
  ],
  "components": [
    [
      [ "scrap", 4 ]
    ]
  ]
},{
  "type" : "recipe",
  "result": "wood_plate",
  "category": "CC_OTHER",
  "subcategory": "CSC_OTHER_MATERIALS",
  "skill_used": "fabrication",
  "difficulty": 2,
  "time": 6000,
  "reversible": true,
  "autolearn": true,
  "components": [
    [
      [ "2x4", 6 ]
    ],
    [
      [ "rope_6", 2]
    ]
  ]
},{
  "type" : "recipe",
  "result": "steel_plate",
  "category": "CC_OTHER",
  "subcategory": "CSC_OTHER_MATERIALS",
  "skill_used": "fabrication",
  "difficulty": 4,
  "time": 12000,
  "reversible": true,
  "note": "sawing it down doesn't teach anything useful",
  "autolearn": true,
  "tools": [
    [
      [ "goggles_welding", -1 ]
    ],
    [
      [ "welder", 100 ],
      [ "welder_crude", 150 ],
      [ "toolset", 150 ],
      [ "forge", 100 ],
      [ "char_forge", 20],
      [ "oxy_torch", 20]
    ]
  ],
  "components": [
    [
      [ "steel_lump", 8 ]
    ]
  ]
},{
  "type" : "recipe",
  "result": "spiked_plate",
  "category": "CC_OTHER",
  "subcategory": "CSC_OTHER_MATERIALS",
  "skill_used": "fabrication",
   "difficulty": 4,
  "time": 12000,
  "reversible": true,
  "autolearn": false,
  "book_learn": [["textbook_fabrication", 3] , ["welding_book", 3] , ["textbook_mechanics", 4]],
  "tools": [
    [
      [ "goggles_welding", -1 ]
    ],
    [
      [ "welder", 100 ],
      [ "welder_crude", 150 ],
      [ "toolset", 150 ],
      [ "forge", 100 ],
      [ "char_forge", 20],
      [ "oxy_torch", 20]
    ]
  ],
  "components": [
    [
      [ "steel_lump", 8 ],
      [ "steel_plate", 1 ]
    ],
    [
      [ "steel_chunk", 4 ],
      [ "scrap", 12 ],
      [ "spike", 4 ]
    ]
  ]
},{
  "type" : "recipe",
  "result": "hard_plate",
  "category": "CC_OTHER",
  "subcategory": "CSC_OTHER_MATERIALS",
  "skill_used": "fabrication",
   "difficulty": 6,
   "note": "hardened metal tools require high fabrication, so +1 diff here",
  "time": 12000,
  "reversible": true,
  "autolearn": false,
  "book_learn": [["textbook_fabrication", 5] , ["adv_chemistry", 6] , ["welding_book", 5]],
  "tools": [
    [
      [ "goggles_welding", -1 ]
    ],
    [
      [ "welder", 100 ],
      [ "welder_crude", 150 ],
      [ "toolset", 150 ],
      [ "forge", 100 ],
      [ "char_forge", 20],
      [ "oxy_torch", 20]
    ]
  ],
  "components": [
    [
      [ "steel_lump", 24 ]
    ]
  ]
},{
  "type" : "recipe",
  "result": "crude_picklock",
  "category": "CC_OTHER",
  "subcategory": "CSC_OTHER_TOOLS",
  "skill_used": "fabrication",
  "difficulty": 0,
  "time": 1000,
  "reversible": false,
  "autolearn": true,
  "qualities":[
    {"id":"HAMMER","level":1,"amount":1}
  ], "components": [
    [
      [ "scrap", 1 ]
    ]
  ]
},{
  "type" : "recipe",
  "result": "tripwire",
  "category": "CC_OTHER",
  "subcategory": "CSC_OTHER_TRAPS",
  "skill_used": "traps",
  "difficulty": 1,
  "time": 500,
  "reversible": false,
  "autolearn": true,
  "components": [
    [
      [ "string_36", 1 ]
    ],
    [
      [ "superglue", 1 ]

    ]
  ]
},{
  "type" : "recipe",
  "result": "board_trap",
  "category": "CC_OTHER",
  "subcategory": "CSC_OTHER_TRAPS",
  "skill_used": "traps",
  "difficulty": 0,
  "time": 2500,
  "reversible": true,
  "autolearn": true,
  "qualities":[
    {"id":"HAMMER","level":1,"amount":1}
  ], "components": [
    [
      [ "2x4", 3 ]
    ],
    [
      [ "nail", 20 ]
    ]
  ]
},{
  "type" : "recipe",
  "result": "beartrap",
  "category": "CC_OTHER",
  "subcategory": "CSC_OTHER_TRAPS",
  "skill_used": "traps",
  "skills_required": [ "mechanics", 3 ],
  "difficulty": 2,
  "time": 3000,
  "reversible": true,
  "decomp_learn": 2,
  "autolearn": true,
  "book_learn": [["mag_traps", 1] , ["manual_mechanics", 2] , ["manual_traps", 1] , ["howto_traps", 1]],
  "qualities" : [
    {"id":"WRENCH","level":1,"amount":1}
  ], "components": [
    [
      [ "scrap", 3 ]
    ],
    [
      [ "spring", 1 ]
    ]
  ]
},{
  "type" : "recipe",
  "result": "crossbow_trap",
  "category": "CC_OTHER",
  "subcategory": "CSC_OTHER_TRAPS",
  "skill_used": "traps",
  "skills_required": [ "mechanics", 1 ],
  "difficulty": 3,
  "time": 4500,
  "reversible": true,
  "decomp_learn": 2,
  "autolearn": true,
  "components": [
    [
      [ "crossbow", 1 ]
    ],
    [
      [ "bolt_steel", 1 ],
      [ "bolt_wood", 4 ]
    ],
    [
      [ "string_6", 6 ],
      [ "string_36", 1 ]
    ]
  ]
},{
  "type" : "recipe",
  "result": "shotgun_trap",
  "category": "CC_OTHER",
  "subcategory": "CSC_OTHER_TRAPS",
  "skill_used": "traps",
  "skills_required": [ "mechanics", 1 ],
  "difficulty": 3,
  "time": 5000,
  "reversible": true,
  "decomp_learn": 2,
  "autolearn": true,
  "components": [
    [
      [ "shotgun_sawn", 1 ]
    ],
    [
      [ "shot_00", 2 ]
    ],
    [
      [ "string_36", 1 ],
      [ "string_6", 2 ]
    ]
  ]
},{
  "type" : "recipe",
  "result": "blade_trap",
  "category": "CC_OTHER",
  "subcategory": "CSC_OTHER_TRAPS",
  "skill_used": "traps",
  "skills_required": [ "mechanics", 3 ],
  "difficulty": 4,
  "time": 8000,
  "reversible": true,
  "decomp_learn": 3,
  "autolearn": false,
  "book_learn": [["manual_mechanics", 3] , ["manual_traps", 3] , ["howto_traps", 3] , ["book_icef", 4]],
  "qualities" : [
    {"id":"WRENCH","level":1,"amount":1}
  ], "components": [
    [
      [ "motor", 1 ]
    ],
    [
      [ "blade", 2 ]
    ],
    [
      [ "string_36", 1 ]
    ]
  ]
},{
  "type" : "recipe",
  "result": "boobytrap",
  "category": "CC_OTHER",
  "subcategory": "CSC_OTHER_TRAPS",
  "skill_used": "traps",
  "difficulty": 3,
  "time": 5000,
  "reversible": false,
  "autolearn": false,
  "book_learn": [["textbook_traps", 2] , ["manual_traps", 3] , ["howto_traps", 3]],
  "components": [
    [
      [ "grenade", 1 ]
    ],
    [
      [ "string_6", 1 ]
    ],
    [
<<<<<<< HEAD
      [ "clay_canister", 1 ],
      [ "can_food", 1 ]
=======
      [ "can_food", 1 ],
      [ "can_drink", 1 ],
      [ "empty_canister", 1 ]
>>>>>>> 4f94ccd7
    ]
  ]
},{
  "type" : "recipe",
  "result": "landmine",
  "category": "CC_OTHER",
  "subcategory": "CSC_OTHER_TRAPS",
  "skill_used": "traps",
  "skills_required": [ "mechanics", 3 ],
  "difficulty": 5,
  "time": 10000,
  "reversible": true,
  "autolearn": false,
  "book_learn": [["textbook_traps", 5] , ["manual_traps", 5] , ["howto_traps", 4] , ["recipe_bullets", 6]],
  "qualities" : [
    {"id":"SCREW","level":1,"amount":1}
  ], "components": [
    [
      [ "superglue", 1 ],
      [ "duct_tape", 75 ]
    ],
    [
      [ "scrap", 3 ],
      [ "steel_chunk", 1 ],
      [ "canister_empty", 1 ],
      [ "clay_canister", 1 ],
      [ "can_food", 1 ]
    ],
    [
      [ "bb", 200 ],
      [ "nail", 100 ]
    ],
    [
      [ "gunpowder", 72 ],
      [ "shot_bird", 30 ],
      [ "shot_00", 15 ],
      [ "shot_slug", 12 ],
      [ "gasoline", 600 ],
      [ "diesel", 600 ],
      [ "grenade", 1 ]
    ]
  ]
},{
  "type" : "recipe",
  "result": "brazier",
  "category": "CC_OTHER",
  "subcategory": "CSC_OTHER_TOOLS",
  "skill_used": "fabrication",
  "difficulty": 1,
  "time": 2000,
  "reversible": false,
  "autolearn": true,
  "qualities":[
    {"id":"HAMMER","level":2,"amount":1}
  ], "components": [
    [
      [ "sheet_metal", 1 ]
    ]
  ]
},{
  "type" : "recipe",
  "result": "metal_tank",
  "category": "CC_OTHER",
  "subcategory": "CSC_OTHER_MATERIALS",
  "skill_used": "fabrication",
  "difficulty": 1,
  "time": 2000,
  "reversible": false,
  "autolearn": true,
  "qualities":[
    {"id":"HAMMER","level":2,"amount":1}
  ], "tools": [
    [
      [ "goggles_welding", -1 ]
    ],
    [
      [ "welder", 50 ],
      [ "welder_crude", 75 ],
      [ "toolset", 75 ],
      [ "oxy_torch", 5]
    ]
  ],
  "components": [
    [
      [ "sheet_metal", 2 ]
    ]
  ]
},{
  "type" : "recipe",
  "result": "metal_tank_small",
  "category": "CC_OTHER",
  "subcategory": "CSC_OTHER_MATERIALS",
  "skill_used": "fabrication",
  "difficulty": 1,
  "time": 2000,
  "reversible": false,
  "autolearn": true,
  "qualities":[
    {"id":"HAMMER","level":2,"amount":1}
  ], "tools": [
    [
      [ "goggles_welding", -1 ]
    ],
    [
      [ "welder", 50 ],
      [ "welder_crude", 75 ],
      [ "toolset", 75 ],
      [ "oxy_torch", 5]
    ]
  ],
  "components": [
    [
      [ "sheet_metal", 1 ]
    ]
  ]
},{
  "type" : "recipe",
  "result": "it_battery_mount",
  "category": "CC_OTHER",
  "subcategory": "CSC_OTHER_MATERIALS",
  "skill_used": "fabrication",
  "difficulty": 4,
  "time": 10000,
  "reversible": true,
  "autolearn": true,
  "qualities":[
    {"id":"HAMMER","level":2,"amount":1}
  ], "tools": [
    [
      [ "goggles_welding", -1 ]
    ],
    [
      [ "welder", 50 ],
      [ "welder_crude", 75 ],
      [ "toolset", 75 ],
      [ "oxy_torch", 5]
    ],
    [
    [ "soldering_iron", 10 ]
    ]
  ],
  "components": [
    [
      [ "sheet_metal", 1 ]
    ],
    [
      [ "scrap", 2 ]
    ],
    [
      [ "circuit", 1]
    ]
  ]
},{
  "type" : "recipe",
  "result": "metal_tank_little",
  "category": "CC_OTHER",
  "subcategory": "CSC_OTHER_MATERIALS",
  "skill_used": "fabrication",
  "difficulty": 1,
  "time": 500,
  "reversible": false,
  "autolearn": true,
  "qualities":[
    {"id":"HAMMER","level":2,"amount":1}
  ], "tools": [
    [
      [ "goggles_welding", -1 ]
    ],
    [
      [ "welder", 20 ],
      [ "welder_crude", 30 ],
      [ "toolset", 30 ],
      [ "oxy_torch", 2]
    ]
  ],
  "components": [
    [
      [ "sheet_metal", 1 ],
      [ "scrap", 2 ]
    ]
  ]
},{
  "type" : "recipe",
  "result": "bandages",
  "category": "CC_OTHER",
  "subcategory": "CSC_OTHER_MEDICAL",
  "skill_used": "firstaid",
   "difficulty": 1,
  "time": 500,
  "reversible": false,
  "autolearn": true,
  "components": [
    [
      [ "rag", 3 ],
      [ "cotton_ball", 1 ],
      [ "medical_gauze", 1 ]
    ],
    [
      [ "superglue", 1 ],
      [ "duct_tape", 5 ],
      [ "medical_tape", 3 ]
    ],
    [
      [ "vodka", 7 ],
      [ "rum", 7 ],
      [ "whiskey", 7 ],
      [ "single_malt_whiskey", 7 ],
      [ "tequila", 7 ],
      [ "gin", 7 ],
      [ "moonshine", 7 ],
      [ "brandy", 7 ],
      [ "disinfectant", 1 ],
      [ "saline", 5 ]
    ]
  ]
},{
  "type" : "recipe",
  "result": "arm_splint",
  "category": "CC_OTHER",
  "subcategory": "CSC_OTHER_MEDICAL",
  "skill_used": "firstaid",
  "skills_required": [ "survival", 1 ],
  "difficulty": 1,
  "time": 1000,
  "reversible": false,
  "autolearn": true,
  "components": [
    [
      [ "rag", 5 ],
      [ "medical_gauze", 2 ]
    ],
    [
      [ "string_6", 6 ],
      [ "string_36", 1 ],
      [ "duct_tape", 50 ],
      [ "medical_tape", 25 ]
    ],
    [
      [ "stick", 1 ],
      [ "broom", 1 ],
      [ "mop", 1 ],
      [ "2x4", 1 ],
      [ "pool_cue", 1 ]
    ]
  ]
},{
  "type" : "recipe",
  "result": "leg_splint",
  "category": "CC_OTHER",
  "subcategory": "CSC_OTHER_MEDICAL",
  "skill_used": "firstaid",
  "skills_required": [ "survival", 1 ],
  "difficulty": 1,
  "time": 1000,
  "reversible": false,
  "autolearn": true,
  "components": [
    [
      [ "rag", 10 ],
      [ "medical_gauze", 4 ]
    ],
    [
      [ "string_6", 12 ],
      [ "string_36", 2 ],
      [ "duct_tape", 100 ],
      [ "medical_tape", 50 ]
    ],
    [
      [ "stick", 2 ],
      [ "broom", 2 ],
      [ "mop", 2 ],
      [ "2x4", 1 ],
      [ "pool_cue", 2 ]
    ]
  ]
},{
  "type" : "recipe",
  "result": "bot_manhack",
  "category": "CC_OTHER",
  "subcategory": "CSC_OTHER_OTHER",
  "skill_used": "mechanics",
  "skills_required": [[ "electronics", 5 ], [ "computer", 5 ]],
  "difficulty": 6,
  "time": 8000,
  "reversible": true,
  "decomp_learn": 7,
  "autolearn": false,
  "book_learn": [[ "recipe_lab_elec", 6 ] , [ "textbook_robots", 7]],
  "qualities" : [
    {"id":"SCREW","level":1,"amount":1}
  ], "tools": [
    [
      [ "soldering_iron", 10 ],
      [ "toolset", 10 ]
    ]
  ],
  "components": [
    [
      [ "spike", 2 ]
    ],
    [
      [ "processor", 1 ]
    ],
    [
      [ "RAM", 1 ]
    ],
    [
      [ "power_supply", 1 ],
      [ "plut_cell", 1 ]
    ],
    [
      [ "scrap", 2 ]
    ]
  ]
},{
  "type" : "recipe",
  "result": "bag_bundle_10",
  "category": "CC_OTHER",
  "subcategory": "CSC_OTHER_MATERIALS",
  "difficulty": 0,
  "time": 500,
  "reversible": true,
  "autolearn": true,
  "tools": [ ],
  "components": [
    [
      [ "string_6", 1 ]
    ],
    [
      [ "bag_plastic", 10 ]
    ]
  ]
},{
  "type" : "recipe",
  "result": "steel_chunk",
  "category": "CC_OTHER",
  "subcategory": "CSC_OTHER_MATERIALS",
  "skill_used": "mechanics",
  "difficulty": 0,
  "time": 5000,
  "reversible": true,
  "autolearn": true,
  "tools": [
    [
      [ "goggles_welding", -1 ]
    ],
    [
      [ "crucible", -1 ]
    ],
    [
      [ "welder", 20 ],
      [ "welder_crude", 30 ],
      [ "toolset", 30 ],
      [ "forge", 5],
      [ "char_forge", 1],
      [ "oxy_torch", 1]
    ]
  ],
  "components": [
    [
      [ "scrap", 3 ],
      [ "rebar", 1 ]
    ]
  ]
},{
  "type" : "recipe",
  "result": "1st_aid",
  "category": "CC_OTHER",
  "subcategory": "CSC_OTHER_MEDICAL",
  "skill_used": "firstaid",
  "difficulty": 3,
  "time": 20000,
  "reversible": true,
  "decomp_learn": 2,
  "autolearn": true,
  "components": [
    [
      [ "medical_tape", 20 ],
      [ "duct_tape", 40 ]
    ],
    [
      [ "aspirin", 8 ]
    ],
    [
      [ "disinfectant", 1 ],
      [ "saline", 10 ]
    ],
    [
      [ "bandages", 2 ],
      [ "quikclot", 2 ]
    ]
  ]
},{
  "type" : "recipe",
  "result": "jug_plastic",
  "category": "CC_OTHER",
  "subcategory": "CSC_OTHER_CONTAINERS",
  "skill_used": "fabrication",
  "difficulty": 1,
  "time": 30000,
  "reversible": false,
  "autolearn": true,
  "qualities" : [
    {"id":"CUT","level":1,"amount":1}
  ],
  "components": [
    [
      [ "duct_tape", 10 ]
    ],
    [
      [ "bottle_plastic", 8 ],
      [ "bottle_plastic_small", 16 ]
    ]
  ]
},{
  "type" : "recipe",
  "result": "jerrycan",
  "category": "CC_OTHER",
  "subcategory": "CSC_OTHER_CONTAINERS",
  "skill_used": "fabrication",
  "difficulty": 1,
  "time": 30000,
  "reversible": false,
  "autolearn": true,
  "qualities" : [
    {"id":"CUT","level":1,"amount":1}
  ],
  "components": [
    [
      [ "string_36", 1 ]
    ],
    [
      [ "duct_tape", 50 ]
    ],
    [
      [ "jug_plastic", 4 ]
    ]
  ]
},{
  "type" : "recipe",
  "result": "jerrycan_big",
  "category": "CC_OTHER",
  "subcategory": "CSC_OTHER_CONTAINERS",
  "skill_used": "fabrication",
  "difficulty": 2,
  "time": 30000,
  "reversible": false,
  "autolearn": true,
  "qualities":[
    {"id":"SAW_M","level":1,"amount":1},
    {"id":"SCREW","level":1,"amount":1}
  ], "components": [
    [
      [ "string_36", 1 ]
    ],
    [
      [ "metal_tank", 1 ]
    ],
    [
      [ "scrap", 1 ]
    ]
  ]
},{
  "type" : "recipe",
  "result": "flask_hip",
  "category": "CC_OTHER",
  "subcategory": "CSC_OTHER_CONTAINERS",
  "skill_used": "fabrication",
  "difficulty": 3,
  "time": 120000,
  "reversible": false,
  "autolearn": true,
  "qualities":[
    {"id":"HAMMER","level":3,"amount":1}
  ], "tools": [
     [
      ["tongs", -1]
     ],
     [
      ["chisel", -1]
     ],
     [
      ["anvil", -1]
     ],
     [
      ["crucible", -1]
     ],
     [
      ["swage", -1]
     ],
     [
      ["forge", 150], ["char_forge", 30], ["oxy_torch", 30]
     ]
    ],
  "components":
    [
     [
     [ "scrap", 2 ]
     ]
    ]
},{
  "type" : "recipe",
  "result": "bowl_plastic",
  "category": "CC_OTHER",
  "subcategory": "CSC_OTHER_CONTAINERS",
  "skill_used": "fabrication",
  "difficulty": 1,
  "time": 12000,
  "reversible": false,
  "autolearn": true,
  "tools": [
    [
      ["hotplate", 2],
      ["toolset", 2],
      ["fire", -1]
    ]
  ],
  "components": [
    [
      ["plastic_chunk", 3]
    ]
  ]
},{
  "type" : "recipe",
  "result": "mold_plastic",
  "category": "CC_OTHER",
  "subcategory": "CSC_OTHER_TOOLS",
  "skill_used": "fabrication",
  "difficulty": 2,
  "time": 20000,
  "reversible": false,
  "autolearn": true,
  "tools": [
    [
      ["hotplate", 5],
      ["toolset", 5],
      ["fire", -1]
    ]
  ],
  "components": [
    [
      ["bowl_plastic", 4]
    ]
  ]
},{
  "type" : "recipe",
  "result": "bottle_plastic",
  "category": "CC_OTHER",
  "subcategory": "CSC_OTHER_CONTAINERS",
  "skill_used": "fabrication",
  "difficulty": 4,
  "time": 30000,
  "reversible": false,
  "autolearn": true,
  "tools": [
    [
      ["mold_plastic", -1]
    ],
    [
      ["hotplate", 5],
      ["toolset", 5],
      ["fire", -1]
    ]
  ],
  "components": [
    [
      ["plastic_chunk", 2]
    ]
  ]
},{
  "type" : "recipe",
  "result": "bottle_plastic_small",
  "category": "CC_OTHER",
  "subcategory": "CSC_OTHER_CONTAINERS",
  "skill_used": "fabrication",
  "difficulty": 4,
  "time": 20000,
  "reversible": false,
  "autolearn": true,
  "tools": [
    [
      ["mold_plastic", -1]
    ],
    [
      ["hotplate", 3],
      ["toolset", 3],
      ["fire", -1]
    ]
  ],
  "components": [
    [
      ["plastic_chunk", 1]
    ]
  ]
},{
  "type" : "recipe",
  "result": "chemistry_set",
  "category": "CC_OTHER",
  "subcategory": "CSC_OTHER_TOOLS",
  "skill_used" : "fabrication",
  "skills_required" : ["cooking", 2],
  "difficulty" : 2,
  "time": 50000,
  "reversible": false,
  "autolearn": false,
  "book_learn": [["adv_chemistry", 1] , ["textbook_chemistry", 1]],
  "components": [
    [
      ["wire", 5],
      ["cable", 5]
    ],
    [
      ["hotplate", 1]
    ],
    [
      ["glasses_safety", 1]
    ],
    [
      ["hose", 3]
    ],
    [
      ["bottle_glass", 4],
      ["flask_glass", 4]
    ],
    [
      ["backpack", 1],
      ["backpack_leather", 1],
      ["rucksack", 1],
      ["duffelbag", 1]
    ]
  ]
},{
  "type" : "recipe",
  "result": "misc_repairkit",
  "category": "CC_OTHER",
  "subcategory": "CSC_OTHER_TOOLS",
  "skill_used" : "fabrication",
  "difficulty" : 1,
  "time": 2000,
  "reversible": false,
  "autolearn": true,
  "components": [
    [
      ["string_36", 1],
      ["string_6", 6]
    ],
    [
      ["chisel", 1]
    ],
    [
      ["hammer", 1]
    ],
    [
      ["rag", 2],
      ["leather", 2],
      ["fur", 2]
    ]
  ]
},{
  "type" : "recipe",
  "result": "small_repairkit",
  "category": "CC_OTHER",
  "subcategory": "CSC_OTHER_TOOLS",
  "skill_used" : "mechanics",
  "difficulty" : 1,
  "time": 2000,
  "reversible": false,
  "autolearn": false,
    "book_learn": [[ "manual_shotgun", 0 ] ,[ "manual_rifle", 0 ] ,[ "manual_smg", 0 ] ,[ "manual_pistol", 0 ] , ["recipe_bullets" , 0] , [ "textbook_mechanics", 1 ] , [ "mag_mechanics", 2 ], [ "mag_rifle", 2 ]],
  "components": [
    [
      ["wire", 2],
      ["cable", 2]
    ],
    [
      ["soldering_iron", 1]
    ],
    [
      ["screwdriver", 1]
    ],
    [
      ["wrench", 1]
    ],
    [
      ["chisel", 1]
    ],
    [
      ["hacksaw", 1]
    ],
    [
      ["hammer", 1]
    ],
    [
      ["rag", 2],
      ["leather", 2],
      ["fur", 2]
    ]
  ]
},{
  "type" : "recipe",
  "result": "rock_quern",
  "category": "CC_OTHER",
  "subcategory": "CSC_OTHER_TOOLS",
  "skill_used": "fabrication",
  "skills_required": [ ["survival", 1], ["mechanics", 2], ["cooking", 2] ],
  "difficulty": 2,
  "time": 5000,
  "reversible": false,
  "autolearn": true,
  "book_learn": [["atomic_survival", 1] , ["textbook_survival", 1] , ["cookbook", 3]],
  "qualities":[
    {"id":"HAMMER","level":2,"amount":1}
  ], "components": [ [ ["stick", 2], [ "2x4", 1 ] ], [ ["rock", 6], [ "ceramic_shard", 6 ] ] ]
},{
  "type" : "recipe",
  "result": "welder_crude",
  "category": "CC_OTHER",
  "subcategory": "CSC_OTHER_TOOLS",
  "skill_used": "mechanics",
  "difficulty": 2,
  "time": 12000,
  "reversible": true,
  "decomp_learn": 2,
  "autolearn": false,
  "book_learn": [["manual_mechanics", 3] , ["textbook_mechanics", 2] , ["welding_book", 1]],
  "qualities":[
    {"id":"HAMMER","level":1,"amount":1}
  ], "components": [ [ ["element", 3] ],
    [ ["scrap", 2] ],
    [ ["cable", 8] ] ]
},{
  "type" : "recipe",
  "result": "still",
  "category": "CC_OTHER",
  "subcategory": "CSC_OTHER_TOOLS",
  "skill_used": "mechanics",
  "skills_required": ["cooking", 4],
  "difficulty": 3,
  "time": 200000,
  "reversible": false,
  "autolearn": true,
  "book_learn": [["textbook_chemistry", 2] , ["adv_chemistry", 2]],
  "qualities" : [
    {"id":"CUT","level":1,"amount":1},
    {"id":"HAMMER","level":2,"amount":1}
  ], "components": [ [ ["pot", 1] ],
    [ ["hose", 2] ],
    [ ["metal_tank_small", 1] ] ]
},{
  "type" : "recipe",
  "result": "forge",
  "category": "CC_OTHER",
  "subcategory": "CSC_OTHER_TOOLS",
  "skill_used": "fabrication",
  "difficulty": 4,
  "time": 180000,
  "reversible": true,
  "decomp_learn": 4,
  "autolearn": true,
  "book_learn": [["textbook_fabrication", 4] , ["textbook_weapeast", 5] , ["textbook_weapwest", 5] , ["textbook_armeast", 5] , ["textbook_armwest", 5]],
  "qualities":[
    {"id":"HAMMER","level":3,"amount":1},
    {"id":"SAW_M","level":1,"amount":1},
    {"id":"SCREW","level":1,"amount":1},
    {"id":"WRENCH","level":1,"amount":1}
  ], "tools": [
      [
      [ "welder", 200 ],
      [ "welder_crude", 300 ],
      [ "toolset", 300 ],
      [ "soldering_iron", 300 ],
      ["oxy_torch", 20]
      ] ],
  "components":
    [
     [ ["element", 8] ],
     [
     [ "steel_lump", 1 ],
     [ "steel_chunk", 4 ],
     [ "scrap", 12 ]
     ],
     [ ["cable", 4]
     ],
     [ ["power_supply", 1]
     ]
    ]
},{
  "type" : "recipe",
  "result": "anvil",
  "category": "CC_OTHER",
  "subcategory": "CSC_OTHER_TOOLS",
  "skill_used": "fabrication",
  "difficulty": 3,
  "time": 240000,
  "reversible": false,
  "autolearn": true,
  "qualities":[
    {"id":"HAMMER","level":3,"amount":1}
  ], "tools": [
      [
      ["crucible", -1]
      ],
      [
      [ "forge", 150],
      [ "char_forge", 30],
      [ "oxy_torch", 30]
      ]
      ],
  "components":
    [
     [[ "steel_lump", 40 ]]
    ]
},{
  "type" : "recipe",
  "result": "crucible",
  "category": "CC_OTHER",
  "subcategory": "CSC_OTHER_TOOLS",
  "skill_used": "fabrication",
  "difficulty": 2,
  "time": 240000,
  "reversible": false,
  "autolearn": true,
  "qualities":[
    {"id":"HAMMER","level":3,"amount":1}
  ], "tools": [
      [
      [ "forge", 100],
      [ "char_forge", 20],
      [ "oxy_torch", 20]
      ]
      ],
  "components":
    [
     [
     [ "frame", 1 ]
     ],
    [
     [ "sheet_metal", 2 ]
    ]
    ]
},{
  "type" : "recipe",
  "result": "tongs",
  "category": "CC_OTHER",
  "subcategory": "CSC_OTHER_TOOLS",
  "skill_used": "fabrication",
  "difficulty": 3,
  "time": 30000,
  "reversible": false,
  "autolearn": true,
  "qualities":[
    {"id":"HAMMER","level":3,"amount":1}
  ], "tools": [
      [
      ["anvil", -1]
      ],
      [
      [ "forge", 150],
      [ "char_forge", 30],
      [ "oxy_torch", 30]
      ]
      ],
  "components":
    [
     [
     [ "steel_lump", 1 ],
     [ "steel_chunk", 4 ],
     [ "scrap", 12 ],
     [ "pipe", 3 ]
     ]
    ]
},{
  "type" : "recipe",
  "result": "chisel",
  "category": "CC_OTHER",
  "subcategory": "CSC_OTHER_TOOLS",
  "skill_used": "fabrication",
  "difficulty": 4,
  "time": 45000,
  "reversible": true,
  "note": "melting the chisel back down seems unlikely to teach anything useful",
  "autolearn": true,
  "book_learn": [["textbook_fabrication", 3] , ["textbook_weapeast", 5] , ["textbook_weapwest", 5] , ["textbook_armeast", 5] , ["textbook_armwest", 5]],
  "qualities":[
    {"id":"HAMMER","level":3,"amount":1}
  ], "tools": [
      [
      ["tongs", -1]
      ],
      [
      ["anvil", -1]
      ]
      ,
      [
      [ "forge", 200],
      [ "char_forge", 40],
      [ "oxy_torch", 40]
      ]
      ],
  "components":
    [
     [
     [ "steel_lump", 1 ],
     [ "steel_chunk", 4 ],
     [ "scrap", 12 ]
     ]
    ]
},{
  "type" : "recipe",
  "result": "swage",
  "category": "CC_OTHER",
  "subcategory": "CSC_OTHER_TOOLS",
  "skill_used": "fabrication",
  "difficulty": 5,
  "time": 120000,
  "reversible": false,
  "autolearn": false,
  "book_learn": [["textbook_fabrication", 4] , ["textbook_weapeast", 5] , ["textbook_weapwest", 5] , ["textbook_armeast", 5] , ["textbook_armwest", 5]],
  "qualities":[
    {"id":"HAMMER","level":3,"amount":1}
  ], "tools": [
      [
      ["tongs", -1]
      ],
      [
      ["chisel", -1]
      ],
      [
      ["anvil", -1]
      ]
      ,
      [
      [ "forge", 250],
      [ "char_forge", 50],
      [ "oxy_torch", 50]
      ]
      ],
  "components":
    [
     [
     [ "steel_lump", 2 ],
     [ "steel_chunk", 8 ],
     [ "scrap", 24 ]
     ]
    ]
},{
  "type" : "recipe",
  "result": "hammer",
  "category": "CC_OTHER",
  "subcategory": "CSC_OTHER_TOOLS",
  "skill_used": "fabrication",
  "difficulty": 5,
  "time": 120000,
  "reversible": false,
  "autolearn": true,
  "qualities":[
    {"id":"HAMMER","level":2,"amount":1}
  ], "tools": [
      [
      ["tongs", -1]
      ],
      [
      ["chisel", -1]
      ],
      [
      ["anvil", -1]
      ],
      [
      ["swage", -1]
      ],
      [
      [ "forge", 250],
      [ "char_forge", 50],
      [ "oxy_torch", 50]
      ]
      ],
  "components":
    [
     [
     [ "steel_lump", 1 ],
     [ "steel_chunk", 4 ],
     [ "scrap", 12 ]
     ],
     [
      [ "2x4", 1 ],
      [ "stick", 2 ]
     ]
    ]
},{
  "type" : "recipe",
  "result": "nail",
  "category": "CC_OTHER",
  "subcategory": "CSC_OTHER_MATERIALS",
  "skill_used": "fabrication",
  "difficulty": 1,
  "time": 180000,
  "reversible": false,
  "autolearn": true,
  "qualities":[
    {"id":"HAMMER","level":2,"amount":1}
  ], "tools": [
    [ ["tongs", -1]  ],
    [ ["chisel", -1] ],
    [ ["swage", -1]  ],
    [ ["anvil", -1]  ],
    [ ["forge", 50], [ "char_forge", 10], [ "oxy_torch", 10] ]
           ],
  "components": [
    [
      [ "steel_chunk", 1 ],
      [ "scrap", 3 ]
    ]
  ]
},{
  "type" : "recipe",
  "result": "pot",
  "category": "CC_OTHER",
  "subcategory": "CSC_OTHER_TOOLS",
  "skill_used": "fabrication",
  "difficulty": 2,
  "time": 90000,
  "reversible": false,
  "autolearn": true,
  "qualities":[
    {"id":"HAMMER","level":3,"amount":1}
  ], "tools": [
      [ ["tongs", -1] ],
      [ ["anvil", -1] ],
      [ ["forge", 100], ["char_forge", 20], [ "oxy_torch", 20] ]
      ],
  "components":
    [
     [
     [ "steel_lump", 2 ],
     [ "steel_chunk", 8 ],
     [ "scrap", 24 ]
     ]
    ]
},{
  "type" : "recipe",
  "result": "teapot",
  "category": "CC_OTHER",
  "subcategory": "CSC_OTHER_TOOLS",
  "skill_used": "fabrication",
  "difficulty": 2,
  "time": 90000,
  "reversible": false,
  "autolearn": true,
  "qualities":[
    {"id":"HAMMER","level":3,"amount":1}
  ], "tools": [
      [ ["tongs", -1] ],
      [ ["chisel", -1]],
      [ ["anvil", -1] ],
      [ ["forge", 100], ["char_forge", 20], [ "oxy_torch", 20] ]
      ],
  "components":
    [
     [
     [ "steel_lump", 1 ],
     [ "steel_chunk", 4 ],
     [ "scrap", 12 ]
     ]
    ]
},{
  "type" : "recipe",
  "result": "blade",
  "id_suffix": "from steel",
  "category": "CC_OTHER",
  "subcategory": "CSC_OTHER_TOOLS",
  "skill_used": "fabrication",
  "difficulty": 2,
  "time": 60000,
  "reversible": false,
  "autolearn": true,
  "qualities":[
    {"id":"HAMMER","level":3,"amount":1}
  ], "tools": [
     [
      ["tongs", -1]
     ],
     [
      ["chisel", -1]
     ],
     [
      ["swage", -1]
     ],
     [
      ["anvil", -1]
     ],
     [
      ["forge", 100], ["char_forge", 20], [ "oxy_torch", 20]
     ]
    ],
  "components":
    [
     [
      ["steel_chunk", 1],
      ["scrap", 3]
     ]
    ]
},{
  "type" : "recipe",
  "result": "wrench",
  "category": "CC_OTHER",
  "subcategory": "CSC_OTHER_TOOLS",
  "skill_used": "fabrication",
  "difficulty": 4,
  "time": 300000,
  "reversible": false,
  "autolearn": true,
  "qualities":[
    {"id":"HAMMER","level":3,"amount":1}
  ], "tools": [
     [
      ["tongs", -1]
     ],
     [
      ["chisel", -1]
     ],
     [
      ["anvil", -1]
     ],
     [
      ["crucible", -1]
     ],
     [
      ["forge", 200], ["char_forge", 40], [ "oxy_torch", 40]
     ]
    ],
  "components":
    [
     [
     [ "steel_lump", 1 ],
     [ "steel_chunk", 4 ],
     [ "scrap", 12 ]
     ]
    ]
},{
  "type" : "recipe",
  "result": "jack",
  "category": "CC_OTHER",
  "subcategory": "CSC_OTHER_TOOLS",
  "skill_used": "fabrication",
  "difficulty": 5,
  "skills_required" : [ "mechanics", 3 ],
  "time": 300000,
  "reversible": false,
  "autolearn": true,
  "book_learn": [["manual_mechanics", 3] , ["manual_fabrication", 3] , ["textbook_fabrication", 4]],
  "qualities":[
    {"id":"HAMMER","level":3,"amount":1}
  ], "tools": [
     [
      ["tongs", -1]
     ],
     [
      ["chisel", -1]
     ],
     [
      ["anvil", -1]
     ],
     [
      ["crucible", -1]
     ],
     [
      ["swage", -1]
     ],
     [
      ["forge", 200], ["char_forge", 40], [ "oxy_torch", 40]
     ]
    ],
  "components":
    [
     [
     [ "steel_lump", 1 ],
     [ "steel_chunk", 4 ],
     [ "scrap", 12 ]
     ]
    ]
},{
  "type" : "recipe",
  "result": "hacksaw",
  "category": "CC_OTHER",
  "subcategory": "CSC_OTHER_TOOLS",
  "skill_used": "fabrication",
  "difficulty": 4,
  "time": 320000,
  "reversible": false,
  "autolearn": true,
  "book_learn": [["manual_mechanics", 3] , ["manual_fabrication", 3] , ["textbook_fabrication", 4]],
  "qualities":[
    {"id":"HAMMER","level":3,"amount":1}
  ], "tools": [
     [
      ["tongs", -1]
     ],
     [
      ["chisel", -1]
     ],
     [
      ["anvil", -1]
     ],
     [
      ["swage", -1]
     ],
     [
      ["forge", 200], ["char_forge", 40], [ "oxy_torch", 40]
     ]
    ],
  "components":
    [
     [
     [ "steel_lump", 1 ],
     [ "steel_chunk", 4 ],
     [ "scrap", 12 ]
    ],
    [
     [ "plastic_chunk", 1 ]
    ]
   ]
},{
  "type" : "recipe",
  "result": "boltcutters",
  "category": "CC_OTHER",
  "subcategory": "CSC_OTHER_TOOLS",
  "skill_used": "fabrication",
  "difficulty": 6,
  "note": "not so much the engineering as hardening the edge",
  "time": 380000,
  "reversible": false,
  "autolearn": true,
  "book_learn": [["manual_mechanics", 4] , ["manual_fabrication", 4] , ["textbook_fabrication", 4]],
  "qualities":[
    {"id":"HAMMER","level":3,"amount":1}
  ], "tools": [
     [
      ["tongs", -1]
     ],
     [
      ["chisel", -1]
     ],
     [
      ["anvil", -1]
     ],
     [
      ["crucible", -1]
     ],
     [
      ["forge", 300], ["char_forge", 60], [ "oxy_torch", 60]
     ]
    ],
  "components":
    [
     [
     [ "steel_lump", 2 ],
     [ "steel_chunk", 8 ],
     [ "scrap", 24 ]
    ],
    [
     [ "plastic_chunk", 2 ]
    ]
   ]
},{
  "type" : "recipe",
  "result": "shovel",
  "category": "CC_OTHER",
  "subcategory": "CSC_OTHER_TOOLS",
  "skill_used": "fabrication",
  "difficulty": 4,
  "time": 280000,
  "reversible": false,
  "autolearn": true,
  "book_learn": [["manual_fabrication", 2] , ["textbook_fabrication", 3]],
  "qualities":[
    {"id":"HAMMER","level":3,"amount":1}
  ], "tools": [
     [
      ["tongs", -1]
     ],
     [
      ["chisel", -1]
     ],
     [
      ["anvil", -1]
     ],
     [
      ["crucible", -1]
     ],
     [
      ["forge", 200], ["char_forge", 40], [ "oxy_torch", 40]
     ]
    ],
  "components":
    [
     [
     [ "steel_lump", 2 ],
     [ "steel_chunk", 8 ],
     [ "scrap", 24 ]
    ],
    [
      [ "2x4", 2 ],
      [ "stick", 4 ]
    ]
   ]
},{
  "type" : "recipe",
  "result": "e_tool",
  "category": "CC_OTHER",
  "subcategory": "CSC_OTHER_TOOLS",
  "skill_used": "fabrication",
  "difficulty": 7,
  "time": 320000,
  "reversible": false,
  "autolearn": true,
  "book_learn": [["manual_fabrication", 3] , ["textbook_fabrication", 4]],
  "qualities":[
    {"id":"HAMMER","level":3,"amount":1}
  ], "tools": [
     [
      ["tongs", -1]
     ],
     [
      ["chisel", -1]
     ],
     [
      ["swage", -1]
     ],
     [
      ["anvil", -1]
     ],
     [
      ["crucible", -1]
     ],
     [
      ["forge", 350], ["char_forge", 70], [ "oxy_torch", 70]
     ]
    ],
  "components":
   [
    [
     [ "steel_lump", 4 ],
     [ "steel_chunk", 16 ],
     [ "scrap", 48 ]
    ]
   ]
},{
  "type" : "recipe",
  "result": "hoe",
  "category": "CC_OTHER",
  "subcategory": "CSC_OTHER_TOOLS",
  "skill_used": "fabrication",
  "difficulty": 5,
  "time": 320000,
  "reversible": false,
  "autolearn": true,
  "book_learn": [["manual_fabrication", 3] , ["textbook_fabrication", 4]],
  "qualities":[
    {"id":"HAMMER","level":3,"amount":1}
  ], "tools": [
     [
      ["tongs", -1]
     ],
     [
      ["chisel", -1]
     ],
     [
      ["anvil", -1]
     ],
     [
      ["crucible", -1]
     ],
     [
      ["forge", 250], ["char_forge", 50], [ "oxy_torch", 50]
     ]
    ],
  "components":
    [
     [
     [ "steel_lump", 2 ],
     [ "steel_chunk", 8 ],
     [ "scrap", 24 ]
    ],
    [
     [ "2x4", 2 ],
     [ "stick", 4 ]
    ]
   ]
},{
  "type" : "recipe",
  "result": "ax",
  "category": "CC_OTHER",
  "subcategory": "CSC_OTHER_TOOLS",
  "skill_used": "fabrication",
  "difficulty": 6,
  "time": 360000,
  "reversible": false,
  "autolearn": true,
  "book_learn": [["textbook_fabrication", 4]],
  "qualities":[
    {"id":"HAMMER","level":3,"amount":1}
  ], "tools": [
     [
      ["tongs", -1]
     ],
     [
      ["chisel", -1]
     ],
     [
      ["anvil", -1]
     ],
     [
      ["crucible", -1]
     ],
     [
      ["forge", 300], ["char_forge", 60], [ "oxy_torch", 60]
     ]
    ],
  "components":
   [
    [
     [ "steel_lump", 3 ],
     [ "steel_chunk", 9 ],
     [ "scrap", 27 ]
    ],
    [
     [ "2x4", 3 ],
     [ "stick", 6 ]
    ]
   ]
},{
  "type" : "recipe",
  "result": "saw",
  "category": "CC_OTHER",
  "subcategory": "CSC_OTHER_TOOLS",
  "skill_used": "fabrication",
  "difficulty": 7,
  "time": 420000,
  "reversible": false,
  "autolearn": true,
  "book_learn": [["manual_fabrication", 3] , ["textbook_fabrication", 4]],
  "qualities":[
    {"id":"HAMMER","level":3,"amount":1}
  ], "tools": [
     [
      ["tongs", -1]
     ],
     [
      ["chisel", -1]
     ],
     [
      ["anvil", -1]
     ],
     [
      ["crucible", -1]
     ],
     [
      ["forge", 350], ["char_forge", 70], [ "oxy_torch", 70]
     ]
    ],
  "components":
   [
    [
     [ "steel_lump", 2 ],
     [ "steel_chunk", 6 ],
     [ "scrap", 18 ]
    ],
    [
     [ "2x4", 2 ],
     [ "stick", 4 ]
    ]
   ]
},{
  "type" : "recipe",
  "result": "hammer_sledge",
  "category": "CC_OTHER",
  "subcategory": "CSC_OTHER_TOOLS",
  "skill_used": "fabrication",
  "difficulty": 6,
  "time": 460000,
  "reversible": false,
  "autolearn": true,
  "book_learn": [["manual_fabrication", 3] , ["textbook_fabrication", 4]],
  "qualities":[
    {"id":"HAMMER","level":3,"amount":1}
  ], "tools": [
     [
      ["tongs", -1]
     ],
     [
      ["chisel", -1]
     ],
     [
      ["anvil", -1]
     ],
     [
      ["crucible", -1]
     ],
     [
      ["forge", 300], ["char_forge", 60], [ "oxy_torch", 60]
     ]
    ],
  "components":
   [
    [
     [ "steel_lump", 8 ],
     [ "steel_chunk", 24 ]
    ],
    [
     [ "2x4", 3 ],
     [ "stick", 6 ]
     ]
    ]
},{
  "type" : "recipe",
  "result": "chain",
  "category": "CC_OTHER",
  "subcategory": "CSC_OTHER_MATERIALS",
  "skill_used": "fabrication",
  "difficulty": 6,
  "time": 520000,
  "reversible": false,
  "autolearn": true,
  "qualities":[
    {"id":"HAMMER","level":3,"amount":1}
  ], "tools": [
     [
      ["tongs", -1]
     ],
     [
      ["chisel", -1]
     ],
     [
      ["anvil", -1]
     ],
     [
      ["crucible", -1]
     ],
     [
      ["swage", -1]
     ],
     [
      ["forge", 450], ["char_forge", 90], [ "oxy_torch", 90]
     ]
    ],
  "components":
    [
     [
     [ "steel_lump", 8 ],
     [ "steel_chunk", 24 ]
     ]
    ]
},{
  "type" : "recipe",
  "result": "canister_empty",
  "category": "CC_OTHER",
  "subcategory": "CSC_OTHER_CONTAINERS",
  "skill_used": "fabrication",
  "difficulty": 6,
  "time": 30000,
  "reversible": false,
  "autolearn": true,
  "qualities":[
    {"id":"HAMMER","level":3,"amount":1}
  ], "tools": [
     [
      ["tongs", -1]
     ],
     [
      ["chisel", -1]
     ],
     [
      ["anvil", -1]
     ],
     [
      ["crucible", -1]
     ],
     [
      ["forge", 20], ["char_forge", 4], [ "oxy_torch", 4]
     ]
    ],
  "components":
    [
     [
     [ "steel_chunk", 1 ],
     [ "scrap", 3 ]
     ]
    ]
},{
  "type" : "recipe",
  "result": "jackhammer",
  "category": "CC_OTHER",
  "subcategory": "CSC_OTHER_TOOLS",
  "skill_used": "mechanics",
  "difficulty": 5,
  "time": 25000,
  "reversible": true,
  "decop_learn": 5,
  "autolearn": false,
  "book_learn": [["textbook_mechanics", 5] , ["textbook_carpentry", 5] , ["book_icef", 6]],
  "qualities":[
    {"id":"HAMMER","level":3,"amount":1},
    {"id":"SCREW","level":1,"amount":1},
    {"id":"WRENCH","level":1,"amount":1}
  ], "tools": [
    [
      [ "goggles_welding", -1 ]
    ],
    [
      [ "welder", 100],
      [ "welder_crude", 150],
      [ "toolset", 150],
      [ "oxy_torch", 10]
    ]
  ],
  "components": [
    [
      [ "1cyl_combustion_small", 1 ]
    ],
    [
      [ "metal_tank_little", 1 ]
    ],
    [
      [ "rebar", 2 ],
      [ "steel_chunk", 4 ]
    ],
    [
      [ "scrap", 3 ]
    ]
  ]
},{
    "type" : "recipe",
  "result": "pickaxe",
  "category": "CC_OTHER",
  "subcategory": "CSC_OTHER_TOOLS",
  "skill_used": "fabrication",
  "difficulty": 7,
  "time": 420000,
  "reversible": false,
  "autolearn": false,
  "book_learn": [[ "textbook_carpentry", 6 ] , [ "textbook_fabrication", 7 ]],
  "qualities":[
    {"id":"HAMMER","level":3,"amount":1}
  ], "tools": [
     [
      ["tongs", -1]
     ],
     [
      ["chisel", -1]
     ],
     [
      ["anvil", -1]
     ],
     [
      ["crucible", -1]
     ],
     [
      ["forge", 400], ["char_forge", 80], [ "oxy_torch", 80]
     ]
    ],
  "components":
   [
    [
     [ "steel_lump", 4 ],
     [ "steel_chunk", 12 ],
     [ "scrap", 36 ]
    ],
    [
     [ "2x4", 2 ],
     [ "stick", 4 ]
    ]
   ]
},{
    "type" : "recipe",
  "result": "magnifying_glass",
  "category": "CC_OTHER",
  "subcategory": "CSC_OTHER_TOOLS",
  "skill_used": "fabrication",
  "difficulty": 2,
  "time": 10000,
  "reversible": true,
  "autolearn": true,
  "tools": [
     [
      [ "mold_plastic", -1 ]
     ],
     [
      [ "fire", -1 ],
      [ "toolset", 10 ],
      [ "soldering_iron", 10 ]
     ]
    ],
  "components":
   [
    [
     [ "plastic_chunk", 4 ]
    ],
    [
     [ "lens", 1 ]
    ],
    [
     [ "wire", 1 ]
    ]
   ]
},{
  "type" : "recipe",
  "result": "crackpipe",
  "category": "CC_OTHER",
  "subcategory": "CSC_OTHER_TOOLS",
  "difficulty": 0,
  "time": 10000,
  "reversible": false,
  "autolearn": true,
  "tools": [
    [
      [ "lighter", 20 ],
      [ "ref_lighter", 20 ],
      [ "fire", -1 ],
      [ "toolset", 20 ]
    ]
  ],
  "components": [
    [
      [ "bottle_glass", 1 ],
      [ "flask_glass", 1 ]
    ]
  ]
},{
  "type" : "recipe",
  "result": "quikclot",
  "category": "CC_OTHER",
  "subcategory": "CSC_OTHER_MEDICAL",
  "skill_used": "cooking",
  "skills_required": [ "firstaid", 1 ],
  "difficulty": 4,
  "time": 1200,
  "reversible": false,
  "autolearn": false,
  "book_learn": [["textbook_firstaid", 3] , ["adv_chemistry", 4] , ["emergency_book", 4]],
  "qualities":[
    {"id":"CHEM","level":1,"amount":1}
  ], "tools": [
    [
      [ "hotplate", 18 ],
      [ "chemistry_set", 18 ],
      [ "toolset", 18 ],
      [ "fire", -1 ]
    ]
  ],
  "components": [
    [
      [ "chitin_piece", 6 ],
      [ "meal_chitin_piece", 6 ]
    ],
    [
      [ "ammonia", 1 ],
      [ "lye_powder", 100 ]
    ]
  ]
},{
  "type" : "recipe",
  "result": "bfipowder",
  "category": "CC_OTHER",
  "subcategory": "CSC_OTHER_MEDICAL",
  "skill_used": "cooking",
  "skills_required": [ "firstaid", 1 ],
  "difficulty": 6,
  "time": 1200,
  "reversible": false,
  "autolearn": false,
  "book_learn": [["textbook_firstaid", 8] , ["textbook_chemistry", 7] , ["adv_chemistry", 6] , ["emergency_book", 8]],
  "qualities":[
    {"id":"CHEM","level":1,"amount":1}
  ], "tools": [
    [
      [ "hotplate", 18 ],
      [ "chemistry_set", 18 ],
      [ "toolset", 18 ],
      [ "fire", -1 ]
    ]
  ],
  "components": [
    [
      [ "iodine", 2 ]
    ],
    [
      [ "aspirin", 4 ]
    ],
    [
      [ "oxy_powder", 50 ]
    ],
    [
      [ "salt_water", 1 ],
      [ "saline", 5 ]
    ]
  ]
},{
  "type" : "recipe",
  "result": "char_forge",
  "category": "CC_OTHER",
  "subcategory": "CSC_OTHER_TOOLS",
  "skill_used": "fabrication",
  "difficulty": 3,
  "time": 120000,
  "reversible": false,
  "autolearn": false,
  "book_learn": [["textbook_fabrication", 4] , ["textbook_weapeast", 5] , ["textbook_weapwest", 5] , ["textbook_armeast", 5] , ["textbook_armwest", 5]],
  "qualities":[
    {"id":"HAMMER","level":3,"amount":1},
    {"id":"SAW_M","level":1,"amount":1},
    {"id":"SCREW","level":1,"amount":1},
    {"id":"WRENCH","level":1,"amount":1}
  ], "tools": [
     [
      [ "welder", 100 ],
      [ "welder_crude", 150 ],
      [ "toolset", 150 ],
      [ "soldering_iron", 150 ],
      [ "oxy_torch", 10]
     ]
    ],
  "components":
   [
    [
     ["pilot_light", 1]
    ],
    [
     [ "steel_lump", 3 ],
     [ "steel_chunk", 12 ],
     [ "scrap", 36 ]
    ],
    [
     [ "metal_tank_small", 1 ]
    ],
    [
     [ "pipe", 3]
    ]
   ]
},{
  "type" : "recipe",
  "result": "char_smoker",
  "category": "CC_OTHER",
  "subcategory": "CSC_OTHER_TOOLS",
  "skill_used": "fabrication",
  "skills_required": [ "cooking", 2 ],
  "difficulty": 2,
  "time": 70000,
  "reversible": true,
  "decomp_learn": 1,
  "autolearn": false,
  "book_learn": [["textbook_fabrication", 2] , ["manual_fabrication", 3] , ["cookbook", 3]],
  "qualities":[
    {"id":"HAMMER","level":3,"amount":1},
    {"id":"SAW_M","level":1,"amount":1},
    {"id":"SCREW","level":1,"amount":1},
    {"id":"WRENCH","level":1,"amount":1}
  ], "tools": [
     [
      [ "welder", 50 ],
      [ "welder_crude", 75 ],
      [ "toolset", 75 ],
      [ "soldering_iron", 75 ],
      [ "oxy_torch", 5]
     ]
    ],
  "components":
    [
     [ ["pilot_light", 1]
    ],
    [
     [ "scrap", 4 ]
    ],
    [
     [ "metal_tank_small", 1 ]
    ]
  ]
},{
  "type" : "recipe",
  "result": "char_kiln",
  "category": "CC_OTHER",
  "subcategory": "CSC_OTHER_TOOLS",
  "skill_used": "fabrication",
  "difficulty": 3,
  "time": 90000,
  "reversible": false,
  "autolearn": true,
  "book_learn": [["textbook_fabrication", 2] , ["manual_fabrication", 2]],
  "qualities":[
    {"id":"HAMMER","level":3,"amount":1},
    {"id":"SAW_M","level":1,"amount":1},
    {"id":"SCREW","level":1,"amount":1},
    {"id":"WRENCH","level":1,"amount":1}
  ], "tools": [
    [
      [ "welder", 150 ],
      [ "welder_crude", 225 ],
      [ "toolset", 225 ],
      [ "soldering_iron", 225 ],
      [ "oxy_torch", 15]
    ] ],
  "components":
    [
     [
       [ "steel_lump", 5 ],
       [ "steel_chunk", 20 ],
       [ "scrap", 60 ]
     ],
     [
       [ "metal_tank_small", 1 ]
     ],
     [
       ["pipe", 6]
     ]
  ]
},{
  "type" : "recipe",
  "result": "kiln_full",
  "category": "CC_OTHER",
  "subcategory": "CSC_OTHER_MATERIALS",
  "skill_used": "fabrication",
  "difficulty": 1,
  "time": 1000,
  "reversible": false,
  "autolearn": true,
  "components": [
    [
      [ "splinter", 20 ],
      [ "2x4", 3 ],
      [ "stick", 5 ],
      [ "bone", 40 ],
      [ "bone_human", 40 ],
      [ "bone_tainted", 40 ],
      [ "pine_bough", 40 ],
      [ "log", 1 ]
    ],
    [[ "char_kiln", 1 ]]
  ]
},{
  "type" : "recipe",
  "result": "char_purifier",
  "category": "CC_OTHER",
  "subcategory": "CSC_OTHER_TOOLS",
  "skill_used": "survival",
  "difficulty": 2,
  "time": 30000,
  "reversible": false,
  "autolearn": true,
  "qualities" : [
    {"id":"CUT","level":1,"amount":1}
  ],
  "components": [
    [
      [ "jug_plastic", 1 ]
    ],
    [
      [ "rag", 4 ]
    ],
    [
      [ "charcoal", 15 ]
    ]
  ]
},{
  "type" : "recipe",
  "result": "gobag",
  "category": "CC_OTHER",
  "subcategory": "CSC_OTHER_OTHER",
  "skill_used": "survival",
  "difficulty": 0,
  "time": 10000,
  "reversible": true,
  "autolearn": true,
  "components": [
    [
      [ "duffelbag", 1 ]
    ],
    [
      [ "backpack", 1 ]
    ],
    [
      [ "helmet_army", 1 ]
    ],
    [
      [ "jacket_army", 1 ]
    ],
    [
      [ "pants_army", 1 ]
    ],
    [
      [ "tshirt", 7 ]
    ],
    [
      [ "under_armor", 1 ]
    ],
    [
      [ "kevlar", 1 ]
    ],
    [
      [ "chestrig", 1 ]
    ],
    [
      [ "coat_rain", 1 ]
    ],
    [
      [ "hood_rain", 1 ]
    ],
    [
      [ "long_underpants", 1 ]
    ],
    [
      [ "towel", 1 ]
    ],
    [
      [ "boots_combat", 1 ]
    ],
    [
      [ "sneakers", 1 ]
    ],
    [
      [ "socks", 7 ]
    ],
    [
      [ "gloves_tactical", 1 ]
    ],
    [
      [ "gloves_rubber", 1 ]
    ],
    [
      [ "fire_gauntlets", 1 ]
    ],
    [
      [ "battery", 100 ]
    ],
    [
      [ "flashlight", 1 ]
    ],
    [
      [ "lighter", 1 ]
    ],
    [
      [ "pockknife", 1 ]
    ],
    [
      [ "rollmat", 1 ]
    ],
    [
      [ "sleeping_bag", 1 ]
    ]
  ]
},{
  "type" : "recipe",
  "result": "wooden_barrel",
  "category": "CC_OTHER",
  "subcategory": "CSC_OTHER_CONTAINERS",
  "skill_used": "fabrication",
  "difficulty": 3,
  "time": 60000,
  "reversible": false,
  "autolearn": true,
  "qualities":[
    {"id":"HAMMER","level":2,"amount":1},
    {"id":"SAW_W","level":2,"amount":1}
  ], "tools": [
    [
      ["goggles_welding", -1]
    ],
    [
      ["welder", 20],
      ["welder_crude", 30],
      ["toolset", 30]
    ],
    [
      ["fire", -1]
    ]
  ],
  "components": [
    [
      [ "2x4", 30 ]
    ],
    [
      [ "scrap", 6 ]
    ]
  ]
},{
  "type" : "recipe",
  "result": "55gal_drum",
  "category": "CC_OTHER",
  "subcategory": "CSC_OTHER_CONTAINERS",
  "skill_used": "fabrication",
  "difficulty": 8,
  "time": 420000,
  "reversible": false,
  "autolearn": true,
  "qualities":[
    {"id":"HAMMER","level":3,"amount":1}
  ], "tools": [
     [
      ["tongs", -1]
     ],
     [
      ["chisel", -1]
     ],
     [
      ["anvil", -1]
     ],
     [
      ["crucible", -1]
     ],
     [
      ["forge", 400], ["char_forge", 80], [ "oxy_torch", 80]
     ]
    ],
  "components":
    [
     [
     [ "steel_lump", 16 ],
     [ "steel_chunk", 64 ]
     ]
    ]
},{
  "type" : "recipe",
  "result": "30gal_drum",
  "category": "CC_OTHER",
  "subcategory": "CSC_OTHER_CONTAINERS",
  "skill_used": "fabrication",
  "difficulty": 8,
  "time": 30000,
  "reversible": false,
  "autolearn": true,
  "qualities":[
    {"id":"CUT","level":1,"amount":1}
  ],
  "tools": [
    [
      [ "soldering_iron", 40 ],
      [ "toolset", 40 ]
    ]
  ],
  "components": [
    [
      [ "duct_tape", 200 ],
      [ "superglue", 4 ]
    ],
    [
      [ "jerrycan", 12 ]
    ]
  ]
},{
  "type" : "recipe",
  "result": "mop",
  "category": "CC_OTHER",
  "subcategory": "CSC_OTHER_TOOLS",
  "skill_used": "fabrication",
  "difficulty": 0,
  "time": 10000,
  "reversible": false,
  "autolearn": true,
  "qualities" : [
    {"id":"CUT","level":1,"amount":1}
  ],
  "components": [
    [
      [ "2x4", 1 ],
      [ "stick", 1 ]
    ],
    [
      [ "rag", 4 ]
    ],
    [
      [ "string_36", 1]
    ]
  ]
},{
  "type" : "recipe",
  "result": "glass_shard",
  "byproducts": { "id" : "glass_shard", "amount" : 4 },
  "category": "CC_OTHER",
  "subcategory": "CSC_OTHER_MATERIALS",
  "skill_used": "fabrication",
  "skills_required": [ "cooking", 4 ],
  "difficulty": 4,
  "time": 30000,
  "reversible": false,
  "autolearn": false,
  "book_learn": [[ "glassblowing_book", 5 ]],
  "qualities":[
    {"id":"CHEM","level":2,"amount":1}
    ],
  "tools": [
     [
      [ "crucible", -1 ]
     ],
     [
      [ "sheet_metal", -1 ]
     ],
     [
      [ "forge", 25], [ "char_forge", 5 ]
     ],
     [
      [ "hotplate", 15], [ "chemistry_set", 15], [ "toolset", 15] 
     ]
    ],
  "components": [
     [
      [ "material_sand", 10 ]
     ],
     [
      [ "ammonia", 1 ]
     ],
     [
      [ "salt", 2 ], [ "salt_water", 2 ], [ "saline", 10 ]
     ],
     [
      [ "water", 2 ], [ "water_clean", 2 ], [ "salt_water", 2 ], [ "saline", 10]
     ],
     [
      [ "material_quicklime", 2 ], [ "meal_bone", 2 ]
     ]
    ]
},{
  "type" : "recipe",
  "result": "jar_3l_glass",
  "category": "CC_OTHER",
  "subcategory": "CSC_OTHER_CONTAINERS",
  "skill_used": "fabrication",
  "difficulty": 7,
  "time": 90000,
  "reversible": false,
  "autolearn": false,
  "book_learn": [[ "glassblowing_book", 5 ]],
  "tools": [
     [
      ["tongs", -1]
     ],
     [
      ["chisel", -1]
     ],
     [
      ["pipe", -1]
     ],
     [
      ["crucible", -1]
     ],
     [
      ["forge", 150], ["char_forge", 30]
     ]
    ],
  "components":
    [
     [
     [ "glass_shard", 48 ],
     [ "flask_glass", 12 ],
     [ "jar_glass", 6 ]
     ]
    ]
},{
  "type" : "recipe",
  "result": "bottle_glass",
  "category": "CC_OTHER",
  "subcategory": "CSC_OTHER_CONTAINERS",
  "skill_used": "fabrication",
  "difficulty": 6,
  "time": 60000,
  "reversible": false,
  "autolearn": false,
  "book_learn": [[ "glassblowing_book", 5 ]],
  "tools": [
     [
      ["tongs", -1]
     ],
     [
      ["chisel", -1]
     ],
     [
      ["pipe", -1]
     ],
     [
      ["crucible", -1]
     ],
     [
      ["forge", 75], ["char_forge", 15]
     ]
    ],
  "components":
    [
     [
     [ "glass_shard", 12 ],
     [ "flask_glass", 3 ],
     [ "jar_glass", 2 ]
     ]
    ]
},{
  "type" : "recipe",
  "result": "jar_glass",
  "category": "CC_OTHER",
  "subcategory": "CSC_OTHER_CONTAINERS",
  "skill_used": "fabrication",
  "difficulty": 5,
  "time": 40000,
  "reversible": false,
  "autolearn": false,
  "book_learn": [[ "glassblowing_book", 4 ]],
  "tools": [
     [
      ["tongs", -1]
     ],
     [
      ["chisel", -1]
     ],
     [
      ["pipe", -1]
     ],
     [
      ["crucible", -1]
     ],
     [
      ["forge", 50], ["char_forge", 10]
     ]
    ],
  "components":
    [
     [
     [ "glass_shard", 8 ],
     [ "flask_glass", 2 ]
     ]
    ]
},{
  "type" : "recipe",
  "result": "flask_glass",
  "category": "CC_OTHER",
  "subcategory": "CSC_OTHER_CONTAINERS",
  "skill_used": "fabrication",
  "difficulty": 4,
  "time": 20000,
  "reversible": false,
  "autolearn": false,
  "book_learn": [[ "glassblowing_book", 4 ]],
  "tools": [
     [
      ["tongs", -1]
     ],
     [
      ["chisel", -1]
     ],
     [
      ["pipe", -1]
     ],
     [
      ["crucible", -1]
     ],
     [
      ["forge", 25], ["char_forge", 5]
     ]
    ],
  "components":
    [
     [
     [ "glass_shard", 4 ]
     ]
    ]
},{
  "type" : "recipe",
  "result": "mirror",
  "category": "CC_OTHER",
  "subcategory": "CSC_OTHER_TOOLS",
  "skill_used": "fabrication",
  "difficulty": 5,
  "time": 30000,
  "reversible": false,
  "autolearn": false,
  "book_learn": [[ "glassblowing_book", 5 ]],
  "tools": [
     [
      ["tongs", -1]
     ],
     [
      ["crucible", -1]
     ],
     [
      ["forge", 75], ["char_forge", 15]
     ]
    ],
  "components":
    [
     [
      [ "glass_sheet", 1 ]
     ],
     [
      [ "silver_small", 50 ]
     ]
    ]
},{
  "type" : "recipe",
  "result": "pipe_glass",
  "category": "CC_OTHER",
  "subcategory": "CSC_OTHER_TOOLS",
  "skill_used": "fabrication",
  "difficulty": 6,
  "time": 60000,
  "reversible": false,
  "autolearn": false,
  "book_learn": [[ "glassblowing_book", 6 ]],
  "tools": [
     [
      ["tongs", -1]
     ],
     [
      ["chisel", -1]
     ],
     [
      ["pipe", -1]
     ],
     [
      ["crucible", -1]
     ],
     [
      ["forge", 25], ["char_forge", 5]
     ]
    ],
  "components":
    [
     [
     [ "glass_shard", 4 ]
     ]
    ]
},{
  "type" : "recipe",
  "result": "glass_sheet",
  "category": "CC_OTHER",
  "subcategory": "CSC_OTHER_MATERIALS",
  "skill_used": "fabrication",
  "difficulty": 3,
  "time": 60000,
  "reversible": false,
  "autolearn": true,
  "tools": [
     [
      ["tongs", -1]
     ],
     [
      ["crucible", -1]
     ],
     [
      [ "sheet_metal", -1 ]
     ],
     [
      ["forge", 75], ["char_forge", 15]
     ]
    ],
  "components":
    [
     [
     [ "glass_shard", 16 ],
     [ "flask_glass", 4 ],
     [ "jar_glass", 2 ]
     ]
    ]
},{
  "type" : "recipe",
  "result": "grapnel",
  "category": "CC_OTHER",
  "subcategory": "CSC_OTHER_TOOLS",
  "skill_used": "fabrication",
  "difficulty": 3,
  "time": 30000,
  "reversible": false,
  "autolearn": false,
  "book_learn": [["mag_survival", 4] , ["atomic_survival", 3] , ["textbook_survival", 2]],
  "qualities":[
    {"id":"HAMMER","level":1,"amount":1}
  ], "components": [
    [
      [ "rope_30", 1 ],
      [ "vine_30", 1 ],
      [ "rope_6", 5 ]
    ],
    [
      [ "scrap", 4 ]
    ]
   ]
},{
  "type": "recipe",
  "result": "well_pump",
  "category": "CC_OTHER",
  "subcategory": "CSC_OTHER_OTHER",
  "skill_used": "fabrication",
  "difficulty": 5,
  "time": 90000,
  "reversible": false,
  "autolearn": true,
  "book_learn": [["textbook_fabrication", 5] , ["manual_fabrication", 5], ["manual_carpentry", 5], ["textbook_carpentry", 4]],
  "qualities":[
    {"id":"HAMMER","level":2,"amount":1},
    {"id":"SAW_M","level":1,"amount":1},
    {"id":"SCREW","level":1,"amount":1},
    {"id":"WRENCH","level":1,"amount":1}
  ], "tools": [
    [
      [ "welder", 100 ],
      [ "welder_crude", 150 ],
      [ "toolset", 150 ],
      [ "soldering_iron", 150 ]
    ] ],
  "components":
    [
     [
       [ "steel_chunk", 6 ],
       [ "scrap", 18 ]
     ],
     [
       ["pipe", 2]
     ]
  ]
},
  {
    "type" : "recipe",
    "result": "fishing_rod_basic",
    "category": "CC_OTHER",
    "subcategory": "CSC_OTHER_TOOLS",
    "skill_used": "survival",
    "difficulty": 0,
    "time": 1000,
    "reversible": true,
    "autolearn": true,
    "tools": [ ],
    "components": [
      [
        [ "stick", 1 ]
      ],
      [
        [ "string_36", 6 ]
      ],
      [
        [ "fishing_hook_basic", 1 ]
      ]
    ]
  },
    {
  "type" : "recipe",
  "result": "wearable_rx12",
  "category": "CC_OTHER",
  "subcategory": "CSC_OTHER_TOOLS",
  "skill_used": "fabrication",
  "difficulty": 6,
  "time": 120000,
  "reversible": false,
  "autolearn": false,
  "qualities" : [
    {"id":"CUT","level":1,"amount":1}
  ],
  "book_learn": [[ "recipe_caseless", 5 ]],
  "components": [
    [
      [ "rx12_injector", 1 ]
    ],
    [
      [ "rag", 2 ],
      [ "leather", 2 ],
      [ "string_6", 6 ],
      [ "string_36", 1 ],
      [ "duct_tape", 10 ],
      [ "medical_tape", 20 ]
    ]
  ]
},
  {
    "type" : "recipe",
    "result": "fishing_hook_basic",
    "category": "CC_OTHER",
    "subcategory": "CSC_OTHER_TOOLS",
    "skill_used": "fabrication",
    "difficulty": 0,
    "time": 1000,
    "reversible": true,
    "autolearn": true,
    "qualities":[
    {"id":"HAMMER","level":1,"amount":1}
  ], "components": [
      [
        [ "nail", 1 ]
      ]
    ]
  },
{
  "type" : "recipe",
  "result": "fish_trap",
  "category": "CC_OTHER",
  "subcategory": "CSC_OTHER_TOOLS",
  "skill_used": "survival",
  "difficulty": 2,
  "time": 10000,
  "reversible": false,
  "autolearn": false,
  "book_learn": [["mag_survival", 2], ["textbook_survival", 2], ["survival_book", 1], ["pocket_survival", 1]],
  "qualities" : [
    {"id":"CUT","level":1,"amount":1}
  ],
  "components": [
    [
      [ "jug_plastic", 2 ],
      [ "bottle_plastic", 10 ],
      [ "bottle_plastic_small", 20 ]
    ],
    [
      [ "string_6", 6 ],
      [ "string_36", 1 ],
      [ "duct_tape", 50 ],
      [ "medical_tape", 25 ]
    ]
  ]
},
{
  "type" : "recipe",
  "result": "bag_canvas_small",
  "category": "CC_OTHER",
  "subcategory": "CSC_OTHER_CONTAINERS",
  "skill_used": "tailor",
  "difficulty": 1,
  "time": 10000,
  "reversible": false,
  "autolearn": true,
  "qualities" : [
    {"id":"CUT","level":1,"amount":1}
  ],
  "tools": [
    [
      [ "needle_bone", 20 ],
      [ "needle_wood", 20 ],
      [ "sewing_kit", 20 ]
    ]
  ],
  "components": [
    [
      [ "rag", 2 ]
    ],
    [
      [ "string_6", 1 ]
    ]
  ]
},
{
  "type" : "recipe",
  "result": "bag_canvas",
  "category": "CC_OTHER",
  "subcategory": "CSC_OTHER_CONTAINERS",
  "skill_used": "tailor",
  "difficulty": 3,
  "time": 50000,
  "reversible": false,
  "autolearn": true,
  "qualities" : [
    {"id":"CUT","level":1,"amount":1}
  ],
  "tools": [
    [
      [ "needle_bone", 80 ],
      [ "needle_wood", 80 ],
      [ "sewing_kit", 80 ]
    ]
  ],
  "components": [
    [
      [ "rag", 12 ]
    ],
    [
      [ "string_36", 1 ],
      [ "string_6", 6 ]
    ]
  ]
  },{
  "type" : "recipe",
  "result": "material_quicklime",
  "category": "CC_OTHER",
  "subcategory": "CSC_OTHER_MATERIALS",
  "skill_used": "fabrication",
  "skills_required": [ "cooking", 2 ],
  "difficulty": 3,
  "time": 90000,
  "reversible": false,
  "autolearn": true,
  "tools": [
    [
    ["crucible", -1]
    ],
    [
    ["forge", 250], ["char_forge", 50], [ "oxy_torch", 50]
    ]
    ],
  "components": [
    [
    [ "material_limestone", 50 ]
    ]
  ]
 },{
  "type" : "recipe",
  "result": "material_cement",
  "category": "CC_OTHER",
  "subcategory": "CSC_OTHER_MATERIALS",
  "skill_used": "fabrication",
  "skills_required": [ "cooking", 3 ],
  "difficulty": 4,
  "time": 90000,
  "reversible": false,
  "autolearn": true,
  "tools": [
    [
    ["crucible", -1]
    ],
    [
    ["forge", 250], ["char_forge", 50], [ "oxy_torch", 50]
    ]
    ],
  "components": [
    [
    [ "material_quicklime", 50 ]
    ],
    [
    [ "material_sand", 50 ]
    ]
  ]
},{
  "type" : "recipe",
  "result": "cu_pipe",
  "category": "CC_OTHER",
  "subcategory": "CSC_OTHER_MATERIALS",
  "skill_used": "fabrication",
  "difficulty": 5,
  "time": 90000,
  "reversible": false,
  "autolearn": true,
  "qualities":[
    {"id":"HAMMER","level":3,"amount":1}
  ],
  "tools": [
    [ ["tongs", -1] ],
    [ ["chisel", -1] ],
    [ ["anvil", -1] ],
    [ ["swage", -1] ],
    [ ["forge", 50], ["char_forge", 10], ["oxy_torch", 10] ]
  ],
  "components": [
     [ [ "scrap", 7 ] ],
     [ [ "lead", 70 ], [ "solder_wire", 70 ], [ "silver_small", 70 ],
       [ "bismuth", 70 ], [ "tin", 70 ], [ "gold_small", 70 ] ]
  ]
  },{
  "type" : "recipe",
  "result": "pilot_light",
  "category": "CC_OTHER",
  "subcategory": "CSC_OTHER_MATERIALS",
  "skill_used": "fabrication",
  "skills_required": [ "mechanics", 2 ],
  "difficulty": 5,
  "time": 15000,
  "reversible": false,
  "autolearn": true,
  "qualities":[
    {"id":"SAW_M","level":1,"amount":1},
    {"id":"HAMMER","level":2,"amount":1},
    {"id":"SCREW","level":1,"amount":1}
  ],
  "components": [
     [ [ "scrap", 3 ] ],
     [ [ "cable", 2 ] ]
  ]
  },{
  "type" : "recipe",
  "result": "paper",
  "category": "CC_OTHER",
  "subcategory": "CSC_OTHER_MATERIALS",
  "skill_used": "fabrication",
  "skills_required": [ "survival", 4 ],
  "difficulty": 5,
  "time": 120000,
  "reversible": false,
  "autolearn": true,
  "qualities":[
    {"id":"HAMMER","level":1,"amount":1},
    {"id":"CONTAIN","level":1,"amount":1},
    {"id":"CUT","level":1,"amount":1}
  ],
  "tools": [ [ ["sheet_metal", -1 ] ] ],
  "components": [
    [ [ "splinter", 10 ], [ "stick", 4 ], [ "2x4", 4 ], [ "withered", 20 ], [ "skewer", 10 ] ],
    [ [ "water", 4 ], [ "water_clean", 4 ] ]
  ]
  },
  {
  "type" : "recipe",
  "result": "toolbox",
  "category": "CC_OTHER",
  "subcategory": "CSC_OTHER_TOOLS",
  "skill_used": "fabrication",
  "skills_required": [ "mechanics", 3 ],
  "difficulty": 4,
  "time": 4000,
  "reversible": false,
  "autolearn": true,
  "components": [
    [ ["switchblade", 1], ["primitive_knife", 1], ["pockknife", 1], ["knife_steak", 1] ],
    [ [ "screwdriver", 1 ] ],
    [ [ "hacksaw", 1 ] ],
    [ [ "wrench", 1 ] ],
    [ [ "saw", 1 ] ],
    [ [ "misc_repairkit", 1 ] ]
  ]
  },{
  "type" : "recipe",
  "result": "vacutainer",
  "category": "CC_OTHER",
  "subcategory": "CSC_OTHER_MEDICAL",
  "skill_used": "firstaid",
  "skills_required": [ "fabrication", 2 ],
  "difficulty": 4,
  "time": 3000,
  "reversible": false,
  "autolearn": true,
  "qualities":[
    {"id":"SAW_M","level":1,"amount":1},
    {"id":"CUT","level":1,"amount":1} ],
  "components": [
    [
      [ "syringe", 1 ]
    ],
    [
      [ "flask_glass", 1 ], [ "bottle_plastic_small", 1 ]
    ]
  ]
},{
  "type" : "recipe",
  "result": "plastic_chunk",
  "id_suffix": "from_milk",
  "byproducts": { "id" : "plastic_chunk", "amount" : 14 },
  "category": "CC_OTHER",
  "subcategory": "CSC_OTHER_MATERIALS",
  "skill_used": "cooking",
  "difficulty": 5,
  "time": 50000,
  "reversible": false,
  "autolearn": true,
  "qualities":[
    {"id":"CHEM","level":2,"amount":1},
    {"id":"CUT","level":1,"amount":1}
  ],
  "tools": [
    [ ["hotplate", 15], ["chemistry_set", 15], ["toolset", 15] ]
  ],
  "components": [
     [ [ "milk", 15 ] ],
     [ [ "bleach", 1 ] ]
  ]
  },{
  "type" : "recipe",
  "result": "pipe",
  "category": "CC_OTHER",
  "subcategory": "CSC_OTHER_MATERIALS",
  "skill_used": "fabrication",
  "difficulty": 4,
  "time": 120000,
  "reversible": false,
  "autolearn": true,
  "qualities":[
    {"id":"HAMMER","level":3,"amount":1}
  ],
  "tools": [
    [ ["tongs", -1] ],
    [ ["chisel", -1] ],
    [ ["anvil", -1] ],
    [ ["swage", -1] ],
    [ ["forge", 50], ["char_forge", 10], ["oxy_torch", 10] ]
  ],
  "components": [
     [ [ "scrap", 7 ] ]
  ]
  },{
  "type": "recipe",
  "result": "survival_marker",
  "category": "CC_OTHER",
  "subcategory": "CSC_OTHER_TOOLS",
  "skill_used": "fabrication",
  "skills_required": [ "fabrication", 2 ],
  "difficulty": 2,
  "time": 3000,
  "reversible": false,
  "autolearn": true,
  "components": [ [ [ "charcoal", 1 ] ] ],
  "qualities":[ {"id":"CUT","level":1,"amount":1} ]
  },{
  "type" : "recipe",
  "result": "plastic_chunk",
  "id_suffix": "from_plastic_bags",
  "category": "CC_OTHER",
  "subcategory": "CSC_OTHER_MATERIALS",
  "skill_used": "fabrication",
  "difficulty": 0,
  "time": 10000,
  "reversible": false,
  "autolearn": true,
  "tools": [
    [ ["hotplate", 4], ["toolset", 4], ["fire", -1] ],
    [ ["mold_plastic", -1] ]
    ],
  "components": [ [ [ "bag_plastic", 3 ] ] ]
  },{
  "type" : "recipe",
  "result": "chitin_plate",
  "category": "CC_OTHER",
  "subcategory": "CSC_OTHER_PARTS",
  "skill_used": "fabrication",
  "difficulty": 5,
  "time": 40000,
  "reversible": true,
  "autolearn": true,
  "components": [
    [
     [ "chitin_piece", 40 ]
    ],
    [
     [ "rope_6", 4 ]
    ]
    ]
 },{
  "type" : "recipe",
  "result": "bone_plate",
  "category": "CC_OTHER",
  "subcategory": "CSC_OTHER_PARTS",
  "skill_used": "fabrication",
  "difficulty": 4,
  "time": 40000,
  "reversible": true,
  "autolearn": true,
  "components": [
    [
     [ "bone", 25 ],
     [ "bone_human", 25 ],
     [ "bone_tainted", 50 ]
    ],
    [
     [ "rope_6", 5 ]
    ]
    ]
 },{
  "type" : "recipe",
  "result": "wheel_metal",
  "category": "CC_OTHER",
  "subcategory": "CSC_WEAPON_PARTS",
  "skill_used": "fabrication",
  "difficulty": 7,
  "time": 360000,
  "reversible": false,
  "autolearn": true,
  "qualities":[
    {"id":"HAMMER","level":3,"amount":1}],
  "tools": [
    [
     ["tongs", -1]
    ],
    [
     ["chisel", -1]
    ],
    [
     ["anvil", -1]
    ],
    [
     ["crucible", -1]
    ],
    [
     ["forge", 250], ["char_forge", 50], ["oxy_torch", 50]
    ]
    ],
  "components":
    [
      [
        [ "steel_lump", 5 ],
        [ "steel_chunk", 20 ],
        [ "scrap", 60 ]
      ]
    ]
 },{
    "type" : "recipe",
  "result": "spring",
  "category": "CC_OTHER",
  "subcategory": "CSC_OTHER_MATERIALS",
  "skill_used": "fabrication",
  "difficulty": 6,
  "time": 180000,
  "reversible": false,
  "autolearn": true,
  "qualities":[
    {"id":"HAMMER","level":3,"amount":1}
  ],
  "tools": [
    [ ["tongs", -1] ],
    [ ["chisel", -1] ],
    [ ["anvil", -1] ],
    [ ["swage", -1] ],
    [ ["forge", 50], ["char_forge", 10], ["oxy_torch", 10] ]
  ],
  "components": [
     [ [ "scrap", 7 ] ]
  ]
  },{
  "type" : "recipe",
  "result": "rebar",
  "category": "CC_OTHER",
  "subcategory": "CSC_OTHER_MATERIALS",
  "skill_used": "fabrication",
  "difficulty": 2,
  "time": 90000,
  "reversible": false,
  "autolearn": true,
  "qualities":[
    {"id":"HAMMER","level":3,"amount":1}
  ],
  "tools": [
    [ ["tongs", -1] ],
    [ ["chisel", -1] ],
    [ ["anvil", -1] ],
    [ ["swage", -1] ],
    [ ["forge", 50], ["char_forge", 10], ["oxy_torch", 10] ]
  ],
  "components": [
     [ [ "scrap", 3 ] ]
  ]
  },{
  "type" : "recipe",
  "result": "jumper_cable",
  "category": "CC_OTHER",
  "subcategory": "CSC_OTHER_PARTS",
  "skill_used": "fabrication",
  "skills_required": [ "electronics", 2 ],
  "difficulty": 4,
  "time": 20000,
  "reversible": false,
  "autolearn": true,
  "qualities":[
    {"id":"CUT","level":1,"amount":1}
    ],
  "tools": [
    [
      [ "soldering_iron", 25 ]
    ]
  ],
  "components": [
    [
      [ "cable", 100 ]
    ],
    [
      [ "scrap", 4 ]
    ],
    [
      [ "duct_tape", 50 ]
    ]
  ]
},{
  "type" : "recipe",
  "result": "funnel",
  "category": "CC_OTHER",
  "subcategory": "CSC_OTHER_TOOLS",
  "skill_used": "fabrication",
  "difficulty": 4,
  "time": 30000,
  "reversible": false,
  "autolearn": true,
  "tools": [
    [
      ["mold_plastic", -1]
    ],
    [
      ["hotplate", 5],
      ["toolset", 5],
      ["fire", -1]
    ]
    ],
    "components": [
    [
      ["plastic_chunk", 3]
    ]
    ]
},{
  "type" : "recipe",
  "result": "jug_plastic",
  "id_suffix": "plastic-mod",
  "category": "CC_OTHER",
  "subcategory": "CSC_OTHER_CONTAINERS",
  "skill_used": "fabrication",
  "difficulty": 4,
  "time": 45000,
  "reversible": false,
  "autolearn": true,
  "tools": [
    [
      ["mold_plastic", -1]
    ],
    [
      ["hotplate", 15],
      ["toolset", 15],
      ["fire", -1]
    ]
  ],
  "components": [
    [
      ["plastic_chunk", 15]
    ]
  ]
},{
  "type" : "recipe",
  "result": "leather_funnel",
  "category": "CC_OTHER",
  "subcategory": "CSC_OTHER_TOOLS",
  "skill_used": "tailor",
  "skills_required": [ "survival", 1 ],
  "difficulty": 2,
  "time": 30000,
  "reversible": false,
  "autolearn": true,
  "tools": [
    [
      [ "needle_bone", 60 ],
      [ "needle_wood", 60 ],
      [ "sewing_kit", 60 ]
    ]
  ],
  "components": [
    [
      [ "leather", 4 ],
      [ "tanned_hide", 1 ],
      [ "fur", 4 ],
      [ "tanned_pelt", 1 ]
    ]
  ]
},{

  "type" : "recipe",
  "result": "charcoal",
  "byproducts": { "id" : "charcoal", "amount" : 4 },
  "category": "CC_OTHER",
  "subcategory": "CSC_OTHER_PARTS",
  "skill_used": "fabrication",
  "difficulty": 7,
  "time": 180000,
  "reversible": false,
  "autolearn": true,
  "qualities": [
        {"id":"HAMMER","level":3,"amount":1}
      ],
  "tools": [
    [
        [ "pickaxe", -1 ]
    ]
  ],
  "components": [
    [
        [ "coal", 1 ]
    ]
  ]
  },{
  "type" : "recipe",
  "result": "cured_hide",
  "category": "CC_OTHER",
  "subcategory": "CSC_OTHER_MATERIALS",
  "skill_used": "survival",
  "skills_required": [ "cooking", 1 ],
  "difficulty": 1,
  "time": 30000,
  "reversible": false,
  "autolearn": true,
  "qualities" : [
    {"id":"CUT","level":1,"amount":1}
  ],
  "components": [
    [
      [ "salt_water", 2 ],
      [ "saline", 10 ],
      [ "salt", 1 ]
    ],
    [
      [ "raw_leather", 1 ]
    ]
  ]
},{
  "type" : "recipe",
  "result": "cured_hide",
  "id_suffix": "scraped",
  "category": "CC_OTHER",
  "subcategory": "CSC_OTHER_MATERIALS",
  "skill_used": "survival",
  "difficulty": 1,
  "time": 20000,
  "reversible": false,
  "autolearn": true,
  "qualities" : [
    {"id":"CUT","level":1,"amount":1}
  ],
  "components": [
    [
      [ "cured_pelt", 1 ]
    ]
  ]
},{
  "type" : "recipe",
  "result": "tanning_hide",
  "category": "CC_OTHER",
  "subcategory": "CSC_OTHER_MATERIALS",
  "skill_used": "survival",
  "skills_required": [ "cooking", 2 ],
  "difficulty": 3,
  "time": 48000,
  "batch_time_factors":[20, 10],
  "reversible": false,
  "autolearn": true,
  "qualities":[
    {"id":"CUT","level":1,"amount":1},
    {"id":"COOK","level":3,"amount":1},
    {"id":"BOIL","level":2,"amount":1},
    {"id":"CONTAIN","level":1,"amount":1}
  ],
  "tools": [
    [
      [ "hotplate", 20 ],
      [ "char_smoker", 2 ],
      [ "toolset", 20 ],
      [ "fire", -1 ]
    ]
  ],
  "components": [
    [
      [ "water_clean", 2 ],
      [ "water", 2 ]
    ],
    [
      [ "tanbark", 1 ],
      [ "acorns", 2 ],
      [ "hops", 2 ],
      [ "pine_bough", 6 ]
    ],
    [
      [ "salt_water", 2 ],
      [ "saline", 10 ],
      [ "salt", 1 ]
    ],
    [
      [ "tallow", 1 ],
      [ "tallow_tainted", 1 ],
      [ "lard", 1 ]
    ],
    [
      [ "cured_hide", 1 ]
    ]
  ]
},{
  "type" : "recipe",
  "result": "cured_pelt",
  "category": "CC_OTHER",
  "subcategory": "CSC_OTHER_MATERIALS",
  "skill_used": "survival",
  "skills_required": [ "cooking", 1 ],
  "difficulty": 1,
  "time": 30000,
  "reversible": false,
  "autolearn": true,
  "qualities" : [
    {"id":"CUT","level":1,"amount":1}
  ],
  "components": [
    [
      [ "salt_water", 2 ],
      [ "saline", 10 ],
      [ "salt", 1 ]
    ],
    [
      [ "raw_fur", 1 ]
    ]
  ]
},{
  "type" : "recipe",
  "result": "tanning_pelt",
  "category": "CC_OTHER",
  "subcategory": "CSC_OTHER_MATERIALS",
  "skill_used": "survival",
  "skills_required": [ "cooking", 2 ],
  "difficulty": 3,
  "time": 48000,
  "batch_time_factors":[20, 10],
  "reversible": false,
  "autolearn": true,
  "qualities":[
    {"id":"CUT","level":1,"amount":1},
    {"id":"COOK","level":3,"amount":1},
    {"id":"BOIL","level":2,"amount":1},
    {"id":"CONTAIN","level":1,"amount":1}
  ],
  "tools": [
    [
      [ "hotplate", 20 ],
      [ "char_smoker", 2 ],
      [ "toolset", 20 ],
      [ "fire", -1 ]
    ]
  ],
  "components": [
    [
      [ "water_clean", 2 ],
      [ "water", 2 ]
    ],
    [
      [ "tanbark", 1 ],
      [ "acorns", 2 ],
      [ "hops", 2 ],
      [ "pine_bough", 6 ]
    ],
    [
      [ "salt_water", 2 ],
      [ "saline", 10 ],
      [ "salt", 1 ]
    ],
    [
      [ "tallow", 1 ],
      [ "tallow_tainted", 1 ],
      [ "lard", 1 ]
    ],
    [
      [ "cured_pelt", 1 ]
    ]
  ]
},{
  "type" : "recipe",
  "result": "tanning_hide",
  "id_suffix": "modern",
  "category": "CC_OTHER",
  "subcategory": "CSC_OTHER_MATERIALS",
  "skill_used": "cooking",
  "skills_required": [ "survival", 3 ],
  "difficulty": 4,
  "time": 20000,
  "batch_time_factors":[50, 5],
  "reversible": false,
  "autolearn": false,
  "book_learn": [["textbook_survival", 6], ["textbook_chemistry", 5], ["modern_tanner", 4]],
  "qualities":[
    {"id":"CHEM","level":1,"amount":1},
    {"id":"COOK","level":3,"amount":1},
    {"id":"BOIL","level":2,"amount":1},
    {"id":"CONTAIN","level":1,"amount":1}
  ],
  "tools": [
    [
      [ "hotplate", 10 ],
      [ "char_smoker", 1 ],
      [ "toolset", 10 ],
      [ "fire", -1 ]
    ]
  ],
  "components": [
    [
      [ "water_clean", 2 ],
      [ "water", 2 ]
    ],
    [
      [ "lye_powder", 10 ],
      [ "aspirin", 10 ]
    ],
    [
      [ "cured_hide", 1 ]
    ]
  ]
},{
  "type" : "recipe",
  "result": "tanning_pelt",
  "id_suffix": "modern",
  "category": "CC_OTHER",
  "subcategory": "CSC_OTHER_MATERIALS",
  "skill_used": "cooking",
  "skills_required": [ "survival", 3 ],
  "difficulty": 4,
  "time": 20000,
  "batch_time_factors":[50, 5],
  "reversible": false,
  "autolearn": false,
  "book_learn": [["textbook_survival", 6], ["textbook_chemistry", 5], ["modern_tanner", 4]],
  "qualities":[
    {"id":"CHEM","level":1,"amount":1},
    {"id":"COOK","level":3,"amount":1},
    {"id":"BOIL","level":2,"amount":1},
    {"id":"CONTAIN","level":1,"amount":1}
  ],
  "tools": [
    [
      [ "hotplate", 10 ],
      [ "char_smoker", 1 ],
      [ "toolset", 10 ],
      [ "fire", -1 ]
    ]
  ],
  "components": [
    [
      [ "water_clean", 2 ],
      [ "water", 2 ]
    ],
    [
      [ "lye_powder", 10 ],
      [ "aspirin", 10 ]
    ],
    [
      [ "cured_pelt", 1 ]
    ]
  ]
},{
  "type" : "recipe",
  "result": "lobotomizer",
  "category": "CC_OTHER",
  "subcategory": "CSC_OTHER_TOOLS",
  "skill_used": "fabrication",
  "difficulty": 9,
  "time": 440000,
  "reversible": false,
  "autolearn": true,
  "book_learn": [["manual_fabrication", 8] , ["textbook_fabrication", 6]],
  "qualities":[
    {"id":"HAMMER","level":3,"amount":1}
  ], "tools": [
     [
      ["tongs", -1]
     ],
     [
      ["chisel", -1]
     ],
     [
      ["swage", -1]
     ],
     [
      ["anvil", -1]
     ],
     [
      ["swage", -1]
     ],
     [
      ["forge", 350], ["char_forge", 70], [ "oxy_torch", 70]
     ]
    ],
  "components":
   [
    [
     [ "steel_lump", 6 ],
     [ "steel_chunk", 24 ],
     [ "scrap", 72 ]
    ]
   ]
},{
  "type" : "recipe",
  "result": "chipper",
  "category": "CC_OTHER",
  "subcategory": "CSC_OTHER_TOOLS",
  "skill_used": "fabrication",
  "difficulty": 1,
  "time": 8000,
  "reversible": false,
  "autolearn": true,
  "qualities":[
    {"id":"HAMMER","level":1,"amount":1},
    {"id":"CUT","level":1,"amount":1}
  ],
  "components":
   [
    [
     [ "scrap", 1 ]
    ],
    [
     [ "2x4", 1 ],
     [ "stick", 1 ],
     [ "broom", 1 ],
     [ "mop", 1 ]
   ]
  ]
},{
  "type" : "recipe",
  "result": "paint_brush",
  "category": "CC_OTHER",
  "subcategory": "CSC_OTHER_TOOLS",
  "skill_used": "fabrication",
  "difficulty": 1,
  "time": 8000,
  "reversible": false,
  "autolearn": true,
  "qualities":[
    {"id":"CUT","level":1,"amount":1}
  ],
  "components":
   [
    [
     [ "rag", 1 ]
    ],
    [
     [ "2x4", 1 ],
     [ "stick", 1 ],
     [ "broom", 1 ],
     [ "mop", 1 ]
    ]
   ]
},{
  "type" : "recipe",
  "result": "jug_clay",
  "category": "CC_OTHER",
  "subcategory": "CSC_OTHER_CONTAINERS",
  "skill_used": "fabrication",
  "skills_required": [ "survival", 1 ],
  "difficulty": 2,
  "time": 25000,
  "reversible": false,
  "autolearn": true,
  "tools": [
    [
      [ "char_kiln", -1 ]
    ],
    [
      [ "fire", -1 ]
    ]
  ],
  "components": [
    [
      [ "water", 1 ],
      [ "water_clean", 1 ]
    ],
    [
      [ "clay_lump", 6 ]
    ],
    [
      [ "leather", 3 ],
      [ "fur", 3 ]
    ],
    [
      [ "string_6", 2 ]
    ],
    [
      [ "tallow", 1 ],
      [ "cooking_oil", 1 ],
      [ "wax", 1 ],
      [ "lamp_oil", 400 ]
    ]
  ]
},{
  "type" : "recipe",
  "result": "bowl_clay",
  "category": "CC_OTHER",
  "subcategory": "CSC_OTHER_CONTAINERS",
  "skill_used": "fabrication",
  "skills_required": [ "survival", 1 ],
  "difficulty": 2,
  "time": 20000,
  "reversible": false,
  "autolearn": true,
  "tools": [
    [
      [ "char_kiln", -1 ]
    ],
    [
      [ "fire", -1 ]
    ]
  ],
  "components": [
    [
      [ "water", 1 ],
      [ "water_clean", 1 ]
    ],
    [
      [ "clay_lump", 4 ]
    ],
    [
      [ "leather", 2 ],
      [ "fur", 2 ]
    ],
    [
      [ "string_6", 1 ]
    ],
    [
      [ "tallow", 1 ],
      [ "cooking_oil", 1 ],
      [ "wax", 1 ],
      [ "lamp_oil", 200 ]
    ]
  ]
},{
  "type" : "recipe",
  "result": "clay_pot",
  "category": "CC_OTHER",
  "subcategory": "CSC_OTHER_TOOLS",
  "skill_used": "fabrication",
  "skills_required": [ "survival", 1 ],
  "difficulty": 2,
  "time": 45000,
  "reversible": false,
  "autolearn": true,
  "tools": [
    [
      [ "char_kiln", -1 ]
    ],
    [
      [ "fire", -1 ]
    ]
  ],
  "components": [
    [
      [ "water", 1 ],
      [ "water_clean", 1 ]
    ],
    [
      [ "clay_lump", 5 ]
    ]
  ]
},{
  "type" : "recipe",
  "result": "clay_watercont",
  "category": "CC_OTHER",
  "subcategory": "CSC_OTHER_CONTAINERS",
  "skill_used": "fabrication",
  "skills_required": [ "survival", 1 ],
  "difficulty": 2,
  "time": 80000,
  "reversible": false,
  "autolearn": true,
  "tools": [
    [
      [ "char_kiln", -1 ]
    ],
    [
      [ "fire", -1 ]
    ]
  ],
  "components": [
    [
      [ "water", 3 ],
      [ "water_clean", 3 ]
    ],
    [
      [ "clay_lump", 20 ]
    ],
    [
      [ "leather", 3 ],
      [ "fur", 3 ]
    ],
    [
      [ "string_6", 2 ]
    ],
    [
      [ "tallow", 1 ],
      [ "cooking_oil", 1 ],
      [ "wax", 1 ],
      [ "lamp_oil", 400 ]
    ]
  ]
},{
  "type" : "recipe",
  "result": "clay_hydria",
  "category": "CC_OTHER",
  "subcategory": "CSC_OTHER_CONTAINERS",
  "skill_used": "fabrication",
  "skills_required": [ "survival", 1 ],
  "difficulty": 2,
  "time": 45000,
  "reversible": false,
  "autolearn": true,
  "tools": [
    [
      [ "char_kiln", -1 ]
    ],
    [
      [ "fire", -1 ]
    ]
  ],
  "components": [
    [
      [ "water", 2 ],
      [ "water_clean", 2 ]
    ],
    [
      [ "clay_lump", 10 ]
    ],
    [
      [ "leather", 3 ],
      [ "fur", 3 ]
    ],
    [
      [ "string_6", 2 ]
    ],
    [
      [ "tallow", 1 ],
      [ "cooking_oil", 1 ],
      [ "wax", 1 ],
      [ "lamp_oil", 400 ]
    ]
  ]
},{
  "type" : "recipe",
  "result": "clay_canister",
  "category": "CC_OTHER",
  "subcategory": "CSC_OTHER_CONTAINERS",
  "skill_used": "fabrication",
  "skills_required": [ "survival", 1 ],
  "difficulty": 2,
  "time": 30000,
  "reversible": false,
  "autolearn": true,
  "tools": [
    [
      [ "char_kiln", -1 ]
    ],
    [
      [ "fire", -1 ]
    ]
  ],
  "components": [
    [
      [ "water", 1 ],
      [ "water_clean", 1 ]
    ],
    [
      [ "clay_lump", 2 ]
    ],
    [
      [ "leather", 2 ],
      [ "fur", 2 ]
    ],
    [
      [ "string_6", 1 ]
    ],
    [
      [ "tallow", 1 ],
      [ "cooking_oil", 1 ],
      [ "wax", 1 ],
      [ "lamp_oil", 200 ]
    ]
  ]
},{
  "type" : "recipe",
  "result": "clay_quern",
  "category": "CC_OTHER",
  "subcategory": "CSC_OTHER_TOOLS",
  "skill_used": "fabrication",
  "skills_required": [ "survival", 1 ],
  "difficulty": 2,
  "time": 50000,
  "reversible": false,
  "autolearn": true,
  "tools": [
    [
      [ "char_kiln", -1 ]
    ],
    [
      [ "fire", -1 ]
    ]
  ],
  "components": [
    [
      [ "water", 1 ],
      [ "water_clean", 1 ]
    ],
    [
      [ "clay_lump", 8 ]
    ]
  ]
},{
  "type" : "recipe",
  "result": "clay_teapot",
  "category": "CC_OTHER",
  "subcategory": "CSC_OTHER_TOOLS",
  "skill_used": "fabrication",
  "skills_required": [ "survival", 1 ],
  "difficulty": 2,
  "time": 20000,
  "reversible": false,
  "autolearn": true,
  "tools": [
    [
      [ "char_kiln", -1 ]
    ],
    [
      [ "fire", -1 ]
    ]
  ],
  "components": [
    [
      [ "water", 1 ],
      [ "water_clean", 1 ]
    ],
    [
      [ "clay_lump", 3 ]
    ]
  ]
},{
  "type" : "recipe",
  "result": "crude_brick",
  "category": "CC_OTHER",
  "subcategory": "CSC_OTHER_MATERIALS",
  "skill_used": "fabrication",
  "skills_required": [ "carpentry", 2],
  "difficulty": 1,
  "time": 10000,
  "reversible": false,
  "autolearn": true,
  "components":
	[
	 [
	 [ "clay_lump", 1]
	 ],
	 [
	 [ "water", 1]
	 ]
	]
},{
  "type" : "recipe",
  "result": "brick",
  "category": "CC_OTHER",
  "subcategory": "CSC_OTHER_MATERIALS",
  "skill_used": "fabrication",
  "skills_required": [ "carpentry", 2],
  "difficulty": 2,
  "time": 30000,
  "reversible": false,
  "autolearn": true,
  "tools": [
	[
	["brick_kiln", 20]
	]
	],
  "components":
	[
	 [
	 [ "crude_brick", 1]
	 ]
	]
},{
  "type" : "recipe",
  "result": "mortar_build",
  "category": "CC_OTHER",
  "subcategory": "CSC_OTHER_OTHER",
  "skill_used": "fabrication",
  "skills_required": [ "carpentry", 2],
  "difficulty": 2,
  "time": 30000,
  "reversible": false,
  "autolearn": true,
  "tools": [
[
	["con_mix", 50]
	]
	],
  "components":
	[
	 [
    [ "material_cement", 50]
	 ],
	 [
    [ "pebble", 20]
	 ],
	 [
    [ "bag_canvas", 1]
	 ]
	]
},{
  "type" : "recipe",
  "result": "survivor_mess_kit",
  "category": "CC_OTHER",
  "subcategory": "CSC_OTHER_TOOLS",
  "skill_used": "fabrication",
  "difficulty": 4,
  "time": 10000,
  "reversible": true,
  "autolearn": true,
  "components": [
    [
      [ "pot", 1 ],
      [ "clay_pot", 1 ],
      [ "rock_pot", 1 ]
    ],
    [
      [ "oil_lamp", 1 ]
    ],
    [
      [ "pilot_light", 1 ]
    ],
    [
      [ "scrap", 3 ]
    ],
    [
      [ "duct_tape", 50 ]
    ]
  ]
},
{
"type" : "recipe",
"result": "chem_aluminium_powder",
"category": "CC_OTHER",
"subcategory": "CSC_OTHER_OTHER",
"skill_used": "fabrication",
"difficulty": 5,
"time": 5000,
"reversible": false,
"autolearn": true,
"qualities":[
{"id":"SAW_M","level":1,"amount":1}
],
"components":
[
[
[ "material_aluminium_ingot", 1]
],
[
[ "water", 5 ],
[ "water_clean", 5 ]
],
[
[ "material_sand", 25]
]
]
}

]<|MERGE_RESOLUTION|>--- conflicted
+++ resolved
@@ -2546,6 +2546,7 @@
 },{
   "type" : "recipe",
   "result": "boobytrap",
+  "id_suffix" : "open_cans_such_as_food",
   "category": "CC_OTHER",
   "subcategory": "CSC_OTHER_TRAPS",
   "skill_used": "traps",
@@ -2562,14 +2563,34 @@
       [ "string_6", 1 ]
     ],
     [
-<<<<<<< HEAD
       [ "clay_canister", 1 ],
       [ "can_food", 1 ]
-=======
-      [ "can_food", 1 ],
-      [ "can_drink", 1 ],
-      [ "empty_canister", 1 ]
->>>>>>> 4f94ccd7
+    ]
+  ]
+},{
+  "type" : "recipe",
+  "result": "boobytrap",
+  "id_suffix" : "closed_cans_such_as_drinks",
+  "category": "CC_OTHER",
+  "subcategory": "CSC_OTHER_TRAPS",
+  "skill_used": "traps",
+  "difficulty": 3,
+  "time": 5000,
+  "reversible": false,
+  "autolearn": false,
+  "book_learn": [["textbook_traps", 2] , ["manual_traps", 3] , ["howto_traps", 3]],
+  "qualities" : [
+    {"id":"CUT","level":1,"amount":1}
+  ],
+  "components": [
+    [
+      [ "grenade", 1 ]
+    ],
+    [
+      [ "string_6", 1 ]
+    ],
+    [
+      [ "can_drink", 1 ]
     ]
   ]
 },{
