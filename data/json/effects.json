[
<<<<<<< HEAD
    {
        "type": "effect_type",
        "id": "null"
    },
    {
        "//": "AI EFFECTS BELOW THIS",
        "type": "effect_type",
        "id": "hit_by_player",
        "name": ["Hit By Player"],
        "desc": ["AI tag for when monsters are hit by player.  This is a bug if you have it."]
    },
    {
        "type": "effect_type",
        "id": "docile",
        "name": ["Docile Monster"],
        "desc": ["AI tag for when monsters are tamed.  This is a bug if you have it."]
    },
    {
        "type": "effect_type",
        "id": "controlled",
        "name": ["Controlled Monster"],
        "desc": ["AI tag for when monsters are being controlled by another.  This is a bug if you have it."]
    },
    {
        "type": "effect_type",
        "id": "run",
        "name": ["Hit-and-run Running"],
        "desc": ["AI tag for when hit-and-run monsters run away.  This is a bug if you have it."]
    },
    {
        "type": "effect_type",
        "id": "countdown",
        "name": ["Counting Down"],
        "desc": ["AI tag for monster's counting down.  This is a bug if you have it."]
    },
    {
        "type": "effect_type",
        "id": "no_ammo",
        "name": ["No ammo"],
        "desc": ["AI tag used to stop a monster reviving with ammo.  This is a bug if you have it."]
    },
    {
        "type": "effect_type",
        "id": "asked_to_lead",
        "name": ["Asked to Lead"],
        "desc": ["AI tag for asking to lead NPCs.  This is a bug if you have it."]
    },
    {
        "type": "effect_type",
        "id": "asked_to_follow",
        "name": ["Asked to Follow"],
        "desc": ["AI tag for asking to NPCs to follow you.  This is a bug if you have it."]
    },
    {
        "type": "effect_type",
        "id": "asked_to_train",
        "name": ["Asked to Train"],
        "desc": ["AI tag for asking to NPCs to train you.  This is a bug if you have it."]
    },
    {
        "type": "effect_type",
        "id": "asked_personal_info",
        "name": ["Asked Info"],
        "desc": ["AI tag for asking to NPCs for personal information.  This is a bug if you have it."]
    },
    {
        "type": "effect_type",
        "id": "asked_for_item",
        "name": ["Asked for Item"],
        "desc": ["AI tag for asking NPCs for items.  This is a bug if you have it."]
    },
    {
        "type": "effect_type",
        "id": "currently_busy",
        "name": ["Currently Busy"],
        "desc": ["AI cooldown tag for items or services.  This is a bug if you have it."]
    },
    {
        "type": "effect_type",
        "id": "gave_quest_item",
        "name": ["Already Gave Quest Item"],
        "desc": ["AI tag to prevent you from getting multiple quest items.  This is a bug if you have it."]
    },
    {
        "type": "effect_type",
        "id": "catch_up",
        "name": ["Catch Up"],
        "desc": ["AI tag for telling NPCs to catch up.  This is a bug if you have it."],
        "int_add_val": 1,
        "max_intensity": 15
    },
    {
        "type": "effect_type",
        "id": "allow_sleep",
        "name": ["Allow to Sleep"],
        "desc": ["AI tag for telling NPCs to sleep.  This is a bug if you have it."]
    },
    {
        "type": "effect_type",
        "id": "npc_said",
        "name": ["Said Something Recently"],
        "desc": ["AI tag to control NPC verbosity.  This is a bug if you have it."]
    },
    {
        "type": "effect_type",
        "id": "infection",
        "name": ["Infection"],
        "desc": ["AI tag used for the infected NPC quest.  This is a bug if you have it."],
        "base_mods": {
            "speed_mod": [-80]
        }
    },
    {
        "type": "effect_type",
        "id": "pet",
        "name": ["Pet"],
        "desc": ["AI tag used for pet critters.  This is a bug if you have it."]
    },
    {
        "type": "effect_type",
        "id": "pacified",
        "name": ["Pacified"],
        "desc": ["AI tag used for pacified critters.  This is a bug if you have it."]
    },
    {
        "type": "effect_type",
        "id": "has_bag",
        "name": ["Has Bag"],
        "desc": ["AI tag used for critters holding your bags.  This is a bug if you have it."]
    },
    {
        "type": "effect_type",
        "id": "tied",
        "name": ["Tied Up"],
        "desc": ["AI tag used for tied up critters.  This is a bug if you have it."]
    },
    {
        "type": "effect_type",
        "id": "shrieking",
        "name": ["Shrieking"],
        "desc": ["AI tag used for screecher sounds.  This is a bug if you have it."],
        "show_in_info": true
    },
    {
        "type": "effect_type",
        "id": "targeted",
        "name": ["Turret is Targeted"],
        "desc": ["AI tag used for turret targeting sounds.  This is a bug if you have it."]
    },
    {
        "type": "effect_type",
        "id": "bounced",
        "name": ["Bounced"],
        "desc": ["AI tag used for bouncing ammo targeting.  This is a bug if you have it."]
    },
    {
        "type": "effect_type",
        "id": "pushed",
        "name": ["Pushed"],
        "desc": ["AI tag used for monsters pushing each other.  This is a bug if you have it."]
    },
    {
        "//": "ACTUAL PLAYER EFFECTS START HERE",
        "type": "effect_type",
        "id": "downed",
        "name": ["Downed"],
        "desc": ["You're knocked to the ground.  You have to get up before you can move."],
        "apply_message": "You're knocked to the floor!",
        "rating": "bad",
        "show_in_info": true
    },
    {
        "type": "effect_type",
        "id": "winded",
        "name": ["Winded"],
        "desc": ["You're short of breath.  Running and fighting will be difficult until you recover."],
        "apply_message": "Your breath gives out!",
        "remove_message": "You catch your breath.",
        "rating": "bad",
        "base_mods": {
            "per_mod": [-1],
            "dex_mod": [-1],
            "str_mod": [-4, -1],
            "speed_mod": [-20],
            "pain_min": [1],
            "pain_chance": [1, 30],
            "fatigue_min": [1],
            "fatigue_chance": [1, 4],
            "hunger_min": [1],
            "hunger_chance": [1, 6],
            "thirst_min": [1],
            "thirst_chance": [1, 4]
        }
    },
    {
        "type": "effect_type",
        "id": "darkness",
        "apply_message": "Your vision flickers and goes gray!",
        "remove_message": "The world flickers back to normality.",
        "rating": "bad"
    },
    {
        "type": "effect_type",
        "id": "stunned",
        "name": ["Stunned"],
        "desc": ["Your movement is randomized."],
        "apply_message": "You're stunned!",
        "rating": "bad",
        "show_in_info": true
    },
    {
        "type": "effect_type",
        "id": "dazed",
        "name": ["Dazed"],
        "desc": ["You're visibly shaken up, and are having a hard time focusing on what's going on around you."],
        "apply_message": "The scream dazes you!",
        "rating": "bad",
        "max_intensity": 10,
        "int_add_val": 2,
        "base_mods": {
            "per_mod": [-5],
            "dex_mod": [-2]
        },
        "scaling_mods": {
            "speed_mod": [-3]
        },
        "show_in_info": true
    },
    {
        "type": "effect_type",
        "id": "onfire",
        "name": ["On Fire"],
        "desc": ["Loss of health - Entire Body\nYour clothing and other equipment may be consumed by the flames."],
        "remove_memorial_log": "Put out the fire.",
        "apply_message": "You're on fire!  Wait in place to attempt to put out the fire.",
        "apply_memorial_log": "Caught on fire.",
        "rating": "bad",
        "max_intensity": 3,
        "int_dur_factor": 5,
        "max_duration": 50,
        "show_in_info": true
    },
    {
        "type": "effect_type",
        "id": "bouldering",
        "name": ["Unstable footing"],
        "desc": ["Your footing is unstable.  It's more difficult to fight while standing here."],
        "apply_message": "You try to keep your balance.",
        "rating": "bad"
    },
    {
        "type": "effect_type",
        "id": "blind",
        "name": ["Blind"],
        "desc": ["Range of Sight: 0.  You cannot see anything."],
        "removes_effects": ["glare", "darkness"],
        "apply_message": "You're blinded!",
        "remove_message": "Your sight returns!",
        "rating": "bad",
        "show_in_info": true
    },
    {
        "type": "effect_type",
        "id": "earphones",
        "name": ["Wearing earphones"],
        "desc": ["You are wearing earphones and can't hear much from outside world."],
        "rating": "bad"
    },
    {
        "type": "effect_type",
        "id": "deaf",
        "name": [
            "Impaired hearing",
            "Ringing ears",
            "Deaf"
        ],
        "desc": [
            "Your hearing is impaired.",
            "You can barely hear anything and your ears hurt.",
            "You can't hear anything and your head aches from all the noise.  You can't converse with NPCs."
        ],
        "apply_message": "Your ears ring!",
        "remove_message": "You can hear again!",
        "rating": "bad",
        "max_intensity": 3,
        "int_dur_factor": 100,
        "base_mods": {
            "pain_min": [1],
            "pain_chance": [-50],
            "pain_chance_bot": [1000]
        },
        "scaling_mods": {
            "pain_max_val": [5],
            "pain_chance": [150]
        }
    },
    {
        "type": "effect_type",
        "id": "stung",
        "name": ["Stung"],
        "desc": ["You have been stung!"],
        "rating": "bad",
        "base_mods": {
            "pain_min": [1]
        },
        "show_in_info": true
    },
    {
        "type": "effect_type",
        "id": "poison",
        "name": ["Poisoned"],
        "desc": ["You have been poisoned!"],
        "miss_messages": [["You feel bad inside.", 1]],
        "rating": "bad",
        "resist_traits": ["POISRESIST"],
        "pain_sizing": true,
        "hurt_sizing": true,
        "main_parts_only": true,
        "base_mods": {
            "per_mod": [-2, -1],
            "dex_mod": [-1, -1],
            "str_mod": [-2, 0],
            "pain_min": [1],
            "pain_chance": [150, 900],
            "hurt_min": [1],
            "hurt_chance": [450, 2700]
        },
        "show_in_info": true
    },
    {
        "type": "effect_type",
        "id": "badpoison",
        "name": ["Badly Poisoned"],
        "desc": ["You have been badly poisoned!"],
        "miss_messages": [["You feel bad inside.", 2]],
        "rating": "bad",
        "resist_traits": ["POISRESIST"],
        "pain_sizing": true,
        "hurt_sizing": true,
        "main_parts_only": true,
        "base_mods": {
            "per_mod": [-2],
            "dex_mod": [-2],
            "str_mod": [-3, -1],
            "speed_mod": [-10],
            "pain_min": [2],
            "pain_chance": [100, 500],
            "hurt_min": [1],
            "hurt_max": [2],
            "hurt_chance": [300, 1800]
        },
        "show_in_info": true
    },
    {
        "type": "effect_type",
        "id": "foodpoison",
        "name": ["Food Poisoning"],
        "desc": ["Your stomach is extremely upset, and you are quite nauseous."],
        "miss_messages": [["Your stomach bothers you.", 1]],
        "rating": "bad",
        "resist_traits": ["POISRESIST"],
        "base_mods": {
            "per_mod": [-1],
            "dex_mod": [-1],
            "str_mod": [-3, -1],
            "speed_mod": [-20],
            "pain_min": [1],
            "pain_chance": [300, 900],
            "vomit_chance": [600, 1200]
        }
    },
    {
        "type": "effect_type",
        "id": "paralyzepoison",
        "name": [ "Slowed", "Slowed", "Slowed", "Slowed", "Slowed",
            "Sluggish", "Sluggish", "Sluggish", "Sluggish", "Sluggish",
            "Partially Paralyzed", "Partially Paralyzed", "Partially Paralyzed",
            "Partially Paralyzed", "Partially Paralyzed",
            "Totally Paralyzed", "Totally Paralyzed", "Totally Paralyzed",
            "Totally Paralyzed", "Totally Paralyzed"
        ],
        "desc": ["You are being slowed by a paralyzing poison!"],
        "miss_messages": [["You feel stiff.", 3]],
        "rating": "bad",
        "max_intensity": 20,
        "resist_traits": ["POISRESIST"],
        "int_add_val": 1,
        "int_decay_tick": 100,
        "base_mods": {
            "dex_mod": [-0.34, -0.17],
            "speed_mod": [-5, -3]
        },
        "scaling_mods": {
            "dex_mod": [-0.34, -0.17],
            "speed_mod": [-5, -3]
        },
        "show_in_info": true
    },
    {
        "type": "effect_type",
        "id": "nausea",
        "name" : ["Nausea"],
        "desc": ["You feel nauseous.  Even a thought of food makes you feel sick."],
        "remove_message": "You no longer feel nauseous.",
        "rating": "bad",
        "int_dur_factor": 300,
        "max_intensity": 3,
        "max_duration": 900,
        "base_mods": {
            "vomit_chance": [60]
        }
    },
    {
        "type": "effect_type",
        "id": "beartrap",
        "name": ["Stuck in beartrap"],
        "desc": ["You can't move until you get free!"],
        "apply_message": "You are caught!",
        "rating": "bad",
        "show_in_info": true
    },
    {
        "type": "effect_type",
        "id": "glare",
        "name": ["Glare"],
        "desc": ["The sun is in your eyes."],
        "apply_message": "The sunlight's glare makes it hard to see.",
        "rating": "bad",
        "base_mods": {
            "per_mod": [-1]
        }
    },
    {
        "type": "effect_type",
        "id": "laserlocked",
        "name": ["Laser-targeted"],
        "desc": ["A laser sight is targeting you!"],
        "apply_message": "",
        "max_duration": 5,
        "rating": "bad"
    },
    {
        "type": "effect_type",
        "id": "was_laserlocked",
        "name": [""],
        "desc": [""],
        "apply_message": "",
        "max_duration": 5,
        "rating": "bad"
    },
    {
        "type": "effect_type",
        "id": "smoke",
        "name": [ { "ctxt": "inhaled", "str": "Smoke" } ],
        "desc": ["You've inhaled a lungful of thick smoke."],
        "apply_message": "You inhale a lungful of thick smoke.",
        "rating": "bad",
        "miss_messages": [["Your lungs burn from the smoke.", 1]],
        "harmful_cough": true,
        "max_duration": 600,
        "base_mods" : {
            "str_mod": [-1],
            "dex_mod": [-1],
            "cough_chance": [10]
        },
        "show_in_info": true
    },
    {
        "type": "effect_type",
        "id": "teargas",
        "name": ["Tear gas"],
        "desc": ["You've been exposed to tear gas!"],
        "apply_message": "You inhale a lungful of tear gas.",
        "rating": "bad",
        "miss_messages": [["Your eyes burn from the tear gas.", 2]],
        "harmful_cough": true,
        "base_mods": {
            "str_mod": [-2],
            "dex_mod": [-2],
            "per_mod": [-5],
            "cough_chance": [3]
        },
        "show_in_info": true
    },
    {
        "type": "effect_type",
        "id": "boomered",
        "name": ["Boomered"],
        "desc": ["Range of Sight: 1;  You are covered in magenta bile!"],
        "apply_message": "You're covered in bile!",
        "rating": "bad",
        "base_mods": {
            "per_mod": [-3],
            "vomit_chance": [500]
        }
    },
    {
        "type": "effect_type",
        "id": "glowing",
        "name": ["Glowing"],
        "desc": ["You are covered in glowing goo!"],
        "apply_message": "You're covered in a glowing goo!",
        "rating": "bad",
        "base_mods": {
            "vomit_chance": [500]
        }
    },
    {
        "type": "effect_type",
        "id": "took_flumed"
    },
    {
        "type": "effect_type",
        "id": "took_xanax",
        "dur_add_perc": 22,
        "base_mods": {
            "stim_tick": [25],
            "stim_min":[-1],
            "stim_min_val":[-1]
        }
    },
    {
        "type": "effect_type",
        "id": "took_xanax_visible",
        "name": ["Took Xanax"],
        "desc": ["You took Xanax some time ago and you might still be under its influence."]
    },
    {
        "type": "effect_type",
        "id": "took_prozac"
    },
    {
        "type": "effect_type",
        "id": "took_prozac_bad"
    },
    {
        "type": "effect_type",
        "id": "took_prozac_visible",
        "name": ["Took Prozac"],
        "desc": ["You took Prozac some time ago and you might still be under its influence."]
    },
    {
        "type": "effect_type",
        "id": "in_pit",
        "name": ["Stuck in Pit"],
        "desc": ["You're stuck in a pit.  Sight distance is limited and you have to climb out."],
        "show_in_info": true
    },
    {
        "type": "effect_type",
        "id": "pkill1",
        "max_duration": 240,
        "base_mods": {
            "pkill_tick": [7],
            "pkill_min": [1],
            "pkill_max_val": [15]
        }
    },
    {
        "type": "effect_type",
        "id": "pkill2",
        "pkill_addict_reduces": true,
        "base_mods": {
            "pkill_tick": [7],
            "pkill_min": [2]
        }
    },
    {
        "type": "effect_type",
        "id": "pkill3",
        "pkill_addict_reduces": true,
        "base_mods": {
            "pkill_tick": [2],
            "pkill_min": [1]
        }
    },
    {
        "type": "effect_type",
        "id": "pkill_l",
        "pkill_addict_reduces": true,
        "base_mods": {
            "pkill_max_val": [40],
            "pkill_tick": [20],
            "pkill_min": [1]
        }
    },
    {
        "type": "effect_type",
        "id": "webbed",
        "name": ["Webbed"],
        "desc": ["You are covered in webs!"],
        "apply_message": "You're covered in webs!",
        "rating": "bad",
        "miss_messages": [["The webs constrict your movement.", 4]],
        "max_intensity": 3,
        "base_mods": {
            "speed_mod": [-20]
        },
        "scaling_mods": {
            "speed_mod": [-5]
        },
        "show_in_info": true
    },
    {
        "type": "effect_type",
        "id": "bite",
        "name": [
            "Bite",
            "Painful Bite"
        ],
        "desc": ["You have a nasty bite wound."],
        "apply_memorial_log": "Received a deep bite wound.",
        "remove_memorial_log": "Recovered from a bite wound.",
        "apply_message": "The bite wound feels really deep...",
        "resist_traits": ["INFRESIST"],
        "main_parts_only": true,
        "rating": "bad",
        "int_dur_factor": 1800,
        "max_intensity": 2,
        "scaling_mods": {
            "dex_mod": [-1, 0],
            "pain_chance_bot": [200],
            "pain_chance": [2, 1],
            "pain_min": [1],
            "pain_max_val": [10, 5]
        }
    },
    {
        "type": "effect_type",
        "id": "infected",
        "name": [
            "Infected",
            "Badly Infected",
            "Pus Filled"
        ],
        "desc": ["You have an infected wound."],
        "apply_memorial_log": "Contracted an infection.",
        "remove_memorial_log": "Recovered from an infection... this time.",
        "apply_message": "Your bite wound feels infected.",
        "resist_traits": ["INFRESIST"],
        "main_parts_only": true,
        "rating": "bad",
        "int_dur_factor": 4800,
        "max_intensity": 3,
        "base_mods": {
            "pain_chance": [2, 1],
            "pain_chance_bot": [200],
            "pain_min": [1],
            "pain_max_val": [30, 20],
            "str_mod": [-1],
            "dex_mod": [-1],
            "vomit_chance": [1000, 1200],
            "sleep_min": [60, 30],
            "sleep_chance": [-102]
        },
        "scaling_mods": {
            "pain_max_val": [30, 20],
            "str_mod": [-1, -0.5],
            "dex_mod": [-1, -0.5],
            "vomit_chance": [-400],
            "sleep_chance": [101]
        }
    },
    {
        "type": "effect_type",
        "id": "recover",
        "name": ["Recovering From Infection"],
        "desc": ["You are recovering from an infection."],
        "rating": "bad",
        "max_intensity": 3,
        "int_dur_factor": 19200,
        "base_mods": {
            "pain_chance": [100],
            "pain_min": [1],
            "pain_max_val": [30],
            "str_mod": [-1],
            "dex_mod": [-1],
            "vomit_chance": [1000],
            "sleep_min": [60],
            "sleep_chance": [-102]
        },
        "scaling_mods": {
            "pain_max_val": [30],
            "str_mod": [-1],
            "dex_mod": [-1],
            "vomit_chance": [-400],
            "sleep_chance": [101]
        }
    },
    {
        "type": "effect_type",
        "id": "bandaged",
        "name": ["Bandaged"],
        "desc": ["Your wounds are bandaged."],
        "main_parts_only": true,
        "rating": "good",
        "int_dur_factor": 3600,
        "max_intensity": 16,
        "max_effective_intensity": 8,
        "max_duration": 57600,
        "base_mods": {
            "healing_rate": [2],
            "healing_head": [50],
            "healing_torso": [150]
        },
        "scaling_mods": {
            "healing_rate": [2]
        }
    },
    {
        "type": "effect_type",
        "id": "disinfected",
        "name": ["Disinfected"],
        "desc": ["Your wounds are disinfected."],
        "main_parts_only": true,
        "rating": "good",
        "int_dur_factor": 3600,
        "max_intensity": 16,
        "max_effective_intensity": 8,
        "max_duration": 57600,
        "base_mods": {
            "healing_rate": [2],
            "healing_head": [50],
            "healing_torso": [150]
        },
        "scaling_mods": {
            "healing_rate": [2]
        }
    },
    {
        "type": "effect_type",
        "id": "spores",
        "name": [
            "Spore dusted",
            "Spore covered",
            "Spore coated"
        ],
        "speed_name": "Spore covered",
        "desc": ["You can feel the tiny spores sinking directly into your flesh."],
        "max_intensity": 3,
        "int_decay_tick": 120,
        "int_add_val": 1,
        "main_parts_only": true,
        "base_mods": {
            "speed_mod": [-7]
        },
        "scaling_mods": {
            "speed_mod": [-3]
        }
    },
    {
        "type": "effect_type",
        "id": "fungus",
        "apply_memorial_log": "Contracted a fungal infection.",
        "remove_memorial_log": "Cured the fungal infection.",
        "miss_messages": [["You feel sick inside.", 1]],
        "speed_name": "Fungal infection",
        "rating": "bad",
        "max_intensity": 3,
        "resist_traits": ["POISRESIST"],
        "base_mods": {
            "speed_mod": [-10],
            "str_mod": [-1],
            "dex_mod": [-1]
        }
    },
    {
        "type": "effect_type",
        "id": "visuals",
        "name": ["Hallucinating"],
        "desc": ["You can't trust everything that you see."],
        "rating": "bad",
        "base_mods": {
            "int_mod": [-2],
            "dex_mod": [-1],
            "per_mod": [-4]
        }
    },
    {
        "type": "effect_type",
        "id": "rat",
        "name": ["Ratting"],
        "desc": ["You feel nauseous and rat-like."],
        "max_intensity": 100,
        "base_mods": {
            "int_mod": [-0.5],
            "str_mod": [-0.2],
            "per_mod": [-0.4]
        },
        "scaling_mods": {
            "int_mod": [-0.5],
            "str_mod": [-0.2],
            "per_mod": [-0.4]
        }
    },
    {
        "type": "effect_type",
        "id": "pblue",
        "base_mods": {
            "rad_chance": [600],
            "rad_min": [-1]
        }
    },
    {
        "type": "effect_type",
        "id": "iodine"
    },
    {
        "type": "effect_type",
        "id": "shakes",
        "name": ["Shakes"],
        "desc": ["Your hands just won't stop shaking."],
        "miss_messages": [["You tremble", 4]],
        "base_mods": {
            "str_mod": [-1],
            "dex_mod": [-4]
        }
    },
    {
        "type": "effect_type",
        "id": "bleed",
        "name": [
            "Bleeding",
            "Bad Bleeding",
            "Heavy Bleeding"
        ],
        "desc": [
            "You are slowly losing blood.",
            "You are losing blood.",
            "You are rapidly losing blood."
        ],
        "main_parts_only": true,
        "apply_message": "You're bleeding!",
        "rating": "bad",
        "max_intensity": 3,
        "int_decay_tick": 120,
        "int_add_val": 1,
        "base_mods": {
            "str_mod": [-1],
            "per_mod": [-1]
        },
        "show_in_info": true
    },
    {
        "type": "effect_type",
        "id": "slimed",
        "name": ["Slimed"],
        "desc": ["You're covered in thick goo!"],
        "apply_message": "You're covered in thick goo!",
        "rating": "bad",
        "miss_messages": [["This goo makes you slip", 2]],
        "base_mods": {
            "dex_mod": [-2],
            "speed_mod": [-25],
            "vomit_chance": [2100]
        },
        "show_in_info": true
    },
    {
        "type": "effect_type",
        "id": "hallu",
        "max_duration": 3600
    },
    {
        "type": "effect_type",
        "id": "cold",
        "name": [
            "Chilly",
            "Cold",
            "Freezing"
        ],
        "desc": [
            "Your %s is exposed to the cold.",
            "Your %s is very exposed to the cold.",
            "Your %s is dangerously cold!"
        ],
        "speed_name": "Cold",
        "max_intensity": 3,
        "part_descs": true,
        "base_mods": {
            "speed_mod": [-2]
        },
        "scaling_mods": {
            "speed_mod": [-7],
            "int_mod": [-0.5],
            "dex_mod": [-0.5],
            "hurt_min": [1],
            "hurt_chance": [200],
            "pkill_tick": [10],
            "pkill_min": [1],
            "pkill_max_val": [30],
            "stamina_chance": [2],
            "stamina_min": [-2]
        }
    },
    {
        "type": "effect_type",
        "id": "hot",
        "name": [
            "Warm",
            "Hot",
            "Scorching"
        ],
        "desc": [
            "Your %s feels warm.",
            "Your %s is sweating from the heat.",
            "Your %s is sweating profusely!"
        ],
        "speed_name": "Hot",
        "max_intensity": 3,
        "part_descs": true,
        "base_mods": {
            "speed_mod": [-2],
            "thirst_tick": [400],
            "thirst_chance": [2],
            "pain_min": [1],
            "pain_chance": [2],
            "pain_max_val": [-1],
            "hurt_min": [1],
            "hurt_chance": [-300],
            "stamina_chance": [2]
        },
        "scaling_mods": {
            "speed_mod": [-4],
            "thirst_min": [1],
            "thirst_tick": [-100],
            "pain_max_val": [10],
            "hurt_chance": [200],
            "stamina_min": [-1]
        }
    },
    {
        "type": "effect_type",
        "id": "frostbite",
        "name": [
            "Frostnip",
            "Frostbite"
        ],
        "desc": [
            "Your %s is frostnipped and has gone numb.",
            "Your %s is frostbitten!  Its tissues are frozen from the cold!"
        ],
        "part_descs": true,
        "speed_name": "Frostbite",
        "dur_add_perc": 0,
        "max_intensity": 2,
        "scaling_mods": {
            "speed_mod": [-5]
        }
    },
    {
        "type": "effect_type",
        "id": "frostbite_recovery",
        "name": ["Defrosting"],
        "desc": ["Your %s is starting to feel the damage cold has wrought."],
        "part_descs": true,
        "base_mods": {
            "pain_max_val": [40],
            "pain_chance": [2],
            "pain_min": [1]
        }
    },
    {
        "type": "effect_type",
        "id": "blisters",
        "name": ["Blisters"],
        "desc": ["Your %s is blistering from the intense heat."],
        "main_parts_only": true,
        "part_descs": true,
        "miss_messages": [["Your blisters distract you", 1]],
        "base_mods": {
            "dex_mod": [-1],
            "str_mod": [-1],
            "per_mod": [-1],
            "pain_max_val": [35],
            "pain_chance": [2],
            "pain_min": [1],
            "hurt_chance": [4],
            "hurt_min": [1]
        }
    },
    {
        "type": "effect_type",
        "id": "dermatik"
    },
    {
        "type": "effect_type",
        "id": "formication",
        "name": [
            "Itchy skin",
            "Writhing skin",
            "Bugs in skin"
        ],
        "desc": ["You stop to scratch yourself frequently; high INT helps you resist the urge."],
        "apply_message": "Your skin feels extremely itchy!",
        "rating": "bad",
        "main_parts_only": true,
        "max_intensity": 3,
        "base_mods": {
            "str_mod": [-0.34],
            "int_mod": [-1]
        },
        "scaling_mods": {
            "str_mod": [-0.34],
            "int_mod": [-1]
        }
    },
    {
        "type": "effect_type",
        "id": "sap",
        "name": ["Sap-coated"],
        "desc": ["You're coated in sap!"],
        "apply_message": "You're coated in sap!",
        "rating": "bad",
        "miss_messages": [["The sap's too sticky for you to fight effectively.", 3]],
        "base_mods": {
            "speed_mod": [-25],
            "dex_mod": [-3]
        }
    },
    {
        "type": "effect_type",
        "id": "common_cold",
        "name": ["Common Cold"],
        "desc": ["You have contracted the 'Common Cold'.  Symptoms can be alleviated by medication (cough syrup)."],
        "apply_memorial_log": "Caught a cold.",
        "remove_memorial_log": "Got over the cold.",
        "apply_message": "You feel a cold coming on...",
        "rating": "bad",
        "resist_effects": ["took_flumed"],
        "miss_messages": [["You're too stuffed up to fight effectively.", 1]],
        "base_mods": {
            "thirst_tick": [300],
            "thirst_min": [1],
            "fatigue_tick": [50],
            "fatigue_min": [1],
            "str_mod": [-3, -1],
            "dex_mod": [-1, 0],
            "per_mod": [-1, 0],
            "int_mod": [-2, -1],
            "cough_chance": [300, 0]
        }
    },
    {
        "type": "effect_type",
        "id": "flu",
        "name": ["Influenza"],
        "desc": ["You have contracted flu, or more technically speaking, the 'Influenza'.  Symptoms can be alleviated by medication (cough syrup)."],
        "apply_memorial_log": "Caught the flu.",
        "remove_memorial_log": "Got over the flu.",
        "apply_message": "You feel a flu coming on...",
        "rating": "bad",
        "resist_effects": ["took_flumed"],
        "base_mods": {
            "thirst_tick": [300],
            "thirst_min": [1],
            "fatigue_tick": [50],
            "fatigue_min": [1],
            "str_mod": [-4, -2],
            "dex_mod": [-2, 0],
            "per_mod": [-1, 0],
            "int_mod": [-2, -1],
            "pain_max_val": [15],
            "pain_min": [1, 0],
            "cough_chance": [300, 0],
            "vomit_chance": [3600, 7200]
        }
    },
    {
        "type": "effect_type",
        "id": "flushot",
        "blocks_effects": ["flu"]
    },
    {
        "type": "effect_type",
        "id": "cureall",
        "//": "This is the royal jelly effect, it should cure pretty much everything.",
        "removes_effects": ["fungus", "dermatik", "bloodworms", "paincysts", "brainworms", "tapeworm",
                            "blind", "poison", "stung", "badpoison", "foodpoison", "paralyzepoison",
                            "tetanus", "infected", "asthma", "common_cold", "flu"],
        "base_mods": {
            "pkill_min": [5]
        }
    },
    {
        "type": "effect_type",
        "id": "evil"
    },
    {
        "type": "effect_type",
        "id": "raising",
        "int_add_val": 1,
        "max_intensity": 100
    },
    {
        "type": "effect_type",
        "id": "attention"
    },
    {
        "type": "effect_type",
        "id": "jetinjector",
        "name": [
            "RX12 Healing Comedown",
            "RX12 Healing Rush"
        ],
        "desc": [
            "You feel completely drained.",
            "You feel the rush of stimulants in your body!"
        ],
        "apply_message": "You feel a rush as the chemicals flow through your body!",
        "decay_messages": [["The jet injector's chemicals wear off.  You feel AWFUL!", "bad"]],
        "rating": "good",
        "max_intensity": 2,
        "int_dur_factor": 50,
        "removes_effects": ["infected", "bite", "bleed", "fungus", "dermatik", "winded"],
        "base_mods": {
            "str_mod": [-1],
            "dex_mod": [-2],
            "per_mod": [-2],
            "int_mod": [-1]
        },
        "scaling_mods": {
            "str_mod": [2],
            "dex_mod": [3],
            "per_mod": [3],
            "int_mod": [1]
        }
    },
    {
        "type": "effect_type",
        "id": "stimpack",
        "name": [
            "RX11 Stimulant Comedown",
            "RX11 Stimulant Rush"
        ],
        "desc": [
            "You feel sluggish and slow.",
            "An intense surge of stimulants pulses through your body."
        ],
        "apply_message": "You feel an intense surge of stimulants pulse through your body!",
        "decay_messages": [["The stimulant combo is wearing off.  You feel sluggish.", "bad"]],
        "rating": "good",
        "max_intensity": 2,
        "int_dur_factor": 50,
        "removes_effects": ["winded"],
        "base_mods": {
            "speed_mod": [-5],
            "dex_mod": [-2],
            "per_mod": [-1],
            "int_mod": [-2]
        },
        "scaling_mods": {
            "speed_mod": [15],
            "str_mod": [1],
            "dex_mod": [4],
            "per_mod": [4],
            "int_mod": [-1],
            "stamina_min": [4],
            "stamina_max": [8]
        }
    },
    {
        "type": "effect_type",
        "id": "adrenaline",
        "name": [
            "Adrenaline Comedown",
            "Adrenaline Rush"
        ],
        "desc": [
            "You feel completely drained.",
            "You feel the rush of adrenaline in your body!"
        ],
        "apply_message": "You feel a surge of adrenaline!",
        "rating": "good",
        "decay_messages": [["Your adrenaline rush wears off.  You feel AWFUL!", "bad"]],
        "miss_messages": [["Your comedown throws you off.", 1]],
        "max_intensity": 2,
        "int_dur_factor": 150,
        "removes_effects": ["winded"],
        "base_mods": {
            "speed_mod": [-10],
            "str_mod": [-2],
            "dex_mod": [-2],
            "int_mod": [-1],
            "per_mod": [-1],
            "stamina_min": [-2]
        },
        "scaling_mods": {
            "speed_mod": [30],
            "str_mod": [5],
            "dex_mod": [4],
            "int_mod": [-7],
            "per_mod": [2],
            "stamina_min": [4]
        }
    },
    {
        "type": "effect_type",
        "id": "adrenaline_mycus",
        "name": [
            "Mycus Respite",
            "Mycus Wrath"
        ],
        "desc": [
            "Our fibers are stretched near breaking.  Local power diverted to regenerate.",
            "Our enemies are near, and violent action is imminent.  We are turgid."
        ],
        "apply_message": "Mycal wrath fills our fibers, and we grow turgid.",
        "rating": "good",
        "decay_messages": [["We require repose; our fibers are nearly spent...", "bad"]],
        "max_intensity": 2,
        "int_dur_factor": 150,
        "base_mods": {
            "speed_mod": [-10],
            "str_mod": [-2],
            "dex_mod": [-2],
            "int_mod": [-1],
            "per_mod": [-1],
            "stamina_min": [-2]
        },
        "scaling_mods": {
            "speed_mod": [30],
            "str_mod": [5],
            "dex_mod": [4],
            "int_mod": [-7],
            "per_mod": [2],
            "stamina_min": [4]
        }
    },
    {
        "type": "effect_type",
        "id": "meth",
        "name": [
            "Meth comedown",
            "High on Meth"
        ],
        "max_intensity": 2,
        "int_dur_factor": 200,
        "base_mods": {
            "speed_mod": [-20],
            "str_mod": [-3],
            "dex_mod": [-2],
            "int_mod": [-1],
            "per_mod": [-2],
            "vomit_chance": [2000],
            "stamina_min": [-4]
        },
        "scaling_mods": {
            "speed_mod": [30],
            "str_mod": [4],
            "dex_mod": [4],
            "int_mod": [3],
            "per_mod": [5],
            "fatigue_min": [1],
            "stamina_min": [8]
        }
    },
    {
        "type": "effect_type",
        "id": "cig",
        "name": ["Nicotine"],
        "desc": [
            "You had a puff or two.",
            "You smoked too much."
        ],
        "max_intensity": 2,
        "int_dur_factor": 600,
        "base_mods": {
            "int_mod": [1],
            "per_mod": [1]
        },
        "scaling_mods": {
            "str_mod": [-1],
            "dex_mod": [-1],
            "int_mod": [-1],
            "per_mod": [-1],
            "vomit_chance": [500]
        }
    },
    {
        "type": "effect_type",
        "id": "teleglow"
    },
    {
        "type": "effect_type",
        "id": "high",
        "name": ["High"],
        "desc": ["You are high as a kite."],
        "apply_message": "You feel lightheaded.",
        "base_mods": {
            "int_mod": [-1],
            "per_mod": [-1]
        }
    },
    {
        "type": "effect_type",
        "id": "weed_high",
        "apply_message": "You feel lightheaded.",
        "miss_messages": [["That critter's jumping around like a jitterbug!  It needs to mellow out.", 1]],
        "base_mods": {
            "str_mod": [-1],
            "dex_mod": [-1],
            "per_mod": [-1]
        }
    },
    {
        "type": "effect_type",
        "id": "contacts",
        "name": ["Contact Lenses"],
        "desc": ["You are wearing contact lenses."],
        "apply_message": "You can see more clearly.",
        "remove_message": "Your vision starts to blur.",
        "rating": "good"
    },
    {
        "type": "effect_type",
        "id": "drunk",
        "name": [
            "Tipsy",
            "Drunk",
            "Trashed",
            "Wasted"
        ],
        "desc": [ "You drank some alcohol.  You feel warm inside.",
                  "You drank alcohol.  Party on!",
                  "You drank lots of alcohol.  Are those white mice?",
                  "You drank unholy amounts of alcohol.  It's the end of the world, what do you care?" ],
        "max_intensity": 4,
        "apply_message": "You feel lightheaded.",
        "int_dur_factor": 1000,
        "miss_messages": [["You feel woozy.", 1]],
        "base_mods": {
            "str_mod": [1],
            "vomit_chance": [-43],
            "sleep_chance": [-1003],
            "sleep_min": [2500],
            "sleep_max": [3500]
        },
        "scaling_mods": {
            "str_mod": [-0.67],
            "per_mod": [-1],
            "dex_mod": [-1],
            "int_mod": [-1.42],
            "vomit_chance": [21],
            "sleep_chance": [501]
        }
    },
    {
        "type": "effect_type",
        "id": "amigara",
        "apply_message": "You can't look away from the faultline...",
        "rating": "bad"
    },
    {
        "type": "effect_type",
        "id": "fearparalyze",
        "name": ["Feared"],
        "desc": ["You have been paralyzed by the fear."],
        "rating": "bad",
        "show_in_info": true
    },
    {
        "type": "effect_type",
        "id": "asthma",
        "name": [
            "Asthma",
            "Asthma",
            "Asthma",
            "Asthma",
            "Heavy Asthma",
            "Heavy Asthma"
        ],
        "desc": [ "You suffer from a respiratory disorder that makes breathing difficult.\nAn asthma attack can occur from time to time, so have your inhaler nearby." ],
        "apply_message": "You can't breathe... asthma attack!",
        "rating": "bad",
        "max_intensity": 6,
        "int_dur_factor": 200,
        "miss_messages": [["You're winded.", 3]],
        "base_mods": {
            "str_mod": [-2],
            "dex_mod": [-3],
            "speed_mod": [-20]
        },
        "scaling_mods": {
            "speed_mod": [-40]
        }
    },
    {
        "type": "effect_type",
        "id": "crushed",
        "apply_message": "The ceiling collapses on you!",
        "rating": "bad"
    },
    {
        "type": "effect_type",
        "id": "valium",
        "removes_effects": ["shakes"],
        "base_mods": {
            "stim_tick": [25],
            "stim_chance": [2],
            "stim_min": [1],
            "stim_min_val": [-1]
        }
    },
    {
        "type": "effect_type",
        "id": "took_anticonvulsant_visible",
        "name": ["Took anticonvulsant drugs"],
        "desc": ["You took anticonvulsant drugs some time ago and you might still be under its influence.\nPrescription note says its effect duration may vary, so your estimate may be inaccurate."]
    },
    {
        "type": "effect_type",
        "id": "music"
    },
    {
        "type": "effect_type",
        "id": "relax_gas",
        "name": ["Relaxation gas"],
        "desc": ["You are thoroughly relaxed and don't feel like moving.  Fighting?  Too much effort."],
        "apply_message": "You inhale sweetish gas.",
        "remove_message": "The slackness leaves your muscles.",
        "rating": "bad",
        "base_mods": {
            "str_mod": [-3],
            "dex_mod": [-3],
            "int_mod": [-2],
            "per_mod": [-4]
        }
    },
    {
        "type": "effect_type",
        "id": "tapeworm",
        "rating": "bad",
        "base_mods": {
            "hunger_chance": [50],
            "hunger_min": [1]
        }
    },
    {
        "type": "effect_type",
        "id": "bloodworms",
        "rating": "bad",
        "base_mods": {
            "thirst_tick": [100],
            "thirst_min": [1],
            "h_mod_chance": [512],
            "h_mod_min": [-10],
            "cough_chance": [300, 0]
        }
    },
    {
        "type": "effect_type",
        "id": "brainworms",
        "rating": "bad",
        "base_mods": {
            "pain_chance": [512],
            "pain_min": [2],
            "pain_max": [8],
            "h_mod_chance": [512],
            "h_mod_min": [-10]
        }
    },
    {
        "type": "effect_type",
        "id": "paincysts",
        "rating": "bad",
        "base_mods": {
            "pain_chance": [256],
            "pain_min": [1],
            "pain_max": [4],
            "fatigue_chance": [256],
            "fatigue_min": [1]
        }
    },
    {
        "type": "effect_type",
        "id": "tetanus",
        "rating": "bad",
        "resist_effects": ["valium"],
        "base_mods": {
            "dex_mod": [-4, 0]
        }
    },
    {
        "type": "effect_type",
        "id": "datura",
        "name": ["Experiencing Datura"],
        "desc": ["Buy the ticket, take the ride.  The datura has you now."],
        "rating": "bad",
        "base_mods": {
            "per_mod": [-6],
            "dex_mod": [-3],
            "thirst_chance": [8],
            "thirst_min": [1],
            "thirst_max_val": [20]
        }
    },
    {
        "type": "effect_type",
        "id": "grabbed",
        "name": ["Grabbed"],
        "desc": ["You have been grabbed by an attack.\nYou are being held in place and cannot dodge, and blocking is very difficult."],
        "rating": "bad",
        "max_duration": 2,
        "max_intensity": 15,
        "base_mods": {
            "speed_mod": [-15]
        },
        "scaling_mods": {
            "speed_mod": [-5]
        },
        "show_in_info": true
    },
    {
        "type": "effect_type",
        "id": "lack_sleep",
        "name": ["Lacking Sleep"],
        "desc": ["You haven't slept in a while, and it shows."],
        "apply_message": "You are too physically tired to function well.",
        "rating": "bad",
        "miss_messages": [["You don't have energy to fight.", 1]],
        "base_mods": {
            "speed_mod": [-5],
            "str_mod": [-1],
            "dex_mod": [-1],
            "int_mod": [-2],
            "per_mod": [-2]
        }
    },
    {
        "type": "effect_type",
        "id": "lying_down",
        "apply_message": "You lie down to go to sleep...",
        "rating": "neutral",
        "max_duration": 3000
    },
    {
        "type": "effect_type",
        "id": "sleep",
        "apply_message": "You fall asleep.",
        "remove_message": "You wake up.",
        "rating": "neutral",
        "max_intensity": 24
    },
    {
        "type": "effect_type",
        "id": "narcosis"
    },
    {
        "type": "effect_type",
        "id": "alarm_clock"
    },
    {
        "type": "effect_type",
        "id": "slept_through_alarm"
    },
    {
        "type": "effect_type",
        "name": ["Playing an instrument"],
        "desc": ["You're playing an instrument.\nFocusing on playing music distracts you, slowing you down."],
        "id": "playing_instrument",
        "rating": "neutral",
        "max_duration": 2,
        "max_intensity": 100,
        "base_mods": {
            "speed_mod": [-1]
        },
        "scaling_mods": {
            "speed_mod": [-1]
        }
    },
    {
        "//": "On roof of a vehicle, aiming a turret",
        "type": "effect_type",
        "id": "on_roof"
    },
    {
        "type": "effect_type",
        "id": "corroding",
        "name": ["Corroding"],
        "desc": ["You're covered in acid!"],
        "apply_message": "You're covered in acid!",
        "rating": "bad",
        "max_duration": 30,
        "max_intensity": 5,
        "int_dur_factor": 5,
        "base_mods": {
            "hurt_min": [1],
            "hurt_chance": [1],
            "hurt_chance_bot": [10]
        },
        "scaling_mods": {
            "hurt_chance": [1]
        },
        "show_in_info": true
    },
    {
        "type": "effect_type",
        "id": "zapped",
        "name": ["Zapped"],
        "desc": ["You've been zapped with electricity and are barely able to move!"],
        "apply_message": "You're zapped!",
        "rating": "bad",
        "max_duration": 2,
        "dur_add_perc": 20,
        "base_mods": {
            "speed_mod": [-1000],
            "dex_mod": [-100]
        },
        "show_in_info": true
    },
    {
        "type": "effect_type",
        "id": "hypocalcemia",
        "name": [ "Hypocalcemia", "Weak bones", "Brittle bones" ],
        "desc": [ "A lack of calcium in your diet will make your bones progressively weaker." ],
        "apply_message": "Your bones are becoming more brittle.",
        "remove_message": "Your bones regain their usual strength.",
        "decay_messages": [
          [ "Your calcium deficiency is nearly resolved.", "good" ],
          [ "Your bones become stronger as your calcium deficiency improves.", "good" ]
        ],
        "max_intensity": 3,
        "rating": "bad"
    },
    {
        "type": "effect_type",
        "id": "anemia",
        "name": [ "Iron deficiency", "Early anemia", "Anemia" ],
        "desc": [ "A lack of iron in your diet will result in progressively worsening anemia." ],
        "apply_message": "You begin feeling increasingly tired and listless.",
        "remove_message": "You no longer feel anemic.",
        "decay_messages": [
          [ "Your iron deficiency is nearly resolved.", "good" ],
          [ "Your feel stronger as your anemia starts to improve.", "good" ]
        ],
        "max_intensity": 3,
        "rating": "bad"
    },
    {
        "type": "effect_type",
        "id": "hypovitA",
        "name": [ "VitA deficiency", "Poor vision", "Night blindness" ],
        "desc": [ "A lack of vitamin A in your diet will progressively worsen your vision." ],
        "apply_message": "You start struggling to make out the finer details.",
        "remove_message": "Your normal visual acuity returns.",
        "decay_messages": [
          [ "Your vitamin A deficiency is nearly resolved.", "good" ],
          [ "Your vision improves as your Vitamin A deficiency improves.", "good" ]
        ],
        "max_intensity": 3,
        "rating": "bad"
    },
    {
        "type": "effect_type",
        "id": "hypovitB",
        "name": [ "B12 deficiency", "Slow healing", "No healing" ],
        "desc": [ "A lack of vitamin B12 in your diet will affect your ability to heal." ],
        "apply_message": "Simple wounds are starting to concern you more than usual.",
        "remove_message": "Your wounds now heal normally.",
        "decay_messages": [
          [ "Your vitamin B12 deficiency is starting to resolve.", "good" ],
          [ "Your ability to heal returns as your Vitamin B12 deficiency improves.", "good" ]
        ],
        "max_intensity": 3,
        "rating": "bad"
    },
    {
        "type": "effect_type",
        "id": "scurvy",
        "name": [ "Early scurvy", "Scurvy", "Bad Scurvy" ],
        "desc": [ "A lack of vitamin C in your diet will result in progressively worse symptoms of scurvy." ],
        "apply_message": "You start to develop symptoms of scurvy.",
        "remove_message": "Your scurvy has resolved.",
        "decay_messages": [
          [ "Your vitamin C deficiency is starting to resolve.", "good" ],
          [ "Your scurvy lessens as your Vitamin C deficiency improves.", "good" ]
        ],
        "max_intensity": 3,
        "rating": "bad"
    },
    {
        "type": "effect_type",
        "id": "hypervitaminosis",
        "name": [ "Hypervitaminosis" ],
        "desc": [ "An excess of vitamins has badly affected your metabolism." ],
        "apply_message": "Your metabolism becomes unstable.",
        "remove_message": "Your metabolism becomes more stable.",
        "rating": "bad"
    },
    {
        "type": "effect_type",
        "id": "cough_suppress"
    },
    {
        "type": "effect_type",
        "id": "haslight",
        "name": [ "Lit up" ],
        "desc": [ "You are carrying a light and can't hide well." ],
        "max_duration": 1,
        "rating": "bad"
    },
    {
        "type": "effect_type",
        "id": "mending",
        "name": [ "Started recovery", "Recovering", "Mostly recovered" ],
        "desc": [ "This damaged limb is slowly regaining its functions." ],
        "//": "Duration is 10 days, but the actual time taken is probabilistic.",
        "max_duration": 144000,
        "int_dur_factor": 36000,
        "max_intensity": 3,
        "rating": "good"
    },
    {
        "type": "effect_type",
        "id": "disabled",
        "name": [ { "ctxt": "physically", "str": "Disabled" } ],
        "desc": [ "This limb is damaged beyond use and may require a splint to recover." ],
        "//": "This sounds weird. We need <bp_affected> tag or something",
        "apply_message": "Your limb breaks!",
        "remove_message": "The broken limb has mended.",
        "max_duration": 2,
        "rating": "bad"
    },
    {
        "type": "effect_type",
        "id": "milked",
        "name": [ "Milked" ],
        "desc": [ "The creature has been partially or fully milked." ],
        "max_duration": 14400
    },
    {
        "type": "effect_type",
        "id": "pkill",
        "name": [ "Painkillers" ],
        "desc": [ "You are under the influence of analgesic substances to relieve pain, but they may numb you a bit." ],
        "max_intensity": 30,
        "int_dur_factor": 10,
        "scaling_mods": {
            "speed_mod": [-1]
        }
    },
    {
        "type": "effect_type",
        "id": "happy",
        "name": [ "Happy", "Happy", "Happy", "Happy", "Happy",
                  "Joyful", "Joyful", "Joyful", "Joyful", "Joyful",
                  "Elated" ],
        "desc": [ "Life is good.", "Life is good.", "Life is good.", "Life is good.", "Life is good.",
                  "Oh what a day!  What a lovely day!",
                  "Oh what a day!  What a lovely day!", "Oh what a day!  What a lovely day!",
                  "Oh what a day!  What a lovely day!", "Oh what a day!  What a lovely day!",
                  "I'm on top of the world, baby!" ],
        "max_intensity": 25,
        "int_dur_factor": 10,
        "scaling_mods": {
            "speed_mod": [0.42],
            "str_mod": [0.06],
            "dex_mod": [0.05],
            "int_mod": [0.084],
            "per_mod": [0.1]
        }
    },
    {
        "type": "effect_type",
        "id": "sad",
        "name": [ "Unhappy", "Unhappy", "Unhappy", "Unhappy", "Unhappy",
                  "Sad", "Sad", "Sad", "Sad", "Sad",
                  "Depressed" ],
        "desc": [ "You are not content with your life.", "You are not content with your life.",
                  "You are not content with your life.", "You are not content with your life.",
                  "You are not content with your life.", "This is not what you planned for your life.",
                  "This is not what you planned for your life.", "This is not what you planned for your life.",
                  "This is not what you planned for your life.", "This is not what you planned for your life.",
                  "When will all your suffering end?" ],
        "max_intensity": 1000,
        "int_dur_factor": 10,
        "scaling_mods": {
            "speed_mod": [-0.42],
            "str_mod": [-0.06],
            "dex_mod": [-0.05],
            "int_mod": [-0.084],
            "per_mod": [-0.1]
        },
        "miss_messages": [ [ "What's the point of fighting?", 1 ] ]
    },
    {
        "type": "effect_type",
        "id": "irradiated",
        "name": [ "Irradiated" ],
        "desc": [ "You suffer symptoms of a radiation sickness that weakens your body." ],
        "max_intensity": 2000,
        "int_dur_factor": 10,
        "scaling_mods": {
            "speed_mod": [-0.2],
            "str_mod": [-0.125],
            "dex_mod": [-0.09],
            "int_mod": [-0.1],
            "per_mod": [-0.083]
        },
        "miss_messages": [ [ "Radiation weakens you.", 1 ] ]
    },
    {
        "type": "effect_type",
        "id": "stim",
        "name": [ "Stimulants" ],
        "desc": [ "You're very jittery and pumped up, probably from some stimulants." ],
        "max_intensity": 1000,
        "int_dur_factor": 1,
        "scaling_mods": {
            "speed_mod": [0.33],
            "dex_mod": [0.1],
            "int_mod": [0.16],
            "per_mod": [0.14]
        }
    },
    {
        "type": "effect_type",
        "id": "depressants",
        "name": [ "Depressants" ],
        "desc": [ "You are under the influence of depressants, and in a bit of a daze." ],
        "max_intensity": 1000,
        "int_dur_factor": 1,
        "scaling_mods": {
            "speed_mod": [-0.25],
            "dex_mod": [-0.1],
            "int_mod": [-0.16],
            "per_mod": [-0.14]
        },
        "miss_messages": [ [ "You feel woozy.", 1 ] ]
    },
    {
        "type": "effect_type",
        "id": "stim_overdose",
        "name": [ "Stimulant Overdose" ],
        "desc": [ "You can't sit still as you feel your heart pounding out of your chest.  You probably overdosed on those stims." ],
        "max_intensity": 1000,
        "int_dur_factor": 1,
        "base_mods": {
            "dex_mod": [-1.88],
            "int_mod": [-1.1],
            "per_mod": [-1.25]
        },
        "scaling_mods": {
            "speed_mod": [-0.25],
            "dex_mod": [-0.125],
            "int_mod": [-0.0833],
            "per_mod": [-0.071]
        },
        "miss_messages": [ [ "You shake with the excess stimulation.", 1 ] ]
    },
    {
        "type": "effect_type",
        "id": "weak_antibiotic_visible",
        "name": ["Took weak antibiotic"],
        "desc": [ "You consumed mild antibiotic some time ago to fight off infection.\nIf you don't recover you may want to take another dose, but beware overdosage." ]
    },
    {
        "type": "effect_type",
        "id": "antibiotic_visible",
        "name": ["Took antibiotic"],
        "desc": [ "You consumed antibiotic some time ago to fight off infection.\nIf you don't recover you may want to take another dose, but beware overdosage." ]
    },
    {
        "type": "effect_type",
        "id": "strong_antibiotic_visible",
        "name": ["Took strong antibiotic"],
        "desc": [ "You consumed prescription-grade antibiotic some time ago to fight off infection.\nIf you don't recover you may want to take another dose, but beware overdosage." ]
    },
    {
        "type": "effect_type",
        "id": "weak_antibiotic"
    },
    {
        "type": "effect_type",
        "id": "antibiotic"
    },
    {
        "type": "effect_type",
        "id": "strong_antibiotic"
=======
  {
    "type": "effect_type",
    "id": "null"
  },
  {
    "//": "AI EFFECTS BELOW THIS",
    "type": "effect_type",
    "id": "hit_by_player",
    "name": [ "Hit By Player" ],
    "desc": [ "AI tag for when monsters are hit by player.  This is a bug if you have it." ]
  },
  {
    "type": "effect_type",
    "id": "docile",
    "name": [ "Docile Monster" ],
    "desc": [ "AI tag for when monsters are tamed.  This is a bug if you have it." ]
  },
  {
    "type": "effect_type",
    "id": "controlled",
    "name": [ "Controlled Monster" ],
    "desc": [ "AI tag for when monsters are being controlled by another.  This is a bug if you have it." ]
  },
  {
    "type": "effect_type",
    "id": "run",
    "name": [ "Hit-and-run Running" ],
    "desc": [ "AI tag for when hit-and-run monsters run away.  This is a bug if you have it." ]
  },
  {
    "type": "effect_type",
    "id": "countdown",
    "name": [ "Counting Down" ],
    "desc": [ "AI tag for monster's counting down.  This is a bug if you have it." ]
  },
  {
    "type": "effect_type",
    "id": "no_ammo",
    "name": [ "No ammo" ],
    "desc": [ "AI tag used to stop a monster reviving with ammo.  This is a bug if you have it." ]
  },
  {
    "type": "effect_type",
    "id": "asked_to_lead",
    "name": [ "Asked to Lead" ],
    "desc": [ "AI tag for asking to lead NPCs.  This is a bug if you have it." ]
  },
  {
    "type": "effect_type",
    "id": "asked_to_follow",
    "name": [ "Asked to Follow" ],
    "desc": [ "AI tag for asking to NPCs to follow you.  This is a bug if you have it." ]
  },
  {
    "type": "effect_type",
    "id": "asked_to_train",
    "name": [ "Asked to Train" ],
    "desc": [ "AI tag for asking to NPCs to train you.  This is a bug if you have it." ]
  },
  {
    "type": "effect_type",
    "id": "asked_to_socialize",
    "name": [ "Asked to socialize" ],
    "desc": [ "AI tag: for having recently asked an NPC to socialize.  This is a bug if you have it." ]
  },
  {
    "type": "effect_type",
    "id": "asked_personal_info",
    "name": [ "Asked Info" ],
    "desc": [ "AI tag for asking to NPCs for personal information.  This is a bug if you have it." ]
  },
  {
    "type": "effect_type",
    "id": "asked_for_item",
    "name": [ "Asked for Item" ],
    "desc": [ "AI tag for asking NPCs for items.  This is a bug if you have it." ]
  },
  {
    "type": "effect_type",
    "id": "currently_busy",
    "name": [ "Currently Busy" ],
    "desc": [ "AI cooldown tag for items or services.  This is a bug if you have it." ]
  },
  {
    "type": "effect_type",
    "id": "gave_quest_item",
    "name": [ "Already Gave Quest Item" ],
    "desc": [ "AI tag to prevent you from getting multiple quest items.  This is a bug if you have it." ]
  },
  {
    "type": "effect_type",
    "id": "catch_up",
    "name": [ "Catch Up" ],
    "desc": [ "AI tag for telling NPCs to catch up.  This is a bug if you have it." ],
    "int_add_val": 1,
    "max_intensity": 15
  },
  {
    "type": "effect_type",
    "id": "allow_sleep",
    "name": [ "Allow to Sleep" ],
    "desc": [ "AI tag for telling NPCs to sleep.  This is a bug if you have it." ]
  },
  {
    "type": "effect_type",
    "id": "npc_said",
    "name": [ "Said Something Recently" ],
    "desc": [ "AI tag to control NPC verbosity.  This is a bug if you have it." ]
  },
  {
    "type": "effect_type",
    "id": "infection",
    "name": [ "Infection" ],
    "desc": [ "AI tag used for the infected NPC quest.  This is a bug if you have it." ],
    "base_mods": { "speed_mod": [ -80 ] }
  },
  {
    "type": "effect_type",
    "id": "pet",
    "name": [ "Pet" ],
    "desc": [ "AI tag used for pet critters.  This is a bug if you have it." ]
  },
  {
    "type": "effect_type",
    "id": "pacified",
    "name": [ "Pacified" ],
    "desc": [ "AI tag used for pacified critters.  This is a bug if you have it." ]
  },
  {
    "type": "effect_type",
    "id": "has_bag",
    "name": [ "Has Bag" ],
    "desc": [ "AI tag used for critters holding your bags.  This is a bug if you have it." ]
  },
  {
    "type": "effect_type",
    "id": "tied",
    "name": [ "Tied Up" ],
    "desc": [ "AI tag used for tied up critters.  This is a bug if you have it." ]
  },
  {
    "type": "effect_type",
    "id": "shrieking",
    "name": [ "Shrieking" ],
    "desc": [ "AI tag used for screecher sounds.  This is a bug if you have it." ],
    "show_in_info": true
  },
  {
    "type": "effect_type",
    "id": "targeted",
    "name": [ "Turret is Targeted" ],
    "desc": [ "AI tag used for turret targeting sounds.  This is a bug if you have it." ]
  },
  {
    "type": "effect_type",
    "id": "bounced",
    "name": [ "Bounced" ],
    "desc": [ "AI tag used for bouncing ammo targeting.  This is a bug if you have it." ]
  },
  {
    "type": "effect_type",
    "id": "pushed",
    "name": [ "Pushed" ],
    "desc": [ "AI tag used for monsters pushing each other.  This is a bug if you have it." ]
  },
  {
    "//": "ACTUAL PLAYER EFFECTS START HERE",
    "type": "effect_type",
    "id": "downed",
    "name": [ "Downed" ],
    "desc": [ "You're knocked to the ground.  You have to get up before you can move." ],
    "apply_message": "You're knocked to the floor!",
    "rating": "bad",
    "show_in_info": true
  },
  {
    "type": "effect_type",
    "id": "winded",
    "name": [ "Winded" ],
    "desc": [ "You're short of breath.  Running and fighting will be difficult until you recover." ],
    "apply_message": "Your breath gives out!",
    "remove_message": "You catch your breath.",
    "rating": "bad",
    "base_mods": {
      "per_mod": [ -1 ],
      "dex_mod": [ -1 ],
      "str_mod": [ -4, -1 ],
      "speed_mod": [ -20 ],
      "pain_min": [ 1 ],
      "pain_chance": [ 1, 30 ],
      "fatigue_min": [ 1 ],
      "fatigue_chance": [ 1, 4 ],
      "hunger_min": [ 1 ],
      "hunger_chance": [ 1, 6 ],
      "thirst_min": [ 1 ],
      "thirst_chance": [ 1, 4 ]
    }
  },
  {
    "type": "effect_type",
    "id": "darkness",
    "apply_message": "Your vision flickers and goes gray!",
    "remove_message": "The world flickers back to normality.",
    "rating": "bad"
  },
  {
    "type": "effect_type",
    "id": "stunned",
    "name": [ "Stunned" ],
    "desc": [ "Your movement is randomized." ],
    "apply_message": "You're stunned!",
    "rating": "bad",
    "show_in_info": true
  },
  {
    "type": "effect_type",
    "id": "dazed",
    "name": [ "Dazed" ],
    "desc": [ "You're visibly shaken up, and are having a hard time focusing on what's going on around you." ],
    "apply_message": "The scream dazes you!",
    "rating": "bad",
    "max_intensity": 10,
    "int_add_val": 2,
    "base_mods": { "per_mod": [ -5 ], "dex_mod": [ -2 ] },
    "scaling_mods": { "speed_mod": [ -3 ] },
    "show_in_info": true
  },
  {
    "type": "effect_type",
    "id": "onfire",
    "name": [ "On Fire" ],
    "desc": [ "Loss of health - Entire Body\nYour clothing and other equipment may be consumed by the flames." ],
    "remove_memorial_log": "Put out the fire.",
    "apply_message": "You're on fire!  Wait in place to attempt to put out the fire.",
    "apply_memorial_log": "Caught on fire.",
    "rating": "bad",
    "max_intensity": 3,
    "int_dur_factor": 5,
    "max_duration": 50,
    "show_in_info": true
  },
  {
    "type": "effect_type",
    "id": "bouldering",
    "name": [ "Unstable footing" ],
    "desc": [ "Your footing is unstable.  It's more difficult to fight while standing here." ],
    "apply_message": "You try to keep your balance.",
    "rating": "bad"
  },
  {
    "type": "effect_type",
    "id": "blind",
    "name": [ "Blind" ],
    "desc": [ "Range of Sight: 0.  You cannot see anything." ],
    "removes_effects": [ "glare", "darkness" ],
    "apply_message": "You're blinded!",
    "remove_message": "Your sight returns!",
    "rating": "bad",
    "show_in_info": true
  },
  {
    "type": "effect_type",
    "id": "earphones",
    "name": [ "Wearing earphones" ],
    "desc": [ "You are wearing earphones and can't hear much from outside world." ],
    "rating": "bad"
  },
  {
    "type": "effect_type",
    "id": "deaf",
    "name": [ "Impaired hearing", "Ringing ears", "Deaf" ],
    "desc": [
      "Your hearing is impaired.",
      "You can barely hear anything and your ears hurt.",
      "You can't hear anything and your head aches from all the noise.  You can't converse with NPCs."
    ],
    "apply_message": "Your ears ring!",
    "remove_message": "You can hear again!",
    "rating": "bad",
    "max_intensity": 3,
    "int_dur_factor": 100,
    "base_mods": { "pain_min": [ 1 ], "pain_chance": [ -50 ], "pain_chance_bot": [ 1000 ] },
    "scaling_mods": { "pain_max_val": [ 5 ], "pain_chance": [ 150 ] }
  },
  {
    "type": "effect_type",
    "id": "stung",
    "name": [ "Stung" ],
    "desc": [ "You have been stung!" ],
    "rating": "bad",
    "base_mods": { "pain_min": [ 1 ] },
    "show_in_info": true
  },
  {
    "type": "effect_type",
    "id": "poison",
    "name": [ "Poisoned" ],
    "desc": [ "You have been poisoned!" ],
    "miss_messages": [ [ "You feel bad inside.", 1 ] ],
    "rating": "bad",
    "resist_traits": [ "POISRESIST" ],
    "pain_sizing": true,
    "hurt_sizing": true,
    "main_parts_only": true,
    "base_mods": {
      "per_mod": [ -2, -1 ],
      "dex_mod": [ -1, -1 ],
      "str_mod": [ -2, 0 ],
      "pain_min": [ 1 ],
      "pain_chance": [ 150, 900 ],
      "hurt_min": [ 1 ],
      "hurt_chance": [ 450, 2700 ]
    },
    "show_in_info": true
  },
  {
    "type": "effect_type",
    "id": "badpoison",
    "name": [ "Badly Poisoned" ],
    "desc": [ "You have been badly poisoned!" ],
    "miss_messages": [ [ "You feel bad inside.", 2 ] ],
    "rating": "bad",
    "resist_traits": [ "POISRESIST" ],
    "pain_sizing": true,
    "hurt_sizing": true,
    "main_parts_only": true,
    "base_mods": {
      "per_mod": [ -2 ],
      "dex_mod": [ -2 ],
      "str_mod": [ -3, -1 ],
      "speed_mod": [ -10 ],
      "pain_min": [ 2 ],
      "pain_chance": [ 100, 500 ],
      "hurt_min": [ 1 ],
      "hurt_max": [ 2 ],
      "hurt_chance": [ 300, 1800 ]
    },
    "show_in_info": true
  },
  {
    "type": "effect_type",
    "id": "foodpoison",
    "name": [ "Food Poisoning" ],
    "desc": [ "Your stomach is extremely upset, and you are quite nauseous." ],
    "miss_messages": [ [ "Your stomach bothers you.", 1 ] ],
    "rating": "bad",
    "resist_traits": [ "POISRESIST" ],
    "base_mods": {
      "per_mod": [ -1 ],
      "dex_mod": [ -1 ],
      "str_mod": [ -3, -1 ],
      "speed_mod": [ -20 ],
      "pain_min": [ 1 ],
      "pain_chance": [ 300, 900 ],
      "vomit_chance": [ 600, 1200 ]
    }
  },
  {
    "type": "effect_type",
    "id": "paralyzepoison",
    "name": [
      "Slowed",
      "Slowed",
      "Slowed",
      "Slowed",
      "Slowed",
      "Sluggish",
      "Sluggish",
      "Sluggish",
      "Sluggish",
      "Sluggish",
      "Partially Paralyzed",
      "Partially Paralyzed",
      "Partially Paralyzed",
      "Partially Paralyzed",
      "Partially Paralyzed",
      "Totally Paralyzed",
      "Totally Paralyzed",
      "Totally Paralyzed",
      "Totally Paralyzed",
      "Totally Paralyzed"
    ],
    "desc": [ "You are being slowed by a paralyzing poison!" ],
    "miss_messages": [ [ "You feel stiff.", 3 ] ],
    "rating": "bad",
    "max_intensity": 20,
    "resist_traits": [ "POISRESIST" ],
    "int_add_val": 1,
    "int_decay_tick": 100,
    "base_mods": { "dex_mod": [ -0.34, -0.17 ], "speed_mod": [ -5, -3 ] },
    "scaling_mods": { "dex_mod": [ -0.34, -0.17 ], "speed_mod": [ -5, -3 ] },
    "show_in_info": true
  },
  {
    "type": "effect_type",
    "id": "nausea",
    "name": [ "Nausea" ],
    "desc": [ "You feel nauseous.  Even a thought of food makes you feel sick." ],
    "remove_message": "You no longer feel nauseous.",
    "rating": "bad",
    "int_dur_factor": 300,
    "max_intensity": 3,
    "max_duration": 900,
    "base_mods": { "vomit_chance": [ 60 ] }
  },
  {
    "type": "effect_type",
    "id": "beartrap",
    "name": [ "Stuck in beartrap" ],
    "desc": [ "You can't move until you get free!" ],
    "apply_message": "You are caught!",
    "rating": "bad",
    "show_in_info": true
  },
  {
    "type": "effect_type",
    "id": "glare",
    "name": [ "Glare" ],
    "desc": [ "The sun is in your eyes." ],
    "apply_message": "The sunlight's glare makes it hard to see.",
    "rating": "bad",
    "base_mods": { "per_mod": [ -1 ] }
  },
  {
    "type": "effect_type",
    "id": "laserlocked",
    "name": [ "Laser-targeted" ],
    "desc": [ "A laser sight is targeting you!" ],
    "apply_message": "",
    "max_duration": 5,
    "rating": "bad"
  },
  {
    "type": "effect_type",
    "id": "was_laserlocked",
    "name": [ "" ],
    "desc": [ "" ],
    "apply_message": "",
    "max_duration": 5,
    "rating": "bad"
  },
  {
    "type": "effect_type",
    "id": "smoke",
    "name": [ { "ctxt": "inhaled", "str": "Smoke" } ],
    "desc": [ "You've inhaled a lungful of thick smoke." ],
    "apply_message": "You inhale a lungful of thick smoke.",
    "rating": "bad",
    "miss_messages": [ [ "Your lungs burn from the smoke.", 1 ] ],
    "harmful_cough": true,
    "max_duration": 600,
    "base_mods": { "str_mod": [ -1 ], "dex_mod": [ -1 ], "cough_chance": [ 10 ] },
    "show_in_info": true
  },
  {
    "type": "effect_type",
    "id": "teargas",
    "name": [ "Tear gas" ],
    "desc": [ "You've been exposed to tear gas!" ],
    "apply_message": "You inhale a lungful of tear gas.",
    "rating": "bad",
    "miss_messages": [ [ "Your eyes burn from the tear gas.", 2 ] ],
    "harmful_cough": true,
    "base_mods": { "str_mod": [ -2 ], "dex_mod": [ -2 ], "per_mod": [ -5 ], "cough_chance": [ 3 ] },
    "show_in_info": true
  },
  {
    "type": "effect_type",
    "id": "boomered",
    "name": [ "Boomered" ],
    "desc": [ "Range of Sight: 1;  You are covered in magenta bile!" ],
    "apply_message": "You're covered in bile!",
    "rating": "bad",
    "base_mods": { "per_mod": [ -3 ], "vomit_chance": [ 500 ] }
  },
  {
    "type": "effect_type",
    "id": "glowing",
    "name": [ "Glowing" ],
    "desc": [ "You are covered in glowing goo!" ],
    "apply_message": "You're covered in a glowing goo!",
    "rating": "bad",
    "base_mods": { "vomit_chance": [ 500 ] }
  },
  {
    "type": "effect_type",
    "id": "took_flumed"
  },
  {
    "type": "effect_type",
    "id": "took_xanax",
    "dur_add_perc": 22,
    "base_mods": { "stim_tick": [ 25 ], "stim_min": [ -1 ], "stim_min_val": [ -1 ] }
  },
  {
    "type": "effect_type",
    "id": "took_xanax_visible",
    "name": [ "Took Xanax" ],
    "desc": [ "You took Xanax some time ago and you might still be under its influence." ]
  },
  {
    "type": "effect_type",
    "id": "took_prozac"
  },
  {
    "type": "effect_type",
    "id": "took_prozac_bad"
  },
  {
    "type": "effect_type",
    "id": "took_prozac_visible",
    "name": [ "Took Prozac" ],
    "desc": [ "You took Prozac some time ago and you might still be under its influence." ]
  },
  {
    "type": "effect_type",
    "id": "in_pit",
    "name": [ "Stuck in Pit" ],
    "desc": [ "You're stuck in a pit.  Sight distance is limited and you have to climb out." ],
    "show_in_info": true
  },
  {
    "type": "effect_type",
    "id": "pkill1",
    "max_duration": 240,
    "base_mods": { "pkill_tick": [ 7 ], "pkill_min": [ 1 ], "pkill_max_val": [ 15 ] }
  },
  {
    "type": "effect_type",
    "id": "pkill2",
    "pkill_addict_reduces": true,
    "base_mods": { "pkill_tick": [ 7 ], "pkill_min": [ 2 ] }
  },
  {
    "type": "effect_type",
    "id": "pkill3",
    "pkill_addict_reduces": true,
    "base_mods": { "pkill_tick": [ 2 ], "pkill_min": [ 1 ] }
  },
  {
    "type": "effect_type",
    "id": "pkill_l",
    "pkill_addict_reduces": true,
    "base_mods": { "pkill_max_val": [ 40 ], "pkill_tick": [ 20 ], "pkill_min": [ 1 ] }
  },
  {
    "type": "effect_type",
    "id": "webbed",
    "name": [ "Webbed" ],
    "desc": [ "You are covered in webs!" ],
    "apply_message": "You're covered in webs!",
    "rating": "bad",
    "miss_messages": [ [ "The webs constrict your movement.", 4 ] ],
    "max_intensity": 3,
    "base_mods": { "speed_mod": [ -20 ] },
    "scaling_mods": { "speed_mod": [ -5 ] },
    "show_in_info": true
  },
  {
    "type": "effect_type",
    "id": "bite",
    "name": [ "Bite", "Painful Bite" ],
    "desc": [ "You have a nasty bite wound." ],
    "apply_memorial_log": "Received a deep bite wound.",
    "remove_memorial_log": "Recovered from a bite wound.",
    "apply_message": "The bite wound feels really deep...",
    "resist_traits": [ "INFRESIST" ],
    "main_parts_only": true,
    "rating": "bad",
    "int_dur_factor": 1800,
    "max_intensity": 2,
    "scaling_mods": {
      "dex_mod": [ -1, 0 ],
      "pain_chance_bot": [ 200 ],
      "pain_chance": [ 2, 1 ],
      "pain_min": [ 1 ],
      "pain_max_val": [ 10, 5 ]
    }
  },
  {
    "type": "effect_type",
    "id": "infected",
    "name": [ "Infected", "Badly Infected", "Pus Filled" ],
    "desc": [ "You have an infected wound." ],
    "apply_memorial_log": "Contracted an infection.",
    "remove_memorial_log": "Recovered from an infection... this time.",
    "apply_message": "Your bite wound feels infected.",
    "resist_traits": [ "INFRESIST" ],
    "main_parts_only": true,
    "rating": "bad",
    "int_dur_factor": 4800,
    "max_intensity": 3,
    "base_mods": {
      "pain_chance": [ 2, 1 ],
      "pain_chance_bot": [ 200 ],
      "pain_min": [ 1 ],
      "pain_max_val": [ 30, 20 ],
      "str_mod": [ -1 ],
      "dex_mod": [ -1 ],
      "vomit_chance": [ 1000, 1200 ],
      "sleep_min": [ 60, 30 ],
      "sleep_chance": [ -102 ]
>>>>>>> 55e46e49
    },
    "scaling_mods": {
      "pain_max_val": [ 30, 20 ],
      "str_mod": [ -1, -0.5 ],
      "dex_mod": [ -1, -0.5 ],
      "vomit_chance": [ -400 ],
      "sleep_chance": [ 101 ]
    }
  },
  {
    "type": "effect_type",
    "id": "recover",
    "name": [ "Recovering From Infection" ],
    "desc": [ "You are recovering from an infection." ],
    "rating": "bad",
    "max_intensity": 3,
    "int_dur_factor": 19200,
    "base_mods": {
      "pain_chance": [ 100 ],
      "pain_min": [ 1 ],
      "pain_max_val": [ 30 ],
      "str_mod": [ -1 ],
      "dex_mod": [ -1 ],
      "vomit_chance": [ 1000 ],
      "sleep_min": [ 60 ],
      "sleep_chance": [ -102 ]
    },
    "scaling_mods": { "pain_max_val": [ 30 ], "str_mod": [ -1 ], "dex_mod": [ -1 ], "vomit_chance": [ -400 ], "sleep_chance": [ 101 ] }
  },
  {
    "type": "effect_type",
    "id": "bandaged",
    "name": [ "Bandaged" ],
    "desc": [ "Your wounds are bandaged." ],
    "main_parts_only": true,
    "rating": "good",
    "int_dur_factor": 3600,
    "max_intensity": 16,
    "max_effective_intensity": 8,
    "max_duration": 57600,
    "base_mods": { "healing_rate": [ 2 ], "healing_head": [ 50 ], "healing_torso": [ 150 ] },
    "scaling_mods": { "healing_rate": [ 2 ] }
  },
  {
    "type": "effect_type",
    "id": "disinfected",
    "name": [ "Disinfected" ],
    "desc": [ "Your wounds are disinfected." ],
    "main_parts_only": true,
    "rating": "good",
    "int_dur_factor": 3600,
    "max_intensity": 16,
    "max_effective_intensity": 8,
    "max_duration": 57600,
    "base_mods": { "healing_rate": [ 2 ], "healing_head": [ 50 ], "healing_torso": [ 150 ] },
    "scaling_mods": { "healing_rate": [ 2 ] }
  },
  {
    "type": "effect_type",
    "id": "spores",
    "name": [ "Spore dusted", "Spore covered", "Spore coated" ],
    "speed_name": "Spore covered",
    "desc": [ "You can feel the tiny spores sinking directly into your flesh." ],
    "max_intensity": 3,
    "int_decay_tick": 120,
    "int_add_val": 1,
    "main_parts_only": true,
    "base_mods": { "speed_mod": [ -7 ] },
    "scaling_mods": { "speed_mod": [ -3 ] }
  },
  {
    "type": "effect_type",
    "id": "fungus",
    "apply_memorial_log": "Contracted a fungal infection.",
    "remove_memorial_log": "Cured the fungal infection.",
    "miss_messages": [ [ "You feel sick inside.", 1 ] ],
    "speed_name": "Fungal infection",
    "rating": "bad",
    "max_intensity": 3,
    "resist_traits": [ "POISRESIST" ],
    "base_mods": { "speed_mod": [ -10 ], "str_mod": [ -1 ], "dex_mod": [ -1 ] }
  },
  {
    "type": "effect_type",
    "id": "visuals",
    "name": [ "Hallucinating" ],
    "desc": [ "You can't trust everything that you see." ],
    "rating": "bad",
    "base_mods": { "int_mod": [ -2 ], "dex_mod": [ -1 ], "per_mod": [ -4 ] }
  },
  {
    "type": "effect_type",
    "id": "rat",
    "name": [ "Ratting" ],
    "desc": [ "You feel nauseous and rat-like." ],
    "max_intensity": 100,
    "base_mods": { "int_mod": [ -0.5 ], "str_mod": [ -0.2 ], "per_mod": [ -0.4 ] },
    "scaling_mods": { "int_mod": [ -0.5 ], "str_mod": [ -0.2 ], "per_mod": [ -0.4 ] }
  },
  {
    "type": "effect_type",
    "id": "pblue",
    "base_mods": { "rad_chance": [ 600 ], "rad_min": [ -1 ] }
  },
  {
    "type": "effect_type",
    "id": "iodine"
  },
  {
    "type": "effect_type",
    "id": "shakes",
    "name": [ "Shakes" ],
    "desc": [ "Your hands just won't stop shaking." ],
    "miss_messages": [ [ "You tremble", 4 ] ],
    "base_mods": { "str_mod": [ -1 ], "dex_mod": [ -4 ] }
  },
  {
    "type": "effect_type",
    "id": "bleed",
    "name": [ "Bleeding", "Bad Bleeding", "Heavy Bleeding" ],
    "desc": [ "You are slowly losing blood.", "You are losing blood.", "You are rapidly losing blood." ],
    "main_parts_only": true,
    "apply_message": "You're bleeding!",
    "rating": "bad",
    "max_intensity": 3,
    "int_decay_tick": 120,
    "int_add_val": 1,
    "base_mods": { "str_mod": [ -1 ], "per_mod": [ -1 ] },
    "show_in_info": true
  },
  {
    "type": "effect_type",
    "id": "slimed",
    "name": [ "Slimed" ],
    "desc": [ "You're covered in thick goo!" ],
    "apply_message": "You're covered in thick goo!",
    "rating": "bad",
    "miss_messages": [ [ "This goo makes you slip", 2 ] ],
    "base_mods": { "dex_mod": [ -2 ], "speed_mod": [ -25 ], "vomit_chance": [ 2100 ] },
    "show_in_info": true
  },
  {
    "type": "effect_type",
    "id": "hallu",
    "max_duration": 3600
  },
  {
    "type": "effect_type",
    "id": "cold",
    "name": [ "Chilly", "Cold", "Freezing" ],
    "desc": [ "Your %s is exposed to the cold.", "Your %s is very exposed to the cold.", "Your %s is dangerously cold!" ],
    "speed_name": "Cold",
    "max_intensity": 3,
    "part_descs": true,
    "base_mods": { "speed_mod": [ -2 ] },
    "scaling_mods": {
      "speed_mod": [ -7 ],
      "int_mod": [ -0.5 ],
      "dex_mod": [ -0.5 ],
      "hurt_min": [ 1 ],
      "hurt_chance": [ 200 ],
      "pkill_tick": [ 10 ],
      "pkill_min": [ 1 ],
      "pkill_max_val": [ 30 ],
      "stamina_chance": [ 2 ],
      "stamina_min": [ -2 ]
    }
  },
  {
    "type": "effect_type",
    "id": "hot",
    "name": [ "Warm", "Hot", "Scorching" ],
    "desc": [ "Your %s feels warm.", "Your %s is sweating from the heat.", "Your %s is sweating profusely!" ],
    "speed_name": "Hot",
    "max_intensity": 3,
    "part_descs": true,
    "base_mods": {
      "speed_mod": [ -2 ],
      "thirst_tick": [ 400 ],
      "thirst_chance": [ 2 ],
      "pain_min": [ 1 ],
      "pain_chance": [ 2 ],
      "pain_max_val": [ -1 ],
      "hurt_min": [ 1 ],
      "hurt_chance": [ -300 ],
      "stamina_chance": [ 2 ]
    },
    "scaling_mods": {
      "speed_mod": [ -4 ],
      "thirst_min": [ 1 ],
      "thirst_tick": [ -100 ],
      "pain_max_val": [ 10 ],
      "hurt_chance": [ 200 ],
      "stamina_min": [ -1 ]
    }
  },
  {
    "type": "effect_type",
    "id": "frostbite",
    "name": [ "Frostnip", "Frostbite" ],
    "desc": [ "Your %s is frostnipped and has gone numb.", "Your %s is frostbitten!  Its tissues are frozen from the cold!" ],
    "part_descs": true,
    "speed_name": "Frostbite",
    "dur_add_perc": 0,
    "max_intensity": 2,
    "scaling_mods": { "speed_mod": [ -5 ] }
  },
  {
    "type": "effect_type",
    "id": "frostbite_recovery",
    "name": [ "Defrosting" ],
    "desc": [ "Your %s is starting to feel the damage cold has wrought." ],
    "part_descs": true,
    "base_mods": { "pain_max_val": [ 40 ], "pain_chance": [ 2 ], "pain_min": [ 1 ] }
  },
  {
    "type": "effect_type",
    "id": "blisters",
    "name": [ "Blisters" ],
    "desc": [ "Your %s is blistering from the intense heat." ],
    "main_parts_only": true,
    "part_descs": true,
    "miss_messages": [ [ "Your blisters distract you", 1 ] ],
    "base_mods": {
      "dex_mod": [ -1 ],
      "str_mod": [ -1 ],
      "per_mod": [ -1 ],
      "pain_max_val": [ 35 ],
      "pain_chance": [ 2 ],
      "pain_min": [ 1 ],
      "hurt_chance": [ 4 ],
      "hurt_min": [ 1 ]
    }
  },
  {
    "type": "effect_type",
    "id": "dermatik"
  },
  {
    "type": "effect_type",
    "id": "formication",
    "name": [ "Itchy skin", "Writhing skin", "Bugs in skin" ],
    "desc": [ "You stop to scratch yourself frequently; high INT helps you resist the urge." ],
    "apply_message": "Your skin feels extremely itchy!",
    "rating": "bad",
    "main_parts_only": true,
    "max_intensity": 3,
    "base_mods": { "str_mod": [ -0.34 ], "int_mod": [ -1 ] },
    "scaling_mods": { "str_mod": [ -0.34 ], "int_mod": [ -1 ] }
  },
  {
    "type": "effect_type",
    "id": "sap",
    "name": [ "Sap-coated" ],
    "desc": [ "You're coated in sap!" ],
    "apply_message": "You're coated in sap!",
    "rating": "bad",
    "miss_messages": [ [ "The sap's too sticky for you to fight effectively.", 3 ] ],
    "base_mods": { "speed_mod": [ -25 ], "dex_mod": [ -3 ] }
  },
  {
    "type": "effect_type",
    "id": "common_cold",
    "name": [ "Common Cold" ],
    "desc": [ "You have contracted the 'Common Cold'.  Symptoms can be alleviated by medication (cough syrup)." ],
    "apply_memorial_log": "Caught a cold.",
    "remove_memorial_log": "Got over the cold.",
    "apply_message": "You feel a cold coming on...",
    "rating": "bad",
    "resist_effects": [ "took_flumed" ],
    "miss_messages": [ [ "You're too stuffed up to fight effectively.", 1 ] ],
    "base_mods": {
      "thirst_tick": [ 300 ],
      "thirst_min": [ 1 ],
      "fatigue_tick": [ 50 ],
      "fatigue_min": [ 1 ],
      "str_mod": [ -3, -1 ],
      "dex_mod": [ -1, 0 ],
      "per_mod": [ -1, 0 ],
      "int_mod": [ -2, -1 ],
      "cough_chance": [ 300, 0 ]
    }
  },
  {
    "type": "effect_type",
    "id": "flu",
    "name": [ "Influenza" ],
    "desc": [
      "You have contracted flu, or more technically speaking, the 'Influenza'.  Symptoms can be alleviated by medication (cough syrup)."
    ],
    "apply_memorial_log": "Caught the flu.",
    "remove_memorial_log": "Got over the flu.",
    "apply_message": "You feel a flu coming on...",
    "rating": "bad",
    "resist_effects": [ "took_flumed" ],
    "base_mods": {
      "thirst_tick": [ 300 ],
      "thirst_min": [ 1 ],
      "fatigue_tick": [ 50 ],
      "fatigue_min": [ 1 ],
      "str_mod": [ -4, -2 ],
      "dex_mod": [ -2, 0 ],
      "per_mod": [ -1, 0 ],
      "int_mod": [ -2, -1 ],
      "pain_max_val": [ 15 ],
      "pain_min": [ 1, 0 ],
      "cough_chance": [ 300, 0 ],
      "vomit_chance": [ 3600, 7200 ]
    }
  },
  {
    "type": "effect_type",
    "id": "flushot",
    "blocks_effects": [ "flu" ]
  },
  {
    "type": "effect_type",
    "id": "cureall",
    "//": "This is the royal jelly effect, it should cure pretty much everything.",
    "removes_effects": [
      "fungus",
      "dermatik",
      "bloodworms",
      "paincysts",
      "brainworms",
      "tapeworm",
      "blind",
      "poison",
      "stung",
      "badpoison",
      "foodpoison",
      "paralyzepoison",
      "tetanus",
      "infected",
      "asthma",
      "common_cold",
      "flu"
    ],
    "base_mods": { "pkill_min": [ 5 ] }
  },
  {
    "type": "effect_type",
    "id": "evil"
  },
  {
    "type": "effect_type",
    "id": "raising",
    "int_add_val": 1,
    "max_intensity": 100
  },
  {
    "type": "effect_type",
    "id": "attention"
  },
  {
    "type": "effect_type",
    "id": "jetinjector",
    "name": [ "RX12 Healing Comedown", "RX12 Healing Rush" ],
    "desc": [ "You feel completely drained.", "You feel the rush of stimulants in your body!" ],
    "apply_message": "You feel a rush as the chemicals flow through your body!",
    "decay_messages": [ [ "The jet injector's chemicals wear off.  You feel AWFUL!", "bad" ] ],
    "rating": "good",
    "max_intensity": 2,
    "int_dur_factor": 50,
    "removes_effects": [ "infected", "bite", "bleed", "fungus", "dermatik", "winded" ],
    "base_mods": { "str_mod": [ -1 ], "dex_mod": [ -2 ], "per_mod": [ -2 ], "int_mod": [ -1 ] },
    "scaling_mods": { "str_mod": [ 2 ], "dex_mod": [ 3 ], "per_mod": [ 3 ], "int_mod": [ 1 ] }
  },
  {
    "type": "effect_type",
    "id": "stimpack",
    "name": [ "RX11 Stimulant Comedown", "RX11 Stimulant Rush" ],
    "desc": [ "You feel sluggish and slow.", "An intense surge of stimulants pulses through your body." ],
    "apply_message": "You feel an intense surge of stimulants pulse through your body!",
    "decay_messages": [ [ "The stimulant combo is wearing off.  You feel sluggish.", "bad" ] ],
    "rating": "good",
    "max_intensity": 2,
    "int_dur_factor": 50,
    "removes_effects": [ "winded" ],
    "base_mods": { "speed_mod": [ -5 ], "dex_mod": [ -2 ], "per_mod": [ -1 ], "int_mod": [ -2 ] },
    "scaling_mods": {
      "speed_mod": [ 15 ],
      "str_mod": [ 1 ],
      "dex_mod": [ 4 ],
      "per_mod": [ 4 ],
      "int_mod": [ -1 ],
      "stamina_min": [ 4 ],
      "stamina_max": [ 8 ]
    }
  },
  {
    "type": "effect_type",
    "id": "adrenaline",
    "name": [ "Adrenaline Comedown", "Adrenaline Rush" ],
    "desc": [ "You feel completely drained.", "You feel the rush of adrenaline in your body!" ],
    "apply_message": "You feel a surge of adrenaline!",
    "rating": "good",
    "decay_messages": [ [ "Your adrenaline rush wears off.  You feel AWFUL!", "bad" ] ],
    "miss_messages": [ [ "Your comedown throws you off.", 1 ] ],
    "max_intensity": 2,
    "int_dur_factor": 150,
    "removes_effects": [ "winded" ],
    "base_mods": {
      "speed_mod": [ -10 ],
      "str_mod": [ -2 ],
      "dex_mod": [ -2 ],
      "int_mod": [ -1 ],
      "per_mod": [ -1 ],
      "stamina_min": [ -2 ]
    },
    "scaling_mods": { "speed_mod": [ 30 ], "str_mod": [ 5 ], "dex_mod": [ 4 ], "int_mod": [ -7 ], "per_mod": [ 2 ], "stamina_min": [ 4 ] }
  },
  {
    "type": "effect_type",
    "id": "adrenaline_mycus",
    "name": [ "Mycus Respite", "Mycus Wrath" ],
    "desc": [
      "Our fibers are stretched near breaking.  Local power diverted to regenerate.",
      "Our enemies are near, and violent action is imminent.  We are turgid."
    ],
    "apply_message": "Mycal wrath fills our fibers, and we grow turgid.",
    "rating": "good",
    "decay_messages": [ [ "We require repose; our fibers are nearly spent...", "bad" ] ],
    "max_intensity": 2,
    "int_dur_factor": 150,
    "base_mods": {
      "speed_mod": [ -10 ],
      "str_mod": [ -2 ],
      "dex_mod": [ -2 ],
      "int_mod": [ -1 ],
      "per_mod": [ -1 ],
      "stamina_min": [ -2 ]
    },
    "scaling_mods": { "speed_mod": [ 30 ], "str_mod": [ 5 ], "dex_mod": [ 4 ], "int_mod": [ -7 ], "per_mod": [ 2 ], "stamina_min": [ 4 ] }
  },
  {
    "type": "effect_type",
    "id": "meth",
    "name": [ "Meth comedown", "High on Meth" ],
    "max_intensity": 2,
    "int_dur_factor": 200,
    "base_mods": {
      "speed_mod": [ -20 ],
      "str_mod": [ -3 ],
      "dex_mod": [ -2 ],
      "int_mod": [ -1 ],
      "per_mod": [ -2 ],
      "vomit_chance": [ 2000 ],
      "stamina_min": [ -4 ]
    },
    "scaling_mods": {
      "speed_mod": [ 30 ],
      "str_mod": [ 4 ],
      "dex_mod": [ 4 ],
      "int_mod": [ 3 ],
      "per_mod": [ 5 ],
      "fatigue_min": [ 1 ],
      "stamina_min": [ 8 ]
    }
  },
  {
    "type": "effect_type",
    "id": "cig",
    "name": [ "Nicotine" ],
    "desc": [ "You had a puff or two.", "You smoked too much." ],
    "max_intensity": 2,
    "int_dur_factor": 600,
    "base_mods": { "int_mod": [ 1 ], "per_mod": [ 1 ] },
    "scaling_mods": { "str_mod": [ -1 ], "dex_mod": [ -1 ], "int_mod": [ -1 ], "per_mod": [ -1 ], "vomit_chance": [ 500 ] }
  },
  {
    "type": "effect_type",
    "id": "teleglow"
  },
  {
    "type": "effect_type",
    "id": "high",
    "name": [ "High" ],
    "desc": [ "You are high as a kite." ],
    "apply_message": "You feel lightheaded.",
    "base_mods": { "int_mod": [ -1 ], "per_mod": [ -1 ] }
  },
  {
    "type": "effect_type",
    "id": "weed_high",
    "apply_message": "You feel lightheaded.",
    "miss_messages": [ [ "That critter's jumping around like a jitterbug!  It needs to mellow out.", 1 ] ],
    "base_mods": { "str_mod": [ -1 ], "dex_mod": [ -1 ], "per_mod": [ -1 ] }
  },
  {
    "type": "effect_type",
    "id": "contacts",
    "name": [ "Contact Lenses" ],
    "desc": [ "You are wearing contact lenses." ],
    "apply_message": "You can see more clearly.",
    "remove_message": "Your vision starts to blur.",
    "rating": "good"
  },
  {
    "type": "effect_type",
    "id": "drunk",
    "name": [ "Tipsy", "Drunk", "Trashed", "Wasted" ],
    "desc": [
      "You drank some alcohol.  You feel warm inside.",
      "You drank alcohol.  Party on!",
      "You drank lots of alcohol.  Are those white mice?",
      "You drank unholy amounts of alcohol.  It's the end of the world, what do you care?"
    ],
    "max_intensity": 4,
    "apply_message": "You feel lightheaded.",
    "int_dur_factor": 1000,
    "miss_messages": [ [ "You feel woozy.", 1 ] ],
    "base_mods": { "str_mod": [ 1 ], "vomit_chance": [ -43 ], "sleep_chance": [ -1003 ], "sleep_min": [ 2500 ], "sleep_max": [ 3500 ] },
    "scaling_mods": {
      "str_mod": [ -0.67 ],
      "per_mod": [ -1 ],
      "dex_mod": [ -1 ],
      "int_mod": [ -1.42 ],
      "vomit_chance": [ 21 ],
      "sleep_chance": [ 501 ]
    }
  },
  {
    "type": "effect_type",
    "id": "amigara",
    "apply_message": "You can't look away from the faultline...",
    "rating": "bad"
  },
  {
    "type": "effect_type",
    "id": "fearparalyze",
    "name": [ "Feared" ],
    "desc": [ "You have been paralyzed by the fear." ],
    "rating": "bad",
    "show_in_info": true
  },
  {
    "type": "effect_type",
    "id": "asthma",
    "name": [ "Asthma", "Asthma", "Asthma", "Asthma", "Heavy Asthma", "Heavy Asthma" ],
    "desc": [
      "You suffer from a respiratory disorder that makes breathing difficult.\nAn asthma attack can occur from time to time, so have your inhaler nearby."
    ],
    "apply_message": "You can't breathe... asthma attack!",
    "rating": "bad",
    "max_intensity": 6,
    "int_dur_factor": 200,
    "miss_messages": [ [ "You're winded.", 3 ] ],
    "base_mods": { "str_mod": [ -2 ], "dex_mod": [ -3 ], "speed_mod": [ -20 ] },
    "scaling_mods": { "speed_mod": [ -40 ] }
  },
  {
    "type": "effect_type",
    "id": "crushed",
    "apply_message": "The ceiling collapses on you!",
    "rating": "bad"
  },
  {
    "type": "effect_type",
    "id": "stemcell_treatment",
    "name": [ "Stem cell treatment" ],
    "desc": [ "Your insides are shifting in strange ways as the treatment takes effect." ],
    "apply_message": "You receive a pureed bone & enamel injection into your eyeball.",
    "rating": "bad"
  },
  {
    "type": "effect_type",
    "id": "valium",
    "removes_effects": [ "shakes" ],
    "base_mods": { "stim_tick": [ 25 ], "stim_chance": [ 2 ], "stim_min": [ 1 ], "stim_min_val": [ -1 ] }
  },
  {
    "type": "effect_type",
    "id": "took_anticonvulsant_visible",
    "name": [ "Took anticonvulsant drugs" ],
    "desc": [
      "You took anticonvulsant drugs some time ago and you might still be under its influence.\nPrescription note says its effect duration may vary, so your estimate may be inaccurate."
    ]
  },
  {
    "type": "effect_type",
    "id": "music"
  },
  {
    "type": "effect_type",
    "id": "relax_gas",
    "name": [ "Relaxation gas" ],
    "desc": [ "You are thoroughly relaxed and don't feel like moving.  Fighting?  Too much effort." ],
    "apply_message": "You inhale sweetish gas.",
    "remove_message": "The slackness leaves your muscles.",
    "rating": "bad",
    "base_mods": { "str_mod": [ -3 ], "dex_mod": [ -3 ], "int_mod": [ -2 ], "per_mod": [ -4 ] }
  },
  {
    "type": "effect_type",
    "id": "tapeworm",
    "rating": "bad",
    "base_mods": { "hunger_chance": [ 50 ], "hunger_min": [ 1 ] }
  },
  {
    "type": "effect_type",
    "id": "bloodworms",
    "rating": "bad",
    "base_mods": {
      "thirst_tick": [ 100 ],
      "thirst_min": [ 1 ],
      "h_mod_chance": [ 512 ],
      "h_mod_min": [ -10 ],
      "cough_chance": [ 300, 0 ]
    }
  },
  {
    "type": "effect_type",
    "id": "brainworms",
    "rating": "bad",
    "base_mods": { "pain_chance": [ 512 ], "pain_min": [ 2 ], "pain_max": [ 8 ], "h_mod_chance": [ 512 ], "h_mod_min": [ -10 ] }
  },
  {
    "type": "effect_type",
    "id": "paincysts",
    "rating": "bad",
    "base_mods": { "pain_chance": [ 256 ], "pain_min": [ 1 ], "pain_max": [ 4 ], "fatigue_chance": [ 256 ], "fatigue_min": [ 1 ] }
  },
  {
    "type": "effect_type",
    "id": "tetanus",
    "rating": "bad",
    "resist_effects": [ "valium" ],
    "base_mods": { "dex_mod": [ -4, 0 ] }
  },
  {
    "type": "effect_type",
    "id": "datura",
    "name": [ "Experiencing Datura" ],
    "desc": [ "Buy the ticket, take the ride.  The datura has you now." ],
    "rating": "bad",
    "base_mods": { "per_mod": [ -6 ], "dex_mod": [ -3 ], "thirst_chance": [ 8 ], "thirst_min": [ 1 ], "thirst_max_val": [ 20 ] }
  },
  {
    "type": "effect_type",
    "id": "grabbed",
    "name": [ "Grabbed" ],
    "desc": [ "You have been grabbed by an attack.\nYou are being held in place and cannot dodge, and blocking is very difficult." ],
    "rating": "bad",
    "max_duration": 2,
    "max_intensity": 15,
    "base_mods": { "speed_mod": [ -15 ] },
    "scaling_mods": { "speed_mod": [ -5 ] },
    "show_in_info": true
  },
  {
    "type": "effect_type",
    "id": "lack_sleep",
    "name": [ "Lacking Sleep" ],
    "desc": [ "You haven't slept in a while, and it shows." ],
    "apply_message": "You are too physically tired to function well.",
    "rating": "bad",
    "miss_messages": [ [ "You don't have energy to fight.", 1 ] ],
    "base_mods": { "speed_mod": [ -5 ], "str_mod": [ -1 ], "dex_mod": [ -1 ], "int_mod": [ -2 ], "per_mod": [ -2 ] }
  },
  {
    "type": "effect_type",
    "id": "lying_down",
    "apply_message": "You lie down to go to sleep...",
    "rating": "neutral",
    "max_duration": 3000
  },
  {
    "type": "effect_type",
    "id": "sleep",
    "apply_message": "You fall asleep.",
    "remove_message": "You wake up.",
    "rating": "neutral",
    "max_intensity": 24
  },
  {
    "type": "effect_type",
    "id": "narcosis"
  },
  {
    "type": "effect_type",
    "id": "alarm_clock"
  },
  {
    "type": "effect_type",
    "id": "slept_through_alarm"
  },
  {
    "type": "effect_type",
    "name": [ "Playing an instrument" ],
    "desc": [ "You're playing an instrument.\nFocusing on playing music distracts you, slowing you down." ],
    "id": "playing_instrument",
    "rating": "neutral",
    "max_duration": 2,
    "max_intensity": 100,
    "base_mods": { "speed_mod": [ -1 ] },
    "scaling_mods": { "speed_mod": [ -1 ] }
  },
  {
    "//": "On roof of a vehicle, aiming a turret",
    "type": "effect_type",
    "id": "on_roof"
  },
  {
    "type": "effect_type",
    "id": "corroding",
    "name": [ "Corroding" ],
    "desc": [ "You're covered in acid!" ],
    "apply_message": "You're covered in acid!",
    "rating": "bad",
    "max_duration": 30,
    "max_intensity": 5,
    "int_dur_factor": 5,
    "base_mods": { "hurt_min": [ 1 ], "hurt_chance": [ 1 ], "hurt_chance_bot": [ 10 ] },
    "scaling_mods": { "hurt_chance": [ 1 ] },
    "show_in_info": true
  },
  {
    "type": "effect_type",
    "id": "zapped",
    "name": [ "Zapped" ],
    "desc": [ "You've been zapped with electricity and are barely able to move!" ],
    "apply_message": "You're zapped!",
    "rating": "bad",
    "max_duration": 2,
    "dur_add_perc": 20,
    "base_mods": { "speed_mod": [ -1000 ], "dex_mod": [ -100 ] },
    "show_in_info": true
  },
  {
    "type": "effect_type",
    "id": "hypocalcemia",
    "name": [ "Hypocalcemia", "Weak bones", "Brittle bones" ],
    "desc": [ "A lack of calcium in your diet will make your bones progressively weaker." ],
    "apply_message": "Your bones are becoming more brittle.",
    "remove_message": "Your bones regain their usual strength.",
    "decay_messages": [
      [ "Your calcium deficiency is nearly resolved.", "good" ],
      [ "Your bones become stronger as your calcium deficiency improves.", "good" ]
    ],
    "max_intensity": 3,
    "rating": "bad"
  },
  {
    "type": "effect_type",
    "id": "anemia",
    "name": [ "Iron deficiency", "Early anemia", "Anemia" ],
    "desc": [ "A lack of iron in your diet will result in progressively worsening anemia." ],
    "apply_message": "You begin feeling increasingly tired and listless.",
    "remove_message": "You no longer feel anemic.",
    "decay_messages": [
      [ "Your iron deficiency is nearly resolved.", "good" ],
      [ "Your feel stronger as your anemia starts to improve.", "good" ]
    ],
    "max_intensity": 3,
    "rating": "bad"
  },
  {
    "type": "effect_type",
    "id": "hypovitA",
    "name": [ "VitA deficiency", "Poor vision", "Night blindness" ],
    "desc": [ "A lack of vitamin A in your diet will progressively worsen your vision." ],
    "apply_message": "You start struggling to make out the finer details.",
    "remove_message": "Your normal visual acuity returns.",
    "decay_messages": [
      [ "Your vitamin A deficiency is nearly resolved.", "good" ],
      [ "Your vision improves as your Vitamin A deficiency improves.", "good" ]
    ],
    "max_intensity": 3,
    "rating": "bad"
  },
  {
    "type": "effect_type",
    "id": "hypovitB",
    "name": [ "B12 deficiency", "Slow healing", "No healing" ],
    "desc": [ "A lack of vitamin B12 in your diet will affect your ability to heal." ],
    "apply_message": "Simple wounds are starting to concern you more than usual.",
    "remove_message": "Your wounds now heal normally.",
    "decay_messages": [
      [ "Your vitamin B12 deficiency is starting to resolve.", "good" ],
      [ "Your ability to heal returns as your Vitamin B12 deficiency improves.", "good" ]
    ],
    "max_intensity": 3,
    "rating": "bad"
  },
  {
    "type": "effect_type",
    "id": "scurvy",
    "name": [ "Early scurvy", "Scurvy", "Bad Scurvy" ],
    "desc": [ "A lack of vitamin C in your diet will result in progressively worse symptoms of scurvy." ],
    "apply_message": "You start to develop symptoms of scurvy.",
    "remove_message": "Your scurvy has resolved.",
    "decay_messages": [
      [ "Your vitamin C deficiency is starting to resolve.", "good" ],
      [ "Your scurvy lessens as your Vitamin C deficiency improves.", "good" ]
    ],
    "max_intensity": 3,
    "rating": "bad"
  },
  {
    "type": "effect_type",
    "id": "hypervitaminosis",
    "name": [ "Hypervitaminosis" ],
    "desc": [ "An excess of vitamins has badly affected your metabolism." ],
    "apply_message": "Your metabolism becomes unstable.",
    "remove_message": "Your metabolism becomes more stable.",
    "rating": "bad"
  },
  {
    "type": "effect_type",
    "id": "cough_suppress"
  },
  {
    "type": "effect_type",
    "id": "haslight",
    "name": [ "Lit up" ],
    "desc": [ "You are carrying a light and can't hide well." ],
    "max_duration": 1,
    "rating": "bad"
  },
  {
    "type": "effect_type",
    "id": "mending",
    "name": [ "Started recovery", "Recovering", "Mostly recovered" ],
    "desc": [ "This damaged limb is slowly regaining its functions." ],
    "//": "Duration is 10 days, but the actual time taken is probabilistic.",
    "max_duration": 144000,
    "int_dur_factor": 36000,
    "max_intensity": 3,
    "rating": "good"
  },
  {
    "type": "effect_type",
    "id": "disabled",
    "name": [ { "ctxt": "physically", "str": "Disabled" } ],
    "desc": [ "This limb is damaged beyond use and may require a splint to recover." ],
    "//": "This sounds weird. We need <bp_affected> tag or something",
    "apply_message": "Your limb breaks!",
    "remove_message": "The broken limb has mended.",
    "max_duration": 2,
    "rating": "bad"
  },
  {
    "type": "effect_type",
    "id": "milked",
    "name": [ "Milked" ],
    "desc": [ "The creature has been partially or fully milked." ],
    "max_duration": 14400
  },
  {
    "type": "effect_type",
    "id": "pkill",
    "name": [ "Painkillers" ],
    "desc": [ "You are under the influence of analgesic substances to relieve pain, but they may numb you a bit." ],
    "max_intensity": 30,
    "int_dur_factor": 10,
    "scaling_mods": { "speed_mod": [ -1 ] }
  },
  {
    "type": "effect_type",
    "id": "happy",
    "name": [ "Happy", "Happy", "Happy", "Happy", "Happy", "Joyful", "Joyful", "Joyful", "Joyful", "Joyful", "Elated" ],
    "desc": [
      "Life is good.",
      "Life is good.",
      "Life is good.",
      "Life is good.",
      "Life is good.",
      "Oh what a day!  What a lovely day!",
      "Oh what a day!  What a lovely day!",
      "Oh what a day!  What a lovely day!",
      "Oh what a day!  What a lovely day!",
      "Oh what a day!  What a lovely day!",
      "I'm on top of the world, baby!"
    ],
    "max_intensity": 25,
    "int_dur_factor": 10,
    "scaling_mods": { "speed_mod": [ 0.42 ], "str_mod": [ 0.06 ], "dex_mod": [ 0.05 ], "int_mod": [ 0.084 ], "per_mod": [ 0.1 ] }
  },
  {
    "type": "effect_type",
    "id": "sad",
    "name": [ "Unhappy", "Unhappy", "Unhappy", "Unhappy", "Unhappy", "Sad", "Sad", "Sad", "Sad", "Sad", "Depressed" ],
    "desc": [
      "You are not content with your life.",
      "You are not content with your life.",
      "You are not content with your life.",
      "You are not content with your life.",
      "You are not content with your life.",
      "This is not what you planned for your life.",
      "This is not what you planned for your life.",
      "This is not what you planned for your life.",
      "This is not what you planned for your life.",
      "This is not what you planned for your life.",
      "When will all your suffering end?"
    ],
    "max_intensity": 1000,
    "int_dur_factor": 10,
    "scaling_mods": { "speed_mod": [ -0.42 ], "str_mod": [ -0.06 ], "dex_mod": [ -0.05 ], "int_mod": [ -0.084 ], "per_mod": [ -0.1 ] },
    "miss_messages": [ [ "What's the point of fighting?", 1 ] ]
  },
  {
    "type": "effect_type",
    "id": "irradiated",
    "name": [ "Irradiated" ],
    "desc": [ "You suffer symptoms of a radiation sickness that weakens your body." ],
    "max_intensity": 2000,
    "int_dur_factor": 10,
    "scaling_mods": { "speed_mod": [ -0.2 ], "str_mod": [ -0.125 ], "dex_mod": [ -0.09 ], "int_mod": [ -0.1 ], "per_mod": [ -0.083 ] },
    "miss_messages": [ [ "Radiation weakens you.", 1 ] ]
  },
  {
    "type": "effect_type",
    "id": "stim",
    "name": [ "Stimulants" ],
    "desc": [ "You're very jittery and pumped up, probably from some stimulants." ],
    "max_intensity": 1000,
    "int_dur_factor": 1,
    "scaling_mods": { "speed_mod": [ 0.33 ], "dex_mod": [ 0.1 ], "int_mod": [ 0.16 ], "per_mod": [ 0.14 ] }
  },
  {
    "type": "effect_type",
    "id": "depressants",
    "name": [ "Depressants" ],
    "desc": [ "You are under the influence of depressants, and in a bit of a daze." ],
    "max_intensity": 1000,
    "int_dur_factor": 1,
    "scaling_mods": { "speed_mod": [ -0.25 ], "dex_mod": [ -0.1 ], "int_mod": [ -0.16 ], "per_mod": [ -0.14 ] },
    "miss_messages": [ [ "You feel woozy.", 1 ] ]
  },
  {
    "type": "effect_type",
    "id": "stim_overdose",
    "name": [ "Stimulant Overdose" ],
    "desc": [ "You can't sit still as you feel your heart pounding out of your chest.  You probably overdosed on those stims." ],
    "max_intensity": 1000,
    "int_dur_factor": 1,
    "base_mods": { "dex_mod": [ -1.88 ], "int_mod": [ -1.1 ], "per_mod": [ -1.25 ] },
    "scaling_mods": { "speed_mod": [ -0.25 ], "dex_mod": [ -0.125 ], "int_mod": [ -0.0833 ], "per_mod": [ -0.071 ] },
    "miss_messages": [ [ "You shake with the excess stimulation.", 1 ] ]
  },
  {
    "type": "effect_type",
    "id": "weak_antibiotic_visible",
    "name": [ "Took weak antibiotic" ],
    "desc": [
      "You consumed mild antibiotic some time ago to fight off infection.\nIf you don't recover you may want to take another dose, but beware overdosage."
    ]
  },
  {
    "type": "effect_type",
    "id": "antibiotic_visible",
    "name": [ "Took antibiotic" ],
    "desc": [
      "You consumed antibiotic some time ago to fight off infection.\nIf you don't recover you may want to take another dose, but beware overdosage."
    ]
  },
  {
    "type": "effect_type",
    "id": "strong_antibiotic_visible",
    "name": [ "Took strong antibiotic" ],
    "desc": [
      "You consumed prescription-grade antibiotic some time ago to fight off infection.\nIf you don't recover you may want to take another dose, but beware overdosage."
    ]
  },
  {
    "type": "effect_type",
    "id": "weak_antibiotic"
  },
  {
    "type": "effect_type",
    "id": "antibiotic"
  },
  {
    "type": "effect_type",
    "id": "strong_antibiotic"
  },
  {
    "type": "effect_type",
    "id": "panacea",
    "name": [ "Panacea" ],
    "desc": [ "You feel incredible! You could take on the world!" ],
    "max_duration": 10,
    "base_mods": { "speed_mod": [ 20 ], "str_mod": [ 2 ], "dex_mod": [ 2 ], "int_mod": [ 2 ], "per_mod": [ 2 ] }
  },
  {
    "type": "effect_type",
    "id": "tummy_tablet",
    "name": [ "Soothed stomach" ],
    "desc": [ "You are under the effects of a stomach soother." ],
    "int_add_val": 1,
    "max_intensity": 3,
    "base_mods": { "vomit_tick": [ 10 ], "health_chance": [ 1500 ], "health_min": [ 1 ] },
    "scaling_mods": { "health_min": [ -1.5 ], "health_min_val": [ -2 ], "vomit_tick": [ 20 ] }
  },
  {
    "//": "This effect is a dummy effect for disabling certain things for a few turns after an electromagnetic pulse and does nothing on its own",
    "type": "effect_type",
    "id": "emp",
    "name": [ "Discharge" ],
    "desc": [ "You've been recently affected by an electromagnetic pulse." ],
    "max_duration": 30
  },
  {
    "type": "effect_type",
    "id": "supercharged",
    "//": "not given to players by default",
    "name": [ "Supercharged" ],
    "desc": [ "You've been struck by lightning, and feel... different." ],
    "base_mods": { "speed_mod": [ 50 ] }
  },
  {
    "type": "effect_type",
    "id": "has_og_comm_freq"
  },
  {
    "type": "effect_type",
    "id": "has_prospectus"
  }
]<|MERGE_RESOLUTION|>--- conflicted
+++ resolved
@@ -1,1886 +1,4 @@
 [
-<<<<<<< HEAD
-    {
-        "type": "effect_type",
-        "id": "null"
-    },
-    {
-        "//": "AI EFFECTS BELOW THIS",
-        "type": "effect_type",
-        "id": "hit_by_player",
-        "name": ["Hit By Player"],
-        "desc": ["AI tag for when monsters are hit by player.  This is a bug if you have it."]
-    },
-    {
-        "type": "effect_type",
-        "id": "docile",
-        "name": ["Docile Monster"],
-        "desc": ["AI tag for when monsters are tamed.  This is a bug if you have it."]
-    },
-    {
-        "type": "effect_type",
-        "id": "controlled",
-        "name": ["Controlled Monster"],
-        "desc": ["AI tag for when monsters are being controlled by another.  This is a bug if you have it."]
-    },
-    {
-        "type": "effect_type",
-        "id": "run",
-        "name": ["Hit-and-run Running"],
-        "desc": ["AI tag for when hit-and-run monsters run away.  This is a bug if you have it."]
-    },
-    {
-        "type": "effect_type",
-        "id": "countdown",
-        "name": ["Counting Down"],
-        "desc": ["AI tag for monster's counting down.  This is a bug if you have it."]
-    },
-    {
-        "type": "effect_type",
-        "id": "no_ammo",
-        "name": ["No ammo"],
-        "desc": ["AI tag used to stop a monster reviving with ammo.  This is a bug if you have it."]
-    },
-    {
-        "type": "effect_type",
-        "id": "asked_to_lead",
-        "name": ["Asked to Lead"],
-        "desc": ["AI tag for asking to lead NPCs.  This is a bug if you have it."]
-    },
-    {
-        "type": "effect_type",
-        "id": "asked_to_follow",
-        "name": ["Asked to Follow"],
-        "desc": ["AI tag for asking to NPCs to follow you.  This is a bug if you have it."]
-    },
-    {
-        "type": "effect_type",
-        "id": "asked_to_train",
-        "name": ["Asked to Train"],
-        "desc": ["AI tag for asking to NPCs to train you.  This is a bug if you have it."]
-    },
-    {
-        "type": "effect_type",
-        "id": "asked_personal_info",
-        "name": ["Asked Info"],
-        "desc": ["AI tag for asking to NPCs for personal information.  This is a bug if you have it."]
-    },
-    {
-        "type": "effect_type",
-        "id": "asked_for_item",
-        "name": ["Asked for Item"],
-        "desc": ["AI tag for asking NPCs for items.  This is a bug if you have it."]
-    },
-    {
-        "type": "effect_type",
-        "id": "currently_busy",
-        "name": ["Currently Busy"],
-        "desc": ["AI cooldown tag for items or services.  This is a bug if you have it."]
-    },
-    {
-        "type": "effect_type",
-        "id": "gave_quest_item",
-        "name": ["Already Gave Quest Item"],
-        "desc": ["AI tag to prevent you from getting multiple quest items.  This is a bug if you have it."]
-    },
-    {
-        "type": "effect_type",
-        "id": "catch_up",
-        "name": ["Catch Up"],
-        "desc": ["AI tag for telling NPCs to catch up.  This is a bug if you have it."],
-        "int_add_val": 1,
-        "max_intensity": 15
-    },
-    {
-        "type": "effect_type",
-        "id": "allow_sleep",
-        "name": ["Allow to Sleep"],
-        "desc": ["AI tag for telling NPCs to sleep.  This is a bug if you have it."]
-    },
-    {
-        "type": "effect_type",
-        "id": "npc_said",
-        "name": ["Said Something Recently"],
-        "desc": ["AI tag to control NPC verbosity.  This is a bug if you have it."]
-    },
-    {
-        "type": "effect_type",
-        "id": "infection",
-        "name": ["Infection"],
-        "desc": ["AI tag used for the infected NPC quest.  This is a bug if you have it."],
-        "base_mods": {
-            "speed_mod": [-80]
-        }
-    },
-    {
-        "type": "effect_type",
-        "id": "pet",
-        "name": ["Pet"],
-        "desc": ["AI tag used for pet critters.  This is a bug if you have it."]
-    },
-    {
-        "type": "effect_type",
-        "id": "pacified",
-        "name": ["Pacified"],
-        "desc": ["AI tag used for pacified critters.  This is a bug if you have it."]
-    },
-    {
-        "type": "effect_type",
-        "id": "has_bag",
-        "name": ["Has Bag"],
-        "desc": ["AI tag used for critters holding your bags.  This is a bug if you have it."]
-    },
-    {
-        "type": "effect_type",
-        "id": "tied",
-        "name": ["Tied Up"],
-        "desc": ["AI tag used for tied up critters.  This is a bug if you have it."]
-    },
-    {
-        "type": "effect_type",
-        "id": "shrieking",
-        "name": ["Shrieking"],
-        "desc": ["AI tag used for screecher sounds.  This is a bug if you have it."],
-        "show_in_info": true
-    },
-    {
-        "type": "effect_type",
-        "id": "targeted",
-        "name": ["Turret is Targeted"],
-        "desc": ["AI tag used for turret targeting sounds.  This is a bug if you have it."]
-    },
-    {
-        "type": "effect_type",
-        "id": "bounced",
-        "name": ["Bounced"],
-        "desc": ["AI tag used for bouncing ammo targeting.  This is a bug if you have it."]
-    },
-    {
-        "type": "effect_type",
-        "id": "pushed",
-        "name": ["Pushed"],
-        "desc": ["AI tag used for monsters pushing each other.  This is a bug if you have it."]
-    },
-    {
-        "//": "ACTUAL PLAYER EFFECTS START HERE",
-        "type": "effect_type",
-        "id": "downed",
-        "name": ["Downed"],
-        "desc": ["You're knocked to the ground.  You have to get up before you can move."],
-        "apply_message": "You're knocked to the floor!",
-        "rating": "bad",
-        "show_in_info": true
-    },
-    {
-        "type": "effect_type",
-        "id": "winded",
-        "name": ["Winded"],
-        "desc": ["You're short of breath.  Running and fighting will be difficult until you recover."],
-        "apply_message": "Your breath gives out!",
-        "remove_message": "You catch your breath.",
-        "rating": "bad",
-        "base_mods": {
-            "per_mod": [-1],
-            "dex_mod": [-1],
-            "str_mod": [-4, -1],
-            "speed_mod": [-20],
-            "pain_min": [1],
-            "pain_chance": [1, 30],
-            "fatigue_min": [1],
-            "fatigue_chance": [1, 4],
-            "hunger_min": [1],
-            "hunger_chance": [1, 6],
-            "thirst_min": [1],
-            "thirst_chance": [1, 4]
-        }
-    },
-    {
-        "type": "effect_type",
-        "id": "darkness",
-        "apply_message": "Your vision flickers and goes gray!",
-        "remove_message": "The world flickers back to normality.",
-        "rating": "bad"
-    },
-    {
-        "type": "effect_type",
-        "id": "stunned",
-        "name": ["Stunned"],
-        "desc": ["Your movement is randomized."],
-        "apply_message": "You're stunned!",
-        "rating": "bad",
-        "show_in_info": true
-    },
-    {
-        "type": "effect_type",
-        "id": "dazed",
-        "name": ["Dazed"],
-        "desc": ["You're visibly shaken up, and are having a hard time focusing on what's going on around you."],
-        "apply_message": "The scream dazes you!",
-        "rating": "bad",
-        "max_intensity": 10,
-        "int_add_val": 2,
-        "base_mods": {
-            "per_mod": [-5],
-            "dex_mod": [-2]
-        },
-        "scaling_mods": {
-            "speed_mod": [-3]
-        },
-        "show_in_info": true
-    },
-    {
-        "type": "effect_type",
-        "id": "onfire",
-        "name": ["On Fire"],
-        "desc": ["Loss of health - Entire Body\nYour clothing and other equipment may be consumed by the flames."],
-        "remove_memorial_log": "Put out the fire.",
-        "apply_message": "You're on fire!  Wait in place to attempt to put out the fire.",
-        "apply_memorial_log": "Caught on fire.",
-        "rating": "bad",
-        "max_intensity": 3,
-        "int_dur_factor": 5,
-        "max_duration": 50,
-        "show_in_info": true
-    },
-    {
-        "type": "effect_type",
-        "id": "bouldering",
-        "name": ["Unstable footing"],
-        "desc": ["Your footing is unstable.  It's more difficult to fight while standing here."],
-        "apply_message": "You try to keep your balance.",
-        "rating": "bad"
-    },
-    {
-        "type": "effect_type",
-        "id": "blind",
-        "name": ["Blind"],
-        "desc": ["Range of Sight: 0.  You cannot see anything."],
-        "removes_effects": ["glare", "darkness"],
-        "apply_message": "You're blinded!",
-        "remove_message": "Your sight returns!",
-        "rating": "bad",
-        "show_in_info": true
-    },
-    {
-        "type": "effect_type",
-        "id": "earphones",
-        "name": ["Wearing earphones"],
-        "desc": ["You are wearing earphones and can't hear much from outside world."],
-        "rating": "bad"
-    },
-    {
-        "type": "effect_type",
-        "id": "deaf",
-        "name": [
-            "Impaired hearing",
-            "Ringing ears",
-            "Deaf"
-        ],
-        "desc": [
-            "Your hearing is impaired.",
-            "You can barely hear anything and your ears hurt.",
-            "You can't hear anything and your head aches from all the noise.  You can't converse with NPCs."
-        ],
-        "apply_message": "Your ears ring!",
-        "remove_message": "You can hear again!",
-        "rating": "bad",
-        "max_intensity": 3,
-        "int_dur_factor": 100,
-        "base_mods": {
-            "pain_min": [1],
-            "pain_chance": [-50],
-            "pain_chance_bot": [1000]
-        },
-        "scaling_mods": {
-            "pain_max_val": [5],
-            "pain_chance": [150]
-        }
-    },
-    {
-        "type": "effect_type",
-        "id": "stung",
-        "name": ["Stung"],
-        "desc": ["You have been stung!"],
-        "rating": "bad",
-        "base_mods": {
-            "pain_min": [1]
-        },
-        "show_in_info": true
-    },
-    {
-        "type": "effect_type",
-        "id": "poison",
-        "name": ["Poisoned"],
-        "desc": ["You have been poisoned!"],
-        "miss_messages": [["You feel bad inside.", 1]],
-        "rating": "bad",
-        "resist_traits": ["POISRESIST"],
-        "pain_sizing": true,
-        "hurt_sizing": true,
-        "main_parts_only": true,
-        "base_mods": {
-            "per_mod": [-2, -1],
-            "dex_mod": [-1, -1],
-            "str_mod": [-2, 0],
-            "pain_min": [1],
-            "pain_chance": [150, 900],
-            "hurt_min": [1],
-            "hurt_chance": [450, 2700]
-        },
-        "show_in_info": true
-    },
-    {
-        "type": "effect_type",
-        "id": "badpoison",
-        "name": ["Badly Poisoned"],
-        "desc": ["You have been badly poisoned!"],
-        "miss_messages": [["You feel bad inside.", 2]],
-        "rating": "bad",
-        "resist_traits": ["POISRESIST"],
-        "pain_sizing": true,
-        "hurt_sizing": true,
-        "main_parts_only": true,
-        "base_mods": {
-            "per_mod": [-2],
-            "dex_mod": [-2],
-            "str_mod": [-3, -1],
-            "speed_mod": [-10],
-            "pain_min": [2],
-            "pain_chance": [100, 500],
-            "hurt_min": [1],
-            "hurt_max": [2],
-            "hurt_chance": [300, 1800]
-        },
-        "show_in_info": true
-    },
-    {
-        "type": "effect_type",
-        "id": "foodpoison",
-        "name": ["Food Poisoning"],
-        "desc": ["Your stomach is extremely upset, and you are quite nauseous."],
-        "miss_messages": [["Your stomach bothers you.", 1]],
-        "rating": "bad",
-        "resist_traits": ["POISRESIST"],
-        "base_mods": {
-            "per_mod": [-1],
-            "dex_mod": [-1],
-            "str_mod": [-3, -1],
-            "speed_mod": [-20],
-            "pain_min": [1],
-            "pain_chance": [300, 900],
-            "vomit_chance": [600, 1200]
-        }
-    },
-    {
-        "type": "effect_type",
-        "id": "paralyzepoison",
-        "name": [ "Slowed", "Slowed", "Slowed", "Slowed", "Slowed",
-            "Sluggish", "Sluggish", "Sluggish", "Sluggish", "Sluggish",
-            "Partially Paralyzed", "Partially Paralyzed", "Partially Paralyzed",
-            "Partially Paralyzed", "Partially Paralyzed",
-            "Totally Paralyzed", "Totally Paralyzed", "Totally Paralyzed",
-            "Totally Paralyzed", "Totally Paralyzed"
-        ],
-        "desc": ["You are being slowed by a paralyzing poison!"],
-        "miss_messages": [["You feel stiff.", 3]],
-        "rating": "bad",
-        "max_intensity": 20,
-        "resist_traits": ["POISRESIST"],
-        "int_add_val": 1,
-        "int_decay_tick": 100,
-        "base_mods": {
-            "dex_mod": [-0.34, -0.17],
-            "speed_mod": [-5, -3]
-        },
-        "scaling_mods": {
-            "dex_mod": [-0.34, -0.17],
-            "speed_mod": [-5, -3]
-        },
-        "show_in_info": true
-    },
-    {
-        "type": "effect_type",
-        "id": "nausea",
-        "name" : ["Nausea"],
-        "desc": ["You feel nauseous.  Even a thought of food makes you feel sick."],
-        "remove_message": "You no longer feel nauseous.",
-        "rating": "bad",
-        "int_dur_factor": 300,
-        "max_intensity": 3,
-        "max_duration": 900,
-        "base_mods": {
-            "vomit_chance": [60]
-        }
-    },
-    {
-        "type": "effect_type",
-        "id": "beartrap",
-        "name": ["Stuck in beartrap"],
-        "desc": ["You can't move until you get free!"],
-        "apply_message": "You are caught!",
-        "rating": "bad",
-        "show_in_info": true
-    },
-    {
-        "type": "effect_type",
-        "id": "glare",
-        "name": ["Glare"],
-        "desc": ["The sun is in your eyes."],
-        "apply_message": "The sunlight's glare makes it hard to see.",
-        "rating": "bad",
-        "base_mods": {
-            "per_mod": [-1]
-        }
-    },
-    {
-        "type": "effect_type",
-        "id": "laserlocked",
-        "name": ["Laser-targeted"],
-        "desc": ["A laser sight is targeting you!"],
-        "apply_message": "",
-        "max_duration": 5,
-        "rating": "bad"
-    },
-    {
-        "type": "effect_type",
-        "id": "was_laserlocked",
-        "name": [""],
-        "desc": [""],
-        "apply_message": "",
-        "max_duration": 5,
-        "rating": "bad"
-    },
-    {
-        "type": "effect_type",
-        "id": "smoke",
-        "name": [ { "ctxt": "inhaled", "str": "Smoke" } ],
-        "desc": ["You've inhaled a lungful of thick smoke."],
-        "apply_message": "You inhale a lungful of thick smoke.",
-        "rating": "bad",
-        "miss_messages": [["Your lungs burn from the smoke.", 1]],
-        "harmful_cough": true,
-        "max_duration": 600,
-        "base_mods" : {
-            "str_mod": [-1],
-            "dex_mod": [-1],
-            "cough_chance": [10]
-        },
-        "show_in_info": true
-    },
-    {
-        "type": "effect_type",
-        "id": "teargas",
-        "name": ["Tear gas"],
-        "desc": ["You've been exposed to tear gas!"],
-        "apply_message": "You inhale a lungful of tear gas.",
-        "rating": "bad",
-        "miss_messages": [["Your eyes burn from the tear gas.", 2]],
-        "harmful_cough": true,
-        "base_mods": {
-            "str_mod": [-2],
-            "dex_mod": [-2],
-            "per_mod": [-5],
-            "cough_chance": [3]
-        },
-        "show_in_info": true
-    },
-    {
-        "type": "effect_type",
-        "id": "boomered",
-        "name": ["Boomered"],
-        "desc": ["Range of Sight: 1;  You are covered in magenta bile!"],
-        "apply_message": "You're covered in bile!",
-        "rating": "bad",
-        "base_mods": {
-            "per_mod": [-3],
-            "vomit_chance": [500]
-        }
-    },
-    {
-        "type": "effect_type",
-        "id": "glowing",
-        "name": ["Glowing"],
-        "desc": ["You are covered in glowing goo!"],
-        "apply_message": "You're covered in a glowing goo!",
-        "rating": "bad",
-        "base_mods": {
-            "vomit_chance": [500]
-        }
-    },
-    {
-        "type": "effect_type",
-        "id": "took_flumed"
-    },
-    {
-        "type": "effect_type",
-        "id": "took_xanax",
-        "dur_add_perc": 22,
-        "base_mods": {
-            "stim_tick": [25],
-            "stim_min":[-1],
-            "stim_min_val":[-1]
-        }
-    },
-    {
-        "type": "effect_type",
-        "id": "took_xanax_visible",
-        "name": ["Took Xanax"],
-        "desc": ["You took Xanax some time ago and you might still be under its influence."]
-    },
-    {
-        "type": "effect_type",
-        "id": "took_prozac"
-    },
-    {
-        "type": "effect_type",
-        "id": "took_prozac_bad"
-    },
-    {
-        "type": "effect_type",
-        "id": "took_prozac_visible",
-        "name": ["Took Prozac"],
-        "desc": ["You took Prozac some time ago and you might still be under its influence."]
-    },
-    {
-        "type": "effect_type",
-        "id": "in_pit",
-        "name": ["Stuck in Pit"],
-        "desc": ["You're stuck in a pit.  Sight distance is limited and you have to climb out."],
-        "show_in_info": true
-    },
-    {
-        "type": "effect_type",
-        "id": "pkill1",
-        "max_duration": 240,
-        "base_mods": {
-            "pkill_tick": [7],
-            "pkill_min": [1],
-            "pkill_max_val": [15]
-        }
-    },
-    {
-        "type": "effect_type",
-        "id": "pkill2",
-        "pkill_addict_reduces": true,
-        "base_mods": {
-            "pkill_tick": [7],
-            "pkill_min": [2]
-        }
-    },
-    {
-        "type": "effect_type",
-        "id": "pkill3",
-        "pkill_addict_reduces": true,
-        "base_mods": {
-            "pkill_tick": [2],
-            "pkill_min": [1]
-        }
-    },
-    {
-        "type": "effect_type",
-        "id": "pkill_l",
-        "pkill_addict_reduces": true,
-        "base_mods": {
-            "pkill_max_val": [40],
-            "pkill_tick": [20],
-            "pkill_min": [1]
-        }
-    },
-    {
-        "type": "effect_type",
-        "id": "webbed",
-        "name": ["Webbed"],
-        "desc": ["You are covered in webs!"],
-        "apply_message": "You're covered in webs!",
-        "rating": "bad",
-        "miss_messages": [["The webs constrict your movement.", 4]],
-        "max_intensity": 3,
-        "base_mods": {
-            "speed_mod": [-20]
-        },
-        "scaling_mods": {
-            "speed_mod": [-5]
-        },
-        "show_in_info": true
-    },
-    {
-        "type": "effect_type",
-        "id": "bite",
-        "name": [
-            "Bite",
-            "Painful Bite"
-        ],
-        "desc": ["You have a nasty bite wound."],
-        "apply_memorial_log": "Received a deep bite wound.",
-        "remove_memorial_log": "Recovered from a bite wound.",
-        "apply_message": "The bite wound feels really deep...",
-        "resist_traits": ["INFRESIST"],
-        "main_parts_only": true,
-        "rating": "bad",
-        "int_dur_factor": 1800,
-        "max_intensity": 2,
-        "scaling_mods": {
-            "dex_mod": [-1, 0],
-            "pain_chance_bot": [200],
-            "pain_chance": [2, 1],
-            "pain_min": [1],
-            "pain_max_val": [10, 5]
-        }
-    },
-    {
-        "type": "effect_type",
-        "id": "infected",
-        "name": [
-            "Infected",
-            "Badly Infected",
-            "Pus Filled"
-        ],
-        "desc": ["You have an infected wound."],
-        "apply_memorial_log": "Contracted an infection.",
-        "remove_memorial_log": "Recovered from an infection... this time.",
-        "apply_message": "Your bite wound feels infected.",
-        "resist_traits": ["INFRESIST"],
-        "main_parts_only": true,
-        "rating": "bad",
-        "int_dur_factor": 4800,
-        "max_intensity": 3,
-        "base_mods": {
-            "pain_chance": [2, 1],
-            "pain_chance_bot": [200],
-            "pain_min": [1],
-            "pain_max_val": [30, 20],
-            "str_mod": [-1],
-            "dex_mod": [-1],
-            "vomit_chance": [1000, 1200],
-            "sleep_min": [60, 30],
-            "sleep_chance": [-102]
-        },
-        "scaling_mods": {
-            "pain_max_val": [30, 20],
-            "str_mod": [-1, -0.5],
-            "dex_mod": [-1, -0.5],
-            "vomit_chance": [-400],
-            "sleep_chance": [101]
-        }
-    },
-    {
-        "type": "effect_type",
-        "id": "recover",
-        "name": ["Recovering From Infection"],
-        "desc": ["You are recovering from an infection."],
-        "rating": "bad",
-        "max_intensity": 3,
-        "int_dur_factor": 19200,
-        "base_mods": {
-            "pain_chance": [100],
-            "pain_min": [1],
-            "pain_max_val": [30],
-            "str_mod": [-1],
-            "dex_mod": [-1],
-            "vomit_chance": [1000],
-            "sleep_min": [60],
-            "sleep_chance": [-102]
-        },
-        "scaling_mods": {
-            "pain_max_val": [30],
-            "str_mod": [-1],
-            "dex_mod": [-1],
-            "vomit_chance": [-400],
-            "sleep_chance": [101]
-        }
-    },
-    {
-        "type": "effect_type",
-        "id": "bandaged",
-        "name": ["Bandaged"],
-        "desc": ["Your wounds are bandaged."],
-        "main_parts_only": true,
-        "rating": "good",
-        "int_dur_factor": 3600,
-        "max_intensity": 16,
-        "max_effective_intensity": 8,
-        "max_duration": 57600,
-        "base_mods": {
-            "healing_rate": [2],
-            "healing_head": [50],
-            "healing_torso": [150]
-        },
-        "scaling_mods": {
-            "healing_rate": [2]
-        }
-    },
-    {
-        "type": "effect_type",
-        "id": "disinfected",
-        "name": ["Disinfected"],
-        "desc": ["Your wounds are disinfected."],
-        "main_parts_only": true,
-        "rating": "good",
-        "int_dur_factor": 3600,
-        "max_intensity": 16,
-        "max_effective_intensity": 8,
-        "max_duration": 57600,
-        "base_mods": {
-            "healing_rate": [2],
-            "healing_head": [50],
-            "healing_torso": [150]
-        },
-        "scaling_mods": {
-            "healing_rate": [2]
-        }
-    },
-    {
-        "type": "effect_type",
-        "id": "spores",
-        "name": [
-            "Spore dusted",
-            "Spore covered",
-            "Spore coated"
-        ],
-        "speed_name": "Spore covered",
-        "desc": ["You can feel the tiny spores sinking directly into your flesh."],
-        "max_intensity": 3,
-        "int_decay_tick": 120,
-        "int_add_val": 1,
-        "main_parts_only": true,
-        "base_mods": {
-            "speed_mod": [-7]
-        },
-        "scaling_mods": {
-            "speed_mod": [-3]
-        }
-    },
-    {
-        "type": "effect_type",
-        "id": "fungus",
-        "apply_memorial_log": "Contracted a fungal infection.",
-        "remove_memorial_log": "Cured the fungal infection.",
-        "miss_messages": [["You feel sick inside.", 1]],
-        "speed_name": "Fungal infection",
-        "rating": "bad",
-        "max_intensity": 3,
-        "resist_traits": ["POISRESIST"],
-        "base_mods": {
-            "speed_mod": [-10],
-            "str_mod": [-1],
-            "dex_mod": [-1]
-        }
-    },
-    {
-        "type": "effect_type",
-        "id": "visuals",
-        "name": ["Hallucinating"],
-        "desc": ["You can't trust everything that you see."],
-        "rating": "bad",
-        "base_mods": {
-            "int_mod": [-2],
-            "dex_mod": [-1],
-            "per_mod": [-4]
-        }
-    },
-    {
-        "type": "effect_type",
-        "id": "rat",
-        "name": ["Ratting"],
-        "desc": ["You feel nauseous and rat-like."],
-        "max_intensity": 100,
-        "base_mods": {
-            "int_mod": [-0.5],
-            "str_mod": [-0.2],
-            "per_mod": [-0.4]
-        },
-        "scaling_mods": {
-            "int_mod": [-0.5],
-            "str_mod": [-0.2],
-            "per_mod": [-0.4]
-        }
-    },
-    {
-        "type": "effect_type",
-        "id": "pblue",
-        "base_mods": {
-            "rad_chance": [600],
-            "rad_min": [-1]
-        }
-    },
-    {
-        "type": "effect_type",
-        "id": "iodine"
-    },
-    {
-        "type": "effect_type",
-        "id": "shakes",
-        "name": ["Shakes"],
-        "desc": ["Your hands just won't stop shaking."],
-        "miss_messages": [["You tremble", 4]],
-        "base_mods": {
-            "str_mod": [-1],
-            "dex_mod": [-4]
-        }
-    },
-    {
-        "type": "effect_type",
-        "id": "bleed",
-        "name": [
-            "Bleeding",
-            "Bad Bleeding",
-            "Heavy Bleeding"
-        ],
-        "desc": [
-            "You are slowly losing blood.",
-            "You are losing blood.",
-            "You are rapidly losing blood."
-        ],
-        "main_parts_only": true,
-        "apply_message": "You're bleeding!",
-        "rating": "bad",
-        "max_intensity": 3,
-        "int_decay_tick": 120,
-        "int_add_val": 1,
-        "base_mods": {
-            "str_mod": [-1],
-            "per_mod": [-1]
-        },
-        "show_in_info": true
-    },
-    {
-        "type": "effect_type",
-        "id": "slimed",
-        "name": ["Slimed"],
-        "desc": ["You're covered in thick goo!"],
-        "apply_message": "You're covered in thick goo!",
-        "rating": "bad",
-        "miss_messages": [["This goo makes you slip", 2]],
-        "base_mods": {
-            "dex_mod": [-2],
-            "speed_mod": [-25],
-            "vomit_chance": [2100]
-        },
-        "show_in_info": true
-    },
-    {
-        "type": "effect_type",
-        "id": "hallu",
-        "max_duration": 3600
-    },
-    {
-        "type": "effect_type",
-        "id": "cold",
-        "name": [
-            "Chilly",
-            "Cold",
-            "Freezing"
-        ],
-        "desc": [
-            "Your %s is exposed to the cold.",
-            "Your %s is very exposed to the cold.",
-            "Your %s is dangerously cold!"
-        ],
-        "speed_name": "Cold",
-        "max_intensity": 3,
-        "part_descs": true,
-        "base_mods": {
-            "speed_mod": [-2]
-        },
-        "scaling_mods": {
-            "speed_mod": [-7],
-            "int_mod": [-0.5],
-            "dex_mod": [-0.5],
-            "hurt_min": [1],
-            "hurt_chance": [200],
-            "pkill_tick": [10],
-            "pkill_min": [1],
-            "pkill_max_val": [30],
-            "stamina_chance": [2],
-            "stamina_min": [-2]
-        }
-    },
-    {
-        "type": "effect_type",
-        "id": "hot",
-        "name": [
-            "Warm",
-            "Hot",
-            "Scorching"
-        ],
-        "desc": [
-            "Your %s feels warm.",
-            "Your %s is sweating from the heat.",
-            "Your %s is sweating profusely!"
-        ],
-        "speed_name": "Hot",
-        "max_intensity": 3,
-        "part_descs": true,
-        "base_mods": {
-            "speed_mod": [-2],
-            "thirst_tick": [400],
-            "thirst_chance": [2],
-            "pain_min": [1],
-            "pain_chance": [2],
-            "pain_max_val": [-1],
-            "hurt_min": [1],
-            "hurt_chance": [-300],
-            "stamina_chance": [2]
-        },
-        "scaling_mods": {
-            "speed_mod": [-4],
-            "thirst_min": [1],
-            "thirst_tick": [-100],
-            "pain_max_val": [10],
-            "hurt_chance": [200],
-            "stamina_min": [-1]
-        }
-    },
-    {
-        "type": "effect_type",
-        "id": "frostbite",
-        "name": [
-            "Frostnip",
-            "Frostbite"
-        ],
-        "desc": [
-            "Your %s is frostnipped and has gone numb.",
-            "Your %s is frostbitten!  Its tissues are frozen from the cold!"
-        ],
-        "part_descs": true,
-        "speed_name": "Frostbite",
-        "dur_add_perc": 0,
-        "max_intensity": 2,
-        "scaling_mods": {
-            "speed_mod": [-5]
-        }
-    },
-    {
-        "type": "effect_type",
-        "id": "frostbite_recovery",
-        "name": ["Defrosting"],
-        "desc": ["Your %s is starting to feel the damage cold has wrought."],
-        "part_descs": true,
-        "base_mods": {
-            "pain_max_val": [40],
-            "pain_chance": [2],
-            "pain_min": [1]
-        }
-    },
-    {
-        "type": "effect_type",
-        "id": "blisters",
-        "name": ["Blisters"],
-        "desc": ["Your %s is blistering from the intense heat."],
-        "main_parts_only": true,
-        "part_descs": true,
-        "miss_messages": [["Your blisters distract you", 1]],
-        "base_mods": {
-            "dex_mod": [-1],
-            "str_mod": [-1],
-            "per_mod": [-1],
-            "pain_max_val": [35],
-            "pain_chance": [2],
-            "pain_min": [1],
-            "hurt_chance": [4],
-            "hurt_min": [1]
-        }
-    },
-    {
-        "type": "effect_type",
-        "id": "dermatik"
-    },
-    {
-        "type": "effect_type",
-        "id": "formication",
-        "name": [
-            "Itchy skin",
-            "Writhing skin",
-            "Bugs in skin"
-        ],
-        "desc": ["You stop to scratch yourself frequently; high INT helps you resist the urge."],
-        "apply_message": "Your skin feels extremely itchy!",
-        "rating": "bad",
-        "main_parts_only": true,
-        "max_intensity": 3,
-        "base_mods": {
-            "str_mod": [-0.34],
-            "int_mod": [-1]
-        },
-        "scaling_mods": {
-            "str_mod": [-0.34],
-            "int_mod": [-1]
-        }
-    },
-    {
-        "type": "effect_type",
-        "id": "sap",
-        "name": ["Sap-coated"],
-        "desc": ["You're coated in sap!"],
-        "apply_message": "You're coated in sap!",
-        "rating": "bad",
-        "miss_messages": [["The sap's too sticky for you to fight effectively.", 3]],
-        "base_mods": {
-            "speed_mod": [-25],
-            "dex_mod": [-3]
-        }
-    },
-    {
-        "type": "effect_type",
-        "id": "common_cold",
-        "name": ["Common Cold"],
-        "desc": ["You have contracted the 'Common Cold'.  Symptoms can be alleviated by medication (cough syrup)."],
-        "apply_memorial_log": "Caught a cold.",
-        "remove_memorial_log": "Got over the cold.",
-        "apply_message": "You feel a cold coming on...",
-        "rating": "bad",
-        "resist_effects": ["took_flumed"],
-        "miss_messages": [["You're too stuffed up to fight effectively.", 1]],
-        "base_mods": {
-            "thirst_tick": [300],
-            "thirst_min": [1],
-            "fatigue_tick": [50],
-            "fatigue_min": [1],
-            "str_mod": [-3, -1],
-            "dex_mod": [-1, 0],
-            "per_mod": [-1, 0],
-            "int_mod": [-2, -1],
-            "cough_chance": [300, 0]
-        }
-    },
-    {
-        "type": "effect_type",
-        "id": "flu",
-        "name": ["Influenza"],
-        "desc": ["You have contracted flu, or more technically speaking, the 'Influenza'.  Symptoms can be alleviated by medication (cough syrup)."],
-        "apply_memorial_log": "Caught the flu.",
-        "remove_memorial_log": "Got over the flu.",
-        "apply_message": "You feel a flu coming on...",
-        "rating": "bad",
-        "resist_effects": ["took_flumed"],
-        "base_mods": {
-            "thirst_tick": [300],
-            "thirst_min": [1],
-            "fatigue_tick": [50],
-            "fatigue_min": [1],
-            "str_mod": [-4, -2],
-            "dex_mod": [-2, 0],
-            "per_mod": [-1, 0],
-            "int_mod": [-2, -1],
-            "pain_max_val": [15],
-            "pain_min": [1, 0],
-            "cough_chance": [300, 0],
-            "vomit_chance": [3600, 7200]
-        }
-    },
-    {
-        "type": "effect_type",
-        "id": "flushot",
-        "blocks_effects": ["flu"]
-    },
-    {
-        "type": "effect_type",
-        "id": "cureall",
-        "//": "This is the royal jelly effect, it should cure pretty much everything.",
-        "removes_effects": ["fungus", "dermatik", "bloodworms", "paincysts", "brainworms", "tapeworm",
-                            "blind", "poison", "stung", "badpoison", "foodpoison", "paralyzepoison",
-                            "tetanus", "infected", "asthma", "common_cold", "flu"],
-        "base_mods": {
-            "pkill_min": [5]
-        }
-    },
-    {
-        "type": "effect_type",
-        "id": "evil"
-    },
-    {
-        "type": "effect_type",
-        "id": "raising",
-        "int_add_val": 1,
-        "max_intensity": 100
-    },
-    {
-        "type": "effect_type",
-        "id": "attention"
-    },
-    {
-        "type": "effect_type",
-        "id": "jetinjector",
-        "name": [
-            "RX12 Healing Comedown",
-            "RX12 Healing Rush"
-        ],
-        "desc": [
-            "You feel completely drained.",
-            "You feel the rush of stimulants in your body!"
-        ],
-        "apply_message": "You feel a rush as the chemicals flow through your body!",
-        "decay_messages": [["The jet injector's chemicals wear off.  You feel AWFUL!", "bad"]],
-        "rating": "good",
-        "max_intensity": 2,
-        "int_dur_factor": 50,
-        "removes_effects": ["infected", "bite", "bleed", "fungus", "dermatik", "winded"],
-        "base_mods": {
-            "str_mod": [-1],
-            "dex_mod": [-2],
-            "per_mod": [-2],
-            "int_mod": [-1]
-        },
-        "scaling_mods": {
-            "str_mod": [2],
-            "dex_mod": [3],
-            "per_mod": [3],
-            "int_mod": [1]
-        }
-    },
-    {
-        "type": "effect_type",
-        "id": "stimpack",
-        "name": [
-            "RX11 Stimulant Comedown",
-            "RX11 Stimulant Rush"
-        ],
-        "desc": [
-            "You feel sluggish and slow.",
-            "An intense surge of stimulants pulses through your body."
-        ],
-        "apply_message": "You feel an intense surge of stimulants pulse through your body!",
-        "decay_messages": [["The stimulant combo is wearing off.  You feel sluggish.", "bad"]],
-        "rating": "good",
-        "max_intensity": 2,
-        "int_dur_factor": 50,
-        "removes_effects": ["winded"],
-        "base_mods": {
-            "speed_mod": [-5],
-            "dex_mod": [-2],
-            "per_mod": [-1],
-            "int_mod": [-2]
-        },
-        "scaling_mods": {
-            "speed_mod": [15],
-            "str_mod": [1],
-            "dex_mod": [4],
-            "per_mod": [4],
-            "int_mod": [-1],
-            "stamina_min": [4],
-            "stamina_max": [8]
-        }
-    },
-    {
-        "type": "effect_type",
-        "id": "adrenaline",
-        "name": [
-            "Adrenaline Comedown",
-            "Adrenaline Rush"
-        ],
-        "desc": [
-            "You feel completely drained.",
-            "You feel the rush of adrenaline in your body!"
-        ],
-        "apply_message": "You feel a surge of adrenaline!",
-        "rating": "good",
-        "decay_messages": [["Your adrenaline rush wears off.  You feel AWFUL!", "bad"]],
-        "miss_messages": [["Your comedown throws you off.", 1]],
-        "max_intensity": 2,
-        "int_dur_factor": 150,
-        "removes_effects": ["winded"],
-        "base_mods": {
-            "speed_mod": [-10],
-            "str_mod": [-2],
-            "dex_mod": [-2],
-            "int_mod": [-1],
-            "per_mod": [-1],
-            "stamina_min": [-2]
-        },
-        "scaling_mods": {
-            "speed_mod": [30],
-            "str_mod": [5],
-            "dex_mod": [4],
-            "int_mod": [-7],
-            "per_mod": [2],
-            "stamina_min": [4]
-        }
-    },
-    {
-        "type": "effect_type",
-        "id": "adrenaline_mycus",
-        "name": [
-            "Mycus Respite",
-            "Mycus Wrath"
-        ],
-        "desc": [
-            "Our fibers are stretched near breaking.  Local power diverted to regenerate.",
-            "Our enemies are near, and violent action is imminent.  We are turgid."
-        ],
-        "apply_message": "Mycal wrath fills our fibers, and we grow turgid.",
-        "rating": "good",
-        "decay_messages": [["We require repose; our fibers are nearly spent...", "bad"]],
-        "max_intensity": 2,
-        "int_dur_factor": 150,
-        "base_mods": {
-            "speed_mod": [-10],
-            "str_mod": [-2],
-            "dex_mod": [-2],
-            "int_mod": [-1],
-            "per_mod": [-1],
-            "stamina_min": [-2]
-        },
-        "scaling_mods": {
-            "speed_mod": [30],
-            "str_mod": [5],
-            "dex_mod": [4],
-            "int_mod": [-7],
-            "per_mod": [2],
-            "stamina_min": [4]
-        }
-    },
-    {
-        "type": "effect_type",
-        "id": "meth",
-        "name": [
-            "Meth comedown",
-            "High on Meth"
-        ],
-        "max_intensity": 2,
-        "int_dur_factor": 200,
-        "base_mods": {
-            "speed_mod": [-20],
-            "str_mod": [-3],
-            "dex_mod": [-2],
-            "int_mod": [-1],
-            "per_mod": [-2],
-            "vomit_chance": [2000],
-            "stamina_min": [-4]
-        },
-        "scaling_mods": {
-            "speed_mod": [30],
-            "str_mod": [4],
-            "dex_mod": [4],
-            "int_mod": [3],
-            "per_mod": [5],
-            "fatigue_min": [1],
-            "stamina_min": [8]
-        }
-    },
-    {
-        "type": "effect_type",
-        "id": "cig",
-        "name": ["Nicotine"],
-        "desc": [
-            "You had a puff or two.",
-            "You smoked too much."
-        ],
-        "max_intensity": 2,
-        "int_dur_factor": 600,
-        "base_mods": {
-            "int_mod": [1],
-            "per_mod": [1]
-        },
-        "scaling_mods": {
-            "str_mod": [-1],
-            "dex_mod": [-1],
-            "int_mod": [-1],
-            "per_mod": [-1],
-            "vomit_chance": [500]
-        }
-    },
-    {
-        "type": "effect_type",
-        "id": "teleglow"
-    },
-    {
-        "type": "effect_type",
-        "id": "high",
-        "name": ["High"],
-        "desc": ["You are high as a kite."],
-        "apply_message": "You feel lightheaded.",
-        "base_mods": {
-            "int_mod": [-1],
-            "per_mod": [-1]
-        }
-    },
-    {
-        "type": "effect_type",
-        "id": "weed_high",
-        "apply_message": "You feel lightheaded.",
-        "miss_messages": [["That critter's jumping around like a jitterbug!  It needs to mellow out.", 1]],
-        "base_mods": {
-            "str_mod": [-1],
-            "dex_mod": [-1],
-            "per_mod": [-1]
-        }
-    },
-    {
-        "type": "effect_type",
-        "id": "contacts",
-        "name": ["Contact Lenses"],
-        "desc": ["You are wearing contact lenses."],
-        "apply_message": "You can see more clearly.",
-        "remove_message": "Your vision starts to blur.",
-        "rating": "good"
-    },
-    {
-        "type": "effect_type",
-        "id": "drunk",
-        "name": [
-            "Tipsy",
-            "Drunk",
-            "Trashed",
-            "Wasted"
-        ],
-        "desc": [ "You drank some alcohol.  You feel warm inside.",
-                  "You drank alcohol.  Party on!",
-                  "You drank lots of alcohol.  Are those white mice?",
-                  "You drank unholy amounts of alcohol.  It's the end of the world, what do you care?" ],
-        "max_intensity": 4,
-        "apply_message": "You feel lightheaded.",
-        "int_dur_factor": 1000,
-        "miss_messages": [["You feel woozy.", 1]],
-        "base_mods": {
-            "str_mod": [1],
-            "vomit_chance": [-43],
-            "sleep_chance": [-1003],
-            "sleep_min": [2500],
-            "sleep_max": [3500]
-        },
-        "scaling_mods": {
-            "str_mod": [-0.67],
-            "per_mod": [-1],
-            "dex_mod": [-1],
-            "int_mod": [-1.42],
-            "vomit_chance": [21],
-            "sleep_chance": [501]
-        }
-    },
-    {
-        "type": "effect_type",
-        "id": "amigara",
-        "apply_message": "You can't look away from the faultline...",
-        "rating": "bad"
-    },
-    {
-        "type": "effect_type",
-        "id": "fearparalyze",
-        "name": ["Feared"],
-        "desc": ["You have been paralyzed by the fear."],
-        "rating": "bad",
-        "show_in_info": true
-    },
-    {
-        "type": "effect_type",
-        "id": "asthma",
-        "name": [
-            "Asthma",
-            "Asthma",
-            "Asthma",
-            "Asthma",
-            "Heavy Asthma",
-            "Heavy Asthma"
-        ],
-        "desc": [ "You suffer from a respiratory disorder that makes breathing difficult.\nAn asthma attack can occur from time to time, so have your inhaler nearby." ],
-        "apply_message": "You can't breathe... asthma attack!",
-        "rating": "bad",
-        "max_intensity": 6,
-        "int_dur_factor": 200,
-        "miss_messages": [["You're winded.", 3]],
-        "base_mods": {
-            "str_mod": [-2],
-            "dex_mod": [-3],
-            "speed_mod": [-20]
-        },
-        "scaling_mods": {
-            "speed_mod": [-40]
-        }
-    },
-    {
-        "type": "effect_type",
-        "id": "crushed",
-        "apply_message": "The ceiling collapses on you!",
-        "rating": "bad"
-    },
-    {
-        "type": "effect_type",
-        "id": "valium",
-        "removes_effects": ["shakes"],
-        "base_mods": {
-            "stim_tick": [25],
-            "stim_chance": [2],
-            "stim_min": [1],
-            "stim_min_val": [-1]
-        }
-    },
-    {
-        "type": "effect_type",
-        "id": "took_anticonvulsant_visible",
-        "name": ["Took anticonvulsant drugs"],
-        "desc": ["You took anticonvulsant drugs some time ago and you might still be under its influence.\nPrescription note says its effect duration may vary, so your estimate may be inaccurate."]
-    },
-    {
-        "type": "effect_type",
-        "id": "music"
-    },
-    {
-        "type": "effect_type",
-        "id": "relax_gas",
-        "name": ["Relaxation gas"],
-        "desc": ["You are thoroughly relaxed and don't feel like moving.  Fighting?  Too much effort."],
-        "apply_message": "You inhale sweetish gas.",
-        "remove_message": "The slackness leaves your muscles.",
-        "rating": "bad",
-        "base_mods": {
-            "str_mod": [-3],
-            "dex_mod": [-3],
-            "int_mod": [-2],
-            "per_mod": [-4]
-        }
-    },
-    {
-        "type": "effect_type",
-        "id": "tapeworm",
-        "rating": "bad",
-        "base_mods": {
-            "hunger_chance": [50],
-            "hunger_min": [1]
-        }
-    },
-    {
-        "type": "effect_type",
-        "id": "bloodworms",
-        "rating": "bad",
-        "base_mods": {
-            "thirst_tick": [100],
-            "thirst_min": [1],
-            "h_mod_chance": [512],
-            "h_mod_min": [-10],
-            "cough_chance": [300, 0]
-        }
-    },
-    {
-        "type": "effect_type",
-        "id": "brainworms",
-        "rating": "bad",
-        "base_mods": {
-            "pain_chance": [512],
-            "pain_min": [2],
-            "pain_max": [8],
-            "h_mod_chance": [512],
-            "h_mod_min": [-10]
-        }
-    },
-    {
-        "type": "effect_type",
-        "id": "paincysts",
-        "rating": "bad",
-        "base_mods": {
-            "pain_chance": [256],
-            "pain_min": [1],
-            "pain_max": [4],
-            "fatigue_chance": [256],
-            "fatigue_min": [1]
-        }
-    },
-    {
-        "type": "effect_type",
-        "id": "tetanus",
-        "rating": "bad",
-        "resist_effects": ["valium"],
-        "base_mods": {
-            "dex_mod": [-4, 0]
-        }
-    },
-    {
-        "type": "effect_type",
-        "id": "datura",
-        "name": ["Experiencing Datura"],
-        "desc": ["Buy the ticket, take the ride.  The datura has you now."],
-        "rating": "bad",
-        "base_mods": {
-            "per_mod": [-6],
-            "dex_mod": [-3],
-            "thirst_chance": [8],
-            "thirst_min": [1],
-            "thirst_max_val": [20]
-        }
-    },
-    {
-        "type": "effect_type",
-        "id": "grabbed",
-        "name": ["Grabbed"],
-        "desc": ["You have been grabbed by an attack.\nYou are being held in place and cannot dodge, and blocking is very difficult."],
-        "rating": "bad",
-        "max_duration": 2,
-        "max_intensity": 15,
-        "base_mods": {
-            "speed_mod": [-15]
-        },
-        "scaling_mods": {
-            "speed_mod": [-5]
-        },
-        "show_in_info": true
-    },
-    {
-        "type": "effect_type",
-        "id": "lack_sleep",
-        "name": ["Lacking Sleep"],
-        "desc": ["You haven't slept in a while, and it shows."],
-        "apply_message": "You are too physically tired to function well.",
-        "rating": "bad",
-        "miss_messages": [["You don't have energy to fight.", 1]],
-        "base_mods": {
-            "speed_mod": [-5],
-            "str_mod": [-1],
-            "dex_mod": [-1],
-            "int_mod": [-2],
-            "per_mod": [-2]
-        }
-    },
-    {
-        "type": "effect_type",
-        "id": "lying_down",
-        "apply_message": "You lie down to go to sleep...",
-        "rating": "neutral",
-        "max_duration": 3000
-    },
-    {
-        "type": "effect_type",
-        "id": "sleep",
-        "apply_message": "You fall asleep.",
-        "remove_message": "You wake up.",
-        "rating": "neutral",
-        "max_intensity": 24
-    },
-    {
-        "type": "effect_type",
-        "id": "narcosis"
-    },
-    {
-        "type": "effect_type",
-        "id": "alarm_clock"
-    },
-    {
-        "type": "effect_type",
-        "id": "slept_through_alarm"
-    },
-    {
-        "type": "effect_type",
-        "name": ["Playing an instrument"],
-        "desc": ["You're playing an instrument.\nFocusing on playing music distracts you, slowing you down."],
-        "id": "playing_instrument",
-        "rating": "neutral",
-        "max_duration": 2,
-        "max_intensity": 100,
-        "base_mods": {
-            "speed_mod": [-1]
-        },
-        "scaling_mods": {
-            "speed_mod": [-1]
-        }
-    },
-    {
-        "//": "On roof of a vehicle, aiming a turret",
-        "type": "effect_type",
-        "id": "on_roof"
-    },
-    {
-        "type": "effect_type",
-        "id": "corroding",
-        "name": ["Corroding"],
-        "desc": ["You're covered in acid!"],
-        "apply_message": "You're covered in acid!",
-        "rating": "bad",
-        "max_duration": 30,
-        "max_intensity": 5,
-        "int_dur_factor": 5,
-        "base_mods": {
-            "hurt_min": [1],
-            "hurt_chance": [1],
-            "hurt_chance_bot": [10]
-        },
-        "scaling_mods": {
-            "hurt_chance": [1]
-        },
-        "show_in_info": true
-    },
-    {
-        "type": "effect_type",
-        "id": "zapped",
-        "name": ["Zapped"],
-        "desc": ["You've been zapped with electricity and are barely able to move!"],
-        "apply_message": "You're zapped!",
-        "rating": "bad",
-        "max_duration": 2,
-        "dur_add_perc": 20,
-        "base_mods": {
-            "speed_mod": [-1000],
-            "dex_mod": [-100]
-        },
-        "show_in_info": true
-    },
-    {
-        "type": "effect_type",
-        "id": "hypocalcemia",
-        "name": [ "Hypocalcemia", "Weak bones", "Brittle bones" ],
-        "desc": [ "A lack of calcium in your diet will make your bones progressively weaker." ],
-        "apply_message": "Your bones are becoming more brittle.",
-        "remove_message": "Your bones regain their usual strength.",
-        "decay_messages": [
-          [ "Your calcium deficiency is nearly resolved.", "good" ],
-          [ "Your bones become stronger as your calcium deficiency improves.", "good" ]
-        ],
-        "max_intensity": 3,
-        "rating": "bad"
-    },
-    {
-        "type": "effect_type",
-        "id": "anemia",
-        "name": [ "Iron deficiency", "Early anemia", "Anemia" ],
-        "desc": [ "A lack of iron in your diet will result in progressively worsening anemia." ],
-        "apply_message": "You begin feeling increasingly tired and listless.",
-        "remove_message": "You no longer feel anemic.",
-        "decay_messages": [
-          [ "Your iron deficiency is nearly resolved.", "good" ],
-          [ "Your feel stronger as your anemia starts to improve.", "good" ]
-        ],
-        "max_intensity": 3,
-        "rating": "bad"
-    },
-    {
-        "type": "effect_type",
-        "id": "hypovitA",
-        "name": [ "VitA deficiency", "Poor vision", "Night blindness" ],
-        "desc": [ "A lack of vitamin A in your diet will progressively worsen your vision." ],
-        "apply_message": "You start struggling to make out the finer details.",
-        "remove_message": "Your normal visual acuity returns.",
-        "decay_messages": [
-          [ "Your vitamin A deficiency is nearly resolved.", "good" ],
-          [ "Your vision improves as your Vitamin A deficiency improves.", "good" ]
-        ],
-        "max_intensity": 3,
-        "rating": "bad"
-    },
-    {
-        "type": "effect_type",
-        "id": "hypovitB",
-        "name": [ "B12 deficiency", "Slow healing", "No healing" ],
-        "desc": [ "A lack of vitamin B12 in your diet will affect your ability to heal." ],
-        "apply_message": "Simple wounds are starting to concern you more than usual.",
-        "remove_message": "Your wounds now heal normally.",
-        "decay_messages": [
-          [ "Your vitamin B12 deficiency is starting to resolve.", "good" ],
-          [ "Your ability to heal returns as your Vitamin B12 deficiency improves.", "good" ]
-        ],
-        "max_intensity": 3,
-        "rating": "bad"
-    },
-    {
-        "type": "effect_type",
-        "id": "scurvy",
-        "name": [ "Early scurvy", "Scurvy", "Bad Scurvy" ],
-        "desc": [ "A lack of vitamin C in your diet will result in progressively worse symptoms of scurvy." ],
-        "apply_message": "You start to develop symptoms of scurvy.",
-        "remove_message": "Your scurvy has resolved.",
-        "decay_messages": [
-          [ "Your vitamin C deficiency is starting to resolve.", "good" ],
-          [ "Your scurvy lessens as your Vitamin C deficiency improves.", "good" ]
-        ],
-        "max_intensity": 3,
-        "rating": "bad"
-    },
-    {
-        "type": "effect_type",
-        "id": "hypervitaminosis",
-        "name": [ "Hypervitaminosis" ],
-        "desc": [ "An excess of vitamins has badly affected your metabolism." ],
-        "apply_message": "Your metabolism becomes unstable.",
-        "remove_message": "Your metabolism becomes more stable.",
-        "rating": "bad"
-    },
-    {
-        "type": "effect_type",
-        "id": "cough_suppress"
-    },
-    {
-        "type": "effect_type",
-        "id": "haslight",
-        "name": [ "Lit up" ],
-        "desc": [ "You are carrying a light and can't hide well." ],
-        "max_duration": 1,
-        "rating": "bad"
-    },
-    {
-        "type": "effect_type",
-        "id": "mending",
-        "name": [ "Started recovery", "Recovering", "Mostly recovered" ],
-        "desc": [ "This damaged limb is slowly regaining its functions." ],
-        "//": "Duration is 10 days, but the actual time taken is probabilistic.",
-        "max_duration": 144000,
-        "int_dur_factor": 36000,
-        "max_intensity": 3,
-        "rating": "good"
-    },
-    {
-        "type": "effect_type",
-        "id": "disabled",
-        "name": [ { "ctxt": "physically", "str": "Disabled" } ],
-        "desc": [ "This limb is damaged beyond use and may require a splint to recover." ],
-        "//": "This sounds weird. We need <bp_affected> tag or something",
-        "apply_message": "Your limb breaks!",
-        "remove_message": "The broken limb has mended.",
-        "max_duration": 2,
-        "rating": "bad"
-    },
-    {
-        "type": "effect_type",
-        "id": "milked",
-        "name": [ "Milked" ],
-        "desc": [ "The creature has been partially or fully milked." ],
-        "max_duration": 14400
-    },
-    {
-        "type": "effect_type",
-        "id": "pkill",
-        "name": [ "Painkillers" ],
-        "desc": [ "You are under the influence of analgesic substances to relieve pain, but they may numb you a bit." ],
-        "max_intensity": 30,
-        "int_dur_factor": 10,
-        "scaling_mods": {
-            "speed_mod": [-1]
-        }
-    },
-    {
-        "type": "effect_type",
-        "id": "happy",
-        "name": [ "Happy", "Happy", "Happy", "Happy", "Happy",
-                  "Joyful", "Joyful", "Joyful", "Joyful", "Joyful",
-                  "Elated" ],
-        "desc": [ "Life is good.", "Life is good.", "Life is good.", "Life is good.", "Life is good.",
-                  "Oh what a day!  What a lovely day!",
-                  "Oh what a day!  What a lovely day!", "Oh what a day!  What a lovely day!",
-                  "Oh what a day!  What a lovely day!", "Oh what a day!  What a lovely day!",
-                  "I'm on top of the world, baby!" ],
-        "max_intensity": 25,
-        "int_dur_factor": 10,
-        "scaling_mods": {
-            "speed_mod": [0.42],
-            "str_mod": [0.06],
-            "dex_mod": [0.05],
-            "int_mod": [0.084],
-            "per_mod": [0.1]
-        }
-    },
-    {
-        "type": "effect_type",
-        "id": "sad",
-        "name": [ "Unhappy", "Unhappy", "Unhappy", "Unhappy", "Unhappy",
-                  "Sad", "Sad", "Sad", "Sad", "Sad",
-                  "Depressed" ],
-        "desc": [ "You are not content with your life.", "You are not content with your life.",
-                  "You are not content with your life.", "You are not content with your life.",
-                  "You are not content with your life.", "This is not what you planned for your life.",
-                  "This is not what you planned for your life.", "This is not what you planned for your life.",
-                  "This is not what you planned for your life.", "This is not what you planned for your life.",
-                  "When will all your suffering end?" ],
-        "max_intensity": 1000,
-        "int_dur_factor": 10,
-        "scaling_mods": {
-            "speed_mod": [-0.42],
-            "str_mod": [-0.06],
-            "dex_mod": [-0.05],
-            "int_mod": [-0.084],
-            "per_mod": [-0.1]
-        },
-        "miss_messages": [ [ "What's the point of fighting?", 1 ] ]
-    },
-    {
-        "type": "effect_type",
-        "id": "irradiated",
-        "name": [ "Irradiated" ],
-        "desc": [ "You suffer symptoms of a radiation sickness that weakens your body." ],
-        "max_intensity": 2000,
-        "int_dur_factor": 10,
-        "scaling_mods": {
-            "speed_mod": [-0.2],
-            "str_mod": [-0.125],
-            "dex_mod": [-0.09],
-            "int_mod": [-0.1],
-            "per_mod": [-0.083]
-        },
-        "miss_messages": [ [ "Radiation weakens you.", 1 ] ]
-    },
-    {
-        "type": "effect_type",
-        "id": "stim",
-        "name": [ "Stimulants" ],
-        "desc": [ "You're very jittery and pumped up, probably from some stimulants." ],
-        "max_intensity": 1000,
-        "int_dur_factor": 1,
-        "scaling_mods": {
-            "speed_mod": [0.33],
-            "dex_mod": [0.1],
-            "int_mod": [0.16],
-            "per_mod": [0.14]
-        }
-    },
-    {
-        "type": "effect_type",
-        "id": "depressants",
-        "name": [ "Depressants" ],
-        "desc": [ "You are under the influence of depressants, and in a bit of a daze." ],
-        "max_intensity": 1000,
-        "int_dur_factor": 1,
-        "scaling_mods": {
-            "speed_mod": [-0.25],
-            "dex_mod": [-0.1],
-            "int_mod": [-0.16],
-            "per_mod": [-0.14]
-        },
-        "miss_messages": [ [ "You feel woozy.", 1 ] ]
-    },
-    {
-        "type": "effect_type",
-        "id": "stim_overdose",
-        "name": [ "Stimulant Overdose" ],
-        "desc": [ "You can't sit still as you feel your heart pounding out of your chest.  You probably overdosed on those stims." ],
-        "max_intensity": 1000,
-        "int_dur_factor": 1,
-        "base_mods": {
-            "dex_mod": [-1.88],
-            "int_mod": [-1.1],
-            "per_mod": [-1.25]
-        },
-        "scaling_mods": {
-            "speed_mod": [-0.25],
-            "dex_mod": [-0.125],
-            "int_mod": [-0.0833],
-            "per_mod": [-0.071]
-        },
-        "miss_messages": [ [ "You shake with the excess stimulation.", 1 ] ]
-    },
-    {
-        "type": "effect_type",
-        "id": "weak_antibiotic_visible",
-        "name": ["Took weak antibiotic"],
-        "desc": [ "You consumed mild antibiotic some time ago to fight off infection.\nIf you don't recover you may want to take another dose, but beware overdosage." ]
-    },
-    {
-        "type": "effect_type",
-        "id": "antibiotic_visible",
-        "name": ["Took antibiotic"],
-        "desc": [ "You consumed antibiotic some time ago to fight off infection.\nIf you don't recover you may want to take another dose, but beware overdosage." ]
-    },
-    {
-        "type": "effect_type",
-        "id": "strong_antibiotic_visible",
-        "name": ["Took strong antibiotic"],
-        "desc": [ "You consumed prescription-grade antibiotic some time ago to fight off infection.\nIf you don't recover you may want to take another dose, but beware overdosage." ]
-    },
-    {
-        "type": "effect_type",
-        "id": "weak_antibiotic"
-    },
-    {
-        "type": "effect_type",
-        "id": "antibiotic"
-    },
-    {
-        "type": "effect_type",
-        "id": "strong_antibiotic"
-=======
   {
     "type": "effect_type",
     "id": "null"
@@ -2483,7 +601,6 @@
       "vomit_chance": [ 1000, 1200 ],
       "sleep_min": [ 60, 30 ],
       "sleep_chance": [ -102 ]
->>>>>>> 55e46e49
     },
     "scaling_mods": {
       "pain_max_val": [ 30, 20 ],
@@ -3043,14 +1160,6 @@
   },
   {
     "type": "effect_type",
-    "id": "stemcell_treatment",
-    "name": [ "Stem cell treatment" ],
-    "desc": [ "Your insides are shifting in strange ways as the treatment takes effect." ],
-    "apply_message": "You receive a pureed bone & enamel injection into your eyeball.",
-    "rating": "bad"
-  },
-  {
-    "type": "effect_type",
     "id": "valium",
     "removes_effects": [ "shakes" ],
     "base_mods": { "stim_tick": [ 25 ], "stim_chance": [ 2 ], "stim_min": [ 1 ], "stim_min_val": [ -1 ] }
