--- conflicted
+++ resolved
@@ -7289,11 +7289,7 @@
   ]
 },{
   "type" : "recipe",
-<<<<<<< HEAD
   "result": "mutagen_alpha",
-=======
-  "result": "mutagen_chimera",
->>>>>>> 1dc3f5da
   "category": "CC_CHEM",
   "skill_used": "cooking",
   "requires_skills": [ "firstaid", 1 ],
@@ -7301,11 +7297,7 @@
   "time": 15000,
   "reversible": false,
   "autolearn": false,
-<<<<<<< HEAD
   "book_learn": [[ "recipe_alpha", 9 ]],
-=======
-  "book_learn": [[ "recipe_chimera", 9]], 
->>>>>>> 1dc3f5da
   "tools": [
     [
       [ "chemistry_set", 37 ],
@@ -7319,7 +7311,6 @@
   ],
   "components": [
     [
-<<<<<<< HEAD
 	  [ "mutagen_slime", 1 ]
 	],
     [
@@ -7330,7 +7321,32 @@
     ],
     [
       [ "purifier", 3 ]
-=======
+    ]
+  ]
+},{
+  "type" : "recipe",
+  "result": "mutagen_chimera",
+  "category": "CC_CHEM",
+  "skill_used": "cooking",
+  "requires_skills": [ "firstaid", 1 ],
+  "difficulty": 10,
+  "time": 15000,
+  "reversible": false,
+  "autolearn": false,
+  "book_learn": [[ "recipe_chimera", 9]],
+  "tools": [
+    [
+      [ "chemistry_set", 37 ],
+      [ "hotplate", 37 ],
+      [ "toolset", 3 ],
+      [ "fire", -1 ]
+    ],
+    [
+      [ "chemistry_set", -1 ]
+    ]
+  ],
+  "components": [
+    [
       [ "mutagen_lizard", 1 ]
     ],
     [
@@ -7341,11 +7357,10 @@
     ],
     [
       [ "mutagen_cattle", 1 ]
->>>>>>> 1dc3f5da
-    ]
-  ]
-},{
-        "type" : "recipe",
+    ]
+  ]
+},{
+  "type" : "recipe",
   "result": "disinfectant",
   "category": "CC_CHEM",
   "skill_used": "cooking",
