#include "vehicle.h"
#include "game.h"
#include "item_factory.h"
#include "catajson.h"

// GENERAL GUIDELINES
// To determine mount position for parts (dx, dy), check this scheme:
//         orthogonal dir left: (Y-)
//                ^
//  back: X-   -------> forward dir: X+
//                v
//         orthogonal dir right (Y+)
//
// i.e, if you want to add a part to the back from the center of vehicle,
// use dx = -1, dy = 0;
// for the part 1 tile forward and two tiles left from the center of vehicle,
// use dx = 1, dy = -2.
//
// Internal parts should be added after external on the same mount point, i.e:
//  part {"x": 0, "y": 1, "part": "seat"},       // put a seat (it's external)
//  part {"x": 0, "y": 1, "part": "controls"},   // put controls for driver here
//  part {"x": 0, "y": 1, "seatbelt"}   // also, put a seatbelt here
// To determine, what parts can be external, and what can not, check
// vehicle_parts.json
// If you use wrong config, installation of part will fail

std::map<std::string, vpart_info> vehicle_part_types;

// Note on the 'symbol' flag in vehicle parts -
// the following symbols will be translated:
// y, u, n, b to NW, NE, SE, SW lines correspondingly
// h, j, c to horizontal, vertical, cross correspondingly
/**
 * Reads in a vehicle part from a JsonObject.
 */
void game::load_vehiclepart(JsonObject &jo)
{
    vpart_info next_part;

<<<<<<< HEAD
    next_part.id = jo.get_string("id");
    next_part.name = _(jo.get_string("name").c_str());
    next_part.sym = jo.get_string("symbol")[0];
    next_part.color = color_from_string(jo.get_string("color"));
    next_part.sym_broken = jo.get_string("broken_symbol")[0];
    next_part.color_broken = color_from_string(jo.get_string("broken_color"));
    next_part.dmg_mod = jo.has_member("damage_modifier") ? jo.get_int("damage_modifier") : 100;
    next_part.durability = jo.get_int("durability");
    //Handle the par1 union as best we can by accepting any ONE of its elements
    int element_count = (jo.has_member("par1") ? 1 : 0)
                      + (jo.has_member("power") ? 1 : 0)
                      + (jo.has_member("size") ? 1 : 0)
                      + (jo.has_member("wheel_width") ? 1 : 0)
                      + (jo.has_member("bonus") ? 1 : 0);
=======
    next_part.id = next_json.get("id").as_string();
    next_part.name = _(next_json.get("name").as_string().c_str());
    next_part.sym = next_json.get("symbol").as_char();
    next_part.color = color_from_string(next_json.get("color").as_string());
    next_part.sym_broken = next_json.get("broken_symbol").as_char();
    next_part.color_broken = color_from_string(next_json.get("broken_color").as_string());
    next_part.dmg_mod = next_json.has("damage_modifier") ? next_json.get("damage_modifier").as_int() : 100;
    next_part.durability = next_json.get("durability").as_int();
	if(next_json.has("power")) {
		next_part.power = next_json.get("power").as_int();
	} else {//defaults to 0
		next_part.power=0;
	}
    //Handle the par1 union as best we can by accepting any ONE of its elements
    int element_count = (next_json.has("par1") ? 1 : 0)
                      + (next_json.has("size") ? 1 : 0)
                      + (next_json.has("wheel_width") ? 1 : 0)
                      + (next_json.has("bonus") ? 1 : 0);
>>>>>>> 6ba2f5a1
    if(element_count == 0) {
      //If not specified, assume 0
      next_part.par1 = 0;
    } else if(element_count == 1) {
<<<<<<< HEAD
      if(jo.has_member("par1")) {
        next_part.par1 = jo.get_int("par1");
      } else if(jo.has_member("power")) {
        next_part.par1 = jo.get_int("power");
      } else if(jo.has_member("size")) {
        next_part.par1 = jo.get_int("size");
      } else if(jo.has_member("wheel_width")) {
        next_part.par1 = jo.get_int("wheel_width");
=======
      if(next_json.has("par1")) {
        next_part.par1 = next_json.get("par1").as_int();
      } else if(next_json.has("size")) {
        next_part.par1 = next_json.get("size").as_int();
      } else if(next_json.has("wheel_width")) {
        next_part.par1 = next_json.get("wheel_width").as_int();
>>>>>>> 6ba2f5a1
      } else { //bonus
        next_part.par1 = jo.get_int("bonus");
      }
    } else {
      //Too many
      debugmsg("Error parsing vehicle part '%s': \
               Use AT MOST one of: par1, power, size, wheel_width, bonus",
               next_part.name.c_str());
      //Keep going to produce more messages if other parts are wrong
      next_part.par1 = 0;
    }
    next_part.fuel_type = jo.has_member("fuel_type") ? jo.get_string("fuel_type") : "NULL";
    next_part.item = jo.get_string("item");
    next_part.difficulty = jo.get_int("difficulty");
    next_part.location = jo.has_member("location") ? jo.get_string("location") : "";

    JsonArray jarr = jo.get_array("flags");
    while (jarr.has_more()){
        next_part.flags.insert(jarr.next_string());
    }

    //Plating shouldn't actually be shown; another part will be.
    //Calculate and cache z-ordering based off of location
    if(next_part.has_flag("ARMOR")) {
        next_part.z_order = -2;
    } else if(next_part.location == "on_roof") {
        next_part.z_order = 8;
    } else if(next_part.location == "center") {
        next_part.z_order = 7;
    } else if(next_part.location == "under") {
        //Have wheels show up over frames
        next_part.z_order = 6;
    } else if(next_part.location == "structure") {
        next_part.z_order = 5;
    } else if(next_part.location == "engine_block") {
        //Should be hidden by frames
        next_part.z_order = 4;
    } else if(next_part.location == "fuel_source") {
        //Should be hidden by frames
        next_part.z_order = 3;
    } else if(next_part.location == "roof") {
        //Shouldn't be displayed
        next_part.z_order = -1;
    } else {
        //Everything else
        next_part.z_order = 0;
    }

    vehicle_part_types[next_part.id] = next_part;
}

/**
 *Caches a vehicle definition from a JsonObject to be loaded after itypes is initialized.
 */
// loads JsonObject vehicle definition into a cached state so that it can be held until after itypes have been initialized
void game::load_vehicle(JsonObject &jo)
{
    vehicle_prototype *vproto = new vehicle_prototype;

    vproto->id = jo.get_string("id");
    vproto->name = jo.get_string("name");
    JsonArray parts = jo.get_array("parts");

    while (parts.has_more()){
        JsonObject part = parts.next_object();
        vproto->parts.push_back(std::pair<point, std::string>(point(part.get_int("x"), part.get_int("y")), part.get_string("part")));
    }
    vehprototypes.push(vproto);
}
/**
 *Works through cached vehicle definitions and creates vehicle objects from them.
 */
void game::finalize_vehicles()
{
    int part_x = 0, part_y = 0;
    std::string part_id = "";
    vehicle *next_vehicle;

    while (vehprototypes.size() > 0){
        vehicle_prototype *proto = vehprototypes.front();
        vehprototypes.pop();

        next_vehicle = new vehicle(this, proto->id.c_str());
        next_vehicle->name = _(proto->name.c_str());

        for (int i = 0; i < proto->parts.size(); ++i)
        {
            point p = proto->parts[i].first;
            part_x = p.x;
            part_y = p.y;

            part_id = proto->parts[i].second;

            if(next_vehicle->install_part(part_x, part_y, part_id) < 0) {
                debugmsg("init_vehicles: '%s' part '%s'(%d) can't be installed to %d,%d",
                        next_vehicle->name.c_str(), part_id.c_str(),
                        next_vehicle->parts.size(), part_x, part_y);
            }
        }

        vtypes[next_vehicle->type] = next_vehicle;
        delete proto;
    }
}<|MERGE_RESOLUTION|>--- conflicted
+++ resolved
@@ -37,7 +37,6 @@
 {
     vpart_info next_part;
 
-<<<<<<< HEAD
     next_part.id = jo.get_string("id");
     next_part.name = _(jo.get_string("name").c_str());
     next_part.sym = jo.get_string("symbol")[0];
@@ -46,53 +45,27 @@
     next_part.color_broken = color_from_string(jo.get_string("broken_color"));
     next_part.dmg_mod = jo.has_member("damage_modifier") ? jo.get_int("damage_modifier") : 100;
     next_part.durability = jo.get_int("durability");
+    if(jo.has_member("power")) {
+        next_part.power = jo.get_int("power");
+    } else { //defaults to 0
+        next_part.power = 0;
+    }
     //Handle the par1 union as best we can by accepting any ONE of its elements
     int element_count = (jo.has_member("par1") ? 1 : 0)
-                      + (jo.has_member("power") ? 1 : 0)
                       + (jo.has_member("size") ? 1 : 0)
                       + (jo.has_member("wheel_width") ? 1 : 0)
                       + (jo.has_member("bonus") ? 1 : 0);
-=======
-    next_part.id = next_json.get("id").as_string();
-    next_part.name = _(next_json.get("name").as_string().c_str());
-    next_part.sym = next_json.get("symbol").as_char();
-    next_part.color = color_from_string(next_json.get("color").as_string());
-    next_part.sym_broken = next_json.get("broken_symbol").as_char();
-    next_part.color_broken = color_from_string(next_json.get("broken_color").as_string());
-    next_part.dmg_mod = next_json.has("damage_modifier") ? next_json.get("damage_modifier").as_int() : 100;
-    next_part.durability = next_json.get("durability").as_int();
-	if(next_json.has("power")) {
-		next_part.power = next_json.get("power").as_int();
-	} else {//defaults to 0
-		next_part.power=0;
-	}
-    //Handle the par1 union as best we can by accepting any ONE of its elements
-    int element_count = (next_json.has("par1") ? 1 : 0)
-                      + (next_json.has("size") ? 1 : 0)
-                      + (next_json.has("wheel_width") ? 1 : 0)
-                      + (next_json.has("bonus") ? 1 : 0);
->>>>>>> 6ba2f5a1
+
     if(element_count == 0) {
       //If not specified, assume 0
       next_part.par1 = 0;
     } else if(element_count == 1) {
-<<<<<<< HEAD
       if(jo.has_member("par1")) {
         next_part.par1 = jo.get_int("par1");
-      } else if(jo.has_member("power")) {
-        next_part.par1 = jo.get_int("power");
       } else if(jo.has_member("size")) {
         next_part.par1 = jo.get_int("size");
       } else if(jo.has_member("wheel_width")) {
         next_part.par1 = jo.get_int("wheel_width");
-=======
-      if(next_json.has("par1")) {
-        next_part.par1 = next_json.get("par1").as_int();
-      } else if(next_json.has("size")) {
-        next_part.par1 = next_json.get("size").as_int();
-      } else if(next_json.has("wheel_width")) {
-        next_part.par1 = next_json.get("wheel_width").as_int();
->>>>>>> 6ba2f5a1
       } else { //bonus
         next_part.par1 = jo.get_int("bonus");
       }
