#include "iuse.h"
#include "game.h"
#include "mapdata.h"
#include "keypress.h"
#include "output.h"
#include "options.h"
#include "rng.h"
#include "line.h"
#include "mutation.h"
#include "player.h"
#include "vehicle.h"
#include "uistate.h"
#include "action.h"
#include "monstergenerator.h"
#include <sstream>
#include <algorithm>

#define RADIO_PER_TURN 25 // how many characters per turn of radio

// mfb(n) converts a flag to its appropriate position in covers's bitfield
#ifndef mfb
#define mfb(n) static_cast <unsigned long> (1 << (n))
#endif

#include "iuse_software.h"

 // Return false if we weren't able to use the item.
static bool use_fire(game *g, player *p, item *it)
{
    (void)it; //unused
    if (!p->use_charges_if_avail("fire", 1))
    {
        g->add_msg_if_player(p, _("You need a source of flame!"));
        return false;
    }
    return true;
}

static bool item_inscription( game *g, player *p, item *cut, std::string verb, std::string gerund,
                              bool carveable)
{
    (void)p; //unused
    if (!cut->made_of(SOLID)) {
        std::string lower_verb = verb;
        std::transform(lower_verb.begin(), lower_verb.end(), lower_verb.begin(), ::tolower);
        g->add_msg(_("You can't %s an item that's not solid!"), lower_verb.c_str());
        return false;
    }
    if(carveable && !(cut->made_of("wood") || cut->made_of("plastic") || cut->made_of("glass") ||
                      cut->made_of("chitin") || cut->made_of("iron") || cut->made_of("steel") ||
                      cut->made_of("silver"))) {
        std::string lower_verb = verb;
        std::transform(lower_verb.begin(), lower_verb.end(), lower_verb.begin(), ::tolower);
        std::string mat = cut->get_material(1);
        material_type *mt = material_type::find_material(mat);
        std::string mtname = "null";
        if(mt != NULL) {
            mtname = mt->name();
        }
        std::transform(mtname.begin(), mtname.end(), mtname.begin(), ::tolower);
        g->add_msg(_("You can't %1$s an item made of %2$s!"),
                   lower_verb.c_str(), mtname.c_str());
        return false;
    }

    std::map<std::string, std::string>::const_iterator ent = cut->item_vars.find("item_note");

    bool hasnote = (ent != cut->item_vars.end());
    std::string message = "";
    std::string messageprefix = string_format( hasnote ? _("(To delete, input one '.')\n") : "" ) +
                                string_format(_("%1$s on this %2$s is a note saying: "),
                                              gerund.c_str(), cut->type->name.c_str() );
    message = string_input_popup(string_format(_("%s what?"), verb.c_str()), 64,
                                 (hasnote ? cut->item_vars["item_note"] : message ),
                                 messageprefix, "inscribe_item", 128 );

    if( message.size() > 0 ) {
        if ( hasnote && message == "." ) {
            cut->item_vars.erase("item_note");
            cut->item_vars.erase("item_note_type");
            cut->item_vars.erase("item_note_typez");
        } else {
            cut->item_vars["item_note"] = message;
            cut->item_vars["item_note_type"] = gerund;
        }
    }
    return true;
}

// Returns false if the inscription failed or if the player canceled the action. Otherwise, returns true.

static bool inscribe_item( game *g, player *p, std::string verb, std::string gerund, bool carveable )
{
    //Note: this part still strongly relies on English grammar.
    //Although it can be easily worked around in language like Chinese,
    //but might need to be reworked for some European languages that have more verb forms
    char ch = g->inv(string_format(_("%s on what?"), verb.c_str()));
    item* cut = &(p->i_at(ch));
    if (cut->type->id == "null") {
        g->add_msg(_("You do not have that item!"));
        return false;
    }
    return item_inscription( g, p, cut, verb, gerund, carveable );
}

int iuse::none(game *g, player *p, item *it, bool t)
{
  g->add_msg(_("You can't do anything interesting with your %s."),
             it->tname(g).c_str());
  return it->type->charges_to_use();
}

/* iuse methods return the number of charges expended, which is usually it->charges_to_use().
 * Some items that don't normally use charges return 1 to indicate they're used up.
 * Regardless, returning 0 indicates the item has not been used up,
 * though it may have been successfully activated.
 */
int iuse::sewage(game *g, player *p, item *it, bool t)
{
  if(!p->is_npc()) {
    p->add_memorial_log(_("Ate a sewage sample."));
  }
  p->vomit(g);
  if (one_in(4)) {
    p->mutate(g);
  }
  return it->type->charges_to_use();
}

int iuse::honeycomb(game *g, player *p, item *it, bool t)
{
  g->m.spawn_item(p->posx, p->posy, "wax", 2);
  return it->type->charges_to_use();
}

int iuse::royal_jelly(game *g, player *p, item *it, bool t)
{
// TODO: Add other diseases here; royal jelly is a cure-all!
 p->pkill += 5;
 std::string message;
 if (p->has_disease("fungus")) {
  message = _("You feel cleansed inside!");
  p->rem_disease("fungus");
 }
 if (p->has_disease("dermatik")) {
  message = _("You feel cleansed inside!");
  p->rem_disease("dermatik");
 }
 if (p->has_disease("blind")) {
  message = _("Your sight returns!");
  p->rem_disease("blind");
 }
 if (p->has_disease("poison") || p->has_disease("foodpoison") ||
     p->has_disease("badpoison") || p->has_disease("paralyzepoison")) {
  message = _("You feel much better!");
  p->rem_disease("poison");
  p->rem_disease("badpoison");
  p->rem_disease("foodpoison");
  p->rem_disease("paralyzepoison");
 }
 if (p->has_disease("asthma")) {
  message = _("Your breathing clears up!");
  p->rem_disease("asthma");
 }
 if (p->has_disease("common_cold") || p->has_disease("flu")) {
  message = _("You feel healthier!");
  p->rem_disease("common_cold");
  p->rem_disease("flu");
 }
 g->add_msg_if_player(p,message.c_str());
 return it->type->charges_to_use();
}

static hp_part body_window(player *p, item *it, std::string item_name, int normal_bonus,
                           int head_bonus, int torso_bonus, int bleed,
                           int bite, int infect, bool force)
{
    WINDOW* hp_window = newwin(10, 31, (TERMY-10)/2, (TERMX-31)/2);
    wborder(hp_window, LINE_XOXO, LINE_XOXO, LINE_OXOX, LINE_OXOX,
                       LINE_OXXO, LINE_OOXX, LINE_XXOO, LINE_XOOX );

    mvwprintz(hp_window, 1, 1, c_ltred, _("Use %s:"), item_name.c_str());
    nc_color color = c_ltgray;
    if(p->hp_cur[hp_head] < p->hp_max[hp_head] || force) {
        color = g->limb_color(p, bp_head, -1, bleed, bite, infect);
        if (color != c_ltgray || head_bonus != 0 ) {
            mvwprintz(hp_window, 2, 1, color, _("1: Head"));
        }
    }
    if(p->hp_cur[hp_torso] < p->hp_max[hp_torso] || force) {
        color = g->limb_color(p, bp_torso, -1, bleed, bite, infect);
        if (color != c_ltgray || torso_bonus != 0) {
            mvwprintz(hp_window, 3, 1, color, _("2: Torso"));
        }
    }
    if(p->hp_cur[hp_arm_l] < p->hp_max[hp_arm_l] || force) {
        color = g->limb_color(p, bp_arms, 0, bleed, bite, infect);
        if (color != c_ltgray || normal_bonus != 0) {
            mvwprintz(hp_window, 4, 1, color, _("3: Left Arm"));
        }
    }
    if(p->hp_cur[hp_arm_r] < p->hp_max[hp_arm_r] || force) {
        color = g->limb_color(p, bp_arms, 1, bleed, bite, infect);
        if (color != c_ltgray || normal_bonus != 0) {
            mvwprintz(hp_window, 5, 1, color, _("4: Right Arm"));
        }
    }
    if(p->hp_cur[hp_leg_l] < p->hp_max[hp_leg_l] || force) {
        color = g->limb_color(p, bp_legs, 0, bleed, bite, infect);
        if (color != c_ltgray || normal_bonus != 0) {
            mvwprintz(hp_window, 6, 1, color, _("5: Left Leg"));
        }
    }
    if(p->hp_cur[hp_leg_r] < p->hp_max[hp_leg_r] || force) {
        color = g->limb_color(p, bp_legs, 1, bleed, bite, infect);
        if (color != c_ltgray || normal_bonus != 0) {
            mvwprintz(hp_window, 7, 1, color, _("6: Right Leg"));
        }
    }
    mvwprintz(hp_window, 8, 1, c_ltgray, _("7: Exit"));
    std::string health_bar = "";
    for (int i = 0; i < num_hp_parts; i++) {
        if (p->hp_cur[i] < p->hp_max[i] || force ||
            (head_bonus < 0 || torso_bonus < 0 || normal_bonus < 0)) {
            int current_hp = p->hp_cur[i];
            if (current_hp != 0) {
                if (current_hp == p->hp_max[i]){
                  color = c_green;
                  health_bar = "|||||";
                } else if (current_hp > p->hp_max[i] * .9) {
                  color = c_green;
                  health_bar = "||||\\";
                } else if (current_hp > p->hp_max[i] * .8) {
                  color = c_ltgreen;
                  health_bar = "|||| ";
                } else if (current_hp > p->hp_max[i] * .7) {
                  color = c_ltgreen;
                  health_bar = "|||\\";
                } else if (current_hp > p->hp_max[i] * .6) {
                  color = c_yellow;
                  health_bar = "|||  ";
                } else if (current_hp > p->hp_max[i] * .5) {
                  color = c_yellow;
                  health_bar = "||\\ ";
                } else if (current_hp > p->hp_max[i] * .4) {
                  color = c_ltred;
                  health_bar = "||   ";
                } else if (current_hp > p->hp_max[i] * .3) {
                  color = c_ltred;
                  health_bar = "|\\  ";
                } else if (current_hp > p->hp_max[i] * .2) {
                  color = c_red;
                  health_bar = "|    ";
                } else if (current_hp > p->hp_max[i] * .1) {
                  color = c_red;
                  health_bar = "\\   ";
                } else {
                  color = c_red;
                  health_bar = ":    ";
                }
                if (p->has_trait("SELFAWARE")) {
                    mvwprintz(hp_window, i + 2, 15, color, "%5d", current_hp);
                } else {
                    mvwprintz(hp_window, i + 2, 15, color, health_bar.c_str());
                }
            } else {
                // curhp is 0; requires surgical attention
                mvwprintz(hp_window, i + 2, 15, c_dkgray, "-----");
            }
            mvwprintz(hp_window, i + 2, 20, c_dkgray, " -> ");
            if (current_hp != 0) {
                switch (hp_part(i)) {
                    case hp_head:
                        current_hp += head_bonus;
                        break;
                    case hp_torso:
                        current_hp += torso_bonus;
                        break;
                    default:
                        current_hp += normal_bonus;
                        break;
                }
                if (current_hp > p->hp_max[i]) {
                    current_hp = p->hp_max[i];
                } else if (current_hp < 0) {
                    current_hp = 0;
                }

                if (current_hp == p->hp_max[i]){
                  color = c_green;
                  health_bar = "|||||";
                } else if (current_hp > p->hp_max[i] * .9) {
                  color = c_green;
                  health_bar = "||||\\";
                } else if (current_hp > p->hp_max[i] * .8) {
                  color = c_ltgreen;
                  health_bar = "|||| ";
                } else if (current_hp > p->hp_max[i] * .7) {
                  color = c_ltgreen;
                  health_bar = "|||\\";
                } else if (current_hp > p->hp_max[i] * .6) {
                  color = c_yellow;
                  health_bar = "|||  ";
                } else if (current_hp > p->hp_max[i] * .5) {
                  color = c_yellow;
                  health_bar = "||\\ ";
                } else if (current_hp > p->hp_max[i] * .4) {
                  color = c_ltred;
                  health_bar = "||   ";
                } else if (current_hp > p->hp_max[i] * .3) {
                  color = c_ltred;
                  health_bar = "|\\  ";
                } else if (current_hp > p->hp_max[i] * .2) {
                  color = c_red;
                  health_bar = "|    ";
                } else if (current_hp > p->hp_max[i] * .1) {
                  color = c_red;
                  health_bar = "\\   ";
                } else {
                  color = c_red;
                  health_bar = ":    ";
                }
                if (p->has_trait("SELFAWARE")) {
                    mvwprintz(hp_window, i + 2, 24, color, "%5d", current_hp);
                } else {
                    mvwprintz(hp_window, i + 2, 24, color, health_bar.c_str());
                }
            } else {
                // curhp is 0; requires surgical attention
                mvwprintz(hp_window, i + 2, 24, c_dkgray, "-----");
            }
        }
    }
    wrefresh(hp_window);
    char ch;
    hp_part healed_part = num_hp_parts;
    do {
        ch = getch();
        if (ch == '1'){
            healed_part = hp_head;
        } else if (ch == '2'){
            healed_part = hp_torso;
        } else if (ch == '3') {
            if (p->hp_cur[hp_arm_l] == 0) {
                g->add_msg_if_player(p,_("That arm is broken.  It needs surgical attention."));
                return num_hp_parts;
            } else {
                healed_part = hp_arm_l;
            }
        } else if (ch == '4') {
            if (p->hp_cur[hp_arm_r] == 0) {
                g->add_msg_if_player(p,_("That arm is broken.  It needs surgical attention."));
                return num_hp_parts;
            } else {
                healed_part = hp_arm_r;
            }
        } else if (ch == '5') {
            if (p->hp_cur[hp_leg_l] == 0) {
                g->add_msg_if_player(p,_("That leg is broken.  It needs surgical attention."));
                return num_hp_parts;
            } else {
                healed_part = hp_leg_l;
            }
        } else if (ch == '6') {
            if (p->hp_cur[hp_leg_r] == 0) {
                g->add_msg_if_player(p,_("That leg is broken.  It needs surgical attention."));
                return num_hp_parts;
            } else {
                healed_part = hp_leg_r;
            }
        } else if (ch == '7' || ch == KEY_ESCAPE) {
            g->add_msg_if_player(p,_("Never mind."));
            return num_hp_parts;
        }
    } while (ch < '1' || ch > '7');
    werase(hp_window);
    wrefresh(hp_window);
    delwin(hp_window);
    refresh();

    return healed_part;
}

// returns true if we want to use the special action
static hp_part use_healing_item(game *g, player *p, item *it, int normal_power, int head_power,
                                int torso_power, std::string item_name, int bleed,
                                int bite, int infect, bool force)
{
    hp_part healed = num_hp_parts;
    int bonus = p->skillLevel("firstaid");
    int head_bonus = 0;
    int normal_bonus = 0;
    int torso_bonus = 0;
    if (head_power > 0) {
        head_bonus = bonus * .8 + head_power;
    } else {
        head_bonus = head_power;
    }
    if (normal_power > 0) {
        normal_bonus = bonus + normal_power;
    } else {
        normal_bonus = normal_power;
    }
    if (torso_power > 0) {
        torso_bonus = bonus * 1.5 + torso_power;
    } else {
        torso_bonus = torso_power;
    }

    if (p->is_npc()) { // NPCs heal whichever has sustained the most damage
        int highest_damage = 0;
        for (int i = 0; i < num_hp_parts; i++) {
            int damage = p->hp_max[i] - p->hp_cur[i];
            if (i == hp_head)
                damage *= 1.5;
            if (i == hp_torso)
                damage *= 1.2;
            if (damage > highest_damage) {
                highest_damage = damage;
                healed = hp_part(i);
            }
        }
    } else { // Player--present a menu
        healed = body_window(p, it, item_name, normal_bonus, head_bonus,
                             torso_bonus, bleed, bite, infect, force);
        if (healed == num_hp_parts) {
            return healed;
        }
    }
    p->practice(g->turn, "firstaid", 8);
    int dam = 0;
    if (healed == hp_head){
        dam = head_bonus;
    } else if (healed == hp_torso){
        dam = torso_bonus;
    } else {
        dam = normal_bonus;
    }
    if (dam > 0) {
        p->heal(healed, dam);
    } else if (dam < 0) {
        p->hurt(healed, -dam); //hurt takes + damage
    }

    body_part bp_healed = bp_torso;
    int side = -1;
    p->hp_convert(healed, bp_healed, side);

    if (p->has_disease("bleed", bp_healed, side)) {
        if (x_in_y(bleed, 100)) {
            p->rem_disease("bleed", bp_healed, side);
            g->add_msg_if_player(p,_("You stop the bleeding."));
        } else {
            g->add_msg_if_player(p,_("You fail to stop the bleeding."));
        }
    }
    if (p->has_disease("bite", bp_healed, side)) {
        if (x_in_y(bite, 100)) {
            int bite_dur = p->disease_duration("bite", false, bp_healed, side);
            p->rem_disease("bite", bp_healed, side);
            p->add_disease("recover", 2 * (3601 - bite_dur) - 4800);
            g->add_msg_if_player(p,_("You clean the wound."));
        } else {
            g->add_msg_if_player(p,_("Your wound still aches."));
        }
    }
    if (p->has_disease("infected", bp_healed, side)) {
        if (x_in_y(infect, 100)) {
            int infected_dur = p->disease_duration("infected", false, bp_healed, side);
            p->rem_disease("infected", bp_healed, side);
            if (infected_dur > 8401) {
                p->add_disease("recover", 3 * (14401 - infected_dur + 3600) - 4800);
            } else {
                p->add_disease("recover", 4 * (14401 - infected_dur + 3600) - 4800);
            }
            g->add_msg_if_player(p,_("You disinfect the wound."));
        } else {
            g->add_msg_if_player(p,_("Your wound still hurts."));
        }
    }
    return healed;
}

int iuse::bandage(game *g, player *p, item *it, bool t)
{
    if( num_hp_parts != use_healing_item(g, p, it, 3, 1, 4, it->name, 90, 0, 0, false) ) {
        return it->type->charges_to_use();
    }
    return 0;
}

int iuse::firstaid(game *g, player *p, item *it, bool t)
{
    if( num_hp_parts != use_healing_item(g, p, it, 14, 10, 18, it->name, 95, 99, 95, false) ) {
        pkill(g, p, it, t);
        return it->type->charges_to_use();
    }
    return 0;
}

int iuse::disinfectant(game *g, player *p, item *it, bool t)
{
    if( num_hp_parts != use_healing_item(g, p, it, 6, 5, 9, it->name, 0, 95, 0, false) ) {
        return it->type->charges_to_use();
    }
    return 0;
}

int iuse::pkill(game *g, player *p, item *it, bool t)
{
    // Aspirin
    if (it->has_flag("PKILL_1")) {
        g->add_msg_if_player(p,_("You take some %s."), it->tname().c_str());
        p->add_disease("pkill1", 120);
    // Codeine
    } else if (it->has_flag("PKILL_2")) {
        g->add_msg_if_player(p,_("You take some %s."), it->tname().c_str());
        p->add_disease("pkill2", 180);

    } else if (it->has_flag("PKILL_3")) {
        g->add_msg_if_player(p,_("You take some %s."), it->tname().c_str());
        p->add_disease("pkill3", 20);
        p->add_disease("pkill2", 200);

    } else if (it->has_flag("PKILL_4")) {
        g->add_msg_if_player(p,_("You shoot up."));
        p->add_disease("pkill3", 80);
        p->add_disease("pkill2", 200);

    } else if (it->has_flag("PKILL_L")) {
        g->add_msg_if_player(p,_("You take some %s."), it->tname().c_str());
        p->add_disease("pkill_l", rng(12, 18) * 300);
    }
    return it->type->charges_to_use();
}

int iuse::xanax(game *g, player *p, item *it, bool t)
{
    g->add_msg_if_player(p,_("You take some %s."), it->tname().c_str());

    if (!p->has_disease("took_xanax")) {
        p->add_disease("took_xanax", 900);
    } else {
        p->add_disease("took_xanax", 200);
    }
    return it->type->charges_to_use();
}

int iuse::caff(game *g, player *p, item *it, bool t)
{
    it_comest *food = dynamic_cast<it_comest*> (it->type);
    p->fatigue -= food->stim * 3;
    return it->type->charges_to_use();
}

int iuse::atomic_caff(game *g, player *p, item *it, bool t)
{
    g->add_msg_if_player(p,_("Wow! This %s has a kick."), it->tname().c_str());
    it_comest *food = dynamic_cast<it_comest*> (it->type);
    p->fatigue -= food->stim * 12;
    p->radiation += 8;
    return it->type->charges_to_use();
}

int iuse::alcohol(game *g, player *p, item *it, bool t)
{
    int duration = 680 - (10 * p->str_max); // Weaker characters are cheap drunks
    if (p->has_trait("LIGHTWEIGHT")) {
        duration += 300;
    }
    p->pkill += 8;
    p->add_disease("drunk", duration);
    return it->type->charges_to_use();
}

int iuse::alcohol_weak(game *g, player *p, item *it, bool t)
{
    int duration = 340 - (6 * p->str_max);
    if (p->has_trait("LIGHTWEIGHT")) {
        duration += 120;
    }
    p->pkill += 4;
    p->add_disease("drunk", duration);
    return it->type->charges_to_use();
}

int iuse::cig(game *g, player *p, item *it, bool t) {
    if (!use_fire(g, p, it)) return 0;
    if (it->type->id == "cig") {
        g->add_msg_if_player(p,_("You light a cigarette and smoke it."));
    } else {  // cigar
        g->add_msg_if_player(p,_("You take a few puffs from your cigar."));
    }
    p->thirst += 2;
    p->hunger -= 3;
    p->add_disease("cig", 200);
    if (p->disease_duration("cig") > 600) {
        g->add_msg_if_player(p,_("Ugh, too much smoke... you feel nasty."));
    }
    return it->type->charges_to_use();
}

int iuse::antibiotic(game *g, player *p, item *it, bool t) {
    g->add_msg_if_player(p,_("You take some antibiotics."));
    if (p->has_disease("infected")) {
        // cheap model of antibiotic resistance, but it's something.
        if (x_in_y(95, 100)) {
            int infected_dur = p->disease_duration("infected", true);
            p->rem_disease("infected");
            p->add_disease("recover", std::max((14401 - infected_dur + 3600) - 4800, 0) );
        }
    }
    return it->type->charges_to_use();
}

int iuse::fungicide(game *g, player *p, item *it, bool t) {
    g->add_msg_if_player(p,_("You take some fungicide."));
    if (p->has_disease("fungus")) {
        p->rem_disease("fungus");
        g->add_msg_if_player(p,_("You feel a burning sensation under your skin that quickly fades away."));
    }
    if (p->has_disease("spores")) {
        if (!p->has_disease("fungus")) {
            g->add_msg_if_player(p,_("Your skin grows warm for a moment."));
        }
        int fungus_int = p->disease_intensity("spores", true);
        p->rem_disease("spores");
        int spore_count = rng(fungus_int / 5, fungus_int);
        if (spore_count > 0) {
            monster spore(GetMType("mon_spore"));
            for (int i = p->posx - 1; i <= p->posx + 1; i++) {
                for (int j = p->posy - 1; j <= p->posy + 1; j++) {
                    if (spore_count == 0) {
                        break;
                    }
                    if (i == p->posx && j == p->posy) {
                        continue;
                    }
                    if (g->m.move_cost(i, j) > 0 && x_in_y(spore_count, 8)) {
                        const int zid = g->mon_at(i, j);
                        if (zid >= 0) {  // Spores hit a monster
                            if (g->u_see(i, j) &&
                                  !g->zombie(zid).type->in_species("FUNGUS")) {
                                g->add_msg(_("The %s is covered in tiny spores!"),
                                           g->zombie(zid).name().c_str());
                            }
                            if (!g->zombie(zid).make_fungus()) {
                                g->kill_mon(zid);
                            }
                        } else {
                            spore.spawn(i, j);
                            g->add_zombie(spore);
                        }
                        spore_count--;
                    }
                }
                if (spore_count == 0) {
                    break;
                }
            }
        }
    }
    return it->type->charges_to_use();
}

int iuse::weed(game *g, player *p, item *it, bool t) {
    // Requires flame and something to smoke with.
    bool alreadyHigh = (p->has_disease("weed_high"));
    bool hasPipe = (p->has_amount("apparatus", 1));
    bool canSmoke = (hasPipe || p->has_charges("rolling_paper", 1));
    if (!canSmoke) {
        g->add_msg_if_player(p,_("You haven't got anything to smoke out of."));
        return 0;
    } else if (!hasPipe && p->has_charges("fire", 1)) {
        p->use_charges_if_avail("rolling_paper", 1);
    }
    if (p->use_charges_if_avail("fire", 1)) {
        p->hunger += 4;
        p->thirst += 6;
        if (p->pkill < 5) {
            p->pkill += 3;
            p->pkill *= 2;
        }
        if (!alreadyHigh) {
            g->add_msg_if_player(p,_("You smoke some weed.  Good stuff, man!"));
        } else {
            g->add_msg_if_player(p,_("You smoke some more weed."));
        }
        int duration = (p->has_trait("LIGHTWEIGHT") ? 120 : 90);
        p->add_disease("weed_high", duration);
    } else {
        g->add_msg_if_player(p,_("You need something to light it."));
        return 0;
    }
    return it->type->charges_to_use();
}

int iuse::coke(game *g, player *p, item *it, bool t) {
    g->add_msg_if_player(p,_("You snort a bump of coke."));
    int duration = 21 - p->str_cur + rng(0,10);
    if (p->has_trait("LIGHTWEIGHT")) {
        duration += 20;
    }
    p->hunger -= 8;
    p->add_disease("high", duration);
    return it->type->charges_to_use();
}

int iuse::crack(game *g, player *p, item *it, bool t) {
    // Crack requires a fire source and a pipe.
    if (p->has_amount("apparatus", 1) && p->use_charges_if_avail("fire", 1)) {
        int duration = 15;
        if (p->has_trait("LIGHTWEIGHT")) {
            duration += 20;
        }
        g->add_msg_if_player(p,_("You smoke your crack rocks.  Mother would be proud."));
        p->hunger -= 10;
        p->add_disease("high", duration);
        return it->type->charges_to_use();
    }
    return 0;
}

int iuse::grack(game *g, player *p, item *it, bool t) {
    // Grack requires a fire source AND a pipe.
    if (p->has_amount("apparatus", 1) && p->use_charges_if_avail("fire", 1)) {
        g->add_msg_if_player(p,_("You smoke some Grack Cocaine. Time seems to stop."));
        int duration = 1000;
        if (p->has_trait("LIGHTWEIGHT")) {
            duration += 10;
        }
        p->hunger -= 10;
        p->add_disease("grack", duration);
        return it->type->charges_to_use();
    }
    return 0;
}

int iuse::meth(game *g, player *p, item *it, bool t) {
    int duration = 10 * (40 - p->str_cur);
    if (p->has_amount("apparatus", 1) && p->use_charges_if_avail("fire", 1)) {
        g->add_msg_if_player(p,_("You smoke your meth.  The world seems to sharpen."));
        duration *= (p->has_trait("LIGHTWEIGHT") ? 1.8 : 1.5);
    } else {
        g->add_msg_if_player(p,_("You snort some crystal meth."));
    }
    if (!p->has_disease("meth")) {
        duration += 600;
    }
    if (duration > 0) {
        int hungerpen = (p->str_cur < 10 ? 20 : 30 - p->str_cur);
        p->hunger -= hungerpen;
        p->add_disease("meth", duration);
    }
    return it->type->charges_to_use();
}

int iuse::vitamins(game *g, player *p, item *it, bool t) {
    g->add_msg_if_player(p,_("You take some vitamins."));
    if (p->health >= 10) {
        return it->type->charges_to_use();
    } else if (p->health >= 0) {
        p->health = 10;
    } else {
        p->health += 10;
    }
    return it->type->charges_to_use();
}

int iuse::vaccine(game *g, player *p, item *it, bool t) {
    g->add_msg_if_player(p, _("You inject the vaccine."));
    g->add_msg_if_player(p, _("You feel tough."));
    if (p->health >= 100) {
        return it->type->charges_to_use();
    } else if (p->health >= 0) {
        p->health = 100;
    } else {
        p->health += 100;
    }
    p->pain += 3;
    return it->type->charges_to_use();
}

int iuse::poison(game *g, player *p, item *it, bool t) {
    p->add_disease("poison", 600);
    p->add_disease("foodpoison", 1800);
    return it->type->charges_to_use();
}

int iuse::hallu(game *g, player *p, item *it, bool t) {
    if (!p->has_disease("hallu")) {
        p->add_disease("hallu", 3600);
    }
    return it->type->charges_to_use();
}

int iuse::thorazine(game *g, player *p, item *it, bool t) {
    p->fatigue += 5;
    p->rem_disease("hallu");
    p->rem_disease("visuals");
    p->rem_disease("high");
    if (!p->has_disease("dermatik")) {
        p->rem_disease("formication");
    }
    if (one_in(50)) {  // adverse reaction
        g->add_msg_if_player(p,_("You feel completely exhausted."));
        p->fatigue += 15;
    } else {
        g->add_msg_if_player(p,_("You feel a bit wobbly."));
    }
    return it->type->charges_to_use();
}

int iuse::prozac(game *g, player *p, item *it, bool t) {
    if (!p->has_disease("took_prozac") && p->morale_level() < 0) {
        p->add_disease("took_prozac", 7200);
    } else {
        p->stim += 3;
    }
    if (one_in(150)) {  // adverse reaction
        g->add_msg_if_player(p,_("You suddenly feel hollow inside."));
    }
    return it->type->charges_to_use();
}

int iuse::sleep(game *g, player *p, item *it, bool t) {
    p->fatigue += 40;
    g->add_msg_if_player(p,_("You feel very sleepy..."));
    return it->type->charges_to_use();
}

int iuse::iodine(game *g, player *p, item *it, bool t) {
    p->add_disease("iodine", 1200);
    g->add_msg_if_player(p,_("You take an iodine tablet."));
    return it->type->charges_to_use();
}

int iuse::flumed(game *g, player *p, item *it, bool t) {
    p->add_disease("took_flumed", 6000);
    g->add_msg_if_player(p,_("You take some %s"), it->tname().c_str());
    return it->type->charges_to_use();
}

int iuse::flusleep(game *g, player *p, item *it, bool t) {
    p->add_disease("took_flumed", 7200);
    p->fatigue += 30;
    g->add_msg_if_player(p,_("You take some %s"), it->tname().c_str());
    g->add_msg_if_player(p,_("You feel very sleepy..."));
    return it->type->charges_to_use();
}

int iuse::inhaler(game *g, player *p, item *it, bool t) {
    p->rem_disease("asthma");
    g->add_msg_if_player(p,_("You take a puff from your inhaler."));
    if (one_in(50)) {  // adverse reaction
        g->add_msg_if_player(p,_("Your heart begins to race."));
        p->fatigue -= 10;
    }
    return it->type->charges_to_use();
}

int iuse::blech(game *g, player *p, item *it, bool t) {
    // TODO: Add more effects?
    g->add_msg_if_player(p,_("Blech, that burns your throat!"));
    p->vomit(g);
    return it->type->charges_to_use();
}

int iuse::chew(game *g, player *p, item *it, bool t) {
    // TODO: Add more effects?
    g->add_msg_if_player(p,_("You chew your %s."), it->tname().c_str());
    return it->type->charges_to_use();
}

int iuse::mutagen(game *g, player *p, item *it, bool t) {
    if(!p->is_npc()) {
      p->add_memorial_log(_("Consumed mutagen."));
    }
    if( it->has_flag("MUTAGEN_STRONG") ) {
         p->mutate(g);
         if (!one_in(3)) {
             p->mutate(g);
         }
         if (one_in(2)) {
             p->mutate(g);
         }
    } else if( it->has_flag("MUTAGEN_PLANT") ) {
        g->add_msg_if_player(p, _("You feel much closer to nature."));
        p->mutate_category(g, "MUTCAT_PLANT");
    } else if( it->has_flag("MUTAGEN_INSECT") ) {
        g->add_msg_if_player(p, _("You hear buzzing, and feel your body harden."));
        p->mutate_category(g, "MUTCAT_INSECT");
    } else if( it->has_flag("MUTAGEN_SPIDER") ) {
        g->add_msg_if_player(p, _("You feel insidious."));
        p->mutate_category(g, "MUTCAT_SPIDER");
    } else if( it->has_flag("MUTAGEN_SLIME") ) {
        g->add_msg_if_player(p, _("Your body loses all rigidity for a moment."));
        p->mutate_category(g, "MUTCAT_SLIME");
    } else if( it->has_flag("MUTAGEN_FISH") ) {
        g->add_msg_if_player(p, _("You are overcome by an overwhelming longing for the ocean."));
        p->mutate_category(g, "MUTCAT_FISH");
    } else if( it->has_flag("MUTAGEN_RAT") ) {
        g->add_msg_if_player(p, _("You feel a momentary nausea."));
        p->mutate_category(g, "MUTCAT_RAT");
    } else if( it->has_flag("MUTAGEN_BEAST") ) {
        g->add_msg_if_player(p, _("Your heart races and you see blood for a moment."));
        p->mutate_category(g, "MUTCAT_BEAST");
    } else if( it->has_flag("MUTAGEN_CATTLE") ) {
        g->add_msg_if_player(p, _("Your mind and body slow down. You feel peaceful."));
        p->mutate_category(g, "MUTCAT_CATTLE");
    } else if( it->has_flag("MUTAGEN_CEPHALOPOD") ) {
        g->add_msg_if_player(p, _("Your mind is overcome by images of eldritch horrors...and then they pass."));
        p->mutate_category(g, "MUTCAT_CEPHALOPOD");
    } else if( it->has_flag("MUTAGEN_BIRD") ) {
        g->add_msg_if_player(p, _("Your body lightens and you long for the sky."));
        p->mutate_category(g, "MUTCAT_BIRD");
    } else if( it->has_flag("MUTAGEN_LIZARD") ) {
        g->add_msg_if_player(p, _("For a heartbeat, your body cools down."));
        p->mutate_category(g, "MUTCAT_LIZARD");
    } else if( it->has_flag("MUTAGEN_TROGLOBITE") ) {
        g->add_msg_if_player(p, _("You yearn for a cool, dark place to hide."));
        p->mutate_category(g, "MUTCAT_TROGLO");
    } else if( it->has_flag("MUTAGEN_ALPHA") ) {
        g->add_msg_if_player(p, _("You feel...better. Somehow."));
        p->mutate_category(g, "MUTCAT_ALPHA");
    } else if( it->has_flag("MUTAGEN_MEDICAL") ) {
        g->add_msg_if_player(p, _("You can feel the blood rushing through your veins and a strange, medicated feeling washes over your senses."));
        p->mutate_category(g, "MUTCAT_MEDICAL");
    } else if( it->has_flag("MUTAGEN_CHIMERA") ) {
        g->add_msg_if_player(p, _("You need to roar, bask, bite, and flap.  NOW."));
        p->mutate_category(g, "MUTCAT_CHIMERA");
    } else {
        if (!one_in(3)) {
            p->mutate(g);
        }
    }
    return it->type->charges_to_use();
}

int iuse::purifier(game *g, player *p, item *it, bool t)
{
    if(!p->is_npc()) {
        p->add_memorial_log(_("Consumed purifier."));
    }
    std::vector<std::string> valid; // Which flags the player has
    for (std::map<std::string, trait>::iterator iter = traits.begin(); iter != traits.end(); ++iter) {
        if (p->has_trait(iter->first) && !p->has_base_trait(iter->first)) {
            //Looks for active mutation
            valid.push_back(iter->first);
        }
    }
    if (valid.size() == 0) {
        g->add_msg_if_player(p,_("You feel cleansed."));
        return it->type->charges_to_use();
    }
    int num_cured = rng(1, valid.size());
    if (num_cured > 4) {
        num_cured = 4;
    }
    for (int i = 0; i < num_cured && valid.size() > 0; i++) {
        int index = rng(0, valid.size() - 1);
        p->remove_mutation(g, valid[index] );
        valid.erase(valid.begin() + index);
    }
    return it->type->charges_to_use();
}

int iuse::marloss(game *g, player *p, item *it, bool t)
{
    if (p->is_npc()) {
        return it->type->charges_to_use();
    }
    // If we have the marloss in our veins, we are a "breeder" and will spread
    // the fungus.
    p->add_memorial_log("Ate a marloss berry.");

    if (p->has_trait("MARLOSS")) {
        g->add_msg_if_player(p,_("As you eat the berry, you have a near-religious experience, feeling at one with your surroundings..."));
        p->add_morale(MORALE_MARLOSS, 100, 1000);
        p->hunger = -100;
        monster spore(GetMType("mon_spore"));
        spore.friendly = -1;
        int spore_spawned = 0;
        for (int x = p->posx - 4; x <= p->posx + 4; x++) {
            for (int y = p->posy - 4; y <= p->posy + 4; y++) {
                if (rng(0, 10) > trig_dist(x, y, p->posx, p->posy) &&
                      rng(0, 10) > trig_dist(x, y, p->posx, p->posy)) {
                    g->m.marlossify(x, y);
                }
                bool moveOK = (g->m.move_cost(x, y) > 0);
                bool monOK = g->mon_at(x, y) == -1;
                bool posOK = (g->u.posx != x || g->u.posy != y);
                if (moveOK && monOK && posOK &&
                     one_in(10 + 5 * trig_dist(x, y, p->posx, p->posy)) &&
                     (spore_spawned == 0 || one_in(spore_spawned * 2))) {
                    spore.spawn(x, y);
                    g->add_zombie(spore);
                    spore_spawned++;
                }
            }
        }
        return it->type->charges_to_use();
    }

/* If we're not already carriers of Marloss, roll for a random effect:
 * 1 - Mutate
 * 2 - Mutate
 * 3 - Mutate
 * 4 - Purify
 * 5 - Purify
 * 6 - Cleanse radiation + Purify
 * 7 - Fully satiate
 * 8 - Vomit
 * 9 - Give Marloss mutation
 */
    int effect = rng(1, 9);
    if (effect <= 3) {
        g->add_msg_if_player(p,_("This berry tastes extremely strange!"));
        p->mutate(g);
    } else if (effect <= 6) { // Radiation cleanse is below
        g->add_msg_if_player(p,_("This berry makes you feel better all over."));
        p->pkill += 30;
        this->purifier(g, p, it, t);
        if (effect == 6) {
            p->radiation = 0;
        }
    } else if (effect == 7) {
        g->add_msg_if_player(p,_("This berry is delicious, and very filling!"));
        p->hunger = -100;
    } else if (effect == 8) {
        g->add_msg_if_player(p,_("You take one bite, and immediately vomit!"));
        p->vomit(g);
    } else if (!p->has_trait("MARLOSS")) {
        g->add_msg_if_player(p,_("You feel a strange warmth spreading throughout your body..."));
        p->toggle_mutation("MARLOSS");
    }
    return it->type->charges_to_use();
}

// TOOLS below this point!

int iuse::dogfood(game *g, player *p, item *it, bool t)
{
    int dirx, diry;
    if(!g->choose_adjacent(_("Put the dog food where?"),dirx,diry)) {
        return 0;
    }
    p->moves -= 15;
    int mon_dex = g->mon_at(dirx,diry);
    if (mon_dex != -1) {
        if (g->zombie(mon_dex).type->id == "mon_dog") {
            g->add_msg_if_player(p, _("The dog seems to like you!"));
            g->zombie(mon_dex).friendly = -1;
        } else {
            g->add_msg_if_player(p, _("The %s seems quite unimpressed!"),
                                 g->zombie(mon_dex).type->name.c_str());
        }
    } else {
        g->add_msg_if_player(p,_("You spill the dogfood all over the ground."));
    }
    return 1;
}

int iuse::catfood(game *g, player *p, item *it, bool t)
{
    int dirx, diry;
    if(!g->choose_adjacent(_("Put the cat food where?"),dirx,diry)) {
        return 0;
    }
    p->moves -= 15;
    int mon_dex = g->mon_at(dirx,diry);
    if (mon_dex != -1) {
        if (g->zombie(mon_dex).type->id == "mon_cat") {
            g->add_msg_if_player(p, _("The cat seems to like you! Or maybe it just tolerates your presence better. It's hard to tell with cats."));
            g->zombie(mon_dex).friendly = -1;
        } else {
            g->add_msg_if_player(p, _("The %s seems quite unimpressed!"),
                                 g->zombie(mon_dex).type->name.c_str());
        }
    } else {
        g->add_msg_if_player(p,_("You spill the cat food all over the ground."));
    }
    return 1;
}

bool prep_firestarter_use(game *g, player *p, item *it, int &posx, int &posy)
{
    if (!g->choose_adjacent(_("Light where?"),posx,posy)) {
        return false;
    }
    if (posx == p->posx && posy == p->posy) {
        g->add_msg_if_player(p, _("You would set yourself on fire."));
        g->add_msg_if_player(p, _("But you're already smokin' hot."));
        return false;
    }
    if(g->m.get_field(point(posx, posy), fd_fire)) {
        // check if there's already a fire
        g->add_msg_if_player(p, _("There is already a fire."));
        return false;
    }
    if (!(g->m.flammable_items_at(posx, posy) ||
          g->m.has_flag("FLAMMABLE", posx, posy) || g->m.has_flag("FLAMMABLE_ASH", posx, posy))) {
        g->add_msg_if_player(p,_("There's nothing to light there."));
        return false;
    } else {
        return true;
    }
}

void resolve_firestarter_use(game *g, player *p, item *it, int posx, int posy)
{
    if (g->m.add_field(g, point(posx, posy), fd_fire, 1, 100)) {
        g->add_msg_if_player(p, _("You successfully light a fire."));
    }
}

int iuse::lighter(game *g, player *p, item *it, bool t)
{
    int dirx, diry;
    if (prep_firestarter_use(g, p, it, dirx, diry))
    {
        p->moves -= 15;
        resolve_firestarter_use(g, p, it, dirx, diry);
        return it->type->charges_to_use();
    }
    return 0;
}

int iuse::primitive_fire(game *g, player *p, item *it, bool t)
{
    int posx, posy;
    if (prep_firestarter_use(g, p, it, posx, posy)) {
        p->moves -= 500;
        const int skillLevel = p->skillLevel("survival");
        const int sides = 10;
        const int base_dice = 3;
        // aiming for ~50% success at skill level 3, and possible but unheard of at level 0
        const int difficulty = (base_dice + 3) * sides / 2;
        if (dice(skillLevel+base_dice, 10) >= difficulty) {
            resolve_firestarter_use(g, p, it, posx, posy);
        } else {
            g->add_msg_if_player(p, _("You try to light a fire, but fail."));
        }
        p->practice(g->turn, "survival", 10);
        return it->type->charges_to_use();
    }
    return 0;
}

int iuse::sew(game *g, player *p, item *it, bool t)
{
    if (p->fine_detail_vision_mod(g) > 2.5) {
        g->add_msg(_("You can't see to sew!"));
        return 0;
    }
    int thread_used = 1;
    char ch = g->inv_type(_("Repair what?"), IC_ARMOR);
    item* fix = &(p->i_at(ch));
    if (fix == NULL || fix->is_null()) {
        g->add_msg_if_player(p,_("You do not have that item!"));
        return 0;
    }
    if (!fix->is_armor()) {
        g->add_msg_if_player(p,_("That isn't clothing!"));
        return 0;
    }
    //some items are made from more than one material. we should try to use both items if one type of repair item is missing
    itype_id repair_item = "none";
    std::vector<std::string> plurals;
    std::vector<itype_id> repair_items;
    std::string plural = "";
    //translation note: add <plural> tag to keep them unique
    if (fix->made_of("cotton") || fix->made_of("wool")) {
        repair_items.push_back("rag");
        plurals.push_back(rm_prefix(_("<plural>rags")));
    }
    if (fix->made_of("leather")) {
        repair_items.push_back("leather");
        plurals.push_back(rm_prefix(_("<plural>leather")));
    }
    if (fix->made_of("fur")) {
        repair_items.push_back("fur");
        plurals.push_back(rm_prefix(_("<plural>fur")));
    }
    if(repair_items.empty()) {
        g->add_msg_if_player(p,_("Your %s is not made of cotton, wool, leather or fur."),
                             fix->tname().c_str());
        return 0;
    }

    int items_needed = (fix->damage > 2 || fix->damage == 0) ? 1 : 0;

    // this will cause issues if/when NPCs start being able to sew.
    // but, then again, it'll cause issues when they start crafting, too.
    inventory crafting_inv = g->crafting_inventory(p);
    bool bFound = false;
    //go through all discovered repair items and see if we have any of them available
    for(unsigned int i = 0; i< repair_items.size(); i++) {
        if (crafting_inv.has_amount(repair_items[i], items_needed)) {
           //we've found enough of a material, use this one
           repair_item = repair_items[i];
           bFound = true;
        }
    }
    if (!bFound) {
        for(unsigned int i = 0; i< repair_items.size(); i++) {
            g->add_msg_if_player(p,_("You don't have enough %s to do that."), plurals[i].c_str());
        }
        return 0;
    }
    if (fix->damage < 0) {
        g->add_msg_if_player(p,_("Your %s is already enhanced."), fix->tname().c_str());
        return 0;
    }

    std::vector<component> comps;
    comps.push_back(component(repair_item, items_needed));
    comps.back().available = true;


    if (fix->damage == 0) {
        p->moves -= 500 * p->fine_detail_vision_mod(g);
        p->practice(g->turn, "tailor", 10);
        int rn = dice(4, 2 + p->skillLevel("tailor"));
        if (p->dex_cur < 8 && one_in(p->dex_cur)) {
            rn -= rng(2, 6);
        }
        if (p->dex_cur >= 16 || (p->dex_cur > 8 && one_in(16 - p->dex_cur))) {
            rn += rng(2, 6);
        }
        if (p->dex_cur > 16) {
            rn += rng(0, p->dex_cur - 16);
        }
        if (rn <= 4) {
            g->add_msg_if_player(p,_("You damage your %s!"), fix->tname().c_str());
            fix->damage++;
        } else if (rn >= 12 && p->i_at(ch).has_flag("VARSIZE") && !p->i_at(ch).has_flag("FIT")) {
            g->add_msg_if_player(p,_("You take your %s in, improving the fit."), fix->tname().c_str());
            (p->i_at(ch).item_tags.insert("FIT"));
        } else if (rn >= 12 && (p->i_at(ch).has_flag("FIT") || !p->i_at(ch).has_flag("VARSIZE"))) {
            g->add_msg_if_player(p, _("You make your %s extra sturdy."), fix->tname().c_str());
            fix->damage--;
            g->consume_items(p, comps);
        } else {
            g->add_msg_if_player(p,_("You practice your sewing."));
        }
    } else {
        p->moves -= 500 * p->fine_detail_vision_mod(g);
        p->practice(g->turn, "tailor", 8);
        int rn = dice(4, 2 + p->skillLevel("tailor"));
        rn -= rng(fix->damage, fix->damage * 2);
        if (p->dex_cur < 8 && one_in(p->dex_cur)) {
            rn -= rng(2, 6);
        }
        if (p->dex_cur >= 8 && (p->dex_cur >= 16 || one_in(16 - p->dex_cur))) {
            rn += rng(2, 6);
        }
        if (p->dex_cur > 16) {
            rn += rng(0, p->dex_cur - 16);
        }
        if (rn <= 4) {
            g->add_msg_if_player(p,_("You damage your %s further!"), fix->tname().c_str());
            fix->damage++;
            if (fix->damage >= 5) {
                g->add_msg_if_player(p,_("You destroy it!"));
                p->i_rem(ch);
            }
        } else if (rn <= 6) {
            g->add_msg_if_player(p,_("You don't repair your %s, but you waste lots of thread."),
                                 fix->tname().c_str());
            thread_used = rng(1, 8);
        } else if (rn <= 8) {
            g->add_msg_if_player(p,_("You repair your %s, but waste lots of thread."),
                                 fix->tname().c_str());
            if (fix->damage >= 3) {
                g->consume_items(p, comps);
            }
            fix->damage--;
            thread_used = rng(1, 8);
        } else if (rn <= 16) {
            g->add_msg_if_player(p,_("You repair your %s!"), fix->tname().c_str());
            if (fix->damage>=3) {g->consume_items(p, comps);}
            fix->damage--;
        } else {
            g->add_msg_if_player(p,_("You repair your %s completely!"), fix->tname().c_str());
            if (fix->damage>=3) {g->consume_items(p, comps);}
            fix->damage = 0;
        }
    }

    return thread_used;
}

int iuse::extra_battery(game *g, player *p, item *it, bool t)
{
    char ch = g->inv_type(_("Modify what?"), IC_TOOL);
    item* modded = &(p->i_at(ch));

    if (modded == NULL || modded->is_null())
    {
        g->add_msg_if_player(p,_("You do not have that item!"));
        return 0;
    }
    if (!modded->is_tool())
    {
        g->add_msg_if_player(p,_("You can only mod tools with this battery mod."));
        return 0;
    }

    it_tool *tool = dynamic_cast<it_tool*>(modded->type);
    if (tool->ammo != "battery")
    {
        g->add_msg_if_player(p,_("That item does not use batteries!"));
        return 0;
    }

    if (modded->has_flag("DOUBLE_AMMO"))
    {
        g->add_msg_if_player(p,_("That item has already had its battery capacity doubled."));
        return 0;
    }

    modded->item_tags.insert("DOUBLE_AMMO");
    g->add_msg_if_player(p,_("You double the battery capacity of your %s!"), tool->name.c_str());
    return 1;
}

static bool valid_fabric(game *g, player *p, item *it, bool t)
{
    if (it->type->id == "null") {
        g->add_msg_if_player(p, _("You do not have that item!"));
        return false;
    }
    if (it->type->id == "string_6" || it->type->id == "string_36" || it->type->id == "rope_30" ||
        it->type->id == "rope_6") {
        g->add_msg(_("You cannot cut that, you must disassemble it using the disassemble key"));
        return false;
    }
    if (it->type->id == "rag" || it->type->id == "rag_bloody" || it->type->id == "leather") {
        g->add_msg_if_player(p, _("There's no point in cutting a %s."), it->type->name.c_str());
        return false;
    }
    if (!it->made_of("cotton") && !it->made_of("leather")) {
        g->add_msg(_("You can only slice items made of cotton or leather."));
        return false;
    }

    return true;
}

int iuse::cut_up(game *g, player *p, item *it, item *cut, bool t)
{
    p->moves -= 25 * cut->volume();
    int count = cut->volume();
    if (p->skillLevel("tailor") == 0) {
        count = rng(0, count);
    } else if (p->skillLevel("tailor") == 1 && count >= 2) {
        count -= rng(0, 2);
    }

    if (dice(3, 3) > p->dex_cur) {
        count -= rng(1, 3);
    }

    if (cut->damage > 2 || cut->damage < 0) {
        count -= cut->damage;
    }

    //scrap_text is result string of worthless scraps
    //sliced_text is result on a success
    std::string scrap_text, sliced_text, type;
    if (cut->made_of("cotton")) {
        scrap_text = _("You clumsily cut the %s into useless ribbons.");
        sliced_text = ngettext("You slice the %s into a rag.", "You slice the %1$s into %2$d rags.",
                               count);
        type = "rag";
    } else {
        scrap_text = _("You clumsily cut the %s into useless scraps.");
        sliced_text = ngettext("You slice the %s into a piece of leather.",
                               "You slice the %1$s into %2$d pieces of leather.", count);
        type = "leather";
    }

    char ch = cut->invlet;

    if (count <= 0) {
        g->add_msg_if_player(p, scrap_text.c_str(), cut->tname().c_str());
        p->i_rem(ch);
        return it->type->charges_to_use();
    }
    g->add_msg_if_player(p, sliced_text.c_str(), cut->tname().c_str(), count);
    item result(g->itypes[type], int(g->turn), g->nextinv);
    p->i_rem(ch);
    bool drop = false;
    for (int i = 0; i < count; i++) {
        int iter = 0;
        while (p->has_item(result.invlet) && iter < inv_chars.size()) {
            result.invlet = g->nextinv;
            g->advance_nextinv();
            iter++;
        }
        if (!drop && (iter == inv_chars.size() || p->volume_carried() >= p->volume_capacity())) {
            drop = true;
        }
        if (drop) {
            g->m.add_item_or_charges(p->posx, p->posy, result);
        } else {
            p->i_add(result, g);
        }
    }
    return it->type->charges_to_use();
}

int iuse::scissors(game *g, player *p, item *it, bool t)
{
    char ch = g->inv(_("Chop up what?"));
    item *cut = &(p->i_at(ch));

    if (!valid_fabric(g, p, cut, t)) {
        return 0;
    }

    return cut_up(g, p, it, cut, t);
}

int iuse::extinguisher(game *g, player *p, item *it, bool t)
{
 g->draw();
 int x, y;
 // If anyone other than the player wants to use one of these,
 // they're going to need to figure out how to aim it.
 if (!g->choose_adjacent(_("Spray where?"), x, y)) {
  return 0;
 }

 p->moves -= 140;

 // Reduce the strength of fire (if any) in the target tile.
 g->m.adjust_field_strength(g, point(x,y), fd_fire, 0 - rng(2, 3) );

 // Also spray monsters in that tile.
 int mondex = g->mon_at(x, y);
 if (mondex != -1) {
  g->zombie(mondex).moves -= 150;
  if (g->u_see(&(g->zombie(mondex))))
   g->add_msg_if_player(p,_("The %s is sprayed!"), g->zombie(mondex).name().c_str());
  if (g->zombie(mondex).made_of(LIQUID)) {
   if (g->u_see(&(g->zombie(mondex))))
    g->add_msg_if_player(p,_("The %s is frozen!"), g->zombie(mondex).name().c_str());
   if (g->zombie(mondex).hurt(rng(20, 60)))
    g->kill_mon(mondex, (p == &(g->u)));
   else
    g->zombie(mondex).speed /= 2;
  }
 }

 // Slightly reduce the strength of fire immediately behind the target tile.
 if (g->m.move_cost(x, y) != 0) {
  x += (x - p->posx);
  y += (y - p->posy);

  g->m.adjust_field_strength(g, point(x,y), fd_fire, std::min(0 - rng(0, 1) + rng(0, 1), 0L));
 }

 return it->type->charges_to_use();
}

int iuse::hammer(game *g, player *p, item *it, bool t)
{
    g->draw();
    int x, y;
    // If anyone other than the player wants to use one of these,
    // they're going to need to figure out how to aim it.
    if (!g->choose_adjacent(_("Pry where?"), x, y)) {
        return 0;
    }

    if (x == p->posx && y == p->posy) {
        g->add_msg_if_player(p, _("You try to hit yourself with the hammer."));
        g->add_msg_if_player(p, _("But you can't touch this."));
        return 0;
    }

    int nails = 0, boards = 0;
    ter_id newter;
    switch (g->m.oldter(x, y)) {
        case old_t_fence_h:
        case old_t_fence_v:
        nails = 6;
        boards = 3;
        newter = t_fence_post;
        break;

        case old_t_window_boarded:
        nails =  8;
        boards = 4;
        newter = t_window_empty;
        break;

        case old_t_door_boarded:
        nails = 12;
        boards = 4;
        newter = t_door_b;
        break;

        default:
        g->add_msg_if_player(p,_("Hammers can only remove boards from windows, doors and fences."));
        g->add_msg_if_player(p,_("To board up a window or door, press *"));
        return 0;
    }
    p->moves -= 500;
    g->m.spawn_item(p->posx, p->posy, "nail", 0, nails);
    g->m.spawn_item(p->posx, p->posy, "2x4", boards);
    g->m.ter_set(x, y, newter);
    return it->type->charges_to_use();
}

int iuse::gasoline_lantern_off(game *g, player *p, item *it, bool t)
{
    if (it->charges == 0)
    {
        g->add_msg_if_player(p,_("The lantern is empty."));
        return 0;
    }
    else if(!p->use_charges_if_avail("fire", 1))
    {
        g->add_msg_if_player(p,_("You need a lighter!"));
        return 0;
    }
    else
    {
        g->add_msg_if_player(p,_("You turn the lantern on."));
        it->make(g->itypes["gasoline_lantern_on"]);
        it->active = true;
        return it->type->charges_to_use();
    }
}

int iuse::gasoline_lantern_on(game *g, player *p, item *it, bool t)
{
    if (t)  // Normal use
    {
// Do nothing... player::active_light and the lightmap::generate deal with this
    }
    else  // Turning it off
    {
        g->add_msg_if_player(p,_("The lantern is extinguished."));
        it->make(g->itypes["gasoline_lantern"]);
        it->active = false;
    }
    return it->type->charges_to_use();
}

int iuse::light_off(game *g, player *p, item *it, bool t)
{
    if (it->charges == 0) {
        g->add_msg_if_player(p,_("The flashlight's batteries are dead."));
        return 0;
    } else {
        g->add_msg_if_player(p,_("You turn the flashlight on."));
        it->make(g->itypes["flashlight_on"]);
        it->active = true;
        return it->type->charges_to_use();
    }
}

int iuse::light_on(game *g, player *p, item *it, bool t)
{
 if (t) { // Normal use
// Do nothing... player::active_light and the lightmap::generate deal with this
 } else { // Turning it off
  g->add_msg_if_player(p,_("The flashlight flicks off."));
  it->make(g->itypes["flashlight"]);
  it->active = false;
 }
 return it->type->charges_to_use();
}

// this function only exists because we need to set it->active = true
// otherwise crafting would just give you the active version directly
int iuse::lightstrip(game *g, player *p, item *it, bool t)
{
    g->add_msg_if_player(p,_("You irreversibly activate the lightstrip."));
    it->make(g->itypes["lightstrip"]);
    it->active = true;
    return it->type->charges_to_use();
}

int iuse::lightstrip_active(game *g, player *p, item *it, bool t)
{
    if (t) { // Normal use
        // Do nothing... player::active_light and the lightmap::generate deal with this
    } else { // Turning it off
        g->add_msg_if_player(p,_("The lightstrip dies."));
        it->make(g->itypes["lightstrip_dead"]);
        it->active = false;
    }
    return it->type->charges_to_use();
}

int iuse::glowstick(game *g, player *p, item *it, bool t)
{
    g->add_msg_if_player(p,_("You activate the glowstick."));
    it->make(g->itypes["glowstick_lit"]);
    it->active = true;
    return it->type->charges_to_use();
}

int iuse::glowstick_active(game *g, player *p, item *it, bool t)
{
    if (t) { // Normal use
        // Do nothing... player::active_light and the lightmap::generate deal with this
    } else {
        if (it->charges > 0) {
            g->add_msg_if_player(p,_("You can't turn off a glowstick."));
            return 0;
        } else {
            g->add_msg_if_player(p,_("The glowstick fades out."));
            it->active = false;
        }
    }
    return it->type->charges_to_use();
}

int iuse::handflare(game *g, player *p, item *it, bool t)
{
    g->add_msg_if_player(p,_("You strike your flare and light it."));
    it->make(g->itypes["handflare_lit"]);
    it->active = true;
    return it->type->charges_to_use();
}

int iuse::handflare_lit(game *g, player *p, item *it, bool t)
{
    if (t) { // Normal use
        // Do nothing... player::active_light and the lightmap::generate deal with this
    } else {
        if (it->charges > 0) {
            g->add_msg_if_player(p,_("You can't turn off a flare."));
            return 0;
        } else {
            g->add_msg_if_player(p,_("The flare sputters out."));
            it->active = false;
        }
    }
    return it->type->charges_to_use();
}

static int cauterize_effect(player *p, item *it, bool force = true)
{
    hp_part hpart = use_healing_item(g, p, it, -2, -2, -2, it->name, 100, 50, 0, force);
    if (hpart != num_hp_parts) {
        p->pain += 15;
        g->add_msg_if_player(p, _("You cauterize yourself. It hurts like hell!"));
        body_part bp = num_bp;
        int side = -1;
        p->hp_convert(hpart, bp, side);
        if (p->has_disease("bite", bp, side)) {
            g->u.add_disease("bite", 2600, false, 1, 1, 0, -1, bp, side, true);
        }
        return it->type->charges_to_use();
    }
    return 0;
}

static int cauterize_elec(game *g, player *p, item *it)
{
    if (it->charges == 0) {
        g->add_msg_if_player(p,_("You need batteries to cauterize wounds."));
        return 0;
    } else if (!p->has_disease("bite") && !p->has_disease("bleed")) {
        if (p->has_trait("MASOCHIST") && query_yn(_("Cauterize yourself for fun?"))) {
            cauterize_effect(p, it, true);
            return it->type->charges_to_use();
        }
        else {
            g->add_msg_if_player(p,_("You are not bleeding or bitten, there is no need to cauterize yourself."));
            return 0;
        }
    }
    else if (p->is_npc() || query_yn(_("Cauterize any open wounds?")))
    {
        cauterize_effect(p, it);
        return it->type->charges_to_use();
    }
    return it->type->charges_to_use();
}

int iuse::solder_weld(game *g, player *p, item *it, bool t)
{
    int choice = 2;
    int charges_used = (dynamic_cast<it_tool*>(it->type))->charges_to_use();

    // Option for cauterization only if player has the incentive to do so
    // One does not check for open wounds with a soldering iron.
    if (p->has_disease("bite") || p->has_disease("bleed")) {
        choice = menu(true, ("Using soldering item:"), _("Cauterize wound"),
                      _("Repair plastic/metal/kevlar item"), _("Cancel"), NULL);
    } else if (p->has_trait("MASOCHIST")) {
        // Masochists might be wounded too, let's not ask twice.
        choice = menu(true, ("Using soldering item:"), _("Cauterize yourself for fun"),
                      _("Repair plastic/metal/kevlar item"), _("Cancel"), NULL);
    }

    switch (choice)
    {
        case 1:
            return cauterize_elec(g, p, it);
            break;
        case 2:
        {
            if(it->charges <= 0) {
                g->add_msg_if_player(p,_("Your repair tool does not have enough charges to do that."));
                return 0;
            }

            char ch = g->inv_type(_("Repair what?"), IC_ARMOR);
            item* fix = &(p->i_at(ch));
            if (fix == NULL || fix->is_null()) {
                g->add_msg_if_player(p,_("You do not have that item!"));
                return 0 ;
            }
            if (!fix->is_armor()) {
                g->add_msg_if_player(p,_("That isn't clothing!"));
                return 0;
            }
            itype_id repair_item = "none";
            std::vector<std::string> repairitem_names;
            std::vector<itype_id> repair_items;
            if (fix->made_of("kevlar")) {
                repair_items.push_back("kevlar_plate");
                repairitem_names.push_back(_("kevlar plates"));
            }
            if (fix->made_of("plastic")) {
                repair_items.push_back("plastic_chunk");
                repairitem_names.push_back(_("plastic chunks"));
            }
            if (fix->made_of("iron") || fix->made_of("steel")) {
                repair_items.push_back("scrap");
                repairitem_names.push_back(_("scrap metal"));
            }
            if(repair_items.empty()) {
                g->add_msg_if_player(p,_("Your %s is not made of kevlar, plastic or metal."),
                                     fix->tname().c_str());
                return 0;
            }

            //repairing or modifying items requires at least 1 repair item,
            // otherwise number is related to size of item
            int items_needed = ceil( fix->volume() * 0.25);

            // this will cause issues if/when NPCs start being able to sew.
            // but, then again, it'll cause issues when they start crafting, too.
            inventory crafting_inv = g->crafting_inventory(p);

             bool bFound = false;
            //go through all discovered repair items and see if we have any of them available
            for(unsigned int i = 0; i< repair_items.size(); i++) {
                if (crafting_inv.has_amount(repair_items[i], items_needed)) {
                   //we've found enough of a material, use this one
                   repair_item = repair_items[i];
                   bFound = true;
                }
            }
            if (!bFound) {
                for(unsigned int i = 0; i< repair_items.size(); i++) {
                    g->add_msg_if_player(p,_("You don't have enough %s to do that."),
                                         repairitem_names[i].c_str());
                }
                return 0;
            }
            if (fix->damage < 0) {
                g->add_msg_if_player(p,_("Your %s is already enhanced."), fix->tname().c_str());
                return 0;
            }

            std::vector<component> comps;
            comps.push_back(component(repair_item, items_needed));
            comps.back().available = true;

            if (fix->damage == 0) {
                p->moves -= 500 * p->fine_detail_vision_mod(g);
                p->practice(g->turn, "mechanics", 10);
                int rn = dice(4, 2 + p->skillLevel("mechanics"));
                if (p->dex_cur < 8 && one_in(p->dex_cur))
                    {rn -= rng(2, 6);}
                if (p->dex_cur >= 16 || (p->dex_cur > 8 && one_in(16 - p->dex_cur)))
                    {rn += rng(2, 6);}
                if (p->dex_cur > 16)
                    {rn += rng(0, p->dex_cur - 16);}
                if (rn <= 4)
                {
                    g->add_msg_if_player(p,_("You damage your %s!"), fix->tname().c_str());
                    fix->damage++;
                }
                else if (rn >= 12 && p->i_at(ch).has_flag("VARSIZE") && !p->i_at(ch).has_flag("FIT"))
                {
                    g->add_msg_if_player(p,_("You take your %s in, improving the fit."),
                                         fix->tname().c_str());
                    p->i_at(ch).item_tags.insert("FIT");
                }
                else if (rn >= 12 && (p->i_at(ch).has_flag("FIT") || !p->i_at(ch).has_flag("VARSIZE")))
                {
                    g->add_msg_if_player(p, _("You make your %s extra sturdy."), fix->tname().c_str());
                    fix->damage--;
                    g->consume_items(p, comps);
                }
                else
                {
                    g->add_msg_if_player(p,_("You practice your soldering."));
                }
            }
            else
            {
                p->moves -= 500 * p->fine_detail_vision_mod(g);
                p->practice(g->turn, "mechanics", 8);
                int rn = dice(4, 2 + p->skillLevel("mechanics"));
                rn -= rng(fix->damage, fix->damage * 2);
                if (p->dex_cur < 8 && one_in(p->dex_cur))
                    {rn -= rng(2, 6);}
                if (p->dex_cur >= 8 && (p->dex_cur >= 16 || one_in(16 - p->dex_cur)))
                    {rn += rng(2, 6);}
                if (p->dex_cur > 16)
                    {rn += rng(0, p->dex_cur - 16);}
                if (rn <= 4)
                {
                    g->add_msg_if_player(p,_("You damage your %s further!"), fix->tname().c_str());
                    fix->damage++;
                    if (fix->damage >= 5)
                    {
                        g->add_msg_if_player(p,_("You destroy it!"));
                        p->i_rem(ch);
                    }
                }
                else if (rn <= 6)
                {
                    g->add_msg_if_player(p, _("You don't repair your %s, and you waste lots of charge."),
                                         fix->tname().c_str());
                    charges_used += rng(1, 8);
                }
                else if (rn <= 8)
                {
                    g->add_msg_if_player(p,_("You repair your %s, but you waste lots of charge."),
                                         fix->tname().c_str());
                    if (fix->damage>=3) {g->consume_items(p, comps);}
                    fix->damage--;
                    charges_used += rng(1, 8);
                }
                else if (rn <= 16)
                {
                    g->add_msg_if_player(p,_("You repair your %s!"), fix->tname().c_str());
                    if (fix->damage>=3) {g->consume_items(p, comps);}
                    fix->damage--;
                }
                else
                {
                    g->add_msg_if_player(p,_("You repair your %s completely!"), fix->tname().c_str());
                    if (fix->damage>=3) {g->consume_items(p, comps);}
                    fix->damage = 0;
                }
            }
            return it->type->charges_to_use();
        }
        break;
        case 3:
        break;
        default:
            break;
    };
    return 0;
}


int iuse::water_purifier(game *g, player *p, item *it, bool t)
{
 char ch = g->inv_type(_("Purify what?"), IC_COMESTIBLE);
 if (!p->has_item(ch)) {
  g->add_msg_if_player(p,_("You do not have that item!"));
  return 0;
 }
 if (p->i_at(ch).contents.size() == 0) {
  g->add_msg_if_player(p,_("You can only purify water."));
  return 0;
 }
 item *pure = &(p->i_at(ch).contents[0]);
 if (pure->type->id != "water" && pure->type->id != "salt_water") {
  g->add_msg_if_player(p,_("You can only purify water."));
  return 0;
 }
 if (pure->charges > it->charges) {
     g->add_msg_if_player(p,_("You don't have enough charges in your purifier to purify all of the water."));
     return 0;
 }
 p->moves -= 150;
 pure->make(g->itypes["water_clean"]);
 pure->poison = 0;
 return pure->charges;
}

int iuse::two_way_radio(game *g, player *p, item *it, bool t)
{
 WINDOW* w = newwin(6, 36, (TERMY-6)/2, (TERMX-36)/2);
 wborder(w, LINE_XOXO, LINE_XOXO, LINE_OXOX, LINE_OXOX,
            LINE_OXXO, LINE_OOXX, LINE_XXOO, LINE_XOOX );
// TODO: More options here.  Thoughts...
//       > Respond to the SOS of an NPC
//       > Report something to a faction
//       > Call another player
 fold_and_print(w, 1, 1, 999, c_white,
_(
"1: Radio a faction for help...\n"
"2: Call Acquaintance...\n"
"3: General S.O.S.\n"
"0: Cancel"));
 wrefresh(w);
 char ch = getch();
 if (ch == '1') {
  p->moves -= 300;
  faction* fac = g->list_factions(_("Call for help..."));
  if (fac == NULL) {
   return 0;
  }
  int bonus = 0;
  if (fac->goal == FACGOAL_CIVILIZATION)
   bonus += 2;
  if (fac->has_job(FACJOB_MERCENARIES))
   bonus += 4;
  if (fac->has_job(FACJOB_DOCTORS))
   bonus += 2;
  if (fac->has_value(FACVAL_CHARITABLE))
   bonus += 3;
  if (fac->has_value(FACVAL_LONERS))
   bonus -= 3;
  if (fac->has_value(FACVAL_TREACHERY))
   bonus -= rng(0, 8);
  bonus += fac->respects_u + 3 * fac->likes_u;
  if (bonus >= 25) {
   popup(_("They reply, \"Help is on the way!\""));
   g->u.add_memorial_log(_("Called for help from %s."), fac->name.c_str());
   g->add_event(EVENT_HELP, int(g->turn) + fac->response_time(g), fac->id, -1, -1);
   fac->respects_u -= rng(0, 8);
   fac->likes_u -= rng(3, 5);
  } else if (bonus >= -5) {
   popup(_("They reply, \"Sorry, you're on your own!\""));
   fac->respects_u -= rng(0, 5);
  } else {
   popup(_("They reply, \"Hah!  We hope you die!\""));
   fac->respects_u -= rng(1, 8);
  }

 } else if (ch == '2') { // Call Acquaintance
// TODO: Implement me!
 } else if (ch == '3') { // General S.O.S.
  p->moves -= 150;
  std::vector<npc*> in_range;
  for (int i = 0; i < g->cur_om->npcs.size(); i++) {
   if (g->cur_om->npcs[i]->op_of_u.value >= 4 &&
       rl_dist(g->levx, g->levy, g->cur_om->npcs[i]->mapx,
                                   g->cur_om->npcs[i]->mapy) <= 30)
    in_range.push_back((g->cur_om->npcs[i]));
  }
  if (in_range.size() > 0) {
   npc* coming = in_range[rng(0, in_range.size() - 1)];
   popup(_("A reply!  %s says, \"I'm on my way; give me %d minutes!\""),
         coming->name.c_str(), coming->minutes_to_u(g));
   g->u.add_memorial_log(_("Called for help from %s."), coming->name.c_str());
   coming->mission = NPC_MISSION_RESCUE_U;
  } else
   popup(_("No-one seems to reply..."));
 } else {
   return 0;
 }
 werase(w);
 wrefresh(w);
 delwin(w);
 refresh();
 return it->type->charges_to_use();
}

int iuse::radio_off(game *g, player *p, item *it, bool t)
{
    if (it->charges == 0) {
        g->add_msg_if_player(p,_("It's dead."));
    } else {
        g->add_msg_if_player(p,_("You turn the radio on."));
        it->make(g->itypes["radio_on"]);
        it->active = true;
    }
    return it->type->charges_to_use();
}

static radio_tower *find_radio_station( game *g, int frequency )
{
    radio_tower *tower = NULL;
    for (int k = 0; k < g->cur_om->radios.size(); k++)
    {
        tower = &g->cur_om->radios[k];
        if( 0 < tower->strength - rl_dist(tower->x, tower->y, g->levx, g->levy) &&
            tower->frequency == frequency )
        {
            return tower;
        }
    }
    return NULL;
}

int iuse::directional_antenna(game *g, player *p, item *it, bool t)
{
    // Find out if we have an active radio
    item radio = p->i_of_type("radio_on");
    if( radio.typeId() != "radio_on" )
    {
        g->add_msg( _("Must have an active radio to check for signal direction.") );
        return 0;
    }
    // Find the radio station its tuned to (if any)
    radio_tower *tower = find_radio_station( g, radio.frequency );
    if( tower == NULL )
    {
        g->add_msg( _("You can't find the direction if your radio isn't tuned.") );
        return 0;
    }
    // Report direction.
    direction angle = direction_from( g->levx, g->levy, tower->x, tower->y );
    g->add_msg( _("The signal seems strongest to the %s."), direction_name(angle).c_str());
    return it->type->charges_to_use();
}

int iuse::radio_on(game *g, player *p, item *it, bool t)
{
    if (t)
    { // Normal use
        std::string message = _("Radio: Kssssssssssssh.");
        radio_tower *selected_tower = find_radio_station( g, it->frequency );
        if( selected_tower != NULL )
        {
            if( selected_tower->type == MESSAGE_BROADCAST )
            {
                message = selected_tower->message;
            }
            else if (selected_tower->type == WEATHER_RADIO)
            {
                message = weather_forecast(g, *selected_tower);
            }

            int signal_strength = selected_tower->strength -
                rl_dist(selected_tower->x, selected_tower->y, g->levx, g->levy);

            for (int j = 0; j < message.length(); j++)
            {
                if (dice(10, 100) > dice(10, signal_strength * 3))
                {
                    if (!one_in(10))
                    {
                        message[j] = '#';
                    }
                    else
                    {
                        message[j] = char(rng('a', 'z'));
                    }
                }
            }

            std::vector<std::string> segments = foldstring(message, RADIO_PER_TURN);
            int index = g->turn % (segments.size());
            std::stringstream messtream;
            messtream << _("radio: ") << segments[index];
            message = messtream.str();
        }
        point pos = g->find_item(it);
        g->sound(pos.x, pos.y, 6, message.c_str());
    } else { // Activated
        int ch = 2;
        if (it->charges > 0) {
             ch = menu( true, _("Radio:"), _("Scan"), _("Turn off"), NULL );
        }

        switch (ch)
        {
        case 1:
        {
            int old_frequency = it->frequency;
            radio_tower *tower = NULL;
            radio_tower *lowest_tower = NULL;
            radio_tower *lowest_larger_tower = NULL;

            for (int k = 0; k < g->cur_om->radios.size(); k++)
            {
                tower = &g->cur_om->radios[k];

                if(tower->strength - rl_dist(tower->x, tower->y, g->levx, g->levy) > 0 &&
                    tower->frequency != old_frequency )
                {
                    if( tower->frequency > old_frequency &&
                        (lowest_larger_tower == NULL ||
                         tower->frequency < lowest_larger_tower->frequency) )
                    {
                        lowest_larger_tower = tower;
                    }
                    else if( lowest_tower == NULL ||
                             tower->frequency < lowest_tower->frequency )
                    {
                        lowest_tower = tower;
                    }
                }
            }
            if( lowest_larger_tower != NULL )
            {
                it->frequency = lowest_larger_tower->frequency;
            }
            else if( lowest_tower != NULL )
            {
                it->frequency = lowest_tower->frequency;
            }
        }
        break;
        case 2:
            g->add_msg_if_player(p,_("The radio dies."));
            it->make(g->itypes["radio"]);
            it->active = false;
            break;
        case 3: break;
        }
    }
    return it->type->charges_to_use();
}

int iuse::noise_emitter_off(game *g, player *p, item *it, bool t)
{
    if (it->charges == 0)
    {
        g->add_msg_if_player(p,_("It's dead."));
    }
    else
    {
        g->add_msg_if_player(p,_("You turn the noise emitter on."));
        it->make(g->itypes["noise_emitter_on"]);
        it->active = true;
    }
    return it->type->charges_to_use();
}

int iuse::airhorn(game *g, player *p, item *it, bool t)
{
    if (it->charges == 0)
    {
        g->add_msg_if_player(p,_("You depress the button but no sound comes out."));
    }
    else
    {
        g->add_msg_if_player(p,_("You honk your airhorn."));
        point pos = g->find_item(it);
        g->sound(pos.x, pos.y, 50, _("HOOOOONK!"));
    }
    return it->type->charges_to_use();
}

int iuse::horn_bicycle(game *g, player *p, item *it, bool t)
{
    point pos = g->find_item(it);
    g->sound(pos.x, pos.y, 15, _("honk."));
    g->add_msg_if_player(p,_("You honk the bicycle horn."));
    return it->type->charges_to_use();
}

int iuse::noise_emitter_on(game *g, player *p, item *it, bool t)
{
    if (t) // Normal use
    {
        point pos = g->find_item(it);
        //~ the sound of a noise emitter when turned on
        g->sound(pos.x, pos.y, 30, _("KXSHHHHRRCRKLKKK!"));
    }
    else // Turning it off
    {
        g->add_msg_if_player(p,_("The infernal racket dies as you turn off the noise emitter."));
        it->make(g->itypes["noise_emitter"]);
        it->active = false;
    }
    return it->type->charges_to_use();
}

static void roadmap_targets(game *g, player *p, item *it, bool t,
                            const std::string &target, int distance,
                            int reveal_distance)
{
    point place;
    point origin = g->om_location();
oter_id tgt(target);
    std::vector<point> places = g->cur_om->find_all(tripoint(origin.x, origin.y, g->levz),
                                                    tgt, distance, false);

    for (std::vector<point>::iterator iter = places.begin(); iter != places.end(); ++iter) {
        place = *iter;
        if (place.x >= 0 && place.y >= 0) {
            if (reveal_distance == 0) {
                g->cur_om->seen(place.x,place.y,g->levz) = true;
            } else {
                for (int x = place.x - reveal_distance; x <= place.x + reveal_distance; x++) {
                    for (int y = place.y - reveal_distance; y <= place.y + reveal_distance; y++) {
                        g->cur_om->seen(x, y,g->levz) = true;
                    }
                }
            }
        }
    }
}

int iuse::roadmap(game *g, player *p, item *it, bool t)
{
 if (it->charges < 1) {
  g->add_msg_if_player(p, _("There isn't anything new on the map."));
  return 0;
 }
  // Show roads
 roadmap_targets(g, p, it, t, "hiway", 0, 0);
 roadmap_targets(g, p, it, t, "road", 0, 0);
 roadmap_targets(g, p, it, t, "bridge", 0, 0);

  // Show evac shelters
 roadmap_targets(g, p, it, t, "shelter", 0, 0);
  // Show hospital(s)
<<<<<<< HEAD
 roadmap_targets(g, p, it, t, "hospital", 0, 0);
  // Show megastores
 roadmap_targets(g, p, it, t, "megastore", 0, 0);
  // Show police stations
 roadmap_targets(g, p, it, t, "police", 0, 0);
  // Show pharmacies
 roadmap_targets(g, p, it, t, "s_pharm", 0, 0);
=======
 roadmap_targets(g, p, it, t, (int)ot_hospital_entrance, 2, 0, 0);
  // Show schools
 roadmap_targets(g, p, it, t, (int)ot_school_2, 2, 0, 0);
  // Show police stations
 roadmap_targets(g, p, it, t, (int)ot_police_north, 4, 0, 0);
  // Show subway entrances
 roadmap_targets(g, p, it, t, (int)ot_sub_station_north, 4, 0, 0);
  // Show banks
 roadmap_targets(g, p, it, t, (int)ot_bank_north, 4, 0, 0);

 g->add_msg_if_player(p, _("You add roads and points of interest to your map."));

 return 1;
}

int iuse::survivormap(game *g, player *p, item *it, bool t)
{
 if (it->charges < 1) {
  g->add_msg_if_player(p, _("There isn't anything new on the map."));
  return 0;
 }
  // Show roads
 roadmap_targets(g, p, it, t, (int)ot_hiway_ns, 2, 0, 0);
 roadmap_targets(g, p, it, t, (int)ot_road_ns, 12, 0, 0);
 roadmap_targets(g, p, it, t, (int)ot_bridge_ns, 2, 0, 0);

  // Show pharmacies
 roadmap_targets(g, p, it, t, (int)ot_s_pharm_north, 4, 0, 0);
  // Show gun stores
 roadmap_targets(g, p, it, t, (int)ot_s_gun_north, 4, 0, 0);
  // Show grocery stores
 roadmap_targets(g, p, it, t, (int)ot_s_grocery_north, 4, 0, 0);
  // Show military surplus stores
 roadmap_targets(g, p, it, t, (int)ot_mil_surplus_north, 4, 0, 0);
  // Show gas stations
 roadmap_targets(g, p, it, t, (int)ot_s_gas_north, 4, 0, 0);
>>>>>>> 8101f5a2

 g->add_msg_if_player(p, _("You add roads and possible supply points to your map."));

 return 1;
}

int iuse::militarymap(game *g, player *p, item *it, bool t)
{
 if (it->charges < 1) {
  g->add_msg_if_player(p, _("There isn't anything new on the map."));
  return 0;
 }
  // Show roads
 roadmap_targets(g, p, it, t, (int)ot_hiway_ns, 2, 0, 0);
 roadmap_targets(g, p, it, t, (int)ot_road_ns, 12, 0, 0);
 roadmap_targets(g, p, it, t, (int)ot_bridge_ns, 2, 0, 0);

  // Show FEMA camps
 roadmap_targets(g, p, it, t, (int)ot_fema_entrance, 2, 0, 0);
  // Show bunkers
 roadmap_targets(g, p, it, t, (int)ot_bunker, 1, 0, 0);
  // Show outposts
 roadmap_targets(g, p, it, t, (int)ot_outpost, 1, 0, 0);
  // Show nuclear silos
 roadmap_targets(g, p, it, t, (int)ot_silo, 1, 0, 0);
  // Show evac shelters
 roadmap_targets(g, p, it, t, (int)ot_shelter, 1, 0, 0);
  // Show police stations
 roadmap_targets(g, p, it, t, (int)ot_police_north, 4, 0, 0);

 g->add_msg_if_player(p, _("You add roads and facilities to your map."));

 return 1;
}

int iuse::restaurantmap(game *g, player *p, item *it, bool t)
{
 if (it->charges < 1) {
  g->add_msg_if_player(p, _("There isn't anything new on the map."));
  return 0;
 }
  // Show roads
 roadmap_targets(g, p, it, t, (int)ot_hiway_ns, 2, 0, 0);
 roadmap_targets(g, p, it, t, (int)ot_road_ns, 12, 0, 0);
 roadmap_targets(g, p, it, t, (int)ot_bridge_ns, 2, 0, 0);

  // Show coffee shops
 roadmap_targets(g, p, it, t, (int)ot_s_restaurant_coffee_north, 4, 0, 0);
  // Show restaurants
 roadmap_targets(g, p, it, t, (int)ot_s_restaurant_north, 4, 0, 0);
  // Show bars
 roadmap_targets(g, p, it, t, (int)ot_bar_north, 4, 0, 0);
  // Show fast food joints
 roadmap_targets(g, p, it, t, (int)ot_s_restaurant_fast_north, 4, 0, 0);

 g->add_msg_if_player(p, _("You add roads and restaurants to your map."));

 return 1;
}

int iuse::touristmap(game *g, player *p, item *it, bool t)
{
 if (it->charges < 1) {
  g->add_msg_if_player(p, _("There isn't anything new on the map."));
  return 0;
 }
  // Show roads
 roadmap_targets(g, p, it, t, (int)ot_hiway_ns, 2, 0, 0);
 roadmap_targets(g, p, it, t, (int)ot_road_ns, 12, 0, 0);
 roadmap_targets(g, p, it, t, (int)ot_bridge_ns, 2, 0, 0);

  // Show hotels
 roadmap_targets(g, p, it, t, (int)ot_hotel_tower_1_2, 2, 0, 0);
  // Show restaurants
 roadmap_targets(g, p, it, t, (int)ot_s_restaurant_north, 4, 0, 0);
  // Show cathedrals
 roadmap_targets(g, p, it, t, (int)ot_cathedral_1_entrance, 4, 0, 0);
  // Show fast food joints
 roadmap_targets(g, p, it, t, (int)ot_s_restaurant_fast_north, 4, 0, 0);
  // Show fast megastores
 roadmap_targets(g, p, it, t, (int)ot_megastore_entrance, 2, 0, 0);

 g->add_msg_if_player(p, _("You add roads and tourist attractions to your map."));

 return 1;
}

int iuse::picklock(game *g, player *p, item *it, bool t)
{
 int dirx, diry;
 if(!g->choose_adjacent(_("Use your pick lock where?"), dirx, diry)) {
  return 0;
 }
 if (dirx == p->posx && diry == p->posy) {
  g->add_msg_if_player(p, _("You pick your nose and your sinuses swing open."));
  return 0;
 }
 ter_id type = g->m.ter(dirx, diry);
 int npcdex = g->npc_at(dirx, diry);
 if (npcdex != -1) {
  g->add_msg_if_player(p, _("You can pick your friends, and you can\npick your nose, but you can't pick\nyour friend's nose"));
  return 0;
 }

 int pick_quality = 1;
 if( it->typeId() == "picklocks" ) {
     pick_quality = 5;
 }
 else if( it->typeId() == "crude_picklock" ) {
     pick_quality = 3;
 }

 std::string door_name;
 ter_id new_type;
 std::string open_message = _("With a satisfying click, the lock on the %s opens.");
 if (type == t_chaingate_l) {
   door_name = rm_prefix(_("<door_name>gate"));
   new_type = t_chaingate_c;
 } else if (type == t_door_locked || type == t_door_locked_alarm || type == t_door_locked_interior) {
   door_name = rm_prefix(_("<door_name>door"));
   new_type = t_door_c;
 } else if (type == t_door_bar_locked) {
   door_name = rm_prefix(_("<door_name>door"));
   new_type = t_door_bar_o;
   //Bar doors auto-open (and lock if closed again) so show a different message)
   open_message = _("The %s swings open...");
 } else if (type == t_door_c) {
   g->add_msg(_("That door isn't locked."));
   return 0;
 } else {
  g->add_msg(_("That cannot be picked."));
  return 0;
 }

 p->practice(g->turn, "mechanics", 1);
 p->moves -= (1000 - (pick_quality * 100)) - (p->dex_cur + p->skillLevel("mechanics")) * 5;
 int pick_roll = (dice(2, p->skillLevel("mechanics")) + dice(2, p->dex_cur) - it->damage / 2) * pick_quality;
 int door_roll = dice(4, 30);
 if (pick_roll >= door_roll) {
  p->practice(g->turn, "mechanics", 1);
  g->add_msg_if_player(p, open_message.c_str(), door_name.c_str());
  g->m.ter_set(dirx, diry, new_type);
 } else if (door_roll > (1.5 * pick_roll) && it->damage < 100) {
  it->damage++;

  std::string sStatus = rm_prefix(_("<door_status>damage"));
  if (it->damage >= 5) {
      sStatus = rm_prefix(_("<door_status>destroy"));
  }
  g->add_msg_if_player(p,"The lock stumps your efforts to pick it, and you %s your tool.", sStatus.c_str());
 } else {
  g->add_msg_if_player(p,_("The lock stumps your efforts to pick it."));
 }
 if ( type == t_door_locked_alarm && (door_roll + dice(1, 30)) > pick_roll &&
      it->damage < 100) {
  g->sound(p->posx, p->posy, 40, _("An alarm sounds!"));
  if (!g->event_queued(EVENT_WANTED)) {
   g->add_event(EVENT_WANTED, int(g->turn) + 300, 0, g->levx, g->levy);
  }
 }
 // Special handling, normally the item isn't used up, but it is if broken.
 if (it->damage >= 5) {
     return 1;
 }

 return it->type->charges_to_use();
}

int iuse::crowbar(game *g, player *p, item *it, bool t)
{
 int dirx, diry;
 if(!g->choose_adjacent(_("Pry where?"), dirx,diry)) {
     return 0;
 }

 if (dirx == p->posx && diry == p->posy) {
    g->add_msg_if_player(p, _("You attempt to pry open your wallet"));
    g->add_msg_if_player(p, _("but alas. You are just too miserly."));
    return 0;
  }
  ter_id type = g->m.ter(dirx, diry);
  const char *succ_action;
  const char *fail_action;
  ter_id new_type = t_null;
  bool noisy;
  int difficulty;

  if (type == t_door_c || type == t_door_locked || type == t_door_locked_alarm ||
      type == t_door_locked_interior) {
    succ_action = _("You pry open the door.");
    fail_action = _("You pry, but cannot pry open the door.");
    new_type = t_door_o;
    noisy = true;
    difficulty = 6;
  } else if (type == t_door_bar_locked) {
    succ_action = _("You pry open the door.");
    fail_action = _("You pry, but cannot pry open the door.");
    new_type = t_door_bar_o;
    noisy = false;
    difficulty = 10;
  } else if (type == t_manhole_cover) {
    succ_action = _("You lift the manhole cover.");
    fail_action = _("You pry, but cannot lift the manhole cover.");
    new_type = t_manhole;
    noisy = false;
    difficulty = 12;
  } else if (g->m.furn(dirx, diry) == f_crate_c) {
    succ_action = _("You pop open the crate.");
    fail_action = _("You pry, but cannot pop open the crate.");
    noisy = true;
    difficulty = 6;
  } else if (type == t_window_domestic || type == t_curtains) {
    succ_action = _("You pry open the window.");
    fail_action = _("You pry, but cannot pry open the window.");
    new_type = t_window_open;
    noisy = true;
    difficulty = 6;
  } else {
   int nails = 0, boards = 0;
   ter_id newter;
   switch (g->m.oldter(dirx, diry)) {
   case old_t_window_boarded:
    nails =  8;
    boards = 4;
    newter = t_window_empty;
    break;
   case old_t_door_boarded:
    nails = 12;
    boards = 4;
    newter = t_door_b;
    break;
   case old_t_fence_h:
    nails = 6;
    boards = 3;
    newter = t_fence_post;
    break;
   case old_t_fence_v:
    nails = 6;
    boards = 3;
    newter = t_fence_post;
    break;
   default:
    g->add_msg_if_player(p,_("There's nothing to pry there."));
    return 0;
   }
   if(p->skillLevel("carpentry") < 1) {
    p->practice(g->turn, "carpentry", 1);
   }
   p->moves -= 500;
   g->m.spawn_item(p->posx, p->posy, "nail", 0, nails);
   g->m.spawn_item(p->posx, p->posy, "2x4", boards);
   g->m.ter_set(dirx, diry, newter);
   return it->type->charges_to_use();
  }

  p->practice(g->turn, "mechanics", 1);
  p->moves -= (difficulty * 25) - ((p->str_cur + p->skillLevel("mechanics")) * 5);
  if (dice(4, difficulty) < dice(2, p->skillLevel("mechanics")) + dice(2, p->str_cur)) {
   p->practice(g->turn, "mechanics", 1);
   g->add_msg_if_player(p, succ_action);
   if (g->m.furn(dirx, diry) == f_crate_c) {
    g->m.furn_set(dirx, diry, f_crate_o);
   } else {
    g->m.ter_set(dirx, diry, new_type);
   }
   if (noisy) {
    g->sound(dirx, diry, 12, _("crunch!"));
   }
   if ( type == t_manhole_cover ) {
     g->m.spawn_item(dirx, diry, "manhole_cover");
   }
   if ( type == t_door_locked_alarm ) {
     g->u.add_memorial_log(_("Set off an alarm."));
    g->sound(p->posx, p->posy, 40, _("An alarm sounds!"));
    if (!g->event_queued(EVENT_WANTED)) {
     g->add_event(EVENT_WANTED, int(g->turn) + 300, 0, g->levx, g->levy);
    }
   }
  } else {
   if (type == t_window_domestic || type == t_curtains) {
    //chance of breaking the glass if pry attempt fails
    if (dice(4, difficulty) > dice(2, p->skillLevel("mechanics")) + dice(2, p->str_cur)) {
     g->add_msg_if_player(p,_("You break the glass."));
     g->sound(dirx, diry, 24, _("glass breaking!"));
     g->m.ter_set(dirx, diry, t_window_frame);
     g->m.spawn_item(dirx, diry, "sheet", 2);
     g->m.spawn_item(dirx, diry, "stick");
     g->m.spawn_item(dirx, diry, "string_36");
     return it->type->charges_to_use();
    }
   }
   g->add_msg_if_player(p, fail_action);
  }
  return it->type->charges_to_use();
}

int iuse::makemound(game *g, player *p, item *it, bool t)
{
 if (g->m.has_flag("DIGGABLE", p->posx, p->posy) && !g->m.has_flag("PLANT", p->posx, p->posy)) {
  g->add_msg_if_player(p,_("You churn up the earth here."));
  p->moves = -300;
  g->m.ter_set(p->posx, p->posy, t_dirtmound);
  return it->type->charges_to_use();
 } else {
  g->add_msg_if_player(p,_("You can't churn up this ground."));
  return 0;
 }
}

//TODO remove this?
int iuse::dig(game *g, player *p, item *it, bool t)
{
    g->add_msg_if_player(p,_("You can dig a pit via the construction menu--hit *"));
    return it->type->charges_to_use();
}

int iuse::siphon(game *g, player *p, item *it, bool t)
{
    int posx = 0;
    int posy = 0;
    if(!g->choose_adjacent(_("Siphon from where?"), posx, posy)) {
      return 0;
    }

    vehicle* veh = g->m.veh_at(posx, posy);
    if (veh == NULL) {
        g->add_msg_if_player(p,_("There's no vehicle there."));
        return 0;
    }
    if (veh->fuel_left("gasoline") == 0) {
        g->add_msg_if_player(p, _("That vehicle has no fuel to siphon."));
        return 0;
    }
    std::map<point, vehicle*> foundv;
    vehicle * fillv = NULL;
    for (int x = p->posx-1; x < p->posx+2; x++) {
      for (int y = p->posy-1; y < p->posy+2; y++) {
        fillv = g->m.veh_at(x, y);
        if ( fillv != NULL &&
          fillv != veh &&
          foundv.find( point(fillv->posx, fillv->posy) ) == foundv.end() &&
          fillv->fuel_capacity("gasoline") > 0 ) {
            foundv[point(fillv->posx, fillv->posy)] = fillv;
        }
      }
    }
    fillv=NULL;
    if ( ! foundv.empty() ) {
        uimenu fmenu;
        fmenu.text = _("Fill what?");
        fmenu.addentry("Nearby vehicle (%d)",foundv.size());
        fmenu.addentry("Container");
        fmenu.addentry("Nevermind");
        fmenu.query();
        if ( fmenu.ret == 0 ) {
            if ( foundv.size() > 1 ) {
                if(g->choose_adjacent(_("Fill which vehicle?"), posx, posy)) {
                    fillv = g->m.veh_at(posx, posy);
                } else {
                    return 0;
                }
            } else {
                fillv = foundv.begin()->second;

            }
        } else if ( fmenu.ret != 1 ) {
            return 0;
        }
    }
    if ( fillv != NULL ) {
        int want = fillv->fuel_capacity("gasoline")-fillv->fuel_left("gasoline");
        int got = veh->drain("gasoline", want);
        int amt=fillv->refill("gasoline",got);
        g->add_msg(_("Siphoned %d units of %s from the %s into the %s%s"), got,
           "gasoline", veh->name.c_str(), fillv->name.c_str(),
           (amt > 0 ? "." : ", draining the tank completely.") );
        p->moves -= 200;
    } else {
        if (p->siphon(g, veh, "gasoline")) {
            p->moves -= 200;
        }
    }
    return it->type->charges_to_use();
}

int iuse::chainsaw_off(game *g, player *p, item *it, bool t)
{
 p->moves -= 80;
 if (rng(0, 10) - it->damage > 5 && it->charges > 0) {
  g->sound(p->posx, p->posy, 20,
           _("With a roar, the chainsaw leaps to life!"));
  it->make(g->itypes["chainsaw_on"]);
  it->active = true;
 } else {
  g->add_msg_if_player(p,_("You yank the cord, but nothing happens."));
 }
 return it->type->charges_to_use();
}

int iuse::chainsaw_on(game *g, player *p, item *it, bool t)
{
 if (t) { // Effects while simply on
  if (one_in(15)) {
   g->sound(p->posx, p->posy, 12, _("Your chainsaw rumbles."));
  }
 } else { // Toggling
  g->add_msg_if_player(p,_("Your chainsaw dies."));
  it->make(g->itypes["chainsaw_off"]);
  it->active = false;
 }
 return it->type->charges_to_use();
}

int iuse::shishkebab_off(game *g, player *p, item *it, bool t)
{
    int choice = menu(true, _("What's the plan?"), _("Bring the heat!"),
                      _("Cut 'em up!"), _("I'm good."), NULL);
    switch (choice) {
    case 1:
    {
        p->moves -= 10;
        if (rng(0, 10) - it->damage > 5 && it->charges > 0) {
            g->sound(p->posx, p->posy, 10,
                     _("Let's dance Zeds!"));
            it->make(g->itypes["shishkebab_on"]);
            it->active = true;
        } else {
            g->add_msg_if_player(p,_("Aw, dangit."));
        }
        return it->type->charges_to_use();
    }
    break;
    case 2:
    {
        return iuse::knife(g, p, it, t);
    }
    default:
        return 0;
    }
}

int iuse::shishkebab_on(game *g, player *p, item *it, bool t)
{
    if (t)    // Effects while simply on
    {
        if (one_in(25)) {
            g->sound(p->posx, p->posy, 10, _("Your shishkebab crackles!"));
        }

        if (one_in(75))
        {
            g->add_msg_if_player(p,_("Bummer man, wipeout!")),
              it->make(g->itypes["shishkebab_off"]),
              it->active = false;
        }
    }
    else if (it->charges == 0)
    {
        g->add_msg_if_player(p,_("Uncool, outta gas."));
        it->make(g->itypes["shishkebab_off"]);
        it->active = false;
    }
    else
    {
        int choice = menu(true, _("What's the plan?"), _("Chill out"),
                          _("Torch something!"), _("Keep groovin'"), NULL);
        switch (choice)
        {
        case 1:
        {
            g->add_msg_if_player(p,_("Peace out."));
            it->make(g->itypes["shishkebab_off"]);
            it->active = false;
        }
        break;
        case 2:
        {
            int dirx, diry;
            if (prep_firestarter_use(g, p, it, dirx, diry))
            {
                p->moves -= 5;
                resolve_firestarter_use(g, p, it, dirx, diry);
            }
        }
        default:
            return 0;
        }
    }
    return it->type->charges_to_use();
}

int iuse::firemachete_off(game *g, player *p, item *it, bool t)
{
    int choice = menu(true,
                      _("No. 9"), _("Turn on"), _("Use as a knife"), _("Cancel"), NULL);
    switch (choice)
    {
    case 1:
    {
        p->moves -= 10;
        if (rng(0, 10) - it->damage > 2 && it->charges > 0)
        {
            g->sound(p->posx, p->posy, 10, _("Your No. 9 glows!"));
            it->make(g->itypes["firemachete_on"]);
            it->active = true;
        } else {
            g->add_msg_if_player(p,_("Click."));
        }
    }
    break;
    case 2:
    {
        iuse::knife(g, p, it, t);
    }
    default:
        return 0;
    }
    return it->type->charges_to_use();
}

int iuse::firemachete_on(game *g, player *p, item *it, bool t)
{
    if (t)    // Effects while simply on
    {
        if (one_in(25))
            g->sound(p->posx, p->posy, 5, _("Your No. 9 hisses."));
        if (one_in(100))
        {
            g->add_msg_if_player(p,_("Your No. 9 cuts out!")),
              it->make(g->itypes["firemachete_off"]),
              it->active = false;
        }
    }
    else if (it->charges == 0)
    {
        g->add_msg_if_player(p,_("Out of ammo!"));
        it->make(g->itypes["firemachete_off"]);
        it->active = false;
    }
    else
    {
        int choice = menu(true, _("No. 9"), _("Turn off"), _("Light something"), _("Cancel"), NULL);
        switch (choice)
        {
        case 1:
        {
            g->add_msg_if_player(p,_("Your No. 9 goes dark."));
            it->make(g->itypes["firemachete_off"]);
            it->active = false;
        }
        break;
        case 2:
        {
            int dirx, diry;
            if (prep_firestarter_use(g, p, it, dirx, diry))
            {
                p->moves -= 5;
                resolve_firestarter_use(g, p, it, dirx, diry);
            }
        }
        default:
            return 0;
        }
    }
    return it->type->charges_to_use();
}

int iuse::broadfire_off(game *g, player *p, item *it, bool t)
{
    int choice = menu(true, _("What will thou do?"), _("Ready for battle!"),
                      _("Perform peasant work?"), _("Reconsider thy strategy"), NULL);
    switch (choice)
    {
    case 1:
    {
        p->moves -= 10;
        if (it->charges > 0)
        {
            g->sound(p->posx, p->posy, 10,
                     _("Charge!!"));
            it->make(g->itypes["broadfire_on"]);
            it->active = true;
        } else {
            g->add_msg_if_player(p,_("No strength to fight!"));
        }
    }
    break;
    case 2:
    {
        return iuse::knife(g, p, it, t);
    }
    }
    return it->type->charges_to_use();
}

int iuse::broadfire_on(game *g, player *p, item *it, bool t)
{
    if (t)    // Effects while simply on
    {
        if (one_in(35)) {
            g->add_msg_if_player(p,_("Your blade burns for combat!"));
        }
    }
    else if (it->charges == 0)
    {
        g->add_msg_if_player(p,_("Thy strength fades!"));
        it->make(g->itypes["broadfire_off"]);
        it->active = false;
    }
    else
    {
        int choice = menu(true, _("What will thou do?"), _("Retreat!"),
                          _("Burn and Pillage!"), _("Keep Fighting!"), NULL);
        switch (choice)
        {
        case 1:
        {
            g->add_msg_if_player(p,_("Run away!"));
            it->make(g->itypes["broadfire_off"]);
            it->active = false;
        }
        break;
        case 2:
        {
            int dirx, diry;
            if (prep_firestarter_use(g, p, it, dirx, diry))
            {
                p->moves -= 5;
                resolve_firestarter_use(g, p, it, dirx, diry);
            }
        }
        }
    }
    return it->type->charges_to_use();
}

int iuse::firekatana_off(game *g, player *p, item *it, bool t)
{
    int choice = menu(true, _("The Dark of Night."), _("Daybreak"),
                      _("The Moonlight's Edge"), _("Eternal Night"), NULL);
    switch (choice)
    {
    case 1:
    {
        p->moves -= 10;
        if (it->charges > 0)
        {
            g->sound(p->posx, p->posy, 10,
                     _("The Sun rises."));
            it->make(g->itypes["firekatana_on"]);
            it->active = true;
        }
        else {
            g->add_msg_if_player(p,_("Time stands still."));
        }
    }
    break;
    case 2:
    {
        return iuse::knife(g, p, it, t);
    }
    }
    return it->type->charges_to_use();
}

int iuse::firekatana_on(game *g, player *p, item *it, bool t)
{
    if (t)    // Effects while simply on
    {
        if (one_in(35)) {
            g->add_msg_if_player(p,_("The Sun shines brightly."));
        }
    }
    else if (it->charges == 0)
    {
        g->add_msg_if_player(p,_("The Light Fades."));
        it->make(g->itypes["firekatana_off"]);
        it->active = false;
    }
    else
    {
        int choice = menu(true, _("The Light of Day."), _("Nightfall"),
                          _("Blazing Heat"), _("Endless Day"), NULL);
        switch (choice)
        {
        case 1:
        {
            g->add_msg_if_player(p,_("The Sun sets."));
            it->make(g->itypes["firekatana_off"]);
            it->active = false;
        }
        break;
        case 2:
        {
            int dirx, diry;
            if (prep_firestarter_use(g, p, it, dirx, diry))
            {
                p->moves -= 5;
                resolve_firestarter_use(g, p, it, dirx, diry);
                return it->type->charges_to_use();
            }
        }
        }
    }
    return it->type->charges_to_use();
}

int iuse::zweifire_off(game *g, player *p, item *it, bool t)
{
    int choice = menu(true, _("Was willst du tun?"), _("Die Flamme entfachen."),
                      _("Als Messer verwenden."), _("Nichts tun."), NULL);
    switch (choice) {
    case 1:
    {
        p->moves -= 10;
        if (it->charges > 0)
        {
            g->sound(p->posx, p->posy, 10,
                     _("Die Klinge deines Schwertes brennt!"));
            it->make(g->itypes["zweifire_on"]);
            it->active = true;
        }
        else {
            g->add_msg_if_player(p,_("Dein Flammenschwert hat keinen Brennstoff mehr."));
        }
    }
    break;
    case 2:
    {
        return iuse::knife(g, p, it, t);
    }
    default:
        return 0;
    }
    return it->type->charges_to_use();
}

int iuse::zweifire_on(game *g, player *p, item *it, bool t)
{
    if (t)    // Effects while simply on
    {
        if (one_in(35)) {
            //~ (Flammenschwert) "The fire on your blade burns brightly!"
            g->add_msg_if_player(p,_("Das Feuer um deine Schwertklinge leuchtet hell!"));
        }
    }
    else if (it->charges == 0)
    {
        //~ (Flammenschwert) "Your Flammenscwhert (firesword) is out of fuel!"
        g->add_msg_if_player(p,_("Deinem Flammenschwert ist der Brennstoff ausgegangen!"));
        it->make(g->itypes["zweifire_off"]);
        it->active = false;
    }
    else
    {
        int choice = menu(true,
                          //~ (Flammenschwert) "What will you do?"
                          _("Was willst du tun?"),
                          //~ (Flammenschwert) "Extinguish the flame."
                          _("Die Flamme erloschen."),
                          //~ (Flammenschwert) "Start a fire."
                          _("Ein Feuer entfachen."),
                          //~ (Flammenschwert) "Do nothing."
                          _("Nichts tun."), NULL);
        switch (choice)
        {
        case 1:
        {
            //~ (Flammenschwert) "The flames on your sword die out."
            g->add_msg_if_player(p,_("Die Flamme deines Schwertes erlischt."));
            it->make(g->itypes["zweifire_off"]);
            it->active = false;
        }
        break;
        case 2:
        {
            int dirx, diry;
            if (prep_firestarter_use(g, p, it, dirx, diry))
            {
                p->moves -= 5;
                resolve_firestarter_use(g, p, it, dirx, diry);
                return it->type->charges_to_use();
            }
        }
        default:
            return 0;
        }
    }
    return it->type->charges_to_use();
}

int iuse::jackhammer(game *g, player *p, item *it, bool t)
{
 int dirx, diry;
 if(!g->choose_adjacent(_("Drill where?"),dirx,diry)) {
  return 0;
 }

 if (dirx == p->posx && diry == p->posy) {
  g->add_msg_if_player(p,_("My god! Let's talk it over OK?"));
  g->add_msg_if_player(p,_("Don't do anything rash.."));
  return 0;
 }
 if (g->m.is_destructable(dirx, diry) && g->m.has_flag("SUPPORTS_ROOF", dirx, diry) &&
     g->m.ter(dirx, diry) != t_tree) {
  g->m.destroy(g, dirx, diry, false);
  p->moves -= 500;
  //~ the sound of a jackhammer
  g->sound(dirx, diry, 45, _("TATATATATATATAT!"));
 } else if (g->m.move_cost(dirx, diry) == 2 && g->levz != -1 &&
            g->m.ter(dirx, diry) != t_dirt && g->m.ter(dirx, diry) != t_grass) {
  g->m.destroy(g, dirx, diry, false);
  p->moves -= 500;
  g->sound(dirx, diry, 45, _("TATATATATATATAT!"));
 } else {
  g->add_msg_if_player(p,_("You can't drill there."));
  return 0;
 }
 return it->type->charges_to_use();
}

int iuse::jacqueshammer(game *g, player *p, item *it, bool t)
{
 // translator comments for everything to reduce confusion
 int dirx, diry;
 g->draw();
 //~ (jacqueshammer) "Drill where?"
 mvprintw(0, 0, _("Percer dans quelle direction?"));
 get_direction(dirx, diry, input());
 if (dirx == -2) {
  //~ (jacqueshammer) "Invalid direction"
  g->add_msg_if_player(p,_("Direction invalide"));
  return 0;
 }
 if (dirx == 0 && diry == 0) {
  //~ (jacqueshammer) "My god! Let's talk it over, OK?"
  g->add_msg_if_player(p,_("Mon dieu! Nous allons en parler OK?"));
  //~ (jacqueshammer) "Don't do anything rash."
  g->add_msg_if_player(p,_("Ne pas faire eruption rien.."));
  return 0;
 }
 dirx += p->posx;
 diry += p->posy;
 if (g->m.is_destructable(dirx, diry) && g->m.has_flag("SUPPORTS_ROOF", dirx, diry) &&
     g->m.ter(dirx, diry) != t_tree) {
  g->m.destroy(g, dirx, diry, false);
  p->moves -= 500;
  //~ the sound of a "jacqueshammer"
  g->sound(dirx, diry, 45, _("OHOHOHOHOHOHOHOHO!"));
 } else if (g->m.move_cost(dirx, diry) == 2 && g->levz != -1 &&
            g->m.ter(dirx, diry) != t_dirt && g->m.ter(dirx, diry) != t_grass) {
  g->m.destroy(g, dirx, diry, false);
  p->moves -= 500;
  g->sound(dirx, diry, 45, _("OHOHOHOHOHOHOHOHO!"));
 } else {
  //~ (jacqueshammer) "You can't drill there."
  g->add_msg_if_player(p,_("Vous ne pouvez pas percer la-bas.."));
  return 0;
 }
 return it->type->charges_to_use();
}

int iuse::pickaxe(game *g, player *p, item *it, bool t)
{
  g->add_msg_if_player(p,_("Whoa buddy! You can't go cheating in items and"));
  g->add_msg_if_player(p,_("just expect them to work! Now put the pickaxe"));
  g->add_msg_if_player(p,_("down and go play the game."));
  return 0;
}
int iuse::set_trap(game *g, player *p, item *it, bool t)
{
 int dirx, diry;
 if(!g->choose_adjacent(_("Place trap where?"),dirx,diry)) {
  return 0;
 }

 if (dirx == p->posx && diry == p->posy) {
  g->add_msg_if_player(p,_("Yeah. Place the %s at your feet."), it->tname().c_str());
  g->add_msg_if_player(p,_("Real damn smart move."));
  return 0;
 }
 int posx = dirx;
 int posy = diry;
 if (g->m.move_cost(posx, posy) != 2) {
  g->add_msg_if_player(p,_("You can't place a %s there."), it->tname().c_str());
  return 0;
 }
  if (g->m.tr_at(posx, posy) != tr_null) {
  g->add_msg_if_player(p, _("You can't place a %s there. It contains a trap already."),
                       it->tname().c_str());
  return 0;
 }

 trap_id type = tr_null;
 ter_id ter;
 bool buried = false;
 bool set = false;
 std::stringstream message;
 int practice = 0;

if(it->type->id == "cot"){
  message << _("You unfold the cot and place it on the ground.");
  type = tr_cot;
  practice = 0;
 } else if(it->type->id == "rollmat"){
  message << _("You unroll the mat and lay it on the ground.");
  type = tr_rollmat;
  practice = 0;
 } else if(it->type->id == "fur_rollmat"){
  message << _("You unroll the fur mat and lay it on the ground.");
  type = tr_fur_rollmat;
  practice = 0;
 } else if(it->type->id == "brazier"){
  message << _("You place the brazier securely.");
  type = tr_brazier;
  practice = 0;
 } else if(it->type->id == "boobytrap"){
  message << _("You set the booby trap up and activate the grenade.");
  type = tr_boobytrap;
  practice = 4;
 } else if(it->type->id == "bubblewrap"){
  message << _("You set the bubble wrap on the ground, ready to be popped.");
  type = tr_bubblewrap;
  practice = 2;
 } else if(it->type->id == "beartrap"){
  buried = ((p->has_amount("shovel", 1) || p->has_amount("e_tool", 1)) &&
            g->m.has_flag("DIGGABLE", posx, posy) &&
            query_yn(_("Bury the beartrap?")));
  type = (buried ? tr_beartrap_buried : tr_beartrap);
  message << (buried ? _("You bury the beartrap.") : _("You set the beartrap.")) ;
  practice = (buried ? 7 : 4);
 } else if(it->type->id == "board_trap"){
  message << string_format("You set the board trap on the %s, nails facing up.",
                           g->m.tername(posx, posy).c_str());
  type = tr_nailboard;
  practice = 2;
 } else if(it->type->id == "caltrops"){
  message << string_format("You scatter the caltrops on the %s.",
                           g->m.tername(posx, posy).c_str());
  type = tr_caltrops;
  practice = 2;
  } else if(it->type->id == "funnel"){
  message << _("You place the funnel, waiting to collect rain.");
  type = tr_funnel;
  practice = 0;
  } else if(it->type->id == "makeshift_funnel"){
  message << _("You place the makeshift funnel, waiting to collect rain.");
  type = tr_makeshift_funnel;
  practice = 0;
 } else if(it->type->id == "tripwire"){
// Must have a connection between solid squares.
  if ((g->m.move_cost(posx    , posy - 1) != 2 &&
       g->m.move_cost(posx    , posy + 1) != 2   ) ||
      (g->m.move_cost(posx + 1, posy    ) != 2 &&
       g->m.move_cost(posx - 1, posy    ) != 2   ) ||
      (g->m.move_cost(posx - 1, posy - 1) != 2 &&
       g->m.move_cost(posx + 1, posy + 1) != 2   ) ||
      (g->m.move_cost(posx + 1, posy - 1) != 2 &&
       g->m.move_cost(posx - 1, posy + 1) != 2   )) {
   message << _("You string up the tripwire.");
   type= tr_tripwire;
   practice = 3;
  } else {
   g->add_msg_if_player(p,_("You must place the tripwire between two solid tiles."));
   return 0;
  }
 } else if(it->type->id == "crossbow_trap"){
  message << _("You set the crossbow trap.");
  type = tr_crossbow;
  practice = 4;
 } else if(it->type->id == "shotgun_trap"){
  message << _("You set the shotgun trap.");
  type = tr_shotgun_2;
  practice = 5;
 } else if(it->type->id == "blade_trap"){
  posx = (dirx - p->posx)*2 + p->posx; //math correction for blade trap
  posy = (diry - p->posy)*2 + p->posy;
  for (int i = -1; i <= 1; i++) {
   for (int j = -1; j <= 1; j++) {
    if (g->m.move_cost(posx + i, posy + j) != 2) {
     g->add_msg_if_player(p,_("That trap needs a 3x3 space to be clear, centered two tiles from you."));
     return 0;
    }
   }
  }
  message << _("You set the blade trap two squares away.");
  type = tr_engine;
  practice = 12;
 } else if(it->type->id == "light_snare_kit"){
  for(int i = -1; i <= 1; i++) {
    for(int j = -1; j <= 1; j++){
      ter = g->m.ter(posx+j, posy+i);
      if(ter == t_tree_young && !set) {
        message << _("You set the snare trap.");
        type = tr_light_snare;
        practice = 2;
        set = true;
      }
    }
  }
  if(!set) {
    g->add_msg_if_player(p, _("Invalid Placement."));
    return 0;
  }
 } else if(it->type->id == "heavy_snare_kit"){
  for(int i = -1; i <= 1; i++) {
    for(int j = -1; j <= 1; j++){
      ter = g->m.ter(posx+j, posy+i);
      if(ter == t_tree && !set) {
        message << _("You set the snare trap.");
        type = tr_heavy_snare;
        practice = 4;
        set = true;
      }
    }
  }
  if(!set) {
    g->add_msg_if_player(p, _("Invalid Placement."));
    return 0;
  }
 } else if(it->type->id == "landmine"){
  buried = ((p->has_amount("shovel", 1) || p->has_amount("e_tool", 1)) &&
            g->m.has_flag("DIGGABLE", posx, posy) &&
            query_yn(_("Bury the land mine?")));
  type = (buried ? tr_landmine_buried : tr_landmine);
  message << (buried ? _("You bury the land mine.") : _("You set the land mine."));
  practice = (buried ? 7 : 4);
 } else {
  g->add_msg_if_player(p,_("Tried to set a trap.  But got confused! %s"), it->tname().c_str());
 }

 if (buried) {
  if (!p->has_amount("shovel", 1) && !p->has_amount("e_tool", 1)) {
   g->add_msg_if_player(p,_("You need a shovel."));
   return 0;
  } else if (!g->m.has_flag("DIGGABLE", posx, posy)) {
   g->add_msg_if_player(p,_("You can't dig in that %s"), g->m.tername(posx, posy).c_str());
   return 0;
  }
 }

 g->add_msg_if_player(p,message.str().c_str());
 p->practice(g->turn, "traps", practice);
 g->m.add_trap(posx, posy, type);
 p->moves -= 100 + practice * 25;
 if (type == tr_engine) {
  for (int i = -1; i <= 1; i++) {
   for (int j = -1; j <= 1; j++) {
    if (i != 0 || j != 0)
     g->m.add_trap(posx + i, posy + j, tr_blade);
   }
  }
 }
 return 1;
}

int iuse::geiger(game *g, player *p, item *it, bool t)
{
    if (t) { // Every-turn use when it's on
        int rads = g->m.radiation(p->posx, p->posy);
        if (rads == 0) {
            return it->type->charges_to_use();
        }
        g->sound(p->posx, p->posy, 6, "");
        if (rads > 50) {
            g->add_msg(_("The geiger counter buzzes intensely."));
        } else if (rads > 35) {
            g->add_msg(_("The geiger counter clicks wildly."));
        } else if (rads > 25) {
            g->add_msg(_("The geiger counter clicks rapidly."));
        } else if (rads > 15) {
            g->add_msg(_("The geiger counter clicks steadily."));
        } else if (rads > 8) {
            g->add_msg(_("The geiger counter clicks slowly."));
        } else if (rads > 4) {
            g->add_msg(_("The geiger counter clicks intermittently."));
        } else {
            g->add_msg(_("The geiger counter clicks once."));
        }
        return it->type->charges_to_use();;
    }
    // Otherwise, we're activating the geiger counter
    it_tool *type = dynamic_cast<it_tool*>(it->type);
    bool is_on = (type->id == "geiger_on");
    if (is_on) {
        g->add_msg(_("The geiger counter's SCANNING LED flicks off."));
        it->make(g->itypes["geiger_off"]);
        it->active = false;
        return 0;
    }
    std::string toggle_text = is_on ? _("Turn continuous scan off") : _("Turn continuous scan on");
    int ch = menu(true, _("Geiger counter:"), _("Scan yourself"), _("Scan the ground"),
                  toggle_text.c_str(), _("Cancel"), NULL);
    switch (ch) {
    case 1: g->add_msg_if_player(p,_("Your radiation level: %d"), p->radiation); break;
    case 2: g->add_msg_if_player(p,_("The ground's radiation level: %d"),
                                 g->m.radiation(p->posx, p->posy)); break;
    case 3:
        g->add_msg_if_player(p,_("The geiger counter's scan LED flicks on."));
        it->make(g->itypes["geiger_on"]);
        it->active = true;
        break;
    case 4:
        return 0;
    }
    return it->type->charges_to_use();
}

int iuse::teleport(game *g, player *p, item *it, bool t)
{
    p->moves -= 100;
    g->teleport(p);
    return it->type->charges_to_use();
}

int iuse::can_goo(game *g, player *p, item *it, bool t)
{
 it->make(g->itypes["canister_empty"]);
 int tries = 0, goox, gooy;
 do {
  goox = p->posx + rng(-2, 2);
  gooy = p->posy + rng(-2, 2);
  tries++;
 } while (g->m.move_cost(goox, gooy) == 0 && tries < 10);
 if (tries == 10) {
  return 0;
 }
 int mondex = g->mon_at(goox, gooy);
 if (mondex != -1) {
  if (g->u_see(goox, gooy)) {
      g->add_msg(_("Black goo emerges from the canister and envelopes a %s!"),
                 g->zombie(mondex).name().c_str());
  }
  g->zombie(mondex).poly(GetMType("mon_blob"));
  g->zombie(mondex).speed -= rng(5, 25);
  g->zombie(mondex).hp = g->zombie(mondex).speed;
 } else {
  if (g->u_see(goox, gooy)) {
   g->add_msg(_("Living black goo emerges from the canister!"));
  }
  monster goo(GetMType("mon_blob"));
  goo.friendly = -1;
  goo.spawn(goox, gooy);
  g->add_zombie(goo);
 }
 tries = 0;
 while (!one_in(4) && tries < 10) {
  tries = 0;
  do {
   goox = p->posx + rng(-2, 2);
   gooy = p->posy + rng(-2, 2);
   tries++;
  } while (g->m.move_cost(goox, gooy) == 0 &&
           g->m.tr_at(goox, gooy) == tr_null && tries < 10);
  if (tries < 10) {
   if (g->u_see(goox, gooy)) {
    g->add_msg(_("A nearby splatter of goo forms into a goo pit."));
   }
   g->m.add_trap(goox, gooy, tr_goo);
  } else {
   return 0;
  }
 }
 return it->type->charges_to_use();
}


int iuse::pipebomb(game *g, player *p, item *it, bool t)
{
    if (!p->use_charges_if_avail("fire", 1)) {
        g->add_msg_if_player(p,_("You need a lighter!"));
        return 0;
    }
    g->add_msg_if_player(p,_("You light the fuse on the pipe bomb."));
    it->make(g->itypes["pipebomb_act"]);
    it->charges = 3;
    it->active = true;
    return it->type->charges_to_use();
}

int iuse::pipebomb_act(game *g, player *p, item *it, bool t)
{
 point pos = g->find_item(it);
 if (pos.x == -999 || pos.y == -999) {
  return 0;
 }
 if (t) { // Simple timer effects
  //~ the sound of a lit fuse
  g->sound(pos.x, pos.y, 0, _("ssss...")); // Vol 0 = only heard if you hold it
 } else { // The timer has run down
  if (one_in(10) && g->u_see(pos.x, pos.y)) {
   g->add_msg(_("The pipe bomb fizzles out."));
  } else {
   g->explosion(pos.x, pos.y, rng(6, 14), rng(0, 4), false);
  }
 }
 return 0;
}

int iuse::grenade(game *g, player *p, item *it, bool t)
{
    g->add_msg_if_player(p,_("You pull the pin on the grenade."));
    it->make(g->itypes["grenade_act"]);
    it->charges = 5;
    it->active = true;
    return it->type->charges_to_use();
}

int iuse::grenade_act(game *g, player *p, item *it, bool t)
{
    point pos = g->find_item(it);
    if (pos.x == -999 || pos.y == -999) {
        return 0;
    }
    if (t) { // Simple timer effects
        g->sound(pos.x, pos.y, 0, _("Tick.")); // Vol 0 = only heard if you hold it
    } else { // When that timer runs down...
        g->explosion(pos.x, pos.y, 12, 28, false);
    }
    return 0;
}

int iuse::granade(game *g, player *p, item *it, bool t)
{
    g->add_msg_if_player(p,_("You pull the pin on the Granade."));
    it->make(g->itypes["granade_act"]);
    it->charges = 5;
    it->active = true;
    return it->type->charges_to_use();
}

int iuse::granade_act(game *g, player *p, item *it, bool t)
{
    point pos = g->find_item(it);
    if (pos.x == -999 || pos.y == -999) {
        return 0;
    }
    if (t) { // Simple timer effects
        g->sound(pos.x, pos.y, 0, _("Merged!"));  // Vol 0 = only heard if you hold it
    } else {  // When that timer runs down...
        int effect_roll = rng(1,4);
        switch (effect_roll)
        {
            case 1:
                g->sound(pos.x, pos.y, 100, _("BUGFIXES!!"));
                g->draw_explosion(pos.x, pos.y, 10, c_ltcyan);
                for (int i = -10; i <= 10; i++) {
                    for (int j = -10; j <= 10; j++) {
                        const int zid = g->mon_at(pos.x + i, pos.y + j);
                        if (zid != -1 &&
                              (g->zombie(zid).type->in_species("INSECT") ||
                               g->zombie(zid).is_hallucination()) ) {
                            g->explode_mon(zid);
                        }
                    }
                }
                break;

            case 2:
                g->sound(pos.x, pos.y, 100, _("BUFFS!!"));
                g->draw_explosion(pos.x, pos.y, 10, c_green);
                for (int i = -10; i <= 10; i++) {
                    for (int j = -10; j <= 10; j++) {
                        const int mon_hit = g->mon_at(pos.x + i, pos.y + j);
                        if (mon_hit != -1) {
                            g->zombie(mon_hit).speed *= 1 + rng(0, 20) * .1;
                            g->zombie(mon_hit).hp *= 1 + rng(0, 20) * .1;
                        } else if (g->npc_at(pos.x + i, pos.y + j) != -1) {
                            int npc_hit = g->npc_at(pos.x + i, pos.y + j);
                            g->active_npc[npc_hit]->str_max += rng(0, g->active_npc[npc_hit]->str_max/2);
                            g->active_npc[npc_hit]->dex_max += rng(0, g->active_npc[npc_hit]->dex_max/2);
                            g->active_npc[npc_hit]->int_max += rng(0, g->active_npc[npc_hit]->int_max/2);
                            g->active_npc[npc_hit]->per_max += rng(0, g->active_npc[npc_hit]->per_max/2);
                        } else if (g->u.posx == pos.x + i && g->u.posy == pos.y + j) {
                            g->u.str_max += rng(0, g->u.str_max/2);
                            g->u.dex_max += rng(0, g->u.dex_max/2);
                            g->u.int_max += rng(0, g->u.int_max/2);
                            g->u.per_max += rng(0, g->u.per_max/2);
                            g->u.recalc_hp();
                            for (int part = 0; part < num_hp_parts; part++) {
                                g->u.hp_cur[part] *= 1 + rng(0, 20) * .1;
                                if (g->u.hp_cur[part] > g->u.hp_max[part]) {
                                    g->u.hp_cur[part] = g->u.hp_max[part];
                                }
                            }
                        }
                    }
                }
                break;

            case 3:
                g->sound(pos.x, pos.y, 100, _("NERFS!!"));
                g->draw_explosion(pos.x, pos.y, 10, c_red);
                for (int i = -10; i <= 10; i++) {
                    for (int j = -10; j <= 10; j++) {
                        const int mon_hit = g->mon_at(pos.x + i, pos.y + j);
                        if (mon_hit != -1) {
                            g->zombie(mon_hit).speed = rng(1, g->zombie(mon_hit).speed);
                            g->zombie(mon_hit).hp = rng(1, g->zombie(mon_hit).hp);
                        } else if (g->npc_at(pos.x + i, pos.y + j) != -1) {
                            int npc_hit = g->npc_at(pos.x + i, pos.y + j);
                            g->active_npc[npc_hit]->str_max -= rng(0, g->active_npc[npc_hit]->str_max/2);
                            g->active_npc[npc_hit]->dex_max -= rng(0, g->active_npc[npc_hit]->dex_max/2);
                            g->active_npc[npc_hit]->int_max -= rng(0, g->active_npc[npc_hit]->int_max/2);
                            g->active_npc[npc_hit]->per_max -= rng(0, g->active_npc[npc_hit]->per_max/2);
                        } else if (g->u.posx == pos.x + i && g->u.posy == pos.y + j) {
                            g->u.str_max -= rng(0, g->u.str_max/2);
                            g->u.dex_max -= rng(0, g->u.dex_max/2);
                            g->u.int_max -= rng(0, g->u.int_max/2);
                            g->u.per_max -= rng(0, g->u.per_max/2);
                            g->u.recalc_hp();
                            for (int part = 0; part < num_hp_parts; part++) {
                                if (g->u.hp_cur[part] > 0) {
                                    g->u.hp_cur[part] = rng(1, g->u.hp_cur[part]);
                                }
                            }
                        }
                    }
                }
                break;

            case 4:
                g->sound(pos.x, pos.y, 100, _("REVERTS!!"));
                g->draw_explosion(pos.x, pos.y, 10, c_pink);
                for (int i = -10; i <= 10; i++) {
                    for (int j = -10; j <= 10; j++) {
                        const int mon_hit = g->mon_at(pos.x + i, pos.y + j);
                        if (mon_hit != -1) {
                            g->zombie(mon_hit).speed = g->zombie(mon_hit).type->speed;
                            g->zombie(mon_hit).hp = g->zombie(mon_hit).type->hp;
                            for (int i = 0; i < g->zombie(mon_hit).effects.size(); i++) {
                                g->zombie(mon_hit).effects.erase(g->zombie(mon_hit).effects.begin() + i);
                                i--;
                            }
                        } else if (g->npc_at(pos.x + i, pos.y + j) != -1) {
                            int npc_hit = g->npc_at(pos.x + i, pos.y + j);
                            g->active_npc[npc_hit]->environmental_revert_effect();
                        } else if (g->u.posx == pos.x + i && g->u.posy == pos.y + j) {
                            g->u.environmental_revert_effect();
                        }
                    }
                }
                break;
        }
    }
    return it->type->charges_to_use();
}

int iuse::flashbang(game *g, player *p, item *it, bool t)
{
    g->add_msg_if_player(p,_("You pull the pin on the flashbang."));
    it->make(g->itypes["flashbang_act"]);
    it->charges = 5;
    it->active = true;
    return it->type->charges_to_use();
}

int iuse::flashbang_act(game *g, player *p, item *it, bool t)
{
    point pos = g->find_item(it);
    if (pos.x == -999 || pos.y == -999) {
        return 0;
    }
    if (t) { // Simple timer effects
        g->sound(pos.x, pos.y, 0, _("Tick.")); // Vol 0 = only heard if you hold it
    } else { // When that timer runs down...
        g->flashbang(pos.x, pos.y);
    }
    return it->type->charges_to_use();
}

int iuse::c4(game *g, player *p, item *it, bool t)
{
 int time = query_int(_("Set the timer to (0 to cancel)?"));
 if (time == 0) {
  g->add_msg_if_player(p,"Never mind.");
  return 0;
 }
 g->add_msg_if_player(p,_("You set the timer to %d."), time);
 it->make(g->itypes["c4armed"]);
 it->charges = time;
 it->active = true;
 return it->type->charges_to_use();
}

int iuse::c4armed(game *g, player *p, item *it, bool t)
{
 point pos = g->find_item(it);
 if (pos.x == -999 || pos.y == -999) {
  return 0;
 }
 if (t) { // Simple timer effects
  g->sound(pos.x, pos.y, 0, _("Tick.")); // Vol 0 = only heard if you hold it
 } else { // When that timer runs down...
  g->explosion(pos.x, pos.y, 40, 3, false);
 }
 return 0;
}

int iuse::EMPbomb(game *g, player *p, item *it, bool t)
{
 g->add_msg_if_player(p,_("You pull the pin on the EMP grenade."));
 it->make(g->itypes["EMPbomb_act"]);
 it->charges = 3;
 it->active = true;
 return it->type->charges_to_use();
}

int iuse::EMPbomb_act(game *g, player *p, item *it, bool t)
{
 point pos = g->find_item(it);
 if (pos.x == -999 || pos.y == -999) {
  return 0;
 }
 if (t) { // Simple timer effects
  g->sound(pos.x, pos.y, 0, _("Tick.")); // Vol 0 = only heard if you hold it
 } else { // When that timer runs down...
  g->draw_explosion(pos.x, pos.y, 4, c_ltblue);
  for (int x = pos.x - 4; x <= pos.x + 4; x++) {
   for (int y = pos.y - 4; y <= pos.y + 4; y++)
    g->emp_blast(x, y);
  }
 }
 return 0;
}

int iuse::scrambler(game *g, player *p, item *it, bool t)
{
    g->add_msg_if_player(p,_("You pull the pin on the scrambler grenade."));
    it->make(g->itypes["scrambler_act"]);
    it->charges = 3;
    it->active = true;
    return it->type->charges_to_use();
}

int iuse::scrambler_act(game *g, player *p, item *it, bool t)
{
 point pos = g->find_item(it);
 if (pos.x == -999 || pos.y == -999) {
  return 0;
 }
 if (t) { // Simple timer effects
  g->sound(pos.x, pos.y, 0, _("Tick.")); // Vol 0 = only heard if you hold it
 } else { // When that timer runs down...
  g->draw_explosion(pos.x, pos.y, 4, c_cyan);
  for (int x = pos.x - 4; x <= pos.x + 4; x++) {
   for (int y = pos.y - 4; y <= pos.y + 4; y++)
    g->scrambler_blast(x, y);
  }
 }
 return 0;
}

int iuse::gasbomb(game *g, player *p, item *it, bool t)
{
    g->add_msg_if_player(p,_("You pull the pin on the teargas canister."));
    it->make(g->itypes["gasbomb_act"]);
    it->charges = 20;
    it->active = true;
    return it->type->charges_to_use();
}

int iuse::gasbomb_act(game *g, player *p, item *it, bool t)
{
 point pos = g->find_item(it);
 if (pos.x == -999 || pos.y == -999) {
     return 0;
 }
 if (t) {
  if (it->charges > 15) {
   g->sound(pos.x, pos.y, 0, _("Tick.")); // Vol 0 = only heard if you hold it
  } else {
   int junk;
   for (int i = -2; i <= 2; i++) {
    for (int j = -2; j <= 2; j++) {
     if (g->m.sees(pos.x, pos.y, pos.x + i, pos.y + j, 3, junk) &&
         g->m.move_cost(pos.x + i, pos.y + j) > 0)
      g->m.add_field(g, pos.x + i, pos.y + j, fd_tear_gas, 3);
    }
   }
  }
 } else {
  it->make(g->itypes["canister_empty"]);
 }
 return 0;
}

int iuse::smokebomb(game *g, player *p, item *it, bool t)
{
    g->add_msg_if_player(p,_("You pull the pin on the smoke bomb."));
    it->make(g->itypes["smokebomb_act"]);
    it->charges = 20;
    it->active = true;
    return it->type->charges_to_use();
}

int iuse::smokebomb_act(game *g, player *p, item *it, bool t)
{
 point pos = g->find_item(it);
 if (pos.x == -999 || pos.y == -999) {
  return 0;
 }
 if (t) {
  if (it->charges > 17)
   g->sound(pos.x, pos.y, 0, _("Tick.")); // Vol 0 = only heard if you hold it
  else {
   int junk;
   for (int i = -2; i <= 2; i++) {
    for (int j = -2; j <= 2; j++) {
     if (g->m.sees(pos.x, pos.y, pos.x + i, pos.y + j, 3, junk) &&
         g->m.move_cost(pos.x + i, pos.y + j) > 0)
      g->m.add_field(g, pos.x + i, pos.y + j, fd_smoke, rng(1, 2) + rng(0, 1));
    }
   }
  }
 } else {
  it->make(g->itypes["canister_empty"]);
 }
 return 0;
}

int iuse::acidbomb(game *g, player *p, item *it, bool t)
{
 g->add_msg_if_player(p,_("You remove the divider, and the chemicals mix."));
 p->moves -= 150;
 it->make(g->itypes["acidbomb_act"]);
 it->charges = 1;
 it->bday = int(g->turn);
 it->active = true;
 return it->type->charges_to_use();
}

int iuse::acidbomb_act(game *g, player *p, item *it, bool t)
{
 if (!p->has_item(it)) {
  point pos = g->find_item(it);
  if (pos.x == -999)
   pos = point(p->posx, p->posy);
  it->charges = 0;
  for (int x = pos.x - 1; x <= pos.x + 1; x++) {
   for (int y = pos.y - 1; y <= pos.y + 1; y++)
    g->m.add_field(g, x, y, fd_acid, 3);
  }
 }
 return 0;
}

int iuse::arrow_flamable(game *g, player *p, item *it, bool t)
{
 if (!p->use_charges_if_avail("fire", 1)) {
  g->add_msg_if_player(p,_("You need a lighter!"));
  return 0;
 }
 g->add_msg_if_player(p,_("You light the arrow!."));
 p->moves -= 150;
 it->make(g->itypes["arrow_flamming"]);
 return it->type->charges_to_use();
}

int iuse::molotov(game *g, player *p, item *it, bool t)
{
 if (!p->use_charges_if_avail("fire", 1)) {
  g->add_msg_if_player(p,_("You need a lighter!"));
  return 0;
 }
 g->add_msg_if_player(p,_("You light the molotov cocktail."));
 p->moves -= 150;
 it->make(g->itypes["molotov_lit"]);
 it->bday = int(g->turn);
 it->active = true;
 return it->type->charges_to_use();
}

int iuse::molotov_lit(game *g, player *p, item *it, bool t)
{
    int age = int(g->turn) - it->bday;
    if (p->has_item(it)) {
        it->charges += 1;
        if (age >= 5) { // More than 5 turns old = chance of going out
            if (rng(1, 50) < age) {
                g->add_msg_if_player(p,_("Your lit molotov goes out."));
                it->make(g->itypes["molotov"]);
                it->active = false;
            }
        }
    } else {
        point pos = g->find_item(it);
        if (!t) {
            g->explosion(pos.x, pos.y, 8, 0, true);
        }
    }
    return 0;
}

int iuse::dynamite(game *g, player *p, item *it, bool t)
{
 if (!p->use_charges_if_avail("fire", 1)) {
  g->add_msg_if_player(p,_("You need a lighter!"));
  return 0;
 }
 g->add_msg_if_player(p,_("You light the dynamite."));
 it->make(g->itypes["dynamite_act"]);
 it->charges = 20;
 it->active = true;
 return it->type->charges_to_use();
}

int iuse::dynamite_act(game *g, player *p, item *it, bool t)
{
    point pos = g->find_item(it);
    if (pos.x == -999 || pos.y == -999) { return 0; }
    // Simple timer effects
    if (t) {
        g->sound(pos.x, pos.y, 0, _("ssss..."));
        // When that timer runs down...
    } else {
        g->explosion(pos.x, pos.y, 60, 0, false);
    }
    return 0;
}

int iuse::matchbomb(game *g, player *p, item *it, bool t) {
    if( !p->use_charges_if_avail("fire", 1) ) {
        it->charges++;
        g->add_msg_if_player(p,_("You need a lighter!"));
        return 0;
    }
    g->add_msg_if_player(p,_("You light the match head bomb."));
    it->make( g->itypes["matchbomb_act"] );
    it->charges = 3;
    it->active = true;
    return it->type->charges_to_use();
}

int iuse::matchbomb_act(game *g, player *p, item *it, bool t) {
    point pos = g->find_item(it);
    if (pos.x == -999 || pos.y == -999) { return 0; }
    // Simple timer effects
    if (t) { g->sound(pos.x, pos.y, 0, _("ssss..."));
     // When that timer runs down...
    } else { g->explosion(pos.x, pos.y, 24, 0, false); }
    return 0;
}

int iuse::firecracker_pack(game *g, player *p, item *it, bool t)
{
 if (!p->use_charges_if_avail("fire", 1)) {
  g->add_msg_if_player(p,_("You need a lighter!"));
  return 0;
 }
 WINDOW* w = newwin(5, 41, (TERMY-5)/2, (TERMX-41)/2);
 wborder(w, LINE_XOXO, LINE_XOXO, LINE_OXOX, LINE_OXOX,
              LINE_OXXO, LINE_OOXX, LINE_XXOO, LINE_XOOX );
 int mid_x = getmaxx(w) / 2;
 int tmpx = 5;
 mvwprintz(w, 1, 2, c_white,  _("How many do you want to light? (1-%d)"), it->charges);
 mvwprintz(w, 2, mid_x, c_white, "1");
 tmpx += shortcut_print(w, 3, tmpx, c_white, c_ltred, _("<I>ncrease"))+1;
 tmpx += shortcut_print(w, 3, tmpx, c_white, c_ltred, _("<D>ecrease"))+1;
 tmpx += shortcut_print(w, 3, tmpx, c_white, c_ltred, _("<A>ccept"))+1;
 tmpx += shortcut_print(w, 3, tmpx, c_white, c_ltred, _("<C>ancel"))+1;
 wrefresh(w);
 bool close = false;
 int charges = 1;
 char ch = getch();
 while(!close) {
  if(ch == 'I') {
   charges++;
   if(charges > it->charges) {
    charges = it->charges;
   }
   mvwprintz(w, 2, mid_x, c_white, "%d", charges);
   wrefresh(w);
  } else if(ch == 'D') {
   charges--;
   if(charges < 1) {
    charges = 1;
   }
   mvwprintz(w, 2, mid_x, c_white, "%d ", charges); //Trailing space clears the second digit when decreasing from 10 to 9
   wrefresh(w);
  } else if(ch == 'A') {
   if(charges == it->charges) {
    g->add_msg_if_player(p,_("You light the pack of firecrackers."));
    it->make(g->itypes["firecracker_pack_act"]);
    it->charges = charges;
    it->bday = g->turn;
    it->active = true;
   } else {
    if(charges == 1) {
     g->add_msg_if_player(p,_("You light one firecracker."));
     item new_it = item(g->itypes["firecracker_act"], int(g->turn));
     new_it.charges = 2;
     new_it.active = true;
     p->i_add(new_it, g);
    } else {
     g->add_msg_if_player(p,_("You light a string of %d firecrackers."), charges);
     item new_it = item(g->itypes["firecracker_pack_act"], int(g->turn));
     new_it.charges = charges;
     new_it.bday = g->turn;
     new_it.active = true;
     p->i_add(new_it, g);
    }
    if(it->charges == 1) {
     it->make(g->itypes["firecracker"]);
    }
   }
   close = true;
  } else if(ch == 'C') {
   close = true;
  }
  if(!close) {
   ch = getch();
  }
 }
 return charges;
}

int iuse::firecracker_pack_act(game *g, player *p, item *it, bool t)
{
 point pos = g->find_item(it);
 int current_turn = g->turn;
 int timer = current_turn - it->bday;
 if(timer < 2) {
  g->sound(pos.x, pos.y, 0, _("ssss..."));
  it->damage += 1;
 } else if(it->charges > 0) {
  int ex = rng(3,5);
  int i = 0;
  if(ex > it->charges) {
    ex = it->charges;
  }
  for(i = 0; i < ex; i++) {
   g->sound(pos.x, pos.y, 20, _("Bang!"));
  }
  it->charges -= ex;
 }
 return 0;
}

int iuse::firecracker(game *g, player *p, item *it, bool t)
{
 if (!p->use_charges_if_avail("fire", 1))
 {
  g->add_msg_if_player(p,_("You need a lighter!"));
  return 0;
 }
 g->add_msg_if_player(p,_("You light the firecracker."));
 it->make(g->itypes["firecracker_act"]);
 it->charges = 2;
 it->active = true;
 return it->type->charges_to_use();
}

int iuse::firecracker_act(game *g, player *p, item *it, bool t)
{
 point pos = g->find_item(it);
 if (pos.x == -999 || pos.y == -999) {
  return 0;
 }
 if (t) {// Simple timer effects
  g->sound(pos.x, pos.y, 0, _("ssss..."));
 } else {  // When that timer runs down...
  g->sound(pos.x, pos.y, 20, _("Bang!"));
 }
 return 0;
}

int iuse::mininuke(game *g, player *p, item *it, bool t)
{
 if(!p->is_npc()) {
   p->add_memorial_log(_("Activated a mininuke."));
 }
 g->add_msg_if_player(p,_("You activate the mininuke."));
 it->make(g->itypes["mininuke_act"]);
 it->charges = 10;
 it->active = true;
 return it->type->charges_to_use();
}

int iuse::mininuke_act(game *g, player *p, item *it, bool t)
{
 point pos = g->find_item(it);
 if (pos.x == -999 || pos.y == -999) {
  return 0;
 }
 if (t) { // Simple timer effects
  g->sound(pos.x, pos.y, 2, _("Tick."));
 } else { // When that timer runs down...
  g->explosion(pos.x, pos.y, 200, 0, false);
  int junk;
  for (int i = -4; i <= 4; i++) {
   for (int j = -4; j <= 4; j++) {
    if (g->m.sees(pos.x, pos.y, pos.x + i, pos.y + j, 3, junk) &&
        g->m.move_cost(pos.x + i, pos.y + j) > 0)
     g->m.add_field(g, pos.x + i, pos.y + j, fd_nuke_gas, 3);
   }
  }
 }
 return 0;
}

int iuse::pheromone(game *g, player *p, item *it, bool t)
{
 point pos(p->posx, p->posy);

 if (pos.x == -999 || pos.y == -999) {
  return 0;
 }

 g->add_msg_player_or_npc( p, _("You squeeze the pheremone ball.."),
                           _("<npcname> squeezes the pheremone ball...") );

 p->moves -= 15;

 int converts = 0;
 for (int x = pos.x - 4; x <= pos.x + 4; x++) {
  for (int y = pos.y - 4; y <= pos.y + 4; y++) {
   int mondex = g->mon_at(x, y);
   if (mondex != -1 && g->zombie(mondex).symbol() == 'Z' &&
       g->zombie(mondex).friendly == 0 && rng(0, 500) > g->zombie(mondex).hp) {
    converts++;
    g->zombie(mondex).make_friendly();
   }
  }
 }

 if (g->u_see(p)) {
  if (converts == 0) {
   g->add_msg(_("...but nothing happens."));
  } else if (converts == 1) {
   g->add_msg(_("...and a nearby zombie turns friendly!"));
  } else{
   g->add_msg(_("...and several nearby zombies turn friendly!"));
  }
 }
 return it->type->charges_to_use();
}


int iuse::portal(game *g, player *p, item *it, bool t)
{
 g->m.add_trap(p->posx + rng(-2, 2), p->posy + rng(-2, 2), tr_portal);
 return it->type->charges_to_use();
}

int iuse::manhack(game *g, player *p, item *it, bool t)
{
 std::vector<point> valid; // Valid spawn locations
 for (int x = p->posx - 1; x <= p->posx + 1; x++) {
  for (int y = p->posy - 1; y <= p->posy + 1; y++) {
   if (g->is_empty(x, y)) {
    valid.push_back(point(x, y));
   }
  }
 }
 if (valid.size() == 0) { // No valid points!
  g->add_msg_if_player(p,_("There is no adjacent square to release the manhack in!"));
  return 0;
 }
 int index = rng(0, valid.size() - 1);
 p->moves -= 60;
 monster m_manhack(GetMType("mon_manhack"), valid[index].x, valid[index].y);
 if (rng(0, p->int_cur / 2) + p->skillLevel("electronics") / 2 +
     p->skillLevel("computer") < rng(0, 4)) {
  g->add_msg_if_player(p,_("You misprogram the manhack; it's hostile!"));
 } else {
  m_manhack.friendly = -1;
 }
 g->add_zombie(m_manhack);
 return 1;
}

int iuse::turret(game *g, player *p, item *it, bool t)
{
 int dirx, diry;
 if(!g->choose_adjacent(_("Place the turret where?"), dirx, diry)) {
  return 0;
 }
 if (!g->is_empty(dirx, diry)) {
  g->add_msg_if_player(p,_("You cannot place a turret there."));
  return 0;
 }

 p->moves -= 100;
 monster mturret(GetMType("mon_turret"), dirx, diry);
 if (rng(0, p->int_cur / 2) + p->skillLevel("electronics") / 2 +
     p->skillLevel("computer") < rng(0, 6)) {
  g->add_msg_if_player(p,_("You misprogram the turret; it's hostile!"));
 } else {
  mturret.friendly = -1;
 }
 g->add_zombie(mturret);
 return 1;
}

int iuse::UPS_off(game *g, player *p, item *it, bool t)
{
 if (it->charges == 0) {
  g->add_msg_if_player(p,_("The power supply's batteries are dead."));
  return 0;
 } else {
  g->add_msg_if_player(p,_("You turn the power supply on."));
  if (p->is_wearing("goggles_nv"))
   g->add_msg_if_player(p,_("Your light amp goggles power on."));
  if (p->worn.size() && p->worn[0].type->is_power_armor())
    g->add_msg_if_player(p, _("Your power armor engages."));
  it->make(g->itypes["UPS_on"]);
  it->active = true;
 }
 return it->type->charges_to_use();
}

int iuse::UPS_on(game *g, player *p, item *it, bool t)
{
 if (t) { // Normal use
   if (p->worn.size() && p->worn[0].type->is_power_armor() &&
       !p->has_active_bionic("bio_power_armor_interface") &&
       !p->has_active_bionic("bio_power_armor_interface_mkII") &&
       !p->has_active_item("adv_UPS_on")) { // Use better power sources first
       it->charges -= 4;

       if (it->charges < 0) {
           it->charges = 0;
       }
   }
 } else { // Turning it off
  g->add_msg_if_player(p,_("The UPS powers off with a soft hum."));
  if (p->worn.size() && p->worn[0].type->is_power_armor())
    g->add_msg_if_player(p, _("Your power armor disengages."));
  it->make(g->itypes["UPS_off"]);
  it->active = false;
  return 0;
 }
 return it->type->charges_to_use();
}

int iuse::adv_UPS_off(game *g, player *p, item *it, bool t)
{
 if (it->charges == 0) {
  g->add_msg_if_player(p,_("The power supply has depleted the plutonium."));
 } else {
  g->add_msg_if_player(p,_("You turn the power supply on."));
  if (p->is_wearing("goggles_nv")) {
   g->add_msg_if_player(p,_("Your light amp goggles power on."));
  }
  if (p->worn.size() && p->worn[0].type->is_power_armor()) {
    g->add_msg_if_player(p, _("Your power armor engages."));
  }
  it->make(g->itypes["adv_UPS_on"]);
  it->active = true;
 }
 return it->type->charges_to_use();
}

int iuse::adv_UPS_on(game *g, player *p, item *it, bool t)
{
 if (t) { // Normal use
   if (p->worn.size() && p->worn[0].type->is_power_armor() &&
       !p->has_active_bionic("bio_power_armor_interface") &&
       !p->has_active_bionic("bio_power_armor_interface_mkII")) {
     it->charges -= 2; // Use better power sources first

     if (it->charges < 0) {
       it->charges = 0;
     }
   }
 } else { // Turning it off
  g->add_msg_if_player(p,_("The advanced UPS powers off with a soft hum."));
  if (p->worn.size() && p->worn[0].type->is_power_armor())
    g->add_msg_if_player(p, _("Your power armor disengages."));
  it->make(g->itypes["adv_UPS_off"]);
  it->active = false;
 }
 return it->type->charges_to_use();
}

int iuse::tazer(game *g, player *p, item *it, bool t)
{
 int dirx, diry;
 if(!g->choose_adjacent(_("Shock where?"),dirx,diry)){
  return 0;
 }

 if (dirx == p->posx && diry == p->posy) {
  g->add_msg_if_player(p,_("Umm. No."));
  return 0;
 }
 int mondex = g->mon_at(dirx, diry);
 int npcdex = g->npc_at(dirx, diry);
 if (mondex == -1 && npcdex == -1) {
  g->add_msg_if_player(p,_("Electricity crackles in the air."));
  return it->type->charges_to_use();
 }

 int numdice = 3 + (p->dex_cur / 2.5) + p->skillLevel("melee") * 2;
 p->moves -= 100;

 if (mondex != -1) {
  monster *z = &(g->zombie(mondex));
  switch (z->type->size) {
   case MS_TINY:  numdice -= 2; break;
   case MS_SMALL: numdice -= 1; break;
   case MS_LARGE: numdice += 2; break;
   case MS_HUGE:  numdice += 4; break;
  }
  int mondice = z->dodge();
  if (dice(numdice, 10) < dice(mondice, 10)) { // A miss!
   g->add_msg_if_player(p,_("You attempt to shock the %s, but miss."), z->name().c_str());
   return it->type->charges_to_use();
  }
  g->add_msg_if_player(p,_("You shock the %s!"), z->name().c_str());
  int shock = rng(5, 25);
  z->moves -= shock * 100;
  if (z->hurt(shock))
   g->kill_mon(mondex, (p == &(g->u)));
  return it->type->charges_to_use();
 }

 if (npcdex != -1) {
  npc *foe = g->active_npc[npcdex];
  if (foe->attitude != NPCATT_FLEE)
   foe->attitude = NPCATT_KILL;
  if (foe->str_max >= 17)
    numdice++; // Minor bonus against huge people
  else if (foe->str_max <= 5)
   numdice--; // Minor penalty against tiny people
  if (dice(numdice, 10) <= dice(foe->dodge(g), 6)) {
   g->add_msg_if_player(p,_("You attempt to shock %s, but miss."), foe->name.c_str());
   return it->type->charges_to_use();
  }
  g->add_msg_if_player(p,_("You shock %s!"), foe->name.c_str());
  int shock = rng(5, 20);
  foe->moves -= shock * 100;
  foe->hurtall(shock);
  if (foe->hp_cur[hp_head]  <= 0 || foe->hp_cur[hp_torso] <= 0) {
   foe->die(g, true);
   g->active_npc.erase(g->active_npc.begin() + npcdex);
  }
 }
 return it->type->charges_to_use();
}

int iuse::tazer2(game *g, player *p, item *it, bool t)
{
    if (it->charges >= 100) {

        int dirx, diry;

        if(!g->choose_adjacent(_("Shock"), dirx, diry)) {
            return 0;
        }

        if (dirx == p->posx && diry == p->posy) {
            g->add_msg_if_player(p, _("Umm. No."));
            return 0;
        }

        int mondex = g->mon_at(dirx, diry);
        int npcdex = g->npc_at(dirx, diry);

        if (mondex == -1 && npcdex == -1) {
            g->add_msg_if_player(p, _("Electricity crackles in the air."));
            return 100;
        }

        int numdice = 3 + (p->dex_cur / 2.5) + p->skillLevel("melee") * 2;
        p->moves -= 100;

        if (mondex != -1) {
            monster *z = &(g->zombie(mondex));

            switch (z->type->size) {
                case MS_TINY:
                    numdice -= 2;
                    break;

                case MS_SMALL:
                    numdice -= 1;
                    break;

                case MS_LARGE:
                    numdice += 2;
                    break;

                case MS_HUGE:
                    numdice += 4;
                    break;
            }

            int mondice = z->dodge();

            if (dice(numdice, 10) < dice(mondice, 10)) { // A miss!
                g->add_msg_if_player(p, _("You attempt to shock the %s, but miss."),
                                     z->name().c_str());
                return 100;
            }

            g->add_msg_if_player(p, _("You shock the %s!"), z->name().c_str());
            int shock = rng(5, 25);
            z->moves -= shock * 100;

            if (z->hurt(shock)) {
                g->kill_mon(mondex, (p == &(g->u)));
            }

            return 100;
        }

        if (npcdex != -1) {
            npc *foe = g->active_npc[npcdex];

            if (foe->attitude != NPCATT_FLEE) {
                foe->attitude = NPCATT_KILL;
            }

            if (foe->str_max >= 17) {
                numdice++;    // Minor bonus against huge people
            } else
                if (foe->str_max <= 5) {
                    numdice--;    // Minor penalty against tiny people
                }

            if (dice(numdice, 10) <= dice(foe->dodge(g), 6)) {
                g->add_msg_if_player(p, _("You attempt to shock %s, but miss."), foe->name.c_str());
                return it->charges -= 100;
            }

            g->add_msg_if_player(p, _("You shock %s!"), foe->name.c_str());
            int shock = rng(5, 20);
            foe->moves -= shock * 100;
            foe->hurtall(shock);

            if (foe->hp_cur[hp_head]  <= 0 || foe->hp_cur[hp_torso] <= 0) {
                foe->die(g, true);
                g->active_npc.erase(g->active_npc.begin() + npcdex);
            }
        }

        return 100;
    } else {
        g->add_msg_if_player(p, _("Insufficient power"));
    }

    return 0;
}

int iuse::shocktonfa_off(game *g, player *p, item *it, bool t)
{
    int choice = menu(true, _("tactical tonfa"), _("Zap something"),
                      _("Turn on light"), _("Cancel"), NULL);

    switch (choice) {
        case 1: {
            return iuse::tazer2(g, p, it, t);
        }
        break;

        case 2: {
            if (it->charges == 0) {
                g->add_msg_if_player(p, _("The batteries are dead."));
                return 0;
            } else {
                g->add_msg_if_player(p, _("You turn the light on."));
                it->make(g->itypes["shocktonfa_on"]);
                it->active = true;
                return it->type->charges_to_use();
            }
        }
    }
    return 0;
}

int iuse::shocktonfa_on(game *g, player *p, item *it, bool t)
{
    if (t) {  // Effects while simply on

    } else
        if (it->charges == 0) {
            g->add_msg_if_player(p, _("Your tactical tonfa is out of power"));
            it->make(g->itypes["shocktonfa_off"]);
            it->active = false;
        } else {
            int choice = menu(true, _("tactical tonfa"), _("Zap something"),
                              _("Turn off light"), _("cancel"), NULL);

            switch (choice) {
                case 1: {
                    return iuse::tazer2(g, p, it, t);
                }
                break;

                case 2: {
                    g->add_msg_if_player(p, _("You turn off the light"));
                    it->make(g->itypes["shocktonfa_off"]);
                    it->active = false;
                }
            }
        }
    return 0;
}

int iuse::mp3(game *g, player *p, item *it, bool t)
{
 if (it->charges == 0)
  g->add_msg_if_player(p,_("The mp3 player's batteries are dead."));
 else if (p->has_active_item("mp3_on"))
  g->add_msg_if_player(p,_("You are already listening to an mp3 player!"));
 else {
  g->add_msg_if_player(p,_("You put in the earbuds and start listening to music."));
  it->make(g->itypes["mp3_on"]);
  it->active = true;
 }
 return it->type->charges_to_use();
}

int iuse::mp3_on(game *g, player *p, item *it, bool t)
{
 if (t) { // Normal use
  if (!p->has_item(it) || p->has_disease("deaf") ) {
   return it->type->charges_to_use(); // We're not carrying it, or we're deaf.
  }
  p->add_morale(MORALE_MUSIC, 1, 50);

  if (int(g->turn) % 10 == 0) { // Every 10 turns, describe the music
   std::string sound = "";
   if (one_in(50))
     sound = _("some bass-heavy post-glam speed polka");
   switch (rng(1, 10)) {
    case 1: sound = _("a sweet guitar solo!"); p->stim++; break;
    case 2: sound = _("a funky bassline."); break;
    case 3: sound = _("some amazing vocals."); break;
    case 4: sound = _("some pumping bass."); break;
    case 5: sound = _("dramatic classical music.");
        if (p->int_cur >= 10) {
            p->add_morale(MORALE_MUSIC, 1, 100); break;
        }
   }
   if (sound.length() > 0) {
       g->add_msg_if_player(p,_("You listen to %s"), sound.c_str());
   }
  }
 } else { // Turning it off
  g->add_msg_if_player(p,_("The mp3 player turns off."));
  it->make(g->itypes["mp3"]);
  it->active = false;
 }
 return it->type->charges_to_use();
}

int iuse::portable_game(game *g, player *p, item *it, bool t)
{
    if(p->has_trait("ILLITERATE")) {
        g->add_msg(_("You're illiterate!"));
        return 0;
    } else if(it->charges == 0) {
        g->add_msg_if_player(p, _("The %s's batteries are dead."), it->name.c_str());
        return 0;
    } else {
        std::string loaded_software = "robot_finds_kitten";

        uimenu as_m;
        as_m.text = _("What do you want to play?");
        as_m.entries.push_back(uimenu_entry(1, true, '1',_("Robot finds Kitten") ));
        as_m.entries.push_back(uimenu_entry(2, true, '2', _("S N A K E") ));
        as_m.entries.push_back(uimenu_entry(3, true, '3', _("Sokoban") ));
        as_m.query();

        switch (as_m.ret) {
            case 1:
                loaded_software = "robot_finds_kitten";
                break;
            case 2:
                loaded_software = "snake_game";
                break;
            case 3:
                loaded_software = "sokoban_game";
                break;
        }

        //Play in 15-minute chunks
        int time = 15000;

        g->add_msg_if_player(p, _("You play on your %s for a while."), it->name.c_str());
        p->assign_activity(g, ACT_GAME, time, -1, it->invlet, "gaming");
        p->moves = 0;

        std::map<std::string, std::string> game_data;
        game_data.clear();
        int game_score = 0;

        play_videogame(loaded_software, game_data, game_score);

        if ( game_data.find("end_message") != game_data.end() ) {
            g->add_msg_if_player(p, "%s", game_data["end_message"].c_str() );
        }

        if ( game_score != 0 ) {
            if ( game_data.find("moraletype") != game_data.end() ) {
                std::string moraletype = game_data.find("moraletype")->second;
                if(moraletype == "MORALE_GAME_FOUND_KITTEN") {
                    p->add_morale(MORALE_GAME_FOUND_KITTEN, game_score, 110);
                } /*else if ( ...*/
            } else {
                p->add_morale(MORALE_GAME, game_score, 110);
            }
        }

    }
    return it->type->charges_to_use();
}

int iuse::vortex(game *g, player *p, item *it, bool t)
{
 std::vector<point> spawn;
 for (int i = -3; i <= 3; i++) {
  if (g->is_empty(p->posx - 3, p->posy + i))
   spawn.push_back( point(p->posx - 3, p->posy + i) );
  if (g->is_empty(p->posx + 3, p->posy + i))
   spawn.push_back( point(p->posx + 3, p->posy + i) );
  if (g->is_empty(p->posx + i, p->posy - 3))
   spawn.push_back( point(p->posx + i, p->posy - 3) );
  if (g->is_empty(p->posx + i, p->posy + 3))
   spawn.push_back( point(p->posx + i, p->posy + 3) );
 }
 if (spawn.empty()) {
  g->add_msg_if_player(p,_("Air swirls around you for a moment."));
  it->make(g->itypes["spiral_stone"]);
  return it->type->charges_to_use();
 }

 g->add_msg_if_player(p,_("Air swirls all over..."));
 int index = rng(0, spawn.size() - 1);
 p->moves -= 100;
 it->make(g->itypes["spiral_stone"]);
 monster mvortex(GetMType("mon_vortex"), spawn[index].x, spawn[index].y);
 mvortex.friendly = -1;
 g->add_zombie(mvortex);
 return it->type->charges_to_use();
}

int iuse::dog_whistle(game *g, player *p, item *it, bool t)
{
 g->add_msg_if_player(p,_("You blow your dog whistle."));
 for (int i = 0; i < g->num_zombies(); i++) {
  if (g->zombie(i).friendly != 0 && g->zombie(i).type->id == "mon_dog") {
   bool u_see = g->u_see(&(g->zombie(i)));
   if (g->zombie(i).has_effect(ME_DOCILE)) {
    if (u_see)
     g->add_msg_if_player(p,_("Your %s looks ready to attack."), g->zombie(i).name().c_str());
    g->zombie(i).rem_effect(ME_DOCILE);
   } else {
    if (u_see)
     g->add_msg_if_player(p,_("Your %s goes docile."), g->zombie(i).name().c_str());
    g->zombie(i).add_effect(ME_DOCILE, -1);
   }
  }
 }
 return it->type->charges_to_use();
}

int iuse::vacutainer(game *g, player *p, item *it, bool t)
{
 if (p->is_npc())
  return 0; // No NPCs for now!

 if (!it->contents.empty()) {
  g->add_msg_if_player(p,_("That %s is full!"), it->tname().c_str());
  return 0;
 }

 item blood(g->itypes["blood"], g->turn);
 bool drew_blood = false;
 for (int i = 0; i < g->m.i_at(p->posx, p->posy).size() && !drew_blood; i++) {
  item *map_it = &(g->m.i_at(p->posx, p->posy)[i]);
  if (map_it->corpse !=NULL && map_it->type->id == "corpse" &&
      query_yn(_("Draw blood from %s?"), map_it->tname().c_str())) {
   blood.corpse = map_it->corpse;
   drew_blood = true;
  }
 }

 if (!drew_blood && query_yn(_("Draw your own blood?")))
  drew_blood = true;

 if (!drew_blood) {
  return it->type->charges_to_use();
 }

 it->put_in(blood);
 return it->type->charges_to_use();
}

int iuse::knife(game *g, player *p, item *it, bool t)
{
    int choice = -1;
    const int cut_fabric = 0;
    const int carve_writing = 1;
    const int cauterize = 2;
    const int cancel = 4;
    char ch;

    uimenu kmenu;
    kmenu.selected = uistate.iuse_knife_selected;
    kmenu.text = _("Using knife:");
    kmenu.addentry( cut_fabric, true, -1, _("Cut up fabric/plastic/kevlar/wood") );
    kmenu.addentry( carve_writing, true, -1, _("Carve writing on item") );
    if (p->has_disease("bite") || p->has_disease("bleed") || p->has_trait("MASOCHIST") ) {
        if ( !p->use_charges_if_avail("fire", 4) ) {
            kmenu.addentry( cauterize, false, -1,
                            _("You need a lighter with 4 charges before you can cauterize yourself.") );
        } else {
            kmenu.addentry( cauterize, true, -1, (p->has_disease("bite") || p->has_disease("bleed")) ?
                            _("Cauterize") : _("Cauterize...for FUN!") );
        }
    }
    kmenu.addentry( cancel, true, 'q', _("Cancel") );
    kmenu.query();
    choice = kmenu.ret;
    if ( choice < cauterize ) {
        uistate.iuse_knife_selected = choice;
    }

    if ( choice == cauterize) {
        if (!(p->has_disease("bite") || p->has_disease("bleed"))) {
            cauterize_effect(p, it, true);
        } else {
            cauterize_effect(p, it);
        }
        return it->type->charges_to_use();
    } else if (choice == cut_fabric) {
        ch = g->inv(_("Chop up what?"));
    } else if (choice == carve_writing) {
        ch = g->inv(_("Carve writing on what?"));
    } else {
        return 0;
    }

    item *cut = &(p->i_at(ch));

    if (cut->type->id == "null") {
        g->add_msg(_("You do not have that item!"));
        return 0;
    } else if ( p->has_weapon_or_armor(cut->invlet) &&
                menu(true, _("You're wearing that, are you sure?"), _("Yes"), _("No"), NULL ) != 1 ) {
        return 0;
    }

    if (choice == carve_writing) {
        item_inscription( g, p, cut, _("Carve"), _("Carved"), true );
        return 0;
    }

    // let's handle the rest
    int amount = cut->volume();
    if(amount == 0) {
        g->add_msg(_("This object is too small to salvage a meaningful quantity of anything from!"));
        return 0;
    }

    std::string action = "cut";
    std::string found_mat = "plastic";

    item *result = NULL;
    int count = amount;

    if ((cut->made_of("cotton") || cut->made_of("leather")) ) {
        if (valid_fabric(g, p, cut, t)) {
            cut_up(g, p, it, cut, t);
        }
        return it->type->charges_to_use();
    } else if( cut->made_of(found_mat.c_str()) ||
               cut->made_of((found_mat = "kevlar").c_str())) { // TODO : extract a function
        //if we're going to cut up a bottle, make sure it isn't full of liquid
        //applies also to all of them kevlar bottles.

        if(cut->is_container()) {
            if(cut->is_food_container()) {
                g->add_msg(_("That container has liquid in it!"));
                return 0;
            }
        }

        if ( found_mat == "plastic" ) {
            result = new item(g->itypes["plastic_chunk"], int(g->turn), g->nextinv);
        } else {
            result = new item(g->itypes["kevlar_plate"], int(g->turn), g->nextinv);
        }

    } else if (cut->made_of("wood")) {
        action = "carve";
        count = 2 * amount; // twice the volume, i.e. 12 skewers from 2x4 and heavy stick just as before.
        result = new item(g->itypes["skewer"], int(g->turn), g->nextinv);
    } else { // TODO: add the rest of the materials, gold and what not.
        g->add_msg(_("Material of this item is not applicable for cutting up."));
        return 0;
    }
    // check again
    if ( result == NULL ) {
        return 0;
    }
    if ( cut->typeId() == result->typeId() ) {
        g->add_msg(_("There's no point in cutting a %s."), cut->tname().c_str());
        return 0;
    }

    if (action == "carve") {
        g->add_msg(ngettext("You carve the %1$s into %2$i %3$s.",
                            "You carve the %1$s into %2$i %3$ss.", count),
                   cut->tname().c_str(), count, result->tname().c_str());
    } else {
        g->add_msg(ngettext("You cut the %1$s into %2$i %3$s.",
                            "You cut the %1$s into %2$i %3$ss.", count),
                   cut->tname().c_str(), count, result->tname().c_str());
    }

    // otherwise layout the goodies.
    p->i_rem(ch);
    bool drop = false;
    for (int i = 0; i < count; i++) {
        int iter = 0;
        while (p->has_item(result->invlet) && iter < inv_chars.size()) {
            result->invlet = g->nextinv;
            g->advance_nextinv();
            iter++;
        }
        if (!drop && (iter == inv_chars.size() || p->volume_carried() >= p->volume_capacity())) {
            drop = true;
        }
        if (drop) {
            g->m.add_item_or_charges(p->posx, p->posy, *result);
        } else {
            p->i_add(*result);
        }
    }

    // hear this helps with objects in dynamically allocated memory and
    // their abandonment issues.
    delete result;
    return it->type->charges_to_use();
}

int iuse::cut_log_into_planks(game *g, player *p, item *it)
{
    p->moves -= 300;
    g->add_msg(_("You cut the log into planks."));
    item plank(g->itypes["2x4"], int(g->turn), g->nextinv);
    item scrap(g->itypes["splinter"], int(g->turn), g->nextinv);
    bool drop = false;
    int planks = (rng(1, 3) + (p->skillLevel("carpentry") * 2));
    int scraps = 12 - planks;
    if (planks >= 12) {
        planks = 12;
    }
    if (scraps >= planks) {
        g->add_msg(_("You waste a lot of the wood."));
    }
    for (int i = 0; i < planks; i++) {
        int iter = 0;
        while (p->has_item(plank.invlet) && iter < inv_chars.size()) {
            plank.invlet = g->nextinv;
            g->advance_nextinv();
            iter++;
        }
        if (!drop && (iter == inv_chars.size() || p->volume_carried() >= p->volume_capacity())) {
            drop = true;
        }
        if (drop) {
            g->m.add_item_or_charges(p->posx, p->posy, plank);
        } else {
            p->i_add(plank);
        }
    }
    for (int i = 0; i < scraps; i++) {
        int iter = 0;
        while (p->has_item(scrap.invlet) && iter < inv_chars.size()) {
            scrap.invlet = g->nextinv;
            g->advance_nextinv();
            iter++;
        }
        if (!drop && (iter == inv_chars.size() || p->volume_carried() >= p->volume_capacity()))
            drop = true;
        if (drop)
            g->m.add_item_or_charges(p->posx, p->posy, scrap);
        else
            p->i_add(scrap);
    }
    return it->type->charges_to_use();
}

int iuse::lumber(game *g, player *p, item *it, bool t)
{
 char ch = g->inv(_("Cut up what?"));
 item* cut = &(p->i_at(ch));
 if (cut->type->id == "null") {
  g->add_msg(_("You do not have that item!"));
  return 0;
 }
 if (cut->type->id == "log") {
     p->i_rem(ch);
     cut_log_into_planks(g, p, it);
     return it->type->charges_to_use();
 } else {
     g->add_msg(_("You can't cut that up!"));
     return it->type->charges_to_use();
 }
}


int iuse::hacksaw(game *g, player *p, item *it, bool t)
{
    int dirx, diry;
    if(!g->choose_adjacent(_("Cut up metal where?"), dirx, diry))
        return 0;

    if (dirx == p->posx && diry == p->posy) {
        g->add_msg(_("Why would you do that?"));
        g->add_msg(_("You're not even chained to a boiler."));
        return 0;
    }


    if (g->m.furn(dirx, diry) == f_rack){
        p->moves -= 500;
        g->m.furn_set(dirx, diry, f_null);
        g->sound(dirx, diry, 15,_("grnd grnd grnd"));
        g->m.spawn_item(p->posx, p->posy, "pipe", rng(1, 3));
        g->m.spawn_item(p->posx, p->posy, "steel_chunk");
        return it->type->charges_to_use();
    }

    switch (g->m.oldter(dirx, diry))
    {
    case old_t_chainfence_v:
    case old_t_chainfence_h:
    case old_t_chaingate_c:
        p->moves -= 500;
        g->m.ter_set(dirx, diry, t_dirt);
        g->sound(dirx, diry, 15,_("grnd grnd grnd"));
        g->m.spawn_item(dirx, diry, "pipe", 6);
        g->m.spawn_item(dirx, diry, "wire", 20);
        break;

    case old_t_chainfence_posts:
        p->moves -= 500;
        g->m.ter_set(dirx, diry, t_dirt);
        g->sound(dirx, diry, 15,_("grnd grnd grnd"));
        g->m.spawn_item(dirx, diry, "pipe", 6);
        break;

    case old_t_bars:
        if (g->m.ter(dirx + 1, diry) == t_sewage || g->m.ter(dirx, diry + 1) == t_sewage ||
            g->m.ter(dirx - 1, diry) == t_sewage || g->m.ter(dirx, diry - 1) == t_sewage)
        {
            g->m.ter_set(dirx, diry, t_sewage);
            p->moves -= 1000;
            g->sound(dirx, diry, 15,_("grnd grnd grnd"));
            g->m.spawn_item(p->posx, p->posy, "pipe", 3);
        } else if (g->m.ter(p->posx, p->posy)){
            g->m.ter_set(dirx, diry, t_floor);
            p->moves -= 500;
            g->sound(dirx, diry, 15,_("grnd grnd grnd"));
            g->m.spawn_item(p->posx, p->posy, "pipe", 3);
        }
        break;

    default:
        g->add_msg(_("You can't cut that."));
        return 0;
    }
    return it->type->charges_to_use();
}

int iuse::tent(game *g, player *p, item *it, bool t)
{
 int dirx, diry;
 if(!g->choose_adjacent(_("Pitch the tent where?"), dirx, diry)) {
  return 0;
 }

 //must place the center of the tent two spaces away from player
 //dirx and diry will be integratined with the player's position
 int posx = dirx - p->posx;
 int posy = diry - p->posy;
 if(posx == 0 && posy == 0) {
  g->add_msg_if_player(p,_("Invalid Direction"));
  return 0;
 }
 posx = posx * 2 + p->posx;
 posy = posy * 2 + p->posy;
 for (int i = -1; i <= 1; i++) {
     for (int j = -1; j <= 1; j++) {
         if (!g->m.has_flag("FLAT", posx + i, posy + j) ||
             g->m.has_furn(posx + i, posy + j)) {
             g->add_msg(_("You need a 3x3 flat space to place a tent"));
             return 0;
         }
     }
 }
 for (int i = -1; i <= 1; i++) {
     for (int j = -1; j <= 1; j++) {
         g->m.furn_set(posx + i, posy + j, f_canvas_wall);
     }
 }
 g->m.furn_set(posx, posy, f_groundsheet);
 g->m.furn_set(posx - (dirx - p->posx), posy - (diry - p->posy), f_canvas_door);
 return 1;
}

int iuse::shelter(game *g, player *p, item *it, bool t)
{
 int dirx, diry;
 if(!g->choose_adjacent(_("Put up the shelter where?"), dirx, diry)) {
  return 0;
 }

 //must place the center of the tent two spaces away from player
 //dirx and diry will be integratined with the player's position
 int posx = dirx - p->posx;
 int posy = diry - p->posy;
 if(posx == 0 && posy == 0) {
  g->add_msg_if_player(p,_("Invalid Direction"));
  return 0;
 }
 posx = posx*2 + p->posx;
 posy = posy*2 + p->posy;
 for (int i = -1; i <= 1; i++) {
     for (int j = -1; j <= 1; j++) {
         if (!g->m.has_flag("FLAT", posx + i, posy + j) ||
             g->m.has_furn(posx + i, posy + j)) {
             g->add_msg(_("You need a 3x3 flat space to place a shelter"));
             return 0;
         }
     }
 }
 for (int i = -1; i <= 1; i++) {
     for (int j = -1; j <= 1; j++) {
         g->m.furn_set(posx + i, posy + j, f_skin_wall);
     }
 }
 g->m.furn_set(posx, posy, f_skin_groundsheet);
 g->m.furn_set(posx - (dirx - p->posx), posy - (diry - p->posy), f_skin_door);
 return 1;
}

int iuse::torch(game *g, player *p, item *it, bool t)
{
    if (!p->use_charges_if_avail("fire", 1)) {
        g->add_msg_if_player(p,_("You need a lighter or fire to light this."));
        return 0;
    } else {
        g->add_msg_if_player(p,_("You light the torch."));
        it->make(g->itypes["torch_lit"]);
        it->active = true;
        return it->type->charges_to_use();
    }
}


int iuse::torch_lit(game *g, player *p, item *it, bool t)
{
    if (t)
    {
        if (it->charges == 0)
        {
            g->add_msg_if_player(p,_("The torch burns out."));
            it->make(g->itypes["torch_done"]);
            it->active = false;
        }
    }
    else   // Turning it off
    {
        int choice = menu(true,
                          _("torch (lit)"), _("extinguish"), _("light something"), _("cancel"), NULL);
        switch (choice)
        {
            if (choice == 2)
                break;
        case 1:
        {
            g->add_msg_if_player(p,_("The torch is extinguished"));
            it->charges -= 1;
            it->make(g->itypes["torch"]);
            it->active = false;
        }
        break;
        case 2:
        {
            int dirx, diry;
            if (prep_firestarter_use(g, p, it, dirx, diry))
            {
                p->moves -= 5;
                resolve_firestarter_use(g, p, it, dirx, diry);
            }
        }
        }
    }
    return it->type->charges_to_use();
}


int iuse::battletorch(game *g, player *p, item *it, bool t)
{
    if (!p->use_charges_if_avail("fire", 1)) {
        g->add_msg_if_player(p,_("You need a lighter or fire to light this."));
        return 0;
    } else {
        g->add_msg_if_player(p,_("You light the Louisville Slaughterer."));
        it->make(g->itypes["battletorch_lit"]);
        it->active = true;
        return it->type->charges_to_use();
    }
}


int iuse::battletorch_lit(game *g, player *p, item *it, bool t)
{
    if (t)
    {
        if (it->charges == 0)
        {
            g->add_msg_if_player(p,_("The Louisville Slaughterer burns out."));
            it->make(g->itypes["bat"]);
            it->active = false;
        }
    }
    else   // Turning it off
    {
        int choice = menu(true,
                          _("Louisville Slaughterer (lit)"), _("extinguish"), _("light something"), _("cancel"), NULL);
        switch (choice)
        {
            if (choice == 2)
                break;
        case 1:
        {
            g->add_msg_if_player(p,_("The Louisville Slaughterer is extinguished"));
            it->charges -= 1;
            it->make(g->itypes["battletorch"]);
            it->active = false;
        }
        break;
        case 2:
        {
            int dirx, diry;
            if (prep_firestarter_use(g, p, it, dirx, diry))
            {
                p->moves -= 5;
                resolve_firestarter_use(g, p, it, dirx, diry);
            }
        }
        }
    }
    return it->type->charges_to_use();
}


int iuse::candle(game *g, player *p, item *it, bool t)
{
    if (!p->use_charges_if_avail("fire", 1)) {
        g->add_msg_if_player(p, _("You need a lighter to light this."));
        return 0;
    } else {
        g->add_msg_if_player(p, _("You light the candle."));
        it->make(g->itypes["candle_lit"]);
        it->active = true;
        return it->type->charges_to_use();
    }
}

int iuse::candle_lit(game *g, player *p, item *it, bool t)
{
 if (t) { // Normal use
// Do nothing... player::active_light and the lightmap::generate deal with this
 } else { // Turning it off
  g->add_msg_if_player(p,_("The candle winks out"));
  it->make(g->itypes["candle"]);
  it->active = false;
 }
 return it->type->charges_to_use();
}


int iuse::bullet_puller(game *g, player *p, item *it, bool t)
{
 char ch = g->inv(_("Disassemble what?"));
 item* pull = &(p->i_at(ch));
 if (pull->type->id == "null") {
  g->add_msg(_("You do not have that item!"));
  return 0;
 }
 if (p->skillLevel("gun") < 2) {
  g->add_msg(_("You need to be at least level 2 in the firearms skill before you\
  can disassemble ammunition."));
  return 0;
 }
 int multiply = pull->charges;
 if (multiply > 20) {
     multiply = 20;
 }
 item casing;
 item primer;
 item gunpowder;
 item lead;
 if (pull->type->id == "556_incendiary" || pull->type->id == "3006_incendiary" ||
     pull->type->id == "762_51_incendiary") {
     lead.make(g->itypes["incendiary"]);
 } else {
     lead.make(g->itypes["lead"]);
 }
 if (pull->type->id == "shot_bird") {
     casing.make(g->itypes["shot_hull"]);
     primer.make(g->itypes["shotgun_primer"]);
     gunpowder.make(g->itypes["gunpowder"]);
     gunpowder.charges = 12*multiply;
     lead.charges = 16*multiply;
 } else if (pull->type->id == "shot_00" || pull->type->id == "shot_slug") {
     casing.make(g->itypes["shot_hull"]);
     primer.make(g->itypes["shotgun_primer"]);
     gunpowder.make(g->itypes["gunpowder"]);
     gunpowder.charges = 20*multiply;
     lead.charges = 16*multiply;
 } else if (pull->type->id == "22_lr" || pull->type->id == "22_ratshot") {
     casing.make(g->itypes["22_casing"]);
     primer.make(g->itypes["smrifle_primer"]);
     gunpowder.make(g->itypes["gunpowder"]);
     gunpowder.charges = 2*multiply;
     lead.charges = 2*multiply;
 } else if (pull->type->id == "22_cb") {
     casing.make(g->itypes["22_casing"]);
     primer.make(g->itypes["smrifle_primer"]);
     gunpowder.make(g->itypes["gunpowder"]);
     gunpowder.charges = 1*multiply;
     lead.charges = 2*multiply;
 } else if (pull->type->id == "9mm") {
     casing.make(g->itypes["9mm_casing"]);
     primer.make(g->itypes["smpistol_primer"]);
     gunpowder.make(g->itypes["gunpowder"]);
     gunpowder.charges = 4*multiply;
     lead.charges = 4*multiply;
 } else if (pull->type->id == "9mmP") {
     casing.make(g->itypes["9mm_casing"]);
     primer.make(g->itypes["smpistol_primer"]);
     gunpowder.make(g->itypes["gunpowder"]);
     gunpowder.charges = 5*multiply;
     lead.charges = 4*multiply;
 } else if (pull->type->id == "9mmP2") {
     casing.make(g->itypes["9mm_casing"]);
     primer.make(g->itypes["smpistol_primer"]);
     gunpowder.make(g->itypes["gunpowder"]);
     gunpowder.charges = 6*multiply;
     lead.charges = 4*multiply;
 } else if (pull->type->id == "38_special") {
     casing.make(g->itypes["38_casing"]);
     primer.make(g->itypes["smpistol_primer"]);
     gunpowder.make(g->itypes["gunpowder"]);
     gunpowder.charges = 5*multiply;
     lead.charges = 5*multiply;
 } else if (pull->type->id == "38_super") {
     casing.make(g->itypes["38_casing"]);
     primer.make(g->itypes["smpistol_primer"]);
     gunpowder.make(g->itypes["gunpowder"]);
     gunpowder.charges = 7*multiply;
     lead.charges = 5*multiply;
 } else if (pull->type->id == "10mm") {
     casing.make(g->itypes["40_casing"]);
     primer.make(g->itypes["lgpistol_primer"]);
     gunpowder.make(g->itypes["gunpowder"]);
     gunpowder.charges = 8*multiply;
     lead.charges = 8*multiply;
 } else if (pull->type->id == "40sw") {
     casing.make(g->itypes["40_casing"]);
     primer.make(g->itypes["smpistol_primer"]);
     gunpowder.make(g->itypes["gunpowder"]);
     gunpowder.charges = 6*multiply;
     lead.charges = 6*multiply;
 } else if (pull->type->id == "44magnum") {
     casing.make(g->itypes["44_casing"]);
     primer.make(g->itypes["lgpistol_primer"]);
     gunpowder.make(g->itypes["gunpowder"]);
     gunpowder.charges = 10*multiply;
     lead.charges = 10*multiply;
 } else if (pull->type->id == "45_acp" ||
            pull->type->id == "45_jhp") {
     casing.make(g->itypes["45_casing"]);
     primer.make(g->itypes["lgpistol_primer"]);
     gunpowder.make(g->itypes["gunpowder"]);
     gunpowder.charges = 10*multiply;
     lead.charges = 8*multiply;
 } else if (pull->type->id == "45_super") {
     casing.make(g->itypes["45_casing"]);
     primer.make(g->itypes["lgpistol_primer"]);
     gunpowder.make(g->itypes["gunpowder"]);
     gunpowder.charges = 12*multiply;
     lead.charges = 10*multiply;
 } else if (pull->type->id == "454_Casull") {
     casing.make(g->itypes["454_casing"]);
     primer.make(g->itypes["smrifle_primer"]);
     gunpowder.make(g->itypes["gunpowder"]);
     gunpowder.charges = 20*multiply;
     lead.charges = 20*multiply;
 } else if (pull->type->id == "500_Magnum") {
     casing.make(g->itypes["500_casing"]);
     primer.make(g->itypes["lgpistol_primer"]);
     gunpowder.make(g->itypes["gunpowder"]);
     gunpowder.charges = 24*multiply;
     lead.charges = 24*multiply;
 } else if (pull->type->id == "57mm") {
     casing.make(g->itypes["57mm_casing"]);
     primer.make(g->itypes["smrifle_primer"]);
     gunpowder.make(g->itypes["gunpowder"]);
     gunpowder.charges = 4*multiply;
     lead.charges = 2*multiply;
 } else if (pull->type->id == "46mm") {
     casing.make(g->itypes["46mm_casing"]);
     primer.make(g->itypes["smpistol_primer"]);
     gunpowder.make(g->itypes["gunpowder"]);
     gunpowder.charges = 4*multiply;
     lead.charges = 2*multiply;
 } else if (pull->type->id == "762_m43") {
     casing.make(g->itypes["762_casing"]);
     primer.make(g->itypes["lgrifle_primer"]);
     gunpowder.make(g->itypes["gunpowder"]);
     gunpowder.charges = 7*multiply;
     lead.charges = 5*multiply;
 } else if (pull->type->id == "762_m87") {
     casing.make(g->itypes["762_casing"]);
     primer.make(g->itypes["lgrifle_primer"]);
     gunpowder.make(g->itypes["gunpowder"]);
     gunpowder.charges = 8*multiply;
     lead.charges = 5*multiply;
 } else if (pull->type->id == "223") {
     casing.make(g->itypes["223_casing"]);
     primer.make(g->itypes["smrifle_primer"]);
     gunpowder.make(g->itypes["gunpowder"]);
     gunpowder.charges = 4*multiply;
     lead.charges = 2*multiply;
 } else if (pull->type->id == "556" || pull->type->id == "556_incendiary") {
     casing.make(g->itypes["223_casing"]);
     primer.make(g->itypes["smrifle_primer"]);
     gunpowder.make(g->itypes["gunpowder"]);
     gunpowder.charges = 6*multiply;
     lead.charges = 2*multiply;
 } else if (pull->type->id == "270") {
     casing.make(g->itypes["3006_casing"]);
     primer.make(g->itypes["lgrifle_primer"]);
     gunpowder.make(g->itypes["gunpowder"]);
     gunpowder.charges = 10*multiply;
     lead.charges = 5*multiply;
 } else if (pull->type->id == "3006" || pull->type->id == "3006_incendiary") {
     casing.make(g->itypes["3006_casing"]);
     primer.make(g->itypes["lgrifle_primer"]);
     gunpowder.make(g->itypes["gunpowder"]);
     gunpowder.charges = 8*multiply;
     lead.charges = 6*multiply;
 } else if (pull->type->id == "308") {
     casing.make(g->itypes["308_casing"]);
     primer.make(g->itypes["lgrifle_primer"]);
     gunpowder.make(g->itypes["gunpowder"]);
     gunpowder.charges = 10*multiply;
     lead.charges = 6*multiply;
 } else if (pull->type->id == "762_51" || pull->type->id == "762_51_incendiary") {
     casing.make(g->itypes["308_casing"]);
     primer.make(g->itypes["lgrifle_primer"]);
     gunpowder.make(g->itypes["gunpowder"]);
     gunpowder.charges = 10*multiply;
     lead.charges = 6*multiply;
 } else if (pull->type->id == "5x50" || pull->type->id == "5x50dart") {
     casing.make(g->itypes["5x50_hull"]);
     primer.make(g->itypes["smrifle_primer"]);
     gunpowder.make(g->itypes["gunpowder"]);
     gunpowder.charges = 3*multiply;
     lead.charges = 2*multiply;
} else if (pull->type->id == "50") {
     casing.make(g->itypes["50_casing"]);
     primer.make(g->itypes["lgrifle_primer"]);
     gunpowder.make(g->itypes["gunpowder"]);
     gunpowder.charges = 45*multiply;
     lead.charges = 21*multiply;
 } else {
     g->add_msg(_("You cannot disassemble that."));
     return 0;
 }
 pull->charges = pull->charges - multiply;
 if (pull->charges == 0) {
     p->i_rem(ch);
 }
 g->add_msg(_("You take apart the ammunition."));
 p->moves -= 500;
 if (casing.type->id != "null"){
     casing.charges = multiply;
     int iter = 0;
     while ((casing.invlet == 0 || p->has_item(casing.invlet)) && iter < inv_chars.size()) {
         casing.invlet = g->nextinv;
         g->advance_nextinv();
         iter++;}
     if (p->can_pickWeight(casing.weight(), !OPTIONS["DANGEROUS_PICKUPS"]) &&
         p->can_pickVolume(casing.volume()) && iter < inv_chars.size()) {
         p->i_add(casing);
     } else {
         g->m.add_item_or_charges(p->posx, p->posy, casing);
     }
 }
 if (primer.type->id != "null"){
     primer.charges = multiply;
     int iter = 0;
     while ((primer.invlet == 0 || p->has_item(primer.invlet)) && iter < inv_chars.size()) {
         primer.invlet = g->nextinv;
         g->advance_nextinv();
         iter++;
     }
     if (p->can_pickWeight(primer.weight(), !OPTIONS["DANGEROUS_PICKUPS"]) &&
         p->can_pickVolume(primer.volume()) && iter < inv_chars.size()) {
         p->i_add(primer);
     } else {
         g->m.add_item_or_charges(p->posx, p->posy, primer);
     }
 }
 int iter = 0;
 while ((gunpowder.invlet == 0 || p->has_item(gunpowder.invlet)) && iter < inv_chars.size()) {
     gunpowder.invlet = g->nextinv;
     g->advance_nextinv();
     iter++;
 }
 if (p->can_pickWeight(gunpowder.weight(), !OPTIONS["DANGEROUS_PICKUPS"]) &&
     p->can_pickVolume(gunpowder.volume()) && iter < inv_chars.size()) {
     p->i_add(gunpowder);
 } else {
   g->m.add_item_or_charges(p->posx, p->posy, gunpowder);
 }
 iter = 0;
 while ((lead.invlet == 0 || p->has_item(lead.invlet)) && iter < inv_chars.size()) {
     lead.invlet = g->nextinv;
     g->advance_nextinv();
     iter++;
 }
 if (p->can_pickWeight(lead.weight(), !OPTIONS["DANGEROUS_PICKUPS"]) &&
     p->can_pickVolume(lead.volume()) && iter < inv_chars.size()) {
     p->i_add(lead);
 } else {
   g->m.add_item_or_charges(p->posx, p->posy, lead);
 }

 p->practice(g->turn, "fabrication", rng(1, multiply / 5 + 1));
 return it->type->charges_to_use();
}

int iuse::boltcutters(game *g, player *p, item *it, bool t)
{
 int dirx, diry;
 if(!g->choose_adjacent(_("Cut up metal where?"),dirx,diry)) {
  return 0;
 }

if (dirx == p->posx && diry == p->posy) {
  g->add_msg_if_player(p, _("You neatly sever all of the veins and arteries in your body. Oh wait, Never mind."));
  return 0;
}
 if (g->m.ter(dirx, diry) == t_chaingate_l) {
  p->moves -= 100;
  g->m.ter_set(dirx, diry, t_chaingate_c);
  g->sound(dirx, diry, 5, _("Gachunk!"));
  g->m.spawn_item(p->posx, p->posy, "scrap", 3);
 } else if (g->m.ter(dirx, diry) == t_chainfence_v || g->m.ter(dirx, diry) == t_chainfence_h) {
  p->moves -= 500;
  g->m.ter_set(dirx, diry, t_chainfence_posts);
  g->sound(dirx, diry, 5,_("Snick, snick, gachunk!"));
  g->m.spawn_item(dirx, diry, "wire", 20);
 } else {
  g->add_msg(_("You can't cut that."));
  return 0;
 }
 return it->type->charges_to_use();
}

int iuse::mop(game *g, player *p, item *it, bool t)
{
 int dirx, diry;
 if(!g->choose_adjacent(_("Mop where?"),dirx,diry)) {
  return 0;
 }

 if (dirx == p->posx && diry == p->posy) {
   g->add_msg_if_player(p,_("You mop yourself up."));
   g->add_msg_if_player(p,_("The universe implodes and reforms around you."));
   return 0;
 }
 if (g->m.moppable_items_at(dirx, diry)) {
   g->m.mop_spills(dirx, diry);
   g->add_msg(_("You mop up the spill"));
   p->moves -= 15;
 } else {
  g->add_msg_if_player(p,_("There's nothing to mop there."));
  return 0;
 }
 return it->type->charges_to_use();
}

int iuse::rag(game *g, player *p, item *it, bool t)
{
    if (p->has_disease("bleed")){
        if (use_healing_item(g, p, it, 0, 0, 0, it->name, 50, 0, 0, false) != num_hp_parts) {
            p->use_charges("rag", 1);
            it->make(g->itypes["rag_bloody"]);
        }
        return 0;
    } else {
        g->add_msg_if_player(p,_("You're not bleeding enough to need your %s."),
                             it->type->name.c_str());
        return 0;
    }
}

int iuse::pda(game *g, player *p, item *it, bool t)
{
    if (it->charges == 0) {
        g->add_msg_if_player(p,_("The PDA's batteries are dead."));
        return 0;
    } else {
        g->add_msg_if_player(p,_("You activate the flashlight app."));
        it->make(g->itypes["pda_flashlight"]);
        it->active = true;
        return it->type->charges_to_use();
    }
}

int iuse::pda_flashlight(game *g, player *p, item *it, bool t)
{
 if (t) { // Normal use
// Do nothing... player::active_light and the lightmap::generate deal with this
 } else { // Turning it off
  g->add_msg_if_player(p,_("The PDA screen goes blank."));
  it->make(g->itypes["pda"]);
  it->active = false;
 }
 return it->type->charges_to_use();
}

int iuse::LAW(game *g, player *p, item *it, bool t)
{
 g->add_msg_if_player(p,_("You pull the activating lever, readying the LAW to fire."));
 it->make(g->itypes["LAW"]);
 it->charges++;
 // When converting a tool to a gun, you need to set the current ammo type, this is usually done when a gun is reloaded.
 it->curammo = dynamic_cast<it_ammo*>(g->itypes["66mm_HEAT"]);
 return it->type->charges_to_use();
}

/* MACGUFFIN FUNCTIONS
 * These functions should refer to it->associated_mission for the particulars
 */
int iuse::mcg_note(game *g, player *p, item *it, bool t)
{
 std::stringstream message;
 message << "Dear " << it->name << ":\n";
/*
 faction* fac = NULL;
 direction dir = NORTH;
// Pick an associated faction
 switch (it->associated_mission) {
 case MISSION_FIND_FAMILY_FACTION:
  fac = &(g->factions[rng(0, g->factions.size() - 1)]);
  break;
 case MISSION_FIND_FAMILY_KIDNAPPER:
  fac = g->random_evil_faction();
  break;
 }
// Calculate where that faction is
 if (fac != NULL) {
  int omx = g->cur_om->posx, omy = g->cur_om->posy;
  if (fac->omx != g->cur_om->posx || fac->omx != g->cur_om->posy)
   dir = direction_from(omx, omy, fac->omx, fac->omy);
  else
   dir = direction_from(g->levx, g->levy, fac->mapx, fac->mapy);
 }
// Produce the note and generate the next mission
 switch (it->associated_mission) {
 case MISSION_FIND_FAMILY_FACTION:
  if (fac->name == "The army")
   message << "\
I've been rescued by an army patrol.  They're taking me\n\
to their outpost to the " << direction_name(dir) << ".\n\
Please meet me there.  I need to know you're alright.";
  else
   message << "\
This group came through, looking for survivors.  They\n\
said they were members of this group calling itself\n" << fac->name << ".\n\
They've got a settlement to the " << direction_name(dir) << ", so\n\
I guess I'm heading there.  Meet me there as soon as\n\
you can, I need to know you're alright.";
  break;


  popup(message.str().c_str());
*/
 return 0;
}

int iuse::artifact(game *g, player *p, item *it, bool t)
{
 if (!it->is_artifact()) {
  debugmsg("iuse::artifact called on a non-artifact item! %s",
           it->tname().c_str());
  return 0;
 } else if (!it->is_tool()) {
  debugmsg("iuse::artifact called on a non-tool artifact! %s",
           it->tname().c_str());
  return 0;
 }
 if(!p->is_npc()) {
   p->add_memorial_log(_("Activated the %s."), it->name.c_str());
 }
 it_artifact_tool *art = dynamic_cast<it_artifact_tool*>(it->type);
 int num_used = rng(1, art->effects_activated.size());
 if (num_used < art->effects_activated.size())
  num_used += rng(1, art->effects_activated.size() - num_used);

 std::vector<art_effect_active> effects = art->effects_activated;
 for (int i = 0; i < num_used; i++) {
  int index = rng(0, effects.size() - 1);
  art_effect_active used = effects[index];
  effects.erase(effects.begin() + index);

  switch (used) {
  case AEA_STORM: {
   g->sound(p->posx, p->posy, 10, _("Ka-BOOM!"));
   int num_bolts = rng(2, 4);
   for (int j = 0; j < num_bolts; j++) {
    int xdir = 0, ydir = 0;
    while (xdir == 0 && ydir == 0) {
     xdir = rng(-1, 1);
     ydir = rng(-1, 1);
    }
    int dist = rng(4, 12);
    int boltx = p->posx, bolty = p->posy;
    for (int n = 0; n < dist; n++) {
     boltx += xdir;
     bolty += ydir;
     g->m.add_field(g, boltx, bolty, fd_electricity, rng(2, 3));
     if (one_in(4)) {
      if (xdir == 0)
       xdir = rng(0, 1) * 2 - 1;
      else
       xdir = 0;
     }
     if (one_in(4)) {
      if (ydir == 0)
       ydir = rng(0, 1) * 2 - 1;
      else
       ydir = 0;
     }
    }
   }
  } break;

  case AEA_FIREBALL: {
   point fireball = g->look_around();
   if (fireball.x != -1 && fireball.y != -1)
    g->explosion(fireball.x, fireball.y, 8, 0, true);
  } break;

  case AEA_ADRENALINE:
   g->add_msg_if_player(p,_("You're filled with a roaring energy!"));
   p->add_disease("adrenaline", rng(200, 250));
   break;

  case AEA_MAP: {
   bool new_map = false;
   for (int x = int(g->levx / 2) - 20; x <= int(g->levx / 2) + 20; x++) {
    for (int y = int(g->levy / 2) - 20; y <= int(g->levy / 2) + 20; y++) {
     if (!g->cur_om->seen(x, y, g->levz)) {
      new_map = true;
      g->cur_om->seen(x, y, g->levz) = true;
     }
    }
   }
   if (new_map) {
    g->add_msg_if_player(p,_("You have a vision of the surrounding area..."));
    p->moves -= 100;
   }
  } break;

  case AEA_BLOOD: {
   bool blood = false;
   for (int x = p->posx - 4; x <= p->posx + 4; x++) {
    for (int y = p->posy - 4; y <= p->posy + 4; y++) {
     if (!one_in(4) && g->m.add_field(g, x, y, fd_blood, 3) &&
         (blood || g->u_see(x, y)))
      blood = true;
    }
   }
   if (blood)
    g->add_msg_if_player(p,_("Blood soaks out of the ground and walls."));
  } break;

  case AEA_FATIGUE: {
   g->add_msg_if_player(p,_("The fabric of space seems to decay."));
   int x = rng(p->posx - 3, p->posx + 3), y = rng(p->posy - 3, p->posy + 3);
    g->m.add_field(g, x, y, fd_fatigue, rng(1, 2));
  } break;

  case AEA_ACIDBALL: {
   point acidball = g->look_around();
   if (acidball.x != -1 && acidball.y != -1) {
    for (int x = acidball.x - 1; x <= acidball.x + 1; x++) {
     for (int y = acidball.y - 1; y <= acidball.y + 1; y++) {
       g->m.add_field(g, x, y, fd_acid, rng(2, 3));
     }
    }
   }
  } break;

  case AEA_PULSE:
   g->sound(p->posx, p->posy, 30, _("The earth shakes!"));
   for (int x = p->posx - 2; x <= p->posx + 2; x++) {
    for (int y = p->posy - 2; y <= p->posy + 2; y++) {
     std::string junk;
     g->m.bash(x, y, 40, junk);
     g->m.bash(x, y, 40, junk);  // Multibash effect, so that doors &c will fall
     g->m.bash(x, y, 40, junk);
     if (g->m.is_destructable(x, y) && rng(1, 10) >= 3)
      g->m.ter_set(x, y, t_rubble);
    }
   }
   break;

  case AEA_HEAL:
   g->add_msg_if_player(p,_("You feel healed."));
   p->healall(2);
   break;

  case AEA_CONFUSED:
   for (int x = p->posx - 8; x <= p->posx + 8; x++) {
    for (int y = p->posy - 8; y <= p->posy + 8; y++) {
     int mondex = g->mon_at(x, y);
     if (mondex != -1)
      g->zombie(mondex).add_effect(ME_STUNNED, rng(5, 15));
    }
   }

  case AEA_ENTRANCE:
   for (int x = p->posx - 8; x <= p->posx + 8; x++) {
    for (int y = p->posy - 8; y <= p->posy + 8; y++) {
     int mondex = g->mon_at(x, y);
     if (mondex != -1 &&  g->zombie(mondex).friendly == 0 &&
         rng(0, 600) > g->zombie(mondex).hp)
      g->zombie(mondex).make_friendly();
    }
   }
   break;

  case AEA_BUGS: {
   int roll = rng(1, 10);
   std::string bug = "mon_null";
   int num = 0;
   std::vector<point> empty;
   for (int x = p->posx - 1; x <= p->posx + 1; x++) {
    for (int y = p->posy - 1; y <= p->posy + 1; y++) {
     if (g->is_empty(x, y))
      empty.push_back( point(x, y) );
    }
   }
   if (empty.empty() || roll <= 4)
    g->add_msg_if_player(p,_("Flies buzz around you."));
   else if (roll <= 7) {
    g->add_msg_if_player(p,_("Giant flies appear!"));
    bug = "mon_fly";
    num = rng(2, 4);
   } else if (roll <= 9) {
    g->add_msg_if_player(p,_("Giant bees appear!"));
    bug = "mon_bee";
    num = rng(1, 3);
   } else {
    g->add_msg_if_player(p,_("Giant wasps appear!"));
    bug = "mon_wasp";
    num = rng(1, 2);
   }
   if (bug != "mon_null") {
    monster spawned(GetMType(bug));
    spawned.friendly = -1;
    for (int j = 0; j < num && !empty.empty(); j++) {
     int index_inner = rng(0, empty.size() - 1);
     point spawnp = empty[index_inner];
     empty.erase(empty.begin() + index_inner);
     spawned.spawn(spawnp.x, spawnp.y);
     g->add_zombie(spawned);
    }
   }
  } break;

  case AEA_TELEPORT:
   g->teleport(p);
   break;

  case AEA_LIGHT:
   g->add_msg_if_player(p,_("The %s glows brightly!"), it->tname().c_str());
   g->add_event(EVENT_ARTIFACT_LIGHT, int(g->turn) + 30);
   break;

  case AEA_GROWTH: {
   monster tmptriffid(GetMType("mon_null"), p->posx, p->posy);
   mattack tmpattack;
   tmpattack.growplants(g, &tmptriffid);
  } break;

  case AEA_HURTALL:
   for (int j = 0; j < g->num_zombies(); j++)
    g->zombie(j).hurt(rng(0, 5));
   break;

  case AEA_RADIATION:
   g->add_msg(_("Horrible gasses are emitted!"));
   for (int x = p->posx - 1; x <= p->posx + 1; x++) {
    for (int y = p->posy - 1; y <= p->posy + 1; y++)
     g->m.add_field(g, x, y, fd_nuke_gas, rng(2, 3));
   }
   break;

  case AEA_PAIN:
   g->add_msg_if_player(p,_("You're wracked with pain!"));
   p->pain += rng(5, 15);
   break;

  case AEA_MUTATE:
   if (!one_in(3))
    p->mutate(g);
   break;

  case AEA_PARALYZE:
   g->add_msg_if_player(p,_("You're paralyzed!"));
   p->moves -= rng(50, 200);
   break;

        case AEA_FIRESTORM: {
            g->add_msg_if_player(p,_("Fire rains down around you!"));
            std::vector<point> ps = closest_points_first(3, p->posx, p->posy);
            for(std::vector<point>::iterator p_it = ps.begin(); p_it != ps.end(); p_it++) {
                if (!one_in(3)) {
                    g->m.add_field(g, *p_it, fd_fire, 1 + rng(0, 1) * rng(0, 1), 30);
                }
            }
            break;
        }

  case AEA_ATTENTION:
   g->add_msg_if_player(p,_("You feel like your action has attracted attention."));
   p->add_disease("attention", 600 * rng(1, 3));
   break;

  case AEA_TELEGLOW:
   g->add_msg_if_player(p,_("You feel unhinged."));
   p->add_disease("teleglow", 100 * rng(3, 12));
   break;

  case AEA_NOISE:
   g->add_msg_if_player(p,_("Your %s emits a deafening boom!"), it->tname().c_str());
   g->sound(p->posx, p->posy, 100, "");
   break;

  case AEA_SCREAM:
   g->add_msg_if_player(p,_("Your %s screams disturbingly."), it->tname().c_str());
   g->sound(p->posx, p->posy, 40, "");
   p->add_morale(MORALE_SCREAM, -10, 0, 300, 5);
   break;

  case AEA_DIM:
   g->add_msg_if_player(p,_("The sky starts to dim."));
   g->add_event(EVENT_DIM, int(g->turn) + 50);
   break;

  case AEA_FLASH:
   g->add_msg_if_player(p,_("The %s flashes brightly!"), it->tname().c_str());
   g->flashbang(p->posx, p->posy);
   break;

  case AEA_VOMIT:
   g->add_msg_if_player(p,_("A wave of nausea passes through you!"));
   p->vomit(g);
   break;

  case AEA_SHADOWS: {
   int num_shadows = rng(4, 8);
   monster spawned(GetMType("mon_shadow"));
   int num_spawned = 0;
   for (int j = 0; j < num_shadows; j++) {
    int tries = 0, monx, mony, junk;
    do {
     if (one_in(2)) {
      monx = rng(p->posx - 5, p->posx + 5);
      mony = (one_in(2) ? p->posy - 5 : p->posy + 5);
     } else {
      monx = (one_in(2) ? p->posx - 5 : p->posx + 5);
      mony = rng(p->posy - 5, p->posy + 5);
     }
    } while (tries < 5 && !g->is_empty(monx, mony) &&
             !g->m.sees(monx, mony, p->posx, p->posy, 10, junk));
    if (tries < 5) {
     num_spawned++;
     spawned.sp_timeout = rng(8, 20);
     spawned.spawn(monx, mony);
     g->add_zombie(spawned);
    }
   }
   if (num_spawned > 1)
    g->add_msg_if_player(p,_("Shadows form around you."));
   else if (num_spawned == 1)
    g->add_msg_if_player(p,_("A shadow forms nearby."));
  } break;

  }
 }
 return it->type->charges_to_use();
}

int iuse::spray_can(game *g, player *p, item *it, bool t)
{
    if ( it->type->id ==  _("permanent_marker")  )
    {
        int ret=menu(true, _("Write on what?"), _("The ground"), _("An item"), _("Cancel"), NULL );

        if (ret == 2 )
        {
            // inscribe_item returns false if the action fails or is canceled somehow.
            bool canceled_inscription = !inscribe_item( g, p, _("Write"), _("Written"), false );
            if( canceled_inscription )
            {
                return 0;
            }
            return it->type->charges_to_use();
        }
        else if ( ret != 1) // User chose cancel or some other undefined key.
        {
            return 0;
        }
    }

    bool ismarker = (it->type->id=="permanent_marker");

    std::string message = string_input_popup(ismarker?_("Write what?"):_("Spray what?"),
                                             0, "", "", "graffiti");

    if(message.empty()) {
        return 0;
    }
    else
    {
        if(g->m.add_graffiti(p->posx, p->posy, message))
        {
            g->add_msg(
                ismarker?
                _("You write a message on the ground.") :
                _("You spray a message on the ground.")
            );
        }
        else
        {
            g->add_msg(
                ismarker?
                _("You fail to write a message here.") :
                _("You fail to spray a message here.")
            );

            return 0;
        }
    }
    return it->type->charges_to_use();
}

/**
 * Heats up a food item.
 * @return 1 if an item was heated, false if nothing was heated.
 */
static bool heat_item(game *g, player *p)
{
    char ch = g->inv(_("Heat up what?"));
    item* heat = &(p->i_at(ch));
    if (heat->type->id == "null") {
        g->add_msg(_("You do not have that item!"));
        return false;
    }
    item *target = heat->is_food_container() ? &(heat->contents[0]) : heat;
    if (target->type->is_food()) {
        p->moves -= 300;
        g->add_msg(_("You heat up the food."));
        target->item_tags.insert("HOT");
        target->active = true;
        target->item_counter = 600; // sets the hot food flag for 60 minutes
        return true;
    }
    g->add_msg(_("You can't heat that up!"));
    return false;
}

int iuse::heatpack(game *g, player *p, item *it, bool t)
{
  if(heat_item(g, p)) {
    it->make(g->itypes["heatpack_used"]);
  }
  return 0;
}

int iuse::hotplate(game *g, player *p, item *it, bool t)
{
  if(it->charges == 0) {
    g->add_msg_if_player(p, _("The %s's batteries are dead."), it->name.c_str());
    return 0;
  }

  int choice = 1;
  if (p->has_disease("bite") || p->has_disease("bleed") || p->has_trait("MASOCHIST") ) {
    //Might want to cauterize
    choice = menu(true, ("Using hotplate:"), _("Heat food"), _("Cauterize wound"), _("Cancel"), NULL);
  }

  if(choice == 1) {
    if(heat_item(g, p)) {
        return it->type->charges_to_use();
    }
  } else if(choice == 2) {
    return cauterize_elec(g, p, it);
  }
  return 0;
}

int iuse::dejar(game *g, player *p, item *it, bool t)
{
    if( (it->type->id).substr(0,4) == "jar_" ) {
        g->add_msg_if_player(p,_("You open the jar, exposing it to the atmosphere."));
    } else if( (it->type->id).substr(0,4) == "bag_" ) {
        g->add_msg_if_player(p,_("You open the vacuum pack, exposing it to the atmosphere."));
    } else {
        // No matching substring, bail out.
        return 0;
    }

    // Strips off "jar_" or "bag_" from the id to get the content type.
    itype_id ujfood = (it->type->id).substr(4);
    // temp create item to discover container
    item ujitem( g->itypes[ujfood], 0 );
    //discovering container
    itype_id ujcont = (dynamic_cast<it_comest*>(ujitem.type))->container;
    //turning "sealed jar of xxx" into container for "xxx"
    it->make( g->itypes[ujcont] );
    //shoving the "xxx" into the container
    it->contents.push_back( item( g->itypes[ujfood], 0 ) );
    it->contents[0].bday = g->turn + 3600 - (g->turn % 3600);
    return it->type->charges_to_use();
}

int iuse::rad_badge(game *g, player *p, item *it, bool t)
{
    g->add_msg_if_player(p,_("You remove the badge from its wrapper, exposing it to ambient radiation."));
    it->make(g->itypes["rad_badge"]);
    return 0;
}

int iuse::boots(game *g, player *p, item *it, bool t)
{
 int choice = -1;
 if (it->contents.size() == 0)
  choice = menu(true, _("Using boots:"), _("Put a knife in the boot"), _("Cancel"), NULL);
 else if (it->contents.size() == 1)
  choice = menu(true, _("Take what:"), it->contents[0].tname().c_str(), _("Put a knife in the boot"), _("Cancel"), NULL);
 else
  choice = menu(true, _("Take what:"), it->contents[0].tname().c_str(), it->contents[1].tname().c_str(), _("Cancel"), NULL);

 if ((it->contents.size() > 0 && choice == 1) || // Pull 1st
     (it->contents.size() > 1 && choice == 2)) {  // Pull 2nd
  p->moves -= 15;
  item knife = it->contents[choice - 1];
  if (!p->is_armed() || p->wield(g, -3)) {
   p->i_add(knife);
   p->wield(g, knife.invlet);
   it->contents.erase(it->contents.begin() + choice - 1);
  }
 } else if ((it->contents.size() == 0 && choice == 1) || // Put 1st
            (it->contents.size() == 1 && choice == 2)) { // Put 2st
  char ch = g->inv_type(_("Put what?"), IC_TOOL);
  item* put = &(p->i_at(ch));
  if (put == NULL || put->is_null()) {
   g->add_msg_if_player(p, _("You do not have that item!"));
   return 0;
  }
  if (put->type->use != &iuse::knife) {
   g->add_msg_if_player(p, _("That isn't a knife!"));
   return 0;
  }
  if (put->type->volume > 5) {
   g->add_msg_if_player(p, _("That item does not fit in your boot!"));
   return 0;
  }
  p->moves -= 30;
  g->add_msg_if_player(p, _("You put the %s in your boot."), put->tname().c_str());
  it->put_in(p->i_rem(ch));
 }
 return it->type->charges_to_use();
}

int iuse::towel(game *g, player *p, item *it, bool t)
{
    // check if player is wet
    if( abs(p->has_morale(MORALE_WET)) )
    {
        p->rem_morale(MORALE_WET);
        g->add_msg_if_player(p,_("You use the %s to dry off!"), it->name.c_str());
    }
    else
    {
        g->add_msg_if_player(p,_("You are already dry, %s has no effect"), it->name.c_str());
    }
    return it->type->charges_to_use();
}

int iuse::unfold_bicycle(game *g, player *p, item *it, bool t)
{
    vehicle *bicycle = g->m.add_vehicle( g, "bicycle", p->posx, p->posy, 0, 0, 0, false);
    if( bicycle ) {
        // Mark the vehicle as foldable.
        bicycle->tags.insert("convertible");
        // Restore HP of parts if we stashed them previously.
        if( it->item_vars.count("folding_bicycle_parts") ) {
            std::istringstream part_hps;
            part_hps.str(it->item_vars["folding_bicycle_parts"]);
            for (int p = 0; p < bicycle->parts.size(); p++)
            {
                part_hps >> bicycle->parts[p].hp;
            }
        }
        g->add_msg_if_player(p, _("You painstakingly unfold the bicycle and make it ready to ride."));
        p->moves -= 500;
    } else {
        g->add_msg_if_player(p, _("There's no room to unfold the bicycle."));
        return 0;
    }
    return 1;
}

int iuse::adrenaline_injector(game *g, player *p, item *it, bool t)
{
  p->moves -= 100;
  g->add_msg_if_player(p, "You inject yourself with adrenaline.");

  p->inv.add_item_by_type(g->itypes["syringe"]->id);
  if(p->has_disease("adrenaline")) {
    //Increase current surge by 3 minutes (if not on comedown)
    p->add_disease("adrenaline", 30);
    //Also massively boost stimulant level, risking death on an extended chain
    p->stim += 80;
  } else {
    //No current adrenaline surge: Give the full duration
    p->add_disease("adrenaline", 200);
  }

  if(p->has_disease("asthma")) {
    p->rem_disease("asthma");
    g->add_msg_if_player(p,_("The adrenaline causes your asthma to clear."));
  }
  return it->type->charges_to_use();
}<|MERGE_RESOLUTION|>--- conflicted
+++ resolved
@@ -2220,133 +2220,123 @@
   // Show evac shelters
  roadmap_targets(g, p, it, t, "shelter", 0, 0);
   // Show hospital(s)
-<<<<<<< HEAD
  roadmap_targets(g, p, it, t, "hospital", 0, 0);
-  // Show megastores
- roadmap_targets(g, p, it, t, "megastore", 0, 0);
+  // Show schools
+ roadmap_targets(g, p, it, t, "school", 0, 0);
   // Show police stations
  roadmap_targets(g, p, it, t, "police", 0, 0);
+  // Show subway entrances
+ roadmap_targets(g, p, it, t, "sub_station", 0, 0);
+  // Show banks
+ roadmap_targets(g, p, it, t, "bank", 0, 0);
+
+ g->add_msg_if_player(p, _("You add roads and points of interest to your map."));
+
+ return 1;
+}
+
+int iuse::survivormap(game *g, player *p, item *it, bool t)
+{
+ if (it->charges < 1) {
+  g->add_msg_if_player(p, _("There isn't anything new on the map."));
+  return 0;
+ }
+  // Show roads
+ roadmap_targets(g, p, it, t, "hiway", 0, 0);
+ roadmap_targets(g, p, it, t, "road", 0, 0);
+ roadmap_targets(g, p, it, t, "bridge", 0, 0);
+
   // Show pharmacies
  roadmap_targets(g, p, it, t, "s_pharm", 0, 0);
-=======
- roadmap_targets(g, p, it, t, (int)ot_hospital_entrance, 2, 0, 0);
-  // Show schools
- roadmap_targets(g, p, it, t, (int)ot_school_2, 2, 0, 0);
-  // Show police stations
- roadmap_targets(g, p, it, t, (int)ot_police_north, 4, 0, 0);
-  // Show subway entrances
- roadmap_targets(g, p, it, t, (int)ot_sub_station_north, 4, 0, 0);
-  // Show banks
- roadmap_targets(g, p, it, t, (int)ot_bank_north, 4, 0, 0);
-
- g->add_msg_if_player(p, _("You add roads and points of interest to your map."));
+  // Show gun stores
+ roadmap_targets(g, p, it, t, "s_gun", 0, 0);
+  // Show grocery stores
+ roadmap_targets(g, p, it, t, "s_grocery", 0, 0);
+  // Show military surplus stores
+ roadmap_targets(g, p, it, t, "mil_surplus", 0, 0);
+  // Show gas stations
+ roadmap_targets(g, p, it, t, "s_gas", 0, 0);
+
+ g->add_msg_if_player(p, _("You add roads and possible supply points to your map."));
 
  return 1;
 }
 
-int iuse::survivormap(game *g, player *p, item *it, bool t)
+int iuse::militarymap(game *g, player *p, item *it, bool t)
 {
  if (it->charges < 1) {
   g->add_msg_if_player(p, _("There isn't anything new on the map."));
   return 0;
  }
   // Show roads
- roadmap_targets(g, p, it, t, (int)ot_hiway_ns, 2, 0, 0);
- roadmap_targets(g, p, it, t, (int)ot_road_ns, 12, 0, 0);
- roadmap_targets(g, p, it, t, (int)ot_bridge_ns, 2, 0, 0);
-
-  // Show pharmacies
- roadmap_targets(g, p, it, t, (int)ot_s_pharm_north, 4, 0, 0);
-  // Show gun stores
- roadmap_targets(g, p, it, t, (int)ot_s_gun_north, 4, 0, 0);
-  // Show grocery stores
- roadmap_targets(g, p, it, t, (int)ot_s_grocery_north, 4, 0, 0);
-  // Show military surplus stores
- roadmap_targets(g, p, it, t, (int)ot_mil_surplus_north, 4, 0, 0);
-  // Show gas stations
- roadmap_targets(g, p, it, t, (int)ot_s_gas_north, 4, 0, 0);
->>>>>>> 8101f5a2
-
- g->add_msg_if_player(p, _("You add roads and possible supply points to your map."));
+ roadmap_targets(g, p, it, t, "hiway", 0, 0);
+ roadmap_targets(g, p, it, t, "road", 0, 0);
+ roadmap_targets(g, p, it, t, "bridge", 0, 0);
+
+  // Show FEMA camps
+ roadmap_targets(g, p, it, t, "fema_entrance", 0, 0);
+  // Show bunkers
+ roadmap_targets(g, p, it, t, "bunker", 0, 0);
+  // Show outposts
+ roadmap_targets(g, p, it, t, "outpost", 0, 0);
+  // Show nuclear silos
+ roadmap_targets(g, p, it, t, "silo", 0, 0);
+  // Show evac shelters
+ roadmap_targets(g, p, it, t, "shelter", 0, 0);
+  // Show police stations
+ roadmap_targets(g, p, it, t, "police", 0, 0);
+
+ g->add_msg_if_player(p, _("You add roads and facilities to your map."));
 
  return 1;
 }
 
-int iuse::militarymap(game *g, player *p, item *it, bool t)
+int iuse::restaurantmap(game *g, player *p, item *it, bool t)
 {
  if (it->charges < 1) {
   g->add_msg_if_player(p, _("There isn't anything new on the map."));
   return 0;
  }
   // Show roads
- roadmap_targets(g, p, it, t, (int)ot_hiway_ns, 2, 0, 0);
- roadmap_targets(g, p, it, t, (int)ot_road_ns, 12, 0, 0);
- roadmap_targets(g, p, it, t, (int)ot_bridge_ns, 2, 0, 0);
-
-  // Show FEMA camps
- roadmap_targets(g, p, it, t, (int)ot_fema_entrance, 2, 0, 0);
-  // Show bunkers
- roadmap_targets(g, p, it, t, (int)ot_bunker, 1, 0, 0);
-  // Show outposts
- roadmap_targets(g, p, it, t, (int)ot_outpost, 1, 0, 0);
-  // Show nuclear silos
- roadmap_targets(g, p, it, t, (int)ot_silo, 1, 0, 0);
-  // Show evac shelters
- roadmap_targets(g, p, it, t, (int)ot_shelter, 1, 0, 0);
-  // Show police stations
- roadmap_targets(g, p, it, t, (int)ot_police_north, 4, 0, 0);
-
- g->add_msg_if_player(p, _("You add roads and facilities to your map."));
+ roadmap_targets(g, p, it, t, "hiway", 0, 0);
+ roadmap_targets(g, p, it, t, "road", 0, 0);
+ roadmap_targets(g, p, it, t, "bridge", 0, 0);
+
+  // Show coffee shops
+ roadmap_targets(g, p, it, t, "s_restaurant_coffee", 0, 0);
+  // Show restaurants
+ roadmap_targets(g, p, it, t, "s_restaurant", 0, 0);
+  // Show bars
+ roadmap_targets(g, p, it, t, "bar", 0, 0);
+  // Show fast food joints
+ roadmap_targets(g, p, it, t, "s_restaurant_fast", 0, 0);
+
+ g->add_msg_if_player(p, _("You add roads and restaurants to your map."));
 
  return 1;
 }
 
-int iuse::restaurantmap(game *g, player *p, item *it, bool t)
+int iuse::touristmap(game *g, player *p, item *it, bool t)
 {
  if (it->charges < 1) {
   g->add_msg_if_player(p, _("There isn't anything new on the map."));
   return 0;
  }
   // Show roads
- roadmap_targets(g, p, it, t, (int)ot_hiway_ns, 2, 0, 0);
- roadmap_targets(g, p, it, t, (int)ot_road_ns, 12, 0, 0);
- roadmap_targets(g, p, it, t, (int)ot_bridge_ns, 2, 0, 0);
-
-  // Show coffee shops
- roadmap_targets(g, p, it, t, (int)ot_s_restaurant_coffee_north, 4, 0, 0);
+ roadmap_targets(g, p, it, t, "hiway", 0, 0);
+ roadmap_targets(g, p, it, t, "road", 0, 0);
+ roadmap_targets(g, p, it, t, "bridge", 0, 0);
+
+  // Show hotels
+ roadmap_targets(g, p, it, t, "hotel_tower", 0, 0);
   // Show restaurants
- roadmap_targets(g, p, it, t, (int)ot_s_restaurant_north, 4, 0, 0);
-  // Show bars
- roadmap_targets(g, p, it, t, (int)ot_bar_north, 4, 0, 0);
+ roadmap_targets(g, p, it, t, "s_restaurant", 0, 0);
+  // Show cathedrals
+ roadmap_targets(g, p, it, t, "cathedral", 0, 0);
   // Show fast food joints
- roadmap_targets(g, p, it, t, (int)ot_s_restaurant_fast_north, 4, 0, 0);
-
- g->add_msg_if_player(p, _("You add roads and restaurants to your map."));
-
- return 1;
-}
-
-int iuse::touristmap(game *g, player *p, item *it, bool t)
-{
- if (it->charges < 1) {
-  g->add_msg_if_player(p, _("There isn't anything new on the map."));
-  return 0;
- }
-  // Show roads
- roadmap_targets(g, p, it, t, (int)ot_hiway_ns, 2, 0, 0);
- roadmap_targets(g, p, it, t, (int)ot_road_ns, 12, 0, 0);
- roadmap_targets(g, p, it, t, (int)ot_bridge_ns, 2, 0, 0);
-
-  // Show hotels
- roadmap_targets(g, p, it, t, (int)ot_hotel_tower_1_2, 2, 0, 0);
-  // Show restaurants
- roadmap_targets(g, p, it, t, (int)ot_s_restaurant_north, 4, 0, 0);
-  // Show cathedrals
- roadmap_targets(g, p, it, t, (int)ot_cathedral_1_entrance, 4, 0, 0);
-  // Show fast food joints
- roadmap_targets(g, p, it, t, (int)ot_s_restaurant_fast_north, 4, 0, 0);
+ roadmap_targets(g, p, it, t, "s_restaurant_fast", 0, 0);
   // Show fast megastores
- roadmap_targets(g, p, it, t, (int)ot_megastore_entrance, 2, 0, 0);
+ roadmap_targets(g, p, it, t, "megastore", 0, 0);
 
  g->add_msg_if_player(p, _("You add roads and tourist attractions to your map."));
 
