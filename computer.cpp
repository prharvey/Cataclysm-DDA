--- conflicted
+++ resolved
@@ -716,8 +716,6 @@
   Press any key to continue...");
   break;
 
-<<<<<<< HEAD
-=======
   case COMPACT_SR1_MESS:
   print_line("\
   Subj: Security Reminder\n\
@@ -778,10 +776,6 @@
   \n\
   Press any key to continue...");
   break;
-
- } // switch (action)  
-
->>>>>>> 52d35ecd
  } // switch (action)
 }
 
