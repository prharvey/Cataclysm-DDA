#include "game.h"
#include "mondeath.h"
#include "monattack.h"
#include "itype.h"
#include "setvector.h"


 // Default constructor
 mtype::mtype () {
  id = "mon_null";
  name = _("human");
  description = "";
  //species = species_none;
  sym = ' ';
  color = c_white;
  size = MS_MEDIUM;
  mat = "hflesh";
  phase = SOLID;
  difficulty = 0;
  agro = 0;
  morale = 0;
  speed = 0;
  melee_skill = 0;
  melee_dice = 0;
  melee_sides = 0;
  melee_cut = 0;
  sk_dodge = 0;
  armor_bash = 0;
  armor_cut = 0;
  hp = 0;
  sp_freq = 0;
  item_chance = 0;
  dies = NULL;
  sp_attack = NULL;
  luminance = 0;
  flags.insert(MF_HUMAN);
 }
 // Non-default (messy)
 mtype::mtype (int pid, std::string pname, monster_species pspecies, char psym,
        nc_color pcolor, m_size psize, std::string pmat,
        unsigned int pdiff, signed char pagro,
        signed char pmorale, unsigned int pspeed, unsigned char pml_skill,
        unsigned char pml_dice, unsigned char pml_sides, unsigned char pml_cut,
        unsigned char pdodge, unsigned char parmor_bash,
        unsigned char parmor_cut, signed char pitem_chance, int php,
        unsigned int psp_freq,
        void (mdeath::*pdies)      (game *, monster *),
        void (mattack::*psp_attack)(game *, monster *),
        std::string pdescription ) {
  /*
  id = pid;
  name = pname;
  species = pspecies;
  sym = psym;
  color = pcolor;
  size = psize;
  mat = pmat;
  difficulty = pdiff;
  agro = pagro;
  morale = pmorale;
  speed = pspeed;
  melee_skill = pml_skill;
  melee_dice = pml_dice;
  melee_sides = pml_sides;
  melee_cut = pml_cut;
  sk_dodge = pdodge;
  armor_bash = parmor_bash;
  armor_cut = parmor_cut;
  item_chance = pitem_chance;
  hp = php;
  sp_freq = psp_freq;
  dies = pdies;
  sp_attack = psp_attack;
  description = pdescription;

  anger = default_anger(species);
  fear = default_fears(species);
  */
 }

 bool mtype::has_flag(m_flag flag) const
 {
  return bitflags[flag];
 }
 bool mtype::has_anger_trigger(monster_trigger trig) const
 {
     return bitanger[trig];
 }
 bool mtype::has_fear_trigger(monster_trigger trig) const
 {
     return bitfear[trig];
 }
 bool mtype::has_placate_trigger(monster_trigger trig) const
 {
     return bitplacate[trig];
 }

bool mtype::in_category(std::string category) const
{
    if (categories.find(category) != categories.end()){
        return true;
    }
    return false;
}
bool mtype::in_species(std::string spec) const
{
    if (species.find(spec) != species.end()){
        return true;
    }
    return false;
}

// This function populates the master list of monster types.
// If you edit this function, you'll also need to edit:
//  * mtype.h - enum mon_id MUST match the order of this list!
//  * monster.cpp - void make_fungus() should be edited, or fungal infection
//                  will simply kill the monster
//  * mongroupdef.cpp - void init_mongroups() should be edited, so the monster
//                      spawns with the proper group
// PLEASE NOTE: The description is AT MAX 4 lines of 46 characters each.

void game::init_mtypes ()
{
<<<<<<< HEAD
 int id = 0;
// Null monster named "None".
 mtypes.push_back(new mtype);

#define mon(name, species, sym, color, size, mat,\
            diff, agro, morale, speed, melee_skill, melee_dice,\
            melee_sides, melee_cut, dodge, arm_bash, arm_cut, item_chance, HP,\
            sp_freq, death, sp_att, desc) \
id++;\
mtypes.push_back(new mtype(id, name, species, sym, color, size, mat,\
diff, agro, morale, speed, melee_skill, melee_dice, melee_sides,\
melee_cut, dodge, arm_bash, arm_cut, item_chance, HP, sp_freq, death, sp_att,\
desc))

#define FLAGS(...)   setvector(&(mtypes[id]->flags),   __VA_ARGS__, NULL)
#define CATEGORIES(...)   setvector(&(mtypes[id]->categories),   __VA_ARGS__, NULL)
#define ANGER(...)   setvector(&(mtypes[id]->anger),   __VA_ARGS__, NULL)
#define FEARS(...)   setvector(&(mtypes[id]->fear),    __VA_ARGS__, NULL)
#define PLACATE(...) setvector(&(mtypes[id]->placate), __VA_ARGS__, NULL)

// PLEASE NOTE: The description is AT MAX 4 lines of 46 characters each.

// FOREST ANIMALS
mon(_("squirrel"), species_mammal, 'r', c_ltgray, MS_TINY, "flesh",
// dif agr mor spd msk mdi m## cut dge bsh cut itm  HP special freq
   0,-99, -8,140,  0,  1,  1,  0,  4,  0,  0,  0,  1,  0,
 &mdeath::normal, &mattack::none, _("\
A small woodland animal.")
);
FLAGS(MF_SEES, MF_HEARS, MF_SMELLS, MF_ANIMAL, MF_WARM, MF_FUR, MF_BONES);
CATEGORIES(MC_WILDLIFE);

mon(_("rabbit"), species_mammal, 'r', c_white, MS_TINY, "flesh",
// dif agr mor spd msk mdi m## cut dge bsh cut itm  HP special freq
   0,-99, -7,180, 0,  0,  0,  0,  6,  0,  0,  0,  4,  0,
 &mdeath::normal, &mattack::none, _("\
A cute wiggling nose, cotton tail, and\n\
delicious flesh.")
);
FLAGS(MF_SEES, MF_HEARS, MF_SMELLS, MF_ANIMAL, MF_WARM, MF_FUR, MF_BONES);
CATEGORIES(MC_WILDLIFE);

mon(_("deer"), species_mammal, 'd', c_brown, MS_LARGE, "flesh",
// dif agr mor spd msk mdi m## cut dge bsh cut itm  HP special freq
   1,-99, -5,300,  4,  3,  3,  0,  3,  0,  0,  0, 80, 0,
 &mdeath::normal, &mattack::none, _("\
A large buck, fast-moving and strong.")
);
FLAGS(MF_SEES, MF_HEARS, MF_SMELLS, MF_ANIMAL, MF_WARM, MF_FUR, MF_BONES);
CATEGORIES(MC_WILDLIFE);

mon(_("moose"), species_mammal, 'M', c_brown, MS_LARGE, "flesh",
// dif agr mor spd msk mdi m## cut dge bsh cut itm  HP special freq
   1,-10, 30,200,  10,  3,  4,  0,  1,  4,  1,  0, 100, 0,
 &mdeath::normal, &mattack::none, _("\
A buck of the largest deer species.")
);
FLAGS(MF_SEES, MF_HEARS, MF_SMELLS, MF_ANIMAL, MF_WARM, MF_FUR, MF_BLEED, MF_VIS40, MF_BONES);
ANGER(MTRIG_PLAYER_CLOSE, MTRIG_HURT);
FEARS(MTRIG_FIRE);
CATEGORIES(MC_WILDLIFE);

mon(_("wolf"), species_mammal, 'w', c_ltgray, MS_MEDIUM, "flesh",
// dif agr mor spd msk mdi m## cut dge bsh cut itm  HP special freq
  12,  0, 20,165, 14,  2,  3,  4,  4,  1,  0,  0, 28,  0,
 &mdeath::normal, &mattack::none, _("\
A grey wolf. A vicious and fast pack hunter.")
);
FLAGS(MF_SEES, MF_HEARS, MF_SMELLS, MF_ANIMAL, MF_WARM, MF_FUR, MF_HIT_AND_RUN, MF_KEENNOSE, MF_BLEED, MF_ATTACKMON, MF_BONES, MF_VIS50);
ANGER(MTRIG_PLAYER_CLOSE, MTRIG_FRIEND_ATTACKED, MTRIG_PLAYER_WEAK, MTRIG_HURT);
PLACATE(MTRIG_MEAT);
FEARS(MTRIG_FIRE, MTRIG_FRIEND_DIED);
CATEGORIES(MC_WILDLIFE);

mon(_("coyote"), species_mammal, 'w', c_brown, MS_MEDIUM, "flesh",
// dif agr mor spd msk mdi m## cut dge bsh cut itm  HP special freq
  10,  0, 20,155, 12,  2,  3,  2,  3,  1,  0,  0, 22,  0,
 &mdeath::normal, &mattack::none, _("\
An eastern coyote, also called tweed wolf. It is an hybrid of grey wolves and the smaller western coyotes.")
);
FLAGS(MF_SEES, MF_HEARS, MF_SMELLS, MF_ANIMAL, MF_WARM, MF_FUR, MF_HIT_AND_RUN, MF_KEENNOSE, MF_BLEED, MF_ATTACKMON, MF_BONES, MF_VIS50);
ANGER(MTRIG_PLAYER_CLOSE, MTRIG_FRIEND_ATTACKED, MTRIG_PLAYER_WEAK, MTRIG_HURT);
PLACATE(MTRIG_MEAT);
FEARS(MTRIG_FIRE, MTRIG_FRIEND_DIED);
CATEGORIES(MC_WILDLIFE);


mon(_("bear"), species_mammal, 'B', c_dkgray, MS_LARGE, "flesh",
// dif agr mor spd msk mdi m## cut dge bsh cut itm  HP special freq
  10,-10, 40,140, 10,  3,  4,  6,  3,  2,  0,  0, 90, 0,
 &mdeath::normal, &mattack::none, _("\
An american black bear. Remember, only YOU can prevent forest fires.")
);
FLAGS(MF_SEES, MF_HEARS, MF_SMELLS, MF_ANIMAL, MF_WARM, MF_FUR, MF_BLEED, MF_VIS40, MF_BONES);
ANGER(MTRIG_PLAYER_CLOSE, MTRIG_HURT);
PLACATE(MTRIG_MEAT);
FEARS(MTRIG_FIRE);
CATEGORIES(MC_WILDLIFE);

mon(_("cougar"), species_mammal, 'C', c_brown, MS_MEDIUM, "flesh",
// dif agr mor spd msk mdi m## cut dge bsh cut itm  HP special freq
  12,  0, 20,180, 14,  2,  3,  4,  4,  1,  0,  0, 40,  5,
 &mdeath::normal, &mattack::leap, _("\
A vicious and fast hunter.")
);
FLAGS(MF_SEES, MF_HEARS, MF_SMELLS, MF_ANIMAL, MF_WARM, MF_FUR, MF_HIT_AND_RUN, MF_KEENNOSE, MF_BLEED, MF_VIS50, MF_BONES);
ANGER(MTRIG_STALK, MTRIG_PLAYER_WEAK, MTRIG_HURT, MTRIG_PLAYER_CLOSE);
PLACATE(MTRIG_MEAT);
FEARS(MTRIG_FIRE, MTRIG_FRIEND_DIED);
CATEGORIES(MC_WILDLIFE);

mon(_("crow"), species_mammal, 'v', c_dkgray, MS_TINY, "flesh",
// dif agr mor spd msk mdi m## cut dge bsh cut itm  HP special freq
  10,-99, -8,140,  0,  1,  1,  0,  4,  0,  0,  0,  1,  0,
 &mdeath::normal, &mattack::none, _("\
A small woodland animal.")
);
FLAGS(MF_SEES, MF_HEARS, MF_SMELLS, MF_ANIMAL, MF_WARM, MF_FLIES, MF_VIS40, MF_BONES, MF_FEATHER);
CATEGORIES(MC_WILDLIFE);

// DOMESICATED ANIMALS
mon(_("dog"), species_mammal, 'd', c_white, MS_SMALL, "flesh",
// dif agr mor spd msk mdi m## cut dge bsh cut itm  HP special freq
   5,  2, 15,150, 12,  2,  3,  3,  3,  0,  0,  0, 25,  0,
 &mdeath::normal, &mattack::none, _("\
A medium-sized domesticated dog, gone feral.")
);
FLAGS(MF_SEES, MF_HEARS, MF_SMELLS, MF_ANIMAL, MF_WARM, MF_FUR, MF_HIT_AND_RUN, MF_KEENNOSE, MF_BLEED, MF_ATTACKMON, MF_VIS40, MF_BONES);
ANGER(MTRIG_HURT);
PLACATE(MTRIG_MEAT);
FEARS(MTRIG_FIRE);
CATEGORIES(MC_WILDLIFE);

mon(_("cat"), species_mammal, 'c', c_white, MS_TINY, "flesh",
// dif agr mor spd msk mdi m## cut dge bsh cut itm  HP special freq
   0,  -40, 15,150, 12,  1,  3,  2,  4,  0,  0,  0, 10,  0,
 &mdeath::normal, &mattack::none, _("\
A small domesticated cat, gone feral.")
);
FLAGS(MF_SEES, MF_HEARS, MF_SMELLS, MF_ANIMAL, MF_WARM, MF_FUR, MF_HIT_AND_RUN, MF_VIS40, MF_BONES);
ANGER(MTRIG_HURT);
PLACATE(MTRIG_MEAT);
FEARS(MTRIG_FIRE, MTRIG_SOUND);
CATEGORIES(MC_WILDLIFE);

// INSECTOIDS
mon(_("ant larva"),species_insect, 'a', c_white, MS_SMALL, "flesh",
// dif agr mor spd msk mdi m## cut dge bsh cut itm  HP special freq
   0, -1, 10, 65,  4,  1,  3,  0,  0,  0,  0,  0, 10,  0,
 &mdeath::normal, &mattack::none, _("\
The size of a large cat, this pulsating mass\n\
of glistening white flesh turns your stomach.")
);
FLAGS(MF_SMELLS, MF_POISON);

mon(_("giant ant"),species_insect, 'a', c_brown, MS_MEDIUM, "flesh",
// dif agr mor spd msk mdi m## cut dge bsh cut itm  HP special freq
   7, 15, 60,100,  9,  1,  6,  4,  2,  4,  8, 0, 40,  0,
 &mdeath::normal, &mattack::none, _("\
A red ant the size of a crocodile. It is\n\
covered in chitinous armor, and has a pair of\n\
vicious mandibles.")
);
FLAGS(MF_SMELLS, MF_CHITIN);

mon(_("soldier ant"),species_insect, 'a', c_blue,  MS_MEDIUM, "flesh",
// dif agr mor spd msk mdi m## cut dge bsh cut itm  HP special freq
  16, 25,100,115, 12,  2,  4,  6,  2,  5, 10,0, 80,  0,
 &mdeath::normal, &mattack::none, _("\
Darker in color than the other ants, this\n\
more aggresive variety has even larger\n\
mandibles.")
);
FLAGS(MF_SMELLS, MF_CHITIN);

mon(_("queen ant"),species_insect, 'a', c_ltred, MS_LARGE, "flesh",
// dif agr mor spd msk mdi m## cut dge bsh cut itm  HP special freq
     13,  0,100, 60,  6,  3,  4,  4,  1,  6, 14, 0,180, 1,
 &mdeath::normal, &mattack::antqueen, _("\
This ant has a long, bloated thorax, bulging\n\
with hundreds of small ant eggs.  It moves\n\
slowly, tending to nearby eggs and laying\n\
still more.")
);
FLAGS(MF_SMELLS, MF_QUEEN, MF_CHITIN);

mon(_("fungal insect"),species_fungus, 'a',c_ltgray, MS_MEDIUM, "veggy",
//  dif agr mor spd msk mdi m## cut dge bsh cut itm  HP special freq
      5, 80,100, 75,  5,  1,  5,  3,  1,  1,  1,  0, 30, 60,
 &mdeath::normal, &mattack::fungus, _("\
This insect is pale gray in color, its\n\
chitin weakened by the fungus sprouting\n\
from every joint on its body.")
);
FLAGS(MF_SMELLS, MF_POISON);

mon(_("giant fly"),species_insect, 'a', c_ltgray, MS_SMALL, "flesh",
//  dif agr mor spd msk mdi m## cut dge bsh cut itm  HP special freq
   8, 50, 30,120,  3,  1,  3,  0,  5,  0,  0,  0, 25,  0,
 &mdeath::normal, &mattack::none, _("\
A large housefly the size of a small dog.\n\
It buzzes around incessantly.")
);
FLAGS(MF_SMELLS, MF_FLIES, MF_STUMBLES, MF_HIT_AND_RUN, MF_CHITIN);

mon(_("giant bee"),species_insect, 'a', c_yellow, MS_SMALL, "flesh",
// dif agr mor spd msk mdi m## cut dge bsh cut itm  HP special freq
  15,-10, 50,140,  4,  1,  1,  5,  6,  0,  5,-50, 20,  0,
 &mdeath::normal, &mattack::none, _("\
A honey bee the size of a small dog. It\n\
buzzes angrily through the air, dagger-\n\
sized sting pointed forward.")
);
FLAGS(MF_SMELLS, MF_VENOM, MF_FLIES, MF_STUMBLES, MF_HIT_AND_RUN, MF_CHITIN);
ANGER(MTRIG_HURT, MTRIG_FRIEND_DIED, MTRIG_PLAYER_CLOSE);

mon(_("giant wasp"),species_insect, 'a',  c_red,  MS_MEDIUM, "flesh",
// dif agr mor spd msk mdi m## cut dge bsh cut itm  HP special freq
     22,  5, 60,150,  6,  1,  3,  7,  7,  0,  7,-40, 35, 0,
 &mdeath::normal, &mattack::none, _("\
An evil-looking, slender-bodied wasp with\n\
a vicious sting on its abdomen.")
);
FLAGS(MF_SMELLS, MF_POISON, MF_VENOM, MF_FLIES, MF_CHITIN);
ANGER(MTRIG_HURT, MTRIG_FRIEND_DIED, MTRIG_PLAYER_CLOSE, MTRIG_SOUND);

// GIANT WORMS

mon(_("graboid"), species_worm, 'S', c_red,  MS_HUGE, "flesh",
// dif agr mor spd msk mdi m## cut dge bsh cut itm  HP special freq
  17, 30,120,180, 11,  3,  8,  4,  0,  5,  5,  0,180,  0,
 &mdeath::worm,  &mattack::none, _("\
A hideous slithering beast with a tri-\n\
sectional mouth that opens to reveal\n\
hundreds of writhing tongues. Most of its\n\
enormous body is hidden underground.")
);
FLAGS(MF_DIGS, MF_HEARS, MF_GOODHEARING, MF_DESTROYS, MF_WARM, MF_LEATHER);

mon(_("giant worm"),species_worm, 'S', c_pink,  MS_LARGE, "flesh",
//  dif agr mor spd msk mdi m## cut dge bsh cut itm  HP special freq
  10, 30,100, 85,  9,  4,  5,  2,  0,  2,  0,  0, 50,  0,
 &mdeath::worm,  &mattack::none, _("\
Half of this monster is emerging from a\n\
hole in the ground. It looks like a huge\n\
earthworm, but the end has split into a\n\
large, fanged mouth.")
);
FLAGS(MF_DIGS, MF_HEARS, MF_GOODHEARING, MF_WARM, MF_LEATHER);

mon(_("half worm"),species_worm, 's', c_pink,  MS_MEDIUM, "flesh",
// dif agr mor spd msk mdi m## cut dge bsh cut itm  HP special freq
   2, 10, 40, 80,  5,  3,  5,  0,  0,  0,  0,  0, 20,  0,
 &mdeath::normal, &mattack::none, _("\
A portion of a giant worm that is still alive.")
);
FLAGS(MF_DIGS, MF_HEARS, MF_GOODHEARING, MF_WARM, MF_LEATHER);

// Wild Mutants
mon(_("sludge crawler"),species_none, 'S', c_dkgray,  MS_LARGE, "flesh",
// dif agr mor spd msk mdi m## cut dge bsh cut itm  HP special freq
   15, 100, 100, 60,  7,  3,  5,  0,  12,  4,  0,  0, 300,  0,
 &mdeath::melt, &mattack::none, _("\
A sluglike creature, eight feet long and the width of a refrigerator, its black \
body glistens as it oozes its way along the ground. Eye stalks occassionally push their \
way out of the oily mass and look around.")
);
FLAGS(MF_NOHEAD, MF_SEES, MF_POISON, MF_HEARS, MF_REGENERATES_50, MF_SMELLS, MF_VIS30, 
MF_SLUDGEPROOF, MF_SLUDGETRAIL, MF_SWIMS, MF_FLAMMABLE);


// ZOMBIES
mon(_("zombie"), species_zombie, 'Z', c_ltgreen, MS_MEDIUM, "flesh",
// dif agr mor spd msk mdi m## cut dge bsh cut itm  HP special freq
   3,100,100, 70,  8,  1,  5,  2,  1,  0,  0, 40, 50,  5,
 &mdeath::zombie, &mattack::bite, _("\
A human body, stumbling slowly forward on\n\
uncertain legs, possessed with an unstoppable\n\
rage.")
);
FLAGS(MF_SEES, MF_HEARS, MF_SMELLS, MF_STUMBLES, MF_WARM, MF_BASHES, MF_POISON, MF_BLEED, MF_NO_BREATHE, MF_VIS40, MF_REVIVES);
CATEGORIES(MC_CLASSIC);

mon(_("zombie cop"), species_zombie, 'Z', c_blue, MS_MEDIUM, "flesh",
// dif agr mor spd msk mdi m## cut dge bsh cut itm  HP special freq
   3,100,100, 70,  8,  1,  5,  0,  1,  0,  0, 40, 50,  5,
 &mdeath::zombie, &mattack::bite, _("\
A human body, encapsulated in tough riot\n\
armour, this zombie was clearly a cop gearing\n\
up to fight the infection.")
);
FLAGS(MF_SEES, MF_HEARS, MF_SMELLS, MF_STUMBLES, MF_WARM, MF_BASHES, MF_POISON, MF_BLEED, MF_NO_BREATHE, MF_VIS30, MF_REVIVES);
CATEGORIES(MC_CLASSIC);

mon(_("shrieker zombie"),species_zombie, 'Z',c_magenta, MS_MEDIUM, "flesh",
// dif agr mor spd msk mdi m## cut dge bsh cut itm  HP special freq
 10,100,100, 95,  9,  1,  2,  0,  4,  0,  0, 45, 50, 10,
 &mdeath::zombie, &mattack::shriek, _("\
This zombie's jaw has been torn off, leaving\n\
a gaping hole from mid-neck up.")
);
FLAGS(MF_SEES, MF_HEARS, MF_SMELLS, MF_STUMBLES, MF_WARM, MF_BASHES, MF_POISON, MF_NO_BREATHE, MF_VIS50, MF_REVIVES);

mon(_("spitter zombie"),species_zombie, 'Z',c_yellow, MS_MEDIUM, "flesh",
// dif agr mor spd msk mdi m## cut dge bsh cut itm  HP special freq
 9,100,100,105,  8,  1,  5,  0,  4,  0,  0, 30, 60, 20,
 &mdeath::acid,  &mattack::acid, _("\
This zombie's mouth is deformed into a round\n\
spitter, and its body throbs with a dense\n\
yellow fluid.")
);
FLAGS(MF_SEES, MF_HEARS, MF_SMELLS, MF_STUMBLES, MF_WARM, MF_BASHES, MF_POISON,
      MF_ACIDPROOF, MF_NO_BREATHE, MF_VIS40, MF_REVIVES);

mon(_("shocker zombie"),species_zombie,'Z',c_ltcyan, MS_MEDIUM, "flesh",
// dif agr mor spd msk mdi m## cut dge bsh cut itm  HP special freq
 10,100,100,110,  8,  1,  6,  0,  4,  0,  0, 40, 65, 25,
 &mdeath::zombie, &mattack::shockstorm, _("\
This zombie's flesh is pale blue, and it\n\
occasionally crackles with small bolts of\n\
lightning.")
);
FLAGS(MF_SEES, MF_HEARS, MF_SMELLS, MF_STUMBLES, MF_WARM, MF_BASHES, MF_POISON,
      MF_ELECTRIC, MF_CBM, MF_NO_BREATHE,  MF_VIS40, MF_REVIVES);

mon(_("smoker zombie"),species_zombie,'Z',c_ltgray, MS_MEDIUM, "flesh",
// dif agr mor spd msk mdi m## cut dge bsh cut itm  HP special freq
 10,100,100,110,  8,  1,  6,  0,  4,  0,  0, 0, 65, 1,
 &mdeath::smokeburst, &mattack::smokecloud, _("\
This zombie emits a constant haze of\n\
thick, obfuscating smoke.")
);
FLAGS(MF_SEES, MF_HEARS, MF_SMELLS, MF_STUMBLES, MF_WARM, MF_BASHES, MF_POISON,
      MF_HARDTOSHOOT, MF_FRIENDLY_SPECIAL, MF_NO_BREATHE, MF_VIS40, MF_REVIVES);

mon(_("swimmer zombie"),species_zombie,'Z',c_ltblue, MS_MEDIUM, "flesh",
// dif agr mor spd msk mdi m## cut dge bsh cut itm  HP special freq
 10,100,100,110,  8,  1,  6,  0,  4,  0,  0, 0, 65, 5,
 &mdeath::zombie, &mattack::bite, _("\
This zombie's hands and feet are\n\
webbed, and it is clad in swimwear.")
);
FLAGS(MF_SEES, MF_HEARS, MF_SMELLS, MF_STUMBLES, MF_WARM, MF_BASHES, MF_POISON,
      MF_NO_BREATHE, MF_VIS40, MF_BLEED, MF_SWIMS, MF_REVIVES);

mon(_("zombie dog"),species_zombie, 'd', c_ltgreen, MS_MEDIUM, "flesh",
// dif agr mor spd msk mdi m## cut dge bsh cut itm  HP special freq
 12,100,100,150, 10,  1,  4,  3,  4,  0,  0, 0, 40,  5,
 &mdeath::normal, &mattack::bite, _("\
This deformed, sinewy canine stays close to\n\
the ground, loping forward faster than most\n\
humans ever could.")
);
FLAGS(MF_SEES, MF_HEARS, MF_SMELLS, MF_STUMBLES, MF_WARM, MF_BASHES, MF_POISON,
      MF_HIT_AND_RUN, MF_NO_BREATHE, MF_VIS50, MF_REVIVES);
CATEGORIES(MC_CLASSIC);

mon(_("zombie brute"),species_zombie, 'Z', c_red,  MS_MEDIUM, "flesh",
// dif agr mor spd msk mdi m## cut dge bsh cut itm  HP special freq
    25,100,100,115,  9,  4,  4,  2,  0,  6,  3, 60, 80,  5,
 &mdeath::zombie, &mattack::bite, _("\
A hideous beast of a zombie, bulging with\n\
distended muscles on both arms and legs.")
);
FLAGS(MF_SEES, MF_HEARS, MF_SMELLS, MF_STUMBLES, MF_WARM, MF_BASHES, MF_POISON, MF_NO_BREATHE, MF_VIS40, MF_REVIVES);

mon(_("zombie hulk"),species_zombie, 'Z', c_ltred,  MS_HUGE, "flesh",
// dif agr mor spd msk mdi m## cut dge bsh cut itm  HP special freq
     50,100,100,130,  9,  4,  8,  0,  0, 12,  8, 80,260,  0,
 &mdeath::zombie, &mattack::none, _("\
A zombie that has somehow grown to the size of\n\
6 men, with arms as wide as a trash can.")
);
FLAGS(MF_SEES, MF_HEARS, MF_SMELLS, MF_STUMBLES, MF_WARM, MF_BASHES,
      MF_DESTROYS, MF_POISON, MF_ATTACKMON, MF_LEATHER, MF_NO_BREATHE, MF_VIS50, MF_REVIVES);

mon(_("fungal zombie"),species_fungus, 'Z',c_ltgray, MS_MEDIUM, "flesh",
// dif agr mor spd msk mdi m## cut dge bsh cut itm  HP special freq
   6,100,100, 45,  6,  1,  6,  0,  0,  0,  0, 20, 40, 50,
 &mdeath::zombie, &mattack::fungus, _("\
A diseased zombie. Fungus sprouts from its\n\
mouth and eyes, and thick gray mold grows all\n\
over its translucent flesh.")
);
FLAGS(MF_SEES, MF_HEARS, MF_SMELLS, MF_STUMBLES, MF_WARM, MF_BASHES, MF_POISON, MF_NO_BREATHE, MF_VIS30);

mon(_("boomer"), species_zombie, 'Z', c_pink,  MS_LARGE, "flesh",
// dif agr mor spd msk mdi m## cut dge bsh cut itm  HP special freq
    5,100,100, 55,  7,  2,  4,  0,  1,  3,  0, 35, 40,  20,
 &mdeath::boomer, &mattack::boomer, _("\
A bloated zombie sagging with fat. It emits a\n\
horrible odor, and putrid, pink sludge drips\n\
from its mouth.")
);
FLAGS(MF_SEES, MF_HEARS, MF_SMELLS, MF_STUMBLES, MF_WARM, MF_BASHES, MF_POISON, MF_NO_BREATHE, MF_VIS40, MF_REVIVES);

mon(_("fungal boomer"),species_fungus, 'B',c_ltgray, MS_LARGE, "flesh",
// dif agr mor spd msk mdi m## cut dge bsh cut itm  HP special freq
    7,100,100, 40,  5,  2,  6,  0,  0,  3,  0, 20, 20, 30,
 &mdeath::fungus, &mattack::fungus, _("\
A bloated zombie that is coated with slimy\n\
gray mold. Its flesh is translucent and gray,\n\
and it dribbles a gray sludge from its mouth.")
);
FLAGS(MF_SEES, MF_HEARS, MF_SMELLS, MF_STUMBLES, MF_WARM, MF_BASHES, MF_POISON, MF_NO_BREATHE, MF_VIS30);

mon(_("skeleton"), species_zombie, 'Z', c_white, MS_MEDIUM, "bone",
//  dif agr mor spd msk mdi m## cut dge bsh cut itm  HP special freq
      8,100,100, 90, 10,  1,  5,  3,  2,  0, 15,  0, 40, 5,
 &mdeath::zombie, &mattack::bite, _("\
A skeleton picked clean of all but a few\n\
rotten scraps of flesh, somehow still in\n\
motion.")
);
FLAGS(MF_SEES, MF_HEARS, MF_BLEED, MF_HARDTOSHOOT, MF_NO_BREATHE, MF_VIS30);

mon(_("zombie necromancer"),species_zombie, 'Z',c_dkgray, MS_MEDIUM, "flesh",
//  dif agr mor spd msk mdi m## cut dge bsh cut itm  HP special freq
      13,  0,100,100,  4,  2,  3,  0,  4,  0,  0, 50,140, 4,
 &mdeath::zombie, &mattack::resurrect, _("\
A zombie with jet black skin and glowing red\n\
eyes.  As you look at it, you're gripped by a\n\
feeling of dread and terror.")
);
FLAGS(MF_SEES, MF_HEARS, MF_SMELLS, MF_STUMBLES, MF_WARM, MF_BASHES, MF_POISON, MF_NO_BREATHE, MF_NO_BREATHE, MF_VIS50, MF_REVIVES);
ANGER(MTRIG_HURT, MTRIG_PLAYER_WEAK);

mon(_("zombie scientist"),species_zombie, 'Z',c_ltgray, MS_MEDIUM, "flesh",
// dif agr mor spd msk mdi m## cut dge bsh cut itm  HP special freq
      3,100,100, 75,  7,  1,  3,  0,  1,  0,  0, 50, 35, 20,
 &mdeath::zombie, &mattack::science, _("\
A zombie wearing a tattered lab coat and\n\
some sort of utility belt.  It looks weaker\n\
than most zombies, but more resourceful too.")
);
FLAGS(MF_SEES, MF_HEARS, MF_SMELLS, MF_STUMBLES, MF_WARM, MF_BASHES, MF_POISON, MF_BLEED,
      MF_ACIDPROOF, MF_NO_BREATHE, MF_VIS50, MF_REVIVES);

mon(_("zombie soldier"), species_zombie, 'Z',c_ltblue, MS_MEDIUM, "flesh",
// dif agr mor spd msk mdi m## cut dge bsh cut itm  HP special freq
     20,100,100, 80, 12,  2,  4,  0,  0,  8, 16, 60,100, 5,
 &mdeath::zombie, &mattack::bite, _("\
This zombie was clearly a soldier before.\n\
Its tattered armor gives it strong defense,\n\
and it is much more physically fit than\n\
most zombies.")
);
FLAGS(MF_SEES, MF_HEARS, MF_SMELLS, MF_WARM, MF_BASHES, MF_POISON, MF_BLEED, MF_NO_BREATHE, MF_VIS30, MF_REVIVES);
CATEGORIES(MC_CLASSIC);

mon(_("grabber zombie"), species_zombie, 'Z',c_green, MS_MEDIUM, "flesh",
// dif agr mor spd msk mdi m## cut dge bsh cut itm  HP special freq
    8,100,100, 70, 10,  1,  2,  0,  4,  0,  0, 40, 65, 0,
 &mdeath::zombie, &mattack::none, _("\
This zombie seems to have slightly longer\n\
than ordinary arms, and constantly gropes\n\
at its surroundings as it moves.")
);
FLAGS(MF_SEES, MF_HEARS, MF_SMELLS, MF_STUMBLES, MF_WARM, MF_BASHES, MF_POISON, MF_BLEED,
      MF_GRABS, MF_NO_BREATHE, MF_VIS30, MF_REVIVES);

mon(_("master zombie"), species_zombie, 'M',c_yellow, MS_MEDIUM, "flesh",
// dif agr mor spd msk mdi m## cut dge bsh cut itm  HP special freq
 16,  5,100, 90,  4,  1,  3,  0,  4,  0,  0, 60,120, 3,
 &mdeath::zombie, &mattack::upgrade, _("\
This zombie seems to have a cloud of black\n\
dust surrounding it.  It also seems to have\n\
a better grasp of movement than most...")
);
FLAGS(MF_SEES, MF_HEARS, MF_SMELLS, MF_WARM, MF_BASHES, MF_POISON, MF_NO_BREATHE, MF_VIS50, MF_REVIVES);
ANGER(MTRIG_HURT, MTRIG_PLAYER_WEAK);

mon(_("scarred zombie"), species_zombie, 'Z', c_yellow, MS_MEDIUM, "flesh",
// dif agr mor spd msk mdi m## cut dge bsh cut itm  HP special freq
  3,100,100, 40,  8,  1,  5,  0,  1, 12, 8, 20, 25,  0,
 &mdeath::zombie, &mattack::none, _("\
Hundreds of bee stings have given this zombie\n\
a thick covering of scar tissue, it will be\n\
much harder to damage than an ordinary zombie\n\
but moves a bit slower")
);
FLAGS(MF_SEES, MF_HEARS, MF_SMELLS, MF_STUMBLES, MF_WARM, MF_BASHES, MF_POISON, MF_NO_BREATHE, MF_VIS30, MF_REVIVES);

 mon(_("child zombie"),species_zombie, 'z', c_ltgreen, MS_SMALL, "flesh",
// dif agr mor spd msk mdi m## cut dge bsh cut itm  HP special freq
   2, 65,100,  70, 8,  1,  3,  2,  2,  0,  0, 20, 25,  0,
 &mdeath::zombie, &mattack::none, _("\
A horrifying child zombie, you feel\n\
a twinge of remorse looking at it.")
);
FLAGS(MF_SEES, MF_HEARS, MF_SMELLS, MF_STUMBLES, MF_WARM, MF_BASHES, MF_BLEED,
      MF_POISON, MF_GUILT, MF_NO_BREATHE, MF_VIS30, MF_REVIVES);
CATEGORIES(MC_CLASSIC);

//Somewhere between a zombie and a blob creature
mon(_("jabberwock"), species_none, 'J', c_dkgray_red, MS_HUGE, "flesh",
// dif agr mor spd msk mdi m## cut dge bsh cut itm  HP special freq
     50,100,100,140,  9,  4,  8,  3,  3, 12,  8,  0,400,  5,
 &mdeath::normal, &mattack::flesh_golem, _("\
An amalgamation of putrid human and animal\n\
parts that have become fused in this golem\n\
of flesh.  The eyes of all the heads dart\n\
rapidly and the mouths scream or groan.")
);
FLAGS(MF_SEES, MF_HEARS, MF_SMELLS, MF_STUMBLES, MF_WARM, MF_BASHES, MF_DESTROYS,
      MF_ATTACKMON, MF_LEATHER, MF_BONES, MF_VIS50, MF_POISON);

// PLANTS & FUNGI
mon(_("triffid"), species_plant, 'F', c_ltgreen, MS_MEDIUM, "veggy",
// dif agr mor spd msk mdi m## cut dge bsh cut itm  HP special freq
   16, 20,100, 75,  9,  2,  4,  5,  0, 10,  2,  0, 80,  0,
 &mdeath::normal, &mattack::none, _("\
A plant that grows as high as your head,\n\
with one thick, bark-coated stalk\n\
supporting a flower-like head with a sharp\n\
sting within.")
);
FLAGS(MF_HEARS, MF_SMELLS, MF_BASHES, MF_NOHEAD);

mon(_("young triffid"),species_plant, 'f', c_ltgreen, MS_SMALL, "veggy",
// dif agr mor spd msk mdi m## cut dge bsh cut itm  HP special freq
   2,  0, 10, 65,  7,  1,  4,  3,  0,  0,  0,  0, 40,  0,
 &mdeath::normal, &mattack::none, _("\
A small triffid, only a few feet tall. It\n\
has not yet developed bark, but its sting\n\
is still sharp and deadly.")
);
FLAGS(MF_HEARS, MF_SMELLS, MF_NOHEAD);

mon(_("queen triffid"),species_plant, 'F', c_red,  MS_LARGE, "veggy",
// dif agr mor spd msk mdi m## cut dge bsh cut itm  HP special freq
  28,100,200, 85, 14,  2,  7,  8,  0, 10,  4,  0,280, 2,
 &mdeath::normal, &mattack::growplants, _("\
A very large triffid, with a particularly\n\
vicious sting and thick bark.  As it\n\
moves, plant matter drops off its body\n\
and immediately takes root.")
);
FLAGS(MF_HEARS, MF_SMELLS, MF_BASHES, MF_NOHEAD);

mon(_("creeper hub"),species_plant, 'V', c_dkgray, MS_MEDIUM, "veggy",
// dif agr mor spd msk mdi m## cut dge bsh cut itm  HP special freq
  16,100,100,100,  0,  0,  0,  0,  0,  8,  0,  0,100, 2,
 &mdeath::kill_vines, &mattack::grow_vine, _("\
A thick stalk, rooted to the ground.\n\
It rapidly sprouts thorny vines in all\n\
directions.")
);
FLAGS(MF_NOHEAD, MF_IMMOBILE);

mon(_("creeping vine"),species_plant, 'v', c_green, MS_TINY, "veggy",
// dif agr mor spd msk mdi m## cut dge bsh cut itm  HP special freq
   4,100,100, 75,  0,  0,  0,  0,  0,  2,  0,  0,  2, 2,
 &mdeath::vine_cut, &mattack::vine, _("\
A thorny vine.  It twists wildly as\n\
it grows, spreading rapidly.")
);
FLAGS(MF_NOHEAD, MF_HARDTOSHOOT, MF_PLASTIC, MF_IMMOBILE);

mon(_("biollante"),species_plant, 'F', c_magenta, MS_LARGE, "veggy",
// dif agr mor spd msk mdi m## cut dge bsh cut itm  HP special freq
  20,100,100,100,  0,  0,  0,  0,  0,  0,  0,-80,120, 2,
 &mdeath::normal, &mattack::spit_sap, _("\
A thick stalk topped with a purple\n\
flower.  The flower's petals are closed,\n\
and pulsate ominously.")
);
FLAGS(MF_NOHEAD, MF_IMMOBILE);

mon(_("vinebeast"),species_plant, 'V', c_red,  MS_LARGE, "veggy",
// dif agr mor spd msk mdi m## cut dge bsh cut itm  HP special freq
  14, 60, 40, 75, 15,  2,  4,  2,  4, 10,  0,  0,100, 0,
 &mdeath::normal, &mattack::none, _("\
This appears to be a mass of vines, moving\n\
with surprising speed.  It is so thick and\n\
tangled that you cannot see what lies in\n\
the middle.")
);
FLAGS(MF_HEARS, MF_GOODHEARING, MF_NOHEAD, MF_HARDTOSHOOT, MF_GRABS,
      MF_SWIMS, MF_PLASTIC);

mon(_("triffid heart"),species_plant, 'T', c_red,  MS_HUGE, "veggy",
// dif agr mor spd msk mdi m## cut dge bsh cut itm  HP special freq
     45,100,100,100,  0,  0,  0,  0,  0, 14,  4,  0,300, 5,
 &mdeath::triffid_heart, &mattack::triffid_heartbeat, _("\
A knot of roots that looks bizarrely like a\n\
heart.  It beats slowly with sap, powering\n\
the root walls around it.")
);
FLAGS(MF_NOHEAD, MF_IMMOBILE, MF_QUEEN);

mon(_("fungaloid"),species_fungus, 'F', c_ltgray, MS_MEDIUM, "veggy",
// dif agr mor spd msk mdi m## cut dge bsh cut itm  HP special freq
  12,-50,100, 45,  4,  1,  2,  0,  0,  4,  0,  0, 80, 25,
 &mdeath::fungus, &mattack::fungus, _("\
A pale white fungus, one meaty gray stalk\n\
supporting a bloom at the top. A few\n\
tendrils extend from the base, allowing\n\
mobility and a weak attack.")
);
FLAGS(MF_POISON, MF_STUMBLES, MF_NO_BREATHE, MF_NOHEAD);

//TODO: Remove dormant fungaloid when it won't break save compatibility
mon(_("fungaloid"),species_fungus, 'F', c_ltgray, MS_MEDIUM, "veggy",
// dif agr mor spd msk mdi m## cut dge bsh cut itm  HP special freq
   0,  0,100,  1,  4,  1,  2,  0,  0,  4,  0,  0,  1, 0,
 &mdeath::fungus, &mattack::none, _("\
A pale white fungus, one meaty gray stalk\n\
supporting a bloom at the top. A few\n\
tendrils extend from the base, allowing\n\
mobility and a weak attack.")
);
FLAGS(MF_HEARS, MF_SMELLS, MF_POISON, MF_NO_BREATHE, MF_NOHEAD);

mon(_("young fungaloid"),species_fungus, 'f',c_ltgray, MS_SMALL, "veggy",
// dif agr mor spd msk mdi m## cut dge bsh cut itm  HP special freq
   6,100,100, 65,  6,  1,  2,  5,  0,  4,  4,  0, 70, 100,
 &mdeath::normal, &mattack::fungus_growth, _("\
A fungal tendril just a couple feet tall.  Its\n\
exterior is hardened into a leathery bark and\n\
covered in thorns; it also moves faster than\n\
full-grown fungaloids.")
);
FLAGS(MF_HEARS, MF_SMELLS, MF_POISON, MF_NO_BREATHE, MF_NOHEAD);

mon(_("spore"), species_fungus, 'o', c_ltgray, MS_TINY, "veggy",
// dif agr mor spd msk mdi m## cut dge bsh cut itm  HP special freq
   1,-50,100,100,  0,  0,  0,  0,  4,  0,  0,  0,  5, 500,
 &mdeath::disintegrate, &mattack::plant, _("\
A wispy spore, about the size of a fist,\n\
wafting on the breeze.")
);
FLAGS(MF_STUMBLES, MF_FLIES, MF_POISON, MF_NO_BREATHE, MF_NOHEAD);

mon(_("fungal spire"),species_fungus, 'T', c_ltgray, MS_HUGE, "stone",
// dif agr mor spd msk mdi m## cut dge bsh cut itm  HP special freq
  40,100,100,100,  0,  0,  0,  0,  0, 10, 10,  0,300, 5,
 &mdeath::fungus, &mattack::fungus_sprout, _("\
An enormous fungal spire, towering 30 feet\n\
above the ground.  It pulsates slowly,\n\
continuously growing new defenses.")
);
FLAGS(MF_NOHEAD, MF_POISON, MF_IMMOBILE, MF_NO_BREATHE, MF_QUEEN);

mon(_("fungal wall"),species_fungus, 'F', c_dkgray, MS_HUGE, "veggy",
// dif agr mor spd msk mdi m## cut dge bsh cut itm  HP special freq
   5,100,100,100,  0,  0,  0,  0,  0, 10, 10,  0, 10, 8,
 &mdeath::disintegrate, &mattack::fungus,_( "\
A veritable wall of fungus, grown as a\n\
natural defense by the fungal spire. It\n\
looks very tough, and spews spores at an\n\
alarming rate.")
);
FLAGS(MF_NOHEAD, MF_POISON, MF_NO_BREATHE, MF_IMMOBILE);

// BLOBS & SLIMES &c
mon(_("blob"), species_nether, 'O', c_dkgray, MS_MEDIUM, "null",
// dif agr mor spd msk mdi m## cut dge bsh cut itm  HP special freq
  19,100,100, 85,  9,  2,  4,  0,  0,  6,  0,  0, 85, 30,
 &mdeath::blobsplit, &mattack::formblob, _("\
A black blob of viscous goo that oozes\n\
across the ground like a mass of living\n\
oil.")
);
FLAGS(MF_SMELLS, MF_HEARS, MF_GOODHEARING, MF_NOHEAD, MF_POISON, MF_NO_BREATHE, MF_ACIDPROOF);
mtypes[mon_blob]->phase = LIQUID;

mon(_("small blob"),species_nether, 'o', c_dkgray, MS_SMALL, "null",
// dif agr mor spd msk mdi m## cut dge bsh cut itm  HP special freq
   2,100,100, 50,  6,  1,  4,  0,  0,  2,  0,  0, 50, 0,
 &mdeath::blobsplit, &mattack::none, "\
A small blob of viscous goo that oozes\n\
across the ground like a mass of living\n\
oil."
);
FLAGS(MF_SMELLS, MF_HEARS, MF_GOODHEARING, MF_NOHEAD, MF_POISON, MF_NO_BREATHE, MF_ACIDPROOF);
mtypes[mon_blob_small]->phase = LIQUID;

// CHUDS & SUBWAY DWELLERS
mon(_("C.H.U.D."), species_none, 'S', c_ltgray, MS_MEDIUM, "flesh",
// dif agr mor spd msk mdi m## cut dge bsh cut itm  HP special freq
   8, 30, 30,110, 10,  1,  5,  0,  3,  0,  0, 25, 60, 0,
 &mdeath::normal, &mattack::none, _("\
Cannibalistic Humanoid Underground Dweller.\n\
A human, turned pale and mad from years in\n\
the subways.")
);
FLAGS(MF_SEES, MF_HEARS, MF_WARM, MF_BASHES, MF_HUMAN, MF_VIS40, MF_BONES);
FEARS(MTRIG_HURT, MTRIG_FIRE);

mon(_("one-eyed mutant"),species_none, 'S',c_ltred, MS_MEDIUM, "flesh",
// dif agr mor spd msk mdi m## cut dge bsh cut itm  HP special freq
  18, 30, 30,130, 20,  2,  4,  0,  5,  0,  0, 40, 80, 0,
 &mdeath::normal, &mattack::none, _("\
A relatively humanoid mutant with purple\n\
hair and a grapefruit-sized bloodshot eye.")
);
FLAGS(MF_SEES, MF_HEARS, MF_WARM, MF_BASHES, MF_HUMAN, MF_BONES);
FEARS(MTRIG_HURT, MTRIG_FIRE);

mon(_("crawler mutant"),species_none, 'S', c_red,  MS_LARGE, "flesh",
// dif agr mor spd msk mdi m## cut dge bsh cut itm  HP special freq
  16, 40, 40, 80, 10,  2,  6,  0,  1,  8,  0,  0,180, 0,
 &mdeath::normal, &mattack::none, _("\
Two or three humans fused together somehow,\n\
slowly dragging their thick-hided, hideous\n\
body across the ground.")
);
FLAGS(MF_SEES, MF_HEARS, MF_SMELLS, MF_WARM, MF_BASHES, MF_POISON, MF_HUMAN, MF_VIS40, MF_BONES);
FEARS(MTRIG_HURT, MTRIG_FIRE);

mon(_("sewer fish"),species_none, 's', c_ltgreen, MS_SMALL, "flesh",
// dif agr mor spd msk mdi m## cut dge bsh cut itm  HP special freq
  13,100,100,120, 17,  1,  3,  3,  6,  0,  0,  0, 20, 0,
 &mdeath::normal, &mattack::none, _("\
A large green fish, it's mouth lined with\n\
three rows of razor-sharp teeth.")
);
FLAGS(MF_SEES, MF_SMELLS, MF_WARM, MF_AQUATIC, MF_VIS30, MF_BONES);
FEARS(MTRIG_HURT);

mon(_("sewer snake"),species_none, 's', c_yellow, MS_SMALL, "flesh",
// dif agr mor spd msk mdi m## cut dge bsh cut itm  HP special freq
   2, 20, 40, 60, 12,  1,  2,  5,  1,  0,  0,  0, 10, 0,
 &mdeath::normal, &mattack::none, _("\
A large snake, turned pale yellow from its\n\
underground life.")
);
FLAGS(MF_SEES, MF_SMELLS, MF_WARM, MF_VENOM, MF_SWIMS, MF_LEATHER, MF_VIS30, MF_BONES);
FEARS(MTRIG_HURT);

mon(_("sewer rat"),species_mammal, 's', c_dkgray, MS_SMALL, "flesh",
// dif agr mor spd msk mdi m## cut dge bsh cut itm  HP special freq
   3, 20, 40,105, 10,  1,  2,  1,  2,  0,  0,  0, 10, 0,
 &mdeath::normal, &mattack::none, _("\
A large, mangey rat with red eyes.  It\n\
scampers quickly across the ground, squeaking\n\
hungrily.")
);
FLAGS(MF_SEES, MF_SMELLS, MF_HEARS, MF_WARM, MF_SWIMS, MF_ANIMAL, MF_FUR, MF_VIS40, MF_BONES);

mon(_("rat king"),species_mammal, 'S', c_dkgray, MS_MEDIUM, "flesh",
// dif agr mor spd msk mdi m## cut dge bsh cut itm  HP special freq
  18, 10,100, 40,  4,  1,  3,  1,  0,  0,  0,  0,220, 3,
 &mdeath::ratking, &mattack::ratking, _("\
A group of several rats, their tails\n\
knotted together in a filthy mass.  A wave\n\
of nausea washes over you in its presence.")
);

// SWAMP CREATURES
mon(_("giant mosquito"),species_insect, 'y',c_ltgray, MS_SMALL, "flesh",
// dif agr mor spd msk mdi m## cut dge bsh cut itm  HP special freq
  12, 20, 20,120,  8,  1,  1,  1,  5,  0,  0,  0, 20, 0,
 &mdeath::normal, &mattack::none, _("\
An enormous mosquito, fluttering erratically,\n\
its face dominated by a long, spear-tipped\n\
proboscis.")
);
FLAGS(MF_SMELLS, MF_HEARS, MF_STUMBLES, MF_VENOM, MF_FLIES, MF_HIT_AND_RUN, MF_CHITIN);

mon(_("giant dragonfly"),species_insect, 'y',c_ltgreen, MS_SMALL, "flesh",
// dif agr mor spd msk mdi m## cut dge bsh cut itm  HP special freq
  13, 20,100,155, 12,  1,  3,  6,  5,  0,  6, 0, 70, 0,
 &mdeath::normal, &mattack::none, _("\
A ferocious airborne predator, flying swiftly\n\
through the air, its mouth a cluster of fangs.")
);
FLAGS(MF_SEES, MF_SMELLS, MF_FLIES, MF_HIT_AND_RUN, MF_VIS40, MF_CHITIN);

mon(_("giant centipede"),species_insect, 'a',c_ltgreen, MS_MEDIUM, "flesh",
// dif agr mor spd msk mdi m## cut dge bsh cut itm  HP special freq
   9, 20,100,120, 10,  1,  3,  5,  2,  0,  8, 0, 60, 0,
 &mdeath::normal, &mattack::none, _("\
A meter-long centipede, moving swiftly on\n\
dozens of thin legs, a pair of venomous\n\
pincers attached to its head.")
);
FLAGS(MF_SMELLS, MF_HEARS, MF_POISON, MF_VENOM, MF_CHITIN);

mon(_("giant frog"),species_none, 'F', c_green, MS_LARGE, "flesh",
// dif agr mor spd msk mdi m## cut dge bsh cut itm  HP special freq
  10, 10,100, 90,  8,  2,  3,  0,  2,  4,  0,  0, 70, 5,
 &mdeath::normal, &mattack::leap, _("\
A thick-skinned green frog.  It eyes you\n\
much as you imagine it might eye an insect.")
);
FLAGS(MF_SEES, MF_SMELLS, MF_HEARS, MF_SWIMS, MF_LEATHER, MF_VIS40, MF_BONES);
FEARS(MTRIG_HURT);

mon(_("giant slug"),species_none, 'S', c_yellow, MS_HUGE, "flesh",
// dif agr mor spd msk mdi m## cut dge bsh cut itm  HP special freq
  16, 20,100, 60,  7,  1,  5,  1,  0,  8,  2,  0,190, 10,
 &mdeath::normal, &mattack::acid, _("\
A gigantic slug, the size of a small car.\n\
It moves slowly, dribbling acidic goo from\n\
its fang-lined mouth.")
);
FLAGS(MF_SEES, MF_SMELLS, MF_BASHES, MF_ACIDPROOF, MF_ACIDTRAIL, MF_VIS30);
FEARS(MTRIG_HURT, MTRIG_PLAYER_CLOSE);

mon(_("dermatik larva"),species_insect, 'i',c_white, MS_TINY, "flesh",
// dif agr mor spd msk mdi m## cut dge bsh cut itm  HP special freq
   4,-20,-20, 20,  1,  1,  2,  2,  1,  0,  0,  0, 10, 0,
 &mdeath::normal, &mattack::none, _("\
A fat, white grub the size of your foot, with\n\
a set of mandibles that look more suited for\n\
digging than fighting.")
);
FLAGS(MF_HEARS, MF_SMELLS, MF_POISON, MF_DIGS);

mon(_("dermatik"), species_insect, 'i', c_red,  MS_TINY, "flesh",
// dif agr mor spd msk mdi m## cut dge bsh cut itm  HP special freq
  18, 30, 30,100,  5,  1,  1,  6, 7,   0,  6,  0, 60, 50,
 &mdeath::normal, &mattack::dermatik, _("\
A wasp-like flying insect, smaller than most\n\
mutated wasps.  It does not looke very\n\
threatening, but has a large ovipositor in\n\
place of a sting.")
);
FLAGS(MF_HEARS, MF_SMELLS, MF_STUMBLES, MF_POISON, MF_FLIES, MF_CHITIN);


// SPIDERS
mon(_("wolf spider"),species_insect, 's', c_brown, MS_MEDIUM, "flesh",
// dif agr mor spd msk mdi m## cut dge bsh cut itm  HP special freq
  20, 20,100,110, 7,   1,  1,  8,  6,  2,  8, 0, 40, 0,
 &mdeath::normal, &mattack::none, _("\
A large, brown spider, which moves quickly\n\
and aggresively.")
);
FLAGS(MF_SMELLS, MF_HEARS, MF_VENOM, MF_CHITIN);

mon(_("web spider"),species_insect, 's', c_yellow, MS_SMALL, "flesh",
// dif agr mor spd msk mdi m## cut dge bsh cut itm  HP special freq
  16, 30, 80,120,  5,  1,  1,  7,  5,  2,  7, 0, 35, 0,
 &mdeath::normal, &mattack::none, _("\
A yellow spider the size of a dog.  It lives\n\
in webs, waiting for prey to become\n\
entangled before pouncing and biting.")
);
FLAGS(MF_SMELLS, MF_HEARS, MF_VENOM, MF_WEBWALK, MF_CHITIN);

mon(_("jumping spider"),species_insect, 's',c_white, MS_SMALL, "flesh",
// dif agr mor spd msk mdi m## cut dge bsh cut itm  HP special freq
  14, 40, 80,100,  7,  1,  1,  4,  8,  0,  3, 0, 30, 2,
 &mdeath::normal, &mattack::leap, _("\
A small, almost cute-looking spider.  It\n\
leaps so quickly that it almost appears to\n\
instantaneously move from one place to\n\
another.")
);
FLAGS(MF_SMELLS, MF_HEARS, MF_VENOM, MF_HIT_AND_RUN, MF_CHITIN);

mon(_("trap door spider"),species_insect, 's',c_blue, MS_MEDIUM, "flesh",
// dif agr mor spd msk mdi m## cut dge bsh cut itm  HP special freq
  20, 60,100,110,  5,  1,  2,  7,  3,  2,  8, 0, 70, 0,
 &mdeath::normal, &mattack::none, _("\
A large spider with a bulbous thorax.  It\n\
creates a subterranean nest and lies in\n\
wait for prey to fall in and become trapped\n\
in its webs.")
);
FLAGS(MF_SMELLS, MF_HEARS, MF_VENOM, MF_WEBWALK, MF_CHITIN);

mon(_("black widow"),species_insect, 's', c_dkgray, MS_SMALL, "flesh",
// dif agr mor spd msk mdi m## cut dge bsh cut itm  HP special freq
  20,-10,100, 90,  6,  1,  1,  6,  3,  0,  3, 0, 40, 0,
 &mdeath::normal, &mattack::none, _("\
A spider with a characteristic red\n\
hourglass on its black carapace.  It is\n\
known for its highly toxic venom.")
);
FLAGS(MF_SMELLS, MF_HEARS, MF_BADVENOM, MF_WEBWALK, MF_CHITIN);
ANGER(MTRIG_PLAYER_WEAK, MTRIG_PLAYER_CLOSE, MTRIG_HURT);

// UNEARTHED HORRORS
mon(_("dark wyrm"),species_none, 'S', c_blue,  MS_LARGE, "flesh",
// dif agr mor spd msk mdi m## cut dge bsh cut itm  HP special freq
  20,100,100,100,  8,  2,  6,  4,  4,  6,  0,  0,120, 0,
 &mdeath::normal, &mattack::none, _("\
A huge, black worm, its flesh glistening\n\
with an acidic, blue slime.  It has a gaping\n\
round mouth lined with dagger-like teeth.")
);
FLAGS(MF_SMELLS, MF_HEARS, MF_GOODHEARING, MF_DESTROYS, MF_POISON, MF_SUNDEATH,
      MF_ACIDPROOF, MF_ACIDTRAIL);

mon(_("Amigara horror"),species_none, 'H', c_white, MS_LARGE, "flesh",
// dif agr mor spd msk mdi m## cut dge bsh cut itm  HP special freq
  30,100,100, 70, 10,  2,  4,  0,  2,  0,  0,  0,250, 0,
 &mdeath::amigara, &mattack::fear_paralyze, _("\
A spindly body, standing at least 15 feet\n\
tall.  It looks vaguely human, but its face is\n\
grotesquely stretched out, and its limbs are\n\
distorted to the point of being tentacles.")
);
FLAGS(MF_SMELLS, MF_HEARS, MF_SEES, MF_STUMBLES, MF_HARDTOSHOOT);

// This "dog" is, in fact, a disguised Thing
mon(_("dog"), species_nether, 'd', c_white, MS_SMALL, "flesh",
// dif agr mor spd msk mdi m## cut dge bsh cut itm  HP special freq
   5,100,100,150, 12,  2,  3,  3,  3,  0,  0,  0, 25, 40,
 &mdeath::thing,  &mattack::dogthing, _("\
A medium-sized domesticated dog, gone feral.")
);
FLAGS(MF_SEES, MF_SMELLS, MF_HEARS, MF_ANIMAL, MF_WARM, MF_FUR,
      MF_FRIENDLY_SPECIAL);

mon(_("tentacle dog"),species_nether, 'd', c_dkgray, MS_MEDIUM, "flesh",
// dif agr mor spd msk mdi m## cut dge bsh cut itm  HP special freq
  14,100,100,120, 12,  2,  4,  0,  3,  0,  0,  0,120, 5,
 &mdeath::thing,  &mattack::tentacle, _("\
A dog's body with a mass of ropy, black\n\
tentacles extending from its head.")
);
FLAGS(MF_SEES, MF_SMELLS, MF_HEARS, MF_BASHES);

mon(_("Thing"), species_nether, 'H', c_dkgray, MS_LARGE, "flesh",
// dif agr mor spd msk mdi m## cut dge bsh cut itm  HP special freq
  25,100,100,135, 14,  2,  4,  0,  5,  8,  0,  0,160, 5,
 &mdeath::melt,  &mattack::tentacle, _("\
An amorphous black creature which seems to\n\
sprout tentacles rapidly.")
);
FLAGS(MF_SMELLS, MF_HEARS, MF_NOHEAD, MF_BASHES, MF_SWIMS, MF_ATTACKMON,
      MF_PLASTIC, MF_ACIDPROOF);

mon(_("human snail"),species_none, 'h', c_green, MS_LARGE, "flesh",
// dif agr mor spd msk mdi m## cut dge bsh cut itm  HP special freq
  10,  0, 30, 50,  4,  1,  5,  0,  0,  6, 12,  0, 50, 15,
 &mdeath::normal, &mattack::acid, _("\
A large snail, with an oddly human face.")
);
FLAGS(MF_SMELLS, MF_HEARS, MF_POISON, MF_ACIDPROOF, MF_ACIDTRAIL);
ANGER(MTRIG_PLAYER_WEAK, MTRIG_FRIEND_DIED);
FEARS(MTRIG_PLAYER_CLOSE, MTRIG_HURT);

mon(_("twisted body"),species_none, 'h', c_pink,  MS_MEDIUM, "flesh",
// dif agr mor spd msk mdi m## cut dge bsh cut itm  HP special freq
  12,100,100, 90,  5,  2,  4,  0,  6,  0,  0,  0, 65, 0,
 &mdeath::normal, &mattack::none, _("\
A human body, but with its limbs, neck, and\n\
hair impossibly twisted.")
);
FLAGS(MF_SEES, MF_HEARS, MF_GOODHEARING, MF_POISON, MF_HUMAN, MF_VIS40);

mon(_("vortex"), species_none, 'v', c_white, MS_SMALL, "powder",
// dif agr mor spd msk mdi m## cut dge bsh cut itm  HP special freq
  30,100,100,120,  0,  0,  0,  0,  0,  0,  0,  0, 20, 6,
 &mdeath::melt,  &mattack::vortex, _("\
A twisting spot in the air, with some kind\n\
of morphing mass at its center.")
);
FLAGS(MF_HEARS, MF_GOODHEARING, MF_STUMBLES, MF_NOHEAD, MF_HARDTOSHOOT,
      MF_FLIES, MF_PLASTIC, MF_NO_BREATHE, MF_FRIENDLY_SPECIAL);

// NETHER WORLD INHABITANTS
mon(_("flying polyp"),species_nether, 'H', c_dkgray, MS_HUGE, "flesh",
// dif agr mor spd msk mdi m## cut dge bsh cut itm  HP special freq
  42,100,100,280, 16,  3,  8,  6,  7,  8,  0,  0,350, 0,
 &mdeath::melt,  &mattack::none, _("\
An amorphous mass of twisting black flesh\n\
that flies through the air swiftly.")
);
FLAGS(MF_SMELLS, MF_HEARS, MF_GOODHEARING, MF_NOHEAD, MF_BASHES, MF_FLIES,
      MF_ATTACKMON, MF_PLASTIC, MF_NO_BREATHE, MF_HIT_AND_RUN);

mon(_("hunting horror"),species_nether, 'h',c_dkgray, MS_SMALL, "null",
// dif agr mor spd msk mdi m## cut dge bsh cut itm  HP special freq
     28,100,100,180, 15,  3,  4,  0,  6,  0,  0,  0, 80, 0,
 &mdeath::melt,  &mattack::none, _("\
A ropy, worm-like creature that flies on\n\
bat-like wings. Its form continually\n\
shifts and changes, twitching and\n\
writhing.")
);
FLAGS(MF_SEES, MF_SMELLS, MF_HEARS, MF_NOHEAD, MF_HARDTOSHOOT, MF_FLIES,
      MF_PLASTIC, MF_SUNDEATH, MF_NO_BREATHE, MF_HIT_AND_RUN);

mon(_("Mi-go"), species_nether, 'H', c_pink,  MS_MEDIUM, "flesh",
// dif agr mor spd msk mdi m## cut dge bsh cut itm  HP special freq
     26, 20, 30,120, 14,  5,  3, 10,  7,  4, 12,  0,110, 0,
 &mdeath::normal, &mattack::parrot, _("\
A pinkish, fungoid crustacean-like\n\
creature with numerous pairs of clawed\n\
appendages and a head covered with waving\n\
antennae.")
);
FLAGS(MF_SEES, MF_SMELLS, MF_HEARS, MF_WARM, MF_BASHES, MF_POISON, MF_NO_BREATHE, MF_VIS50);

mon(_("yugg"), species_nether, 'H', c_white, MS_HUGE, "flesh",
// dif agr mor spd msk mdi m## cut dge bsh cut itm  HP special freq
  32,100,100, 80, 12,  3,  5,  8,  1,  6,  0,  0,320, 20,
 &mdeath::normal, &mattack::gene_sting, _("\
An enormous white flatworm writhing\n\
beneath the earth. Poking from the\n\
ground is a bulbous head dominated by a\n\
pink mouth, lined with rows of fangs.")
);
FLAGS(MF_SEES, MF_SMELLS, MF_HEARS, MF_BASHES, MF_DESTROYS, MF_POISON, MF_VENOM, MF_NO_BREATHE,
      MF_DIGS, MF_VIS40);

mon(_("gelatinous blob"),species_nether, 'O',c_ltgray, MS_LARGE, "null",
// dif agr mor spd msk mdi m## cut dge bsh cut itm  HP special freq
  20,  0,100, 40,  8,  2,  3,  0,  0, 10,  0,  0,200, 4,
 &mdeath::melt,  &mattack::formblob, _("\
A shapeless blob the size of a cow.  It\n\
oozes slowly across the ground, small\n\
chunks falling off of its sides.")
);
FLAGS(MF_SMELLS, MF_HEARS, MF_PLASTIC, MF_NO_BREATHE, MF_NOHEAD);
mtypes[mon_gelatin]->phase = LIQUID;

mon(_("flaming eye"),species_nether, 'E', c_red,  MS_MEDIUM, "flesh",
// dif agr mor spd msk mdi m## cut dge bsh cut itm  HP special freq
  27,  0,100, 90,  0,  0,  0,  0,  1,  3,  0,  0,300, 12,
 &mdeath::normal, &mattack::stare, _("\
An eyeball the size of an easy chair and\n\
covered in rolling blue flames. It floats\n\
through the air.")
);
FLAGS(MF_SEES, MF_WARM, MF_FLIES, MF_FIREY, MF_NO_BREATHE, MF_NOHEAD);

mon(_("kreck"), species_nether, 'h', c_ltred, MS_SMALL, "flesh",
// dif agr mor spd msk mdi m## cut dge bsh cut itm  HP special freq
   6,100,100,105,  6,  1,  3,  1,  5,  0,  5,  0, 35, 0,
 &mdeath::melt,  &mattack::none, _("\
A small humanoid, the size of a dog, with\n\
twisted red flesh and a distended neck. It\n\
scampers across the ground, panting and\n\
grunting.")
);
FLAGS(MF_SEES, MF_SMELLS, MF_HEARS, MF_WARM, MF_BASHES, MF_HIT_AND_RUN, MF_NO_BREATHE, MF_VIS50, MF_BONES);

mon(_("gracken"),species_nether, 'G',      c_white,        MS_MEDIUM,      "flesh",
//      dif agr mor spd msk mdi m## cut dge bsh cut itm  HP special freq
          5,  0,100, 180,  9,  1,  4,  0,  1,  0,  0,  0,100, 10,
        &mdeath::normal,        &mattack::none, _("\
An eldritch creature, shuffling\n\
along, its hands twitching so\n\
fast they appear as nothing but\n\
blurs.")
);
FLAGS(MF_SMELLS, MF_HEARS, MF_WARM, MF_NO_BREATHE, MF_ANIMAL);


mon(_("blank body"),species_nether, 'h', c_white, MS_MEDIUM, "flesh",
// dif agr mor spd msk mdi m## cut dge bsh cut itm  HP special freq
  5,  0,100, 80,  9,  1,  4,  0,  1,  0,  0,  0,100, 10,
 &mdeath::normal, &mattack::shriek, _("\
This looks like a human body, but its\n\
flesh is snow-white and its face has no\n\
features save for a perfectly round\n\
mouth.")
);
FLAGS(MF_SMELLS, MF_HEARS, MF_WARM, MF_ANIMAL, MF_SUNDEATH, MF_NO_BREATHE, MF_HUMAN, MF_BONES);

mon(_("Gozu"), species_nether, 'G', c_white, MS_MEDIUM, "flesh",
// dif agr mor spd msk mdi m## cut dge bsh cut itm  HP special freq
  20, 10,100, 80, 12,  2,  5,  0,  5,  0,  0,  0,400, 20,
 &mdeath::normal, &mattack::fear_paralyze, _("\
A beast with the body of a slightly-overweight\n\
man and the head of a cow.  It walks slowly,\n\
milky white drool dripping from its mouth,\n\
wearing only a pair of white underwear.")
);
FLAGS(MF_SEES, MF_SMELLS, MF_HEARS, MF_WARM, MF_BASHES, MF_ANIMAL, MF_FUR, MF_NO_BREATHE, MF_VIS30, MF_BONES);

mon(_("shadow"), species_nether,'S', c_dkgray, MS_TINY, "null",
// dif agr mor spd msk mdi m## cut dge bsh cut itm  HP special freq
  14,100,100, 90,  6,  1,  2,  0,  4,  0,  0,  0, 60, 20,
 &mdeath::melt,  &mattack::disappear, _("\
A strange dark area in the area.  It whispers\n\
softly as it moves.")
);
FLAGS(MF_SEES, MF_HEARS, MF_GOODHEARING, MF_SMELLS, MF_NOHEAD, MF_HARDTOSHOOT,
      MF_GRABS, MF_WEBWALK, MF_FLIES, MF_PLASTIC, MF_SUNDEATH, MF_ELECTRIC,
      MF_ACIDPROOF, MF_HIT_AND_RUN, MF_NO_BREATHE, MF_VIS50);

// The hub
mon(_("breather"), species_nether,'O', c_pink,  MS_MEDIUM, "null",
// dif agr mor spd msk mdi m## cut dge bsh cut itm  HP special freq
   2,  0,  0,100,  0,  0,  0,  0,  0,  0,  0,  0,100, 6,
 &mdeath::kill_breathers,&mattack::breathe, _("\
A strange, immobile pink goo.  It seems to\n\
be breathing slowly.")
);
FLAGS(MF_IMMOBILE);

// The branches
mon(_("breather"), species_nether,'o', c_pink,  MS_MEDIUM, "null",
// dif agr mor spd msk mdi m## cut dge bsh cut itm  HP special freq
   2,  0,  0,100,  0,  0,  0,  0,  0,  0,  0,  0,100, 6,
 &mdeath::melt,  &mattack::breathe, _("\
A strange, immobile pink goo.  It seems to\n\
be breathing slowly.")
);
FLAGS(MF_IMMOBILE);

mon(_("shadow snake"),species_none, 's', c_dkgray, MS_SMALL, "flesh",
// dif agr mor spd msk mdi m## cut dge bsh cut itm  HP special freq
   6,100,100, 90, 12,  1,  4,  5,  1,  0,  0,  0, 40, 20,
 &mdeath::melt,  &mattack::disappear, _("\
A large snake, translucent black."));
FLAGS(MF_SEES, MF_SMELLS, MF_WARM, MF_SWIMS, MF_LEATHER, MF_PLASTIC,
      MF_SUNDEATH);

// CULT

mon(_("dementia"),    species_zombie, 'd',    c_red,    MS_MEDIUM,    "flesh",
//    dif agr mor spd msk mdi m## cut dge bsh cut itm  HP special freq
      3,100,100, 105,  5,  1,  5,  2,  1,  0,  0, 0, 80,  0,
    &mdeath::zombie,    &mattack::none, _("\
An insane individual with many bloody holes\n\
on the sides of their shaved head.  Some form\n\
of lobotomy has left it with a partially re-\n\
animated brain.")
);
FLAGS(MF_SEES, MF_HEARS, MF_SMELLS, MF_WARM, MF_BASHES, MF_BLEED, MF_HUMAN, MF_POISON, MF_REVIVES);

mon(_("homunculus"),    species_zombie, 'h',    c_white,    MS_MEDIUM,    "flesh",
//    dif agr mor spd msk mdi m## cut dge bsh cut itm  HP special freq
      3,100,100, 110,  8,  1,  5,  2,  4,  3,  3, 0, 110,  0,
    &mdeath::zombie,    &mattack::none, _("\
A pale white man with a physically flawless athletic\n\
body and shaved head.  His eyes are completely black\n\
as bloody tears pour forth from them.")
);
FLAGS(MF_SEES, MF_HEARS, MF_SMELLS, MF_WARM, MF_BASHES, MF_BLEED, MF_HUMAN, MF_REVIVES);

mon(_("blood sacrifice"),    species_zombie, 'S',    c_red,    MS_MEDIUM,    "flesh",
//    dif agr mor spd msk mdi m## cut dge bsh cut itm  HP special freq
      0,100,100, 200,  0,  1,  5,  2,  0,  0,  0, 0, 40,  0,
    &mdeath::zombie,    &mattack::fear_paralyze, _("\
This poor victim was sliced open and bled to\n\
death long ago.  Yet, chained down it thrashes\n\
in eternal misery from its tortures.")
);
FLAGS(MF_SEES, MF_HEARS, MF_SMELLS, MF_WARM, MF_BLEED, MF_IMMOBILE, MF_GUILT, MF_POISON, MF_REVIVES);

mon(_("flesh angel"),    species_zombie, 'A',    c_red,    MS_LARGE,    "flesh",
//    dif agr mor spd msk mdi m## cut dge bsh cut itm  HP special freq
      20,100,100, 120, 10,  3,  4,  0,  2,  0,  0,  0, 200, 0,
    &mdeath::zombie,    &mattack::fear_paralyze, _("\
Slender and terrifying, this gigantic man lacks\n\
any skin yet moves swiftly and gracefully without\n\
it.  Wings of flesh protrude uselessly from his\n\
back and a third eye dominates his forehead.")
);
FLAGS(MF_SEES, MF_HEARS, MF_SMELLS, MF_WARM, MF_BLEED, MF_HARDTOSHOOT, MF_HUMAN, MF_POISON, MF_REVIVES);

// ROBOTS
mon(_("eyebot"), species_robot, 'r', c_ltblue, MS_SMALL, "steel",
// dif agr mor spd msk mdi m## cut dge bsh cut itm  HP special freq
   2,  0,100,120, 0,  0,  0,  0,  3,  10, 10, 70,  20, 30,
 &mdeath::normal, &mattack::photograph, _("\
A roughly spherical robot that hovers about\n\
five feet of the ground.  Its front side is\n\
dominated by a huge eye and a flash bulb.\n\
Frequently used for reconaissance.")
);
FLAGS(MF_SEES, MF_FLIES, MF_ELECTRONIC, MF_NO_BREATHE, MF_NOHEAD);

mon(_("manhack"), species_robot, 'r', c_green, MS_TINY, "steel",
// dif agr mor spd msk mdi m## cut dge bsh cut itm  HP special freq
   7,100,100,130, 12,  1,  1,  8,  4,  0,  6, 10, 15, 0,
 &mdeath::normal, &mattack::none, _("\
A fist-sized robot that flies swiftly through\n\
the air.  It's covered with whirring blades\n\
and has one small, glowing red eye.")
);
FLAGS(MF_SEES, MF_FLIES, MF_NOHEAD, MF_ELECTRONIC, MF_HIT_AND_RUN, MF_NO_BREATHE, MF_VIS40);

mon(_("skitterbot"),species_robot, 'r', c_ltred, MS_SMALL, "steel",
// dif agr mor spd msk mdi m## cut dge bsh cut itm  HP special freq
  13,100,100,105,  0,  0,  0,  0,  0, 12, 12, 60, 40, 5,
 &mdeath::normal, &mattack::tazer, _("\
A robot with an insectoid design, about\n\
the size of a small dog.  It skitters\n\
quickly across the ground, two electric\n\
prods at the ready.")
);
FLAGS(MF_SEES, MF_HEARS, MF_GOODHEARING, MF_ELECTRONIC, MF_NO_BREATHE, MF_VIS50);

mon(_("secubot"), species_robot, 'R', c_dkgray, MS_SMALL, "steel",
// dif agr mor spd msk mdi m## cut dge bsh cut itm  HP special freq
  19,100,100, 70,  0,  0,  0,  0,  0, 14, 14, 80, 80, 2,
 &mdeath::explode, &mattack::smg, _("\
A boxy robot about four feet high.  It moves\n\
slowly on a set of treads, and is armed with\n\
a large machine gun type weapon.  It is\n\
heavily armored.")
);
FLAGS(MF_SEES, MF_HEARS, MF_BASHES, MF_ATTACKMON, MF_ELECTRONIC, MF_NO_BREATHE, MF_VIS50);

mon(_("hazmatbot"), species_robot, 'R', c_ltgray, MS_MEDIUM, "steel",
// dif agr mor spd msk mdi m## cut dge bsh cut itm  HP special freq
  12,100, 40, 70,  8,  3,  2,  8,  3, 12,  10, 0, 120, 3,
 &mdeath::explode, &mattack::none, _("\
A utility robot designed for hazardous\n\
conditions.  Its only means to stop intruders\n\
appears to involve thrashing around one of its\n\
multiple legs.")
);
FLAGS(MF_SEES, MF_HEARS, MF_BASHES, MF_ATTACKMON, MF_ELECTRONIC, MF_NO_BREATHE, MF_VIS50);

mon(_("copbot"), species_robot, 'R', c_ltblue, MS_MEDIUM, "steel",
// dif agr mor spd msk mdi m## cut dge bsh cut itm  HP special freq
  12,100, 40,100,  4,  3,  2,  0,  8, 12,  8, 80, 80, 3,
 &mdeath::normal, &mattack::copbot, _("\
A blue-painted robot that moves quickly on a\n\
set of three omniwheels.  It has a nightstick\n\
readied, and appears to be well-armored.")
);
FLAGS(MF_SEES, MF_HEARS, MF_BASHES, MF_ATTACKMON, MF_ELECTRONIC, MF_NO_BREATHE, MF_VIS50);

mon(_("molebot"), species_robot, 'R', c_brown, MS_MEDIUM, "steel",
// dif agr mor spd msk mdi m## cut dge bsh cut itm  HP special freq
  17,100,100, 40, 13,  1,  4, 10,  0, 14, 14, 82, 80, 0,
 &mdeath::normal, &mattack::none, _("\
A snake-shaped robot that tunnels through the\n\
ground slowly.  When it emerges from the\n\
ground it can attack with its large, spike-\n\
covered head.")
);
FLAGS(MF_HEARS, MF_GOODHEARING, MF_DIGS, MF_NO_BREATHE, MF_ELECTRONIC);

mon(_("tripod robot"),species_robot, 'R', c_white, MS_LARGE, "steel",
// dif agr mor spd msk mdi m## cut dge bsh cut itm  HP special freq
  26,100,100, 90, 15,  2,  4,  7,  0, 12,  8, 82, 80, 10,
 &mdeath::normal, &mattack::flamethrower, _("\
A 8-foot-tall robot that walks on three long\n\
legs.  It has a pair of spiked tentacles, as\n\
well as a flamethrower mounted on its head.")
);
FLAGS(MF_SEES, MF_HEARS, MF_GOODHEARING, MF_BASHES, MF_NO_BREATHE, MF_ELECTRONIC);

mon(_("chicken walker"),species_robot, 'R',c_red,  MS_LARGE, "steel",
// dif agr mor spd msk mdi m## cut dge bsh cut itm  HP special freq
  32,100,100,115, 0,  0,  0,  0,  0,  18, 14, 85, 90, 5,
 &mdeath::explode, &mattack::smg, _("\
A 10-foot-tall, heavily-armored robot that\n\
walks on a pair of legs with the knees\n\
facing backwards.  It's armed with a\n\
nasty-looking machine gun.")
);
FLAGS(MF_SEES, MF_HEARS, MF_BASHES, MF_NO_BREATHE, MF_ELECTRONIC);

mon(_("tankbot"), species_robot, 'R', c_blue,  MS_HUGE, "steel",
// dif agr mor spd msk mdi m## cut dge bsh cut itm  HP special freq
  52,100,100,100, 0,  0,  0,  0,  0,  22, 20, 92,240, 4,
 &mdeath::normal, &mattack::multi_robot, _("\
This fearsome robot is essentially an\n\
autonomous tank.  It moves surprisingly fast\n\
on its treads, and is armed with a variety of\n\
deadly weapons.")
);
FLAGS(MF_SEES, MF_HEARS, MF_GOODHEARING, MF_NOHEAD, MF_BASHES, MF_DESTROYS,
      MF_ATTACKMON, MF_NO_BREATHE, MF_ELECTRONIC);

mon(_("turret"), species_robot, 't', c_ltgray, MS_SMALL, "steel",
// dif agr mor spd msk mdi m## cut dge bsh cut itm  HP special freq
  14,100,100,100,  0,  0,  0,  0,  0, 14, 16, 80, 30, 1,
 &mdeath::explode, &mattack::smg, _("\
A small, round turret which extends from\n\
the floor.  Two SMG barrels swivel 360\n\
degrees.")
);
FLAGS(MF_SEES, MF_NOHEAD, MF_ELECTRONIC, MF_IMMOBILE, MF_NO_BREATHE, MF_FRIENDLY_SPECIAL);

mon(_("exploder"), species_robot, 'm', c_ltgray, MS_LARGE, "steel",
// dif agr mor spd msk mdi m## cut dge bsh cut itm  HP special freq
  14,100,100,100,  0,  0,  0,  0,  0,  0,  0, 88,  1, 1,
 &mdeath::explode, &mattack::none, _("\
A small, round turret which extends from\n\
the floor.  Two SMG barrels swivel 360\n\
degrees.")
);
FLAGS(MF_IMMOBILE, MF_NO_BREATHE);


// HALLUCINATIONS
mon(_("your mother"),species_hallu, '@', c_white, MS_MEDIUM, "flesh",
// dif agr mor spd msk mdi m## cut dge bsh cut itm  HP special freq
   0,100,100,100,  3,  0,  0,  0,  0,  0,  0,  0,  5,  20,
 &mdeath::disappear, &mattack::disappear, _("\
Mom?")
);
FLAGS(MF_SEES, MF_HEARS, MF_NO_BREATHE, MF_SMELLS, MF_GUILT);

mon(_("generator"), species_none, 'G', c_white, MS_LARGE, "steel",
// dif agr mor spd msk mdi m## cut dge bsh cut itm  HP special freq
   0,  0,  0,100,  0,  0,  0,  0,  0,  2,  2,  0,500, 1,
 &mdeath::gameover, &mattack::generator, _("\
Your precious generator, noisily humming\n\
away.  Defend it at all costs!")
);
FLAGS(MF_NOHEAD, MF_ACIDPROOF, MF_IMMOBILE);

mon(_("turkey"), species_mammal, 't', c_brown, MS_MEDIUM, "flesh",
// dif agr mor spd msk mdi m## cut dge bsh cut itm  HP special freq
  10,-99, -8,140,  0,  1,  1,  0,  3,  0,  0,  0,  4,  0,
 &mdeath::normal, &mattack::none, _("\
A large and colorful game bird native to the forests of North America.")
);
FLAGS(MF_SEES, MF_HEARS, MF_SMELLS, MF_ANIMAL, MF_WARM, MF_FLIES, MF_VIS50, MF_BONES, MF_FEATHER);
FEARS(MTRIG_FIRE, MTRIG_FRIEND_DIED, MTRIG_HURT);
CATEGORIES(MC_WILDLIFE);

mon(_("raccoon"), species_mammal, 'r', c_dkgray, MS_TINY, "flesh",
// dif agr mor spd msk mdi m## cut dge bsh cut itm  HP special freq
  10,  -99, 10,130, 1,  1,  3,  1,  3,  0,  0,  0, 3,  0,
 &mdeath::normal, &mattack::none, _("\
A small mammal native to North America, distinctive for its dexterous paws and facial markings.")
);
FLAGS(MF_SEES, MF_HEARS, MF_SMELLS, MF_ANIMAL, MF_WARM, MF_FUR, MF_KEENNOSE, MF_BLEED, MF_BONES, MF_VIS50);
ANGER(MTRIG_FRIEND_ATTACKED, MTRIG_HURT);
FEARS(MTRIG_FIRE, MTRIG_FRIEND_DIED);
CATEGORIES(MC_WILDLIFE);

mon(_("opossum"), species_mammal, 'o', c_white, MS_TINY, "flesh",
// dif agr mor spd msk mdi m## cut dge bsh cut itm  HP special freq
  10,  -99, 10,110, 0,  1,  3,  1,  2,  0,  0,  0, 2,  0,
 &mdeath::normal, &mattack::none, _("\
A small, omnivorous marsupial native to North America.")
);
FLAGS(MF_SEES, MF_HEARS, MF_SMELLS, MF_ANIMAL, MF_WARM, MF_FUR, MF_KEENNOSE, MF_BLEED, MF_BONES, MF_VIS50);
ANGER(MTRIG_FRIEND_ATTACKED, MTRIG_HURT);
FEARS(MTRIG_FIRE, MTRIG_FRIEND_DIED, MTRIG_HURT);
CATEGORIES(MC_WILDLIFE);

mon(_("rattlesnake"),species_none, 's', c_brown, MS_TINY, "flesh",
// dif agr mor spd msk mdi m## cut dge bsh cut itm  HP special freq
   2, 0, 40, 90, 12,  1,  2,  5,  1,  0,  0,  0, 2, 6,
 &mdeath::normal, &mattack::rattle, _("\
An eastern timber rattlesnake, one of New England's most poisonous snakes.")
);
FLAGS(MF_SEES, MF_HEARS, MF_SMELLS, MF_BADVENOM, MF_HARDTOSHOOT, MF_SWIMS, MF_LEATHER, MF_VIS30, MF_BONES);
ANGER(MTRIG_PLAYER_CLOSE, MTRIG_HURT);
FEARS(MTRIG_FIRE, MTRIG_HURT);
CATEGORIES(MC_WILDLIFE);

mon(_("giant crayfish"),species_none, 'c',c_red, MS_MEDIUM, "flesh",
// dif agr mor spd msk mdi m## cut dge bsh cut itm  HP special freq
   9, 0,100,130, 10,  1,  3,  5,  2,  0,  8, 0, 50, 0,
 &mdeath::normal, &mattack::none, _("\
A massive, mutated freshwater shellfish,\n\
resembling a humongous lobster.")
);
FLAGS(MF_SMELLS, MF_HEARS, MF_SEES, MF_CHITIN, MF_SWIMS, MF_ATTACKMON, MF_GRABS);
ANGER(MTRIG_PLAYER_CLOSE, MTRIG_HURT);
FEARS(MTRIG_FIRE);

    // The flag vectors are slow, given how often has_flags() is called,
    // so instead we'll use bitsets and initialize them here.
    const int num_mtypes = mtypes.size();
    for (int i = 0; i < num_mtypes; i++) {
        const int num_flags = mtypes[i]->flags.size();
        for (int j = 0; j < num_flags; j++) {
            mtypes[i]->bitflags[mtypes[i]->flags[j]] = true;
        }
    }
=======
// does nothing now...
>>>>>>> aa54562f
}


std::vector<monster_trigger> default_anger(monster_species spec)
{
 std::vector<monster_trigger> ret;
 switch (spec) {
  case species_mammal:
   break;
  case species_insect:
   ret.push_back(MTRIG_FRIEND_DIED);
   break;
  case species_worm:
   break;
  case species_zombie:
   break;
  case species_plant:
   break;
  case species_fungus:
   break;
  case species_nether:
   break;
  case species_robot:
   break;
  case species_hallu:
   break;
 }
 return ret;
}


std::vector<monster_trigger> default_fears(monster_species spec)
{
 std::vector<monster_trigger> ret;
 switch (spec) {
  case species_mammal:
   setvector(&ret, MTRIG_HURT, MTRIG_FIRE, MTRIG_FRIEND_DIED, NULL);
   break;
  case species_insect:
   setvector(&ret, MTRIG_HURT, MTRIG_FIRE, NULL);
   break;
  case species_worm:
   setvector(&ret, MTRIG_HURT, NULL);
   break;
  case species_zombie:
   break;
  case species_plant:
   setvector(&ret, MTRIG_HURT, MTRIG_FIRE, NULL);
   break;
  case species_fungus:
   setvector(&ret, MTRIG_HURT, MTRIG_FIRE, NULL);
   break;
  case species_nether:
   setvector(&ret, MTRIG_HURT, NULL);
   break;
  case species_robot:
   break;
  case species_hallu:
   break;
 }
 return ret;
}

<|MERGE_RESOLUTION|>--- conflicted
+++ resolved
@@ -121,1373 +121,7 @@
 
 void game::init_mtypes ()
 {
-<<<<<<< HEAD
- int id = 0;
-// Null monster named "None".
- mtypes.push_back(new mtype);
-
-#define mon(name, species, sym, color, size, mat,\
-            diff, agro, morale, speed, melee_skill, melee_dice,\
-            melee_sides, melee_cut, dodge, arm_bash, arm_cut, item_chance, HP,\
-            sp_freq, death, sp_att, desc) \
-id++;\
-mtypes.push_back(new mtype(id, name, species, sym, color, size, mat,\
-diff, agro, morale, speed, melee_skill, melee_dice, melee_sides,\
-melee_cut, dodge, arm_bash, arm_cut, item_chance, HP, sp_freq, death, sp_att,\
-desc))
-
-#define FLAGS(...)   setvector(&(mtypes[id]->flags),   __VA_ARGS__, NULL)
-#define CATEGORIES(...)   setvector(&(mtypes[id]->categories),   __VA_ARGS__, NULL)
-#define ANGER(...)   setvector(&(mtypes[id]->anger),   __VA_ARGS__, NULL)
-#define FEARS(...)   setvector(&(mtypes[id]->fear),    __VA_ARGS__, NULL)
-#define PLACATE(...) setvector(&(mtypes[id]->placate), __VA_ARGS__, NULL)
-
-// PLEASE NOTE: The description is AT MAX 4 lines of 46 characters each.
-
-// FOREST ANIMALS
-mon(_("squirrel"), species_mammal, 'r', c_ltgray, MS_TINY, "flesh",
-// dif agr mor spd msk mdi m## cut dge bsh cut itm  HP special freq
-   0,-99, -8,140,  0,  1,  1,  0,  4,  0,  0,  0,  1,  0,
- &mdeath::normal, &mattack::none, _("\
-A small woodland animal.")
-);
-FLAGS(MF_SEES, MF_HEARS, MF_SMELLS, MF_ANIMAL, MF_WARM, MF_FUR, MF_BONES);
-CATEGORIES(MC_WILDLIFE);
-
-mon(_("rabbit"), species_mammal, 'r', c_white, MS_TINY, "flesh",
-// dif agr mor spd msk mdi m## cut dge bsh cut itm  HP special freq
-   0,-99, -7,180, 0,  0,  0,  0,  6,  0,  0,  0,  4,  0,
- &mdeath::normal, &mattack::none, _("\
-A cute wiggling nose, cotton tail, and\n\
-delicious flesh.")
-);
-FLAGS(MF_SEES, MF_HEARS, MF_SMELLS, MF_ANIMAL, MF_WARM, MF_FUR, MF_BONES);
-CATEGORIES(MC_WILDLIFE);
-
-mon(_("deer"), species_mammal, 'd', c_brown, MS_LARGE, "flesh",
-// dif agr mor spd msk mdi m## cut dge bsh cut itm  HP special freq
-   1,-99, -5,300,  4,  3,  3,  0,  3,  0,  0,  0, 80, 0,
- &mdeath::normal, &mattack::none, _("\
-A large buck, fast-moving and strong.")
-);
-FLAGS(MF_SEES, MF_HEARS, MF_SMELLS, MF_ANIMAL, MF_WARM, MF_FUR, MF_BONES);
-CATEGORIES(MC_WILDLIFE);
-
-mon(_("moose"), species_mammal, 'M', c_brown, MS_LARGE, "flesh",
-// dif agr mor spd msk mdi m## cut dge bsh cut itm  HP special freq
-   1,-10, 30,200,  10,  3,  4,  0,  1,  4,  1,  0, 100, 0,
- &mdeath::normal, &mattack::none, _("\
-A buck of the largest deer species.")
-);
-FLAGS(MF_SEES, MF_HEARS, MF_SMELLS, MF_ANIMAL, MF_WARM, MF_FUR, MF_BLEED, MF_VIS40, MF_BONES);
-ANGER(MTRIG_PLAYER_CLOSE, MTRIG_HURT);
-FEARS(MTRIG_FIRE);
-CATEGORIES(MC_WILDLIFE);
-
-mon(_("wolf"), species_mammal, 'w', c_ltgray, MS_MEDIUM, "flesh",
-// dif agr mor spd msk mdi m## cut dge bsh cut itm  HP special freq
-  12,  0, 20,165, 14,  2,  3,  4,  4,  1,  0,  0, 28,  0,
- &mdeath::normal, &mattack::none, _("\
-A grey wolf. A vicious and fast pack hunter.")
-);
-FLAGS(MF_SEES, MF_HEARS, MF_SMELLS, MF_ANIMAL, MF_WARM, MF_FUR, MF_HIT_AND_RUN, MF_KEENNOSE, MF_BLEED, MF_ATTACKMON, MF_BONES, MF_VIS50);
-ANGER(MTRIG_PLAYER_CLOSE, MTRIG_FRIEND_ATTACKED, MTRIG_PLAYER_WEAK, MTRIG_HURT);
-PLACATE(MTRIG_MEAT);
-FEARS(MTRIG_FIRE, MTRIG_FRIEND_DIED);
-CATEGORIES(MC_WILDLIFE);
-
-mon(_("coyote"), species_mammal, 'w', c_brown, MS_MEDIUM, "flesh",
-// dif agr mor spd msk mdi m## cut dge bsh cut itm  HP special freq
-  10,  0, 20,155, 12,  2,  3,  2,  3,  1,  0,  0, 22,  0,
- &mdeath::normal, &mattack::none, _("\
-An eastern coyote, also called tweed wolf. It is an hybrid of grey wolves and the smaller western coyotes.")
-);
-FLAGS(MF_SEES, MF_HEARS, MF_SMELLS, MF_ANIMAL, MF_WARM, MF_FUR, MF_HIT_AND_RUN, MF_KEENNOSE, MF_BLEED, MF_ATTACKMON, MF_BONES, MF_VIS50);
-ANGER(MTRIG_PLAYER_CLOSE, MTRIG_FRIEND_ATTACKED, MTRIG_PLAYER_WEAK, MTRIG_HURT);
-PLACATE(MTRIG_MEAT);
-FEARS(MTRIG_FIRE, MTRIG_FRIEND_DIED);
-CATEGORIES(MC_WILDLIFE);
-
-
-mon(_("bear"), species_mammal, 'B', c_dkgray, MS_LARGE, "flesh",
-// dif agr mor spd msk mdi m## cut dge bsh cut itm  HP special freq
-  10,-10, 40,140, 10,  3,  4,  6,  3,  2,  0,  0, 90, 0,
- &mdeath::normal, &mattack::none, _("\
-An american black bear. Remember, only YOU can prevent forest fires.")
-);
-FLAGS(MF_SEES, MF_HEARS, MF_SMELLS, MF_ANIMAL, MF_WARM, MF_FUR, MF_BLEED, MF_VIS40, MF_BONES);
-ANGER(MTRIG_PLAYER_CLOSE, MTRIG_HURT);
-PLACATE(MTRIG_MEAT);
-FEARS(MTRIG_FIRE);
-CATEGORIES(MC_WILDLIFE);
-
-mon(_("cougar"), species_mammal, 'C', c_brown, MS_MEDIUM, "flesh",
-// dif agr mor spd msk mdi m## cut dge bsh cut itm  HP special freq
-  12,  0, 20,180, 14,  2,  3,  4,  4,  1,  0,  0, 40,  5,
- &mdeath::normal, &mattack::leap, _("\
-A vicious and fast hunter.")
-);
-FLAGS(MF_SEES, MF_HEARS, MF_SMELLS, MF_ANIMAL, MF_WARM, MF_FUR, MF_HIT_AND_RUN, MF_KEENNOSE, MF_BLEED, MF_VIS50, MF_BONES);
-ANGER(MTRIG_STALK, MTRIG_PLAYER_WEAK, MTRIG_HURT, MTRIG_PLAYER_CLOSE);
-PLACATE(MTRIG_MEAT);
-FEARS(MTRIG_FIRE, MTRIG_FRIEND_DIED);
-CATEGORIES(MC_WILDLIFE);
-
-mon(_("crow"), species_mammal, 'v', c_dkgray, MS_TINY, "flesh",
-// dif agr mor spd msk mdi m## cut dge bsh cut itm  HP special freq
-  10,-99, -8,140,  0,  1,  1,  0,  4,  0,  0,  0,  1,  0,
- &mdeath::normal, &mattack::none, _("\
-A small woodland animal.")
-);
-FLAGS(MF_SEES, MF_HEARS, MF_SMELLS, MF_ANIMAL, MF_WARM, MF_FLIES, MF_VIS40, MF_BONES, MF_FEATHER);
-CATEGORIES(MC_WILDLIFE);
-
-// DOMESICATED ANIMALS
-mon(_("dog"), species_mammal, 'd', c_white, MS_SMALL, "flesh",
-// dif agr mor spd msk mdi m## cut dge bsh cut itm  HP special freq
-   5,  2, 15,150, 12,  2,  3,  3,  3,  0,  0,  0, 25,  0,
- &mdeath::normal, &mattack::none, _("\
-A medium-sized domesticated dog, gone feral.")
-);
-FLAGS(MF_SEES, MF_HEARS, MF_SMELLS, MF_ANIMAL, MF_WARM, MF_FUR, MF_HIT_AND_RUN, MF_KEENNOSE, MF_BLEED, MF_ATTACKMON, MF_VIS40, MF_BONES);
-ANGER(MTRIG_HURT);
-PLACATE(MTRIG_MEAT);
-FEARS(MTRIG_FIRE);
-CATEGORIES(MC_WILDLIFE);
-
-mon(_("cat"), species_mammal, 'c', c_white, MS_TINY, "flesh",
-// dif agr mor spd msk mdi m## cut dge bsh cut itm  HP special freq
-   0,  -40, 15,150, 12,  1,  3,  2,  4,  0,  0,  0, 10,  0,
- &mdeath::normal, &mattack::none, _("\
-A small domesticated cat, gone feral.")
-);
-FLAGS(MF_SEES, MF_HEARS, MF_SMELLS, MF_ANIMAL, MF_WARM, MF_FUR, MF_HIT_AND_RUN, MF_VIS40, MF_BONES);
-ANGER(MTRIG_HURT);
-PLACATE(MTRIG_MEAT);
-FEARS(MTRIG_FIRE, MTRIG_SOUND);
-CATEGORIES(MC_WILDLIFE);
-
-// INSECTOIDS
-mon(_("ant larva"),species_insect, 'a', c_white, MS_SMALL, "flesh",
-// dif agr mor spd msk mdi m## cut dge bsh cut itm  HP special freq
-   0, -1, 10, 65,  4,  1,  3,  0,  0,  0,  0,  0, 10,  0,
- &mdeath::normal, &mattack::none, _("\
-The size of a large cat, this pulsating mass\n\
-of glistening white flesh turns your stomach.")
-);
-FLAGS(MF_SMELLS, MF_POISON);
-
-mon(_("giant ant"),species_insect, 'a', c_brown, MS_MEDIUM, "flesh",
-// dif agr mor spd msk mdi m## cut dge bsh cut itm  HP special freq
-   7, 15, 60,100,  9,  1,  6,  4,  2,  4,  8, 0, 40,  0,
- &mdeath::normal, &mattack::none, _("\
-A red ant the size of a crocodile. It is\n\
-covered in chitinous armor, and has a pair of\n\
-vicious mandibles.")
-);
-FLAGS(MF_SMELLS, MF_CHITIN);
-
-mon(_("soldier ant"),species_insect, 'a', c_blue,  MS_MEDIUM, "flesh",
-// dif agr mor spd msk mdi m## cut dge bsh cut itm  HP special freq
-  16, 25,100,115, 12,  2,  4,  6,  2,  5, 10,0, 80,  0,
- &mdeath::normal, &mattack::none, _("\
-Darker in color than the other ants, this\n\
-more aggresive variety has even larger\n\
-mandibles.")
-);
-FLAGS(MF_SMELLS, MF_CHITIN);
-
-mon(_("queen ant"),species_insect, 'a', c_ltred, MS_LARGE, "flesh",
-// dif agr mor spd msk mdi m## cut dge bsh cut itm  HP special freq
-     13,  0,100, 60,  6,  3,  4,  4,  1,  6, 14, 0,180, 1,
- &mdeath::normal, &mattack::antqueen, _("\
-This ant has a long, bloated thorax, bulging\n\
-with hundreds of small ant eggs.  It moves\n\
-slowly, tending to nearby eggs and laying\n\
-still more.")
-);
-FLAGS(MF_SMELLS, MF_QUEEN, MF_CHITIN);
-
-mon(_("fungal insect"),species_fungus, 'a',c_ltgray, MS_MEDIUM, "veggy",
-//  dif agr mor spd msk mdi m## cut dge bsh cut itm  HP special freq
-      5, 80,100, 75,  5,  1,  5,  3,  1,  1,  1,  0, 30, 60,
- &mdeath::normal, &mattack::fungus, _("\
-This insect is pale gray in color, its\n\
-chitin weakened by the fungus sprouting\n\
-from every joint on its body.")
-);
-FLAGS(MF_SMELLS, MF_POISON);
-
-mon(_("giant fly"),species_insect, 'a', c_ltgray, MS_SMALL, "flesh",
-//  dif agr mor spd msk mdi m## cut dge bsh cut itm  HP special freq
-   8, 50, 30,120,  3,  1,  3,  0,  5,  0,  0,  0, 25,  0,
- &mdeath::normal, &mattack::none, _("\
-A large housefly the size of a small dog.\n\
-It buzzes around incessantly.")
-);
-FLAGS(MF_SMELLS, MF_FLIES, MF_STUMBLES, MF_HIT_AND_RUN, MF_CHITIN);
-
-mon(_("giant bee"),species_insect, 'a', c_yellow, MS_SMALL, "flesh",
-// dif agr mor spd msk mdi m## cut dge bsh cut itm  HP special freq
-  15,-10, 50,140,  4,  1,  1,  5,  6,  0,  5,-50, 20,  0,
- &mdeath::normal, &mattack::none, _("\
-A honey bee the size of a small dog. It\n\
-buzzes angrily through the air, dagger-\n\
-sized sting pointed forward.")
-);
-FLAGS(MF_SMELLS, MF_VENOM, MF_FLIES, MF_STUMBLES, MF_HIT_AND_RUN, MF_CHITIN);
-ANGER(MTRIG_HURT, MTRIG_FRIEND_DIED, MTRIG_PLAYER_CLOSE);
-
-mon(_("giant wasp"),species_insect, 'a',  c_red,  MS_MEDIUM, "flesh",
-// dif agr mor spd msk mdi m## cut dge bsh cut itm  HP special freq
-     22,  5, 60,150,  6,  1,  3,  7,  7,  0,  7,-40, 35, 0,
- &mdeath::normal, &mattack::none, _("\
-An evil-looking, slender-bodied wasp with\n\
-a vicious sting on its abdomen.")
-);
-FLAGS(MF_SMELLS, MF_POISON, MF_VENOM, MF_FLIES, MF_CHITIN);
-ANGER(MTRIG_HURT, MTRIG_FRIEND_DIED, MTRIG_PLAYER_CLOSE, MTRIG_SOUND);
-
-// GIANT WORMS
-
-mon(_("graboid"), species_worm, 'S', c_red,  MS_HUGE, "flesh",
-// dif agr mor spd msk mdi m## cut dge bsh cut itm  HP special freq
-  17, 30,120,180, 11,  3,  8,  4,  0,  5,  5,  0,180,  0,
- &mdeath::worm,  &mattack::none, _("\
-A hideous slithering beast with a tri-\n\
-sectional mouth that opens to reveal\n\
-hundreds of writhing tongues. Most of its\n\
-enormous body is hidden underground.")
-);
-FLAGS(MF_DIGS, MF_HEARS, MF_GOODHEARING, MF_DESTROYS, MF_WARM, MF_LEATHER);
-
-mon(_("giant worm"),species_worm, 'S', c_pink,  MS_LARGE, "flesh",
-//  dif agr mor spd msk mdi m## cut dge bsh cut itm  HP special freq
-  10, 30,100, 85,  9,  4,  5,  2,  0,  2,  0,  0, 50,  0,
- &mdeath::worm,  &mattack::none, _("\
-Half of this monster is emerging from a\n\
-hole in the ground. It looks like a huge\n\
-earthworm, but the end has split into a\n\
-large, fanged mouth.")
-);
-FLAGS(MF_DIGS, MF_HEARS, MF_GOODHEARING, MF_WARM, MF_LEATHER);
-
-mon(_("half worm"),species_worm, 's', c_pink,  MS_MEDIUM, "flesh",
-// dif agr mor spd msk mdi m## cut dge bsh cut itm  HP special freq
-   2, 10, 40, 80,  5,  3,  5,  0,  0,  0,  0,  0, 20,  0,
- &mdeath::normal, &mattack::none, _("\
-A portion of a giant worm that is still alive.")
-);
-FLAGS(MF_DIGS, MF_HEARS, MF_GOODHEARING, MF_WARM, MF_LEATHER);
-
-// Wild Mutants
-mon(_("sludge crawler"),species_none, 'S', c_dkgray,  MS_LARGE, "flesh",
-// dif agr mor spd msk mdi m## cut dge bsh cut itm  HP special freq
-   15, 100, 100, 60,  7,  3,  5,  0,  12,  4,  0,  0, 300,  0,
- &mdeath::melt, &mattack::none, _("\
-A sluglike creature, eight feet long and the width of a refrigerator, its black \
-body glistens as it oozes its way along the ground. Eye stalks occassionally push their \
-way out of the oily mass and look around.")
-);
-FLAGS(MF_NOHEAD, MF_SEES, MF_POISON, MF_HEARS, MF_REGENERATES_50, MF_SMELLS, MF_VIS30, 
-MF_SLUDGEPROOF, MF_SLUDGETRAIL, MF_SWIMS, MF_FLAMMABLE);
-
-
-// ZOMBIES
-mon(_("zombie"), species_zombie, 'Z', c_ltgreen, MS_MEDIUM, "flesh",
-// dif agr mor spd msk mdi m## cut dge bsh cut itm  HP special freq
-   3,100,100, 70,  8,  1,  5,  2,  1,  0,  0, 40, 50,  5,
- &mdeath::zombie, &mattack::bite, _("\
-A human body, stumbling slowly forward on\n\
-uncertain legs, possessed with an unstoppable\n\
-rage.")
-);
-FLAGS(MF_SEES, MF_HEARS, MF_SMELLS, MF_STUMBLES, MF_WARM, MF_BASHES, MF_POISON, MF_BLEED, MF_NO_BREATHE, MF_VIS40, MF_REVIVES);
-CATEGORIES(MC_CLASSIC);
-
-mon(_("zombie cop"), species_zombie, 'Z', c_blue, MS_MEDIUM, "flesh",
-// dif agr mor spd msk mdi m## cut dge bsh cut itm  HP special freq
-   3,100,100, 70,  8,  1,  5,  0,  1,  0,  0, 40, 50,  5,
- &mdeath::zombie, &mattack::bite, _("\
-A human body, encapsulated in tough riot\n\
-armour, this zombie was clearly a cop gearing\n\
-up to fight the infection.")
-);
-FLAGS(MF_SEES, MF_HEARS, MF_SMELLS, MF_STUMBLES, MF_WARM, MF_BASHES, MF_POISON, MF_BLEED, MF_NO_BREATHE, MF_VIS30, MF_REVIVES);
-CATEGORIES(MC_CLASSIC);
-
-mon(_("shrieker zombie"),species_zombie, 'Z',c_magenta, MS_MEDIUM, "flesh",
-// dif agr mor spd msk mdi m## cut dge bsh cut itm  HP special freq
- 10,100,100, 95,  9,  1,  2,  0,  4,  0,  0, 45, 50, 10,
- &mdeath::zombie, &mattack::shriek, _("\
-This zombie's jaw has been torn off, leaving\n\
-a gaping hole from mid-neck up.")
-);
-FLAGS(MF_SEES, MF_HEARS, MF_SMELLS, MF_STUMBLES, MF_WARM, MF_BASHES, MF_POISON, MF_NO_BREATHE, MF_VIS50, MF_REVIVES);
-
-mon(_("spitter zombie"),species_zombie, 'Z',c_yellow, MS_MEDIUM, "flesh",
-// dif agr mor spd msk mdi m## cut dge bsh cut itm  HP special freq
- 9,100,100,105,  8,  1,  5,  0,  4,  0,  0, 30, 60, 20,
- &mdeath::acid,  &mattack::acid, _("\
-This zombie's mouth is deformed into a round\n\
-spitter, and its body throbs with a dense\n\
-yellow fluid.")
-);
-FLAGS(MF_SEES, MF_HEARS, MF_SMELLS, MF_STUMBLES, MF_WARM, MF_BASHES, MF_POISON,
-      MF_ACIDPROOF, MF_NO_BREATHE, MF_VIS40, MF_REVIVES);
-
-mon(_("shocker zombie"),species_zombie,'Z',c_ltcyan, MS_MEDIUM, "flesh",
-// dif agr mor spd msk mdi m## cut dge bsh cut itm  HP special freq
- 10,100,100,110,  8,  1,  6,  0,  4,  0,  0, 40, 65, 25,
- &mdeath::zombie, &mattack::shockstorm, _("\
-This zombie's flesh is pale blue, and it\n\
-occasionally crackles with small bolts of\n\
-lightning.")
-);
-FLAGS(MF_SEES, MF_HEARS, MF_SMELLS, MF_STUMBLES, MF_WARM, MF_BASHES, MF_POISON,
-      MF_ELECTRIC, MF_CBM, MF_NO_BREATHE,  MF_VIS40, MF_REVIVES);
-
-mon(_("smoker zombie"),species_zombie,'Z',c_ltgray, MS_MEDIUM, "flesh",
-// dif agr mor spd msk mdi m## cut dge bsh cut itm  HP special freq
- 10,100,100,110,  8,  1,  6,  0,  4,  0,  0, 0, 65, 1,
- &mdeath::smokeburst, &mattack::smokecloud, _("\
-This zombie emits a constant haze of\n\
-thick, obfuscating smoke.")
-);
-FLAGS(MF_SEES, MF_HEARS, MF_SMELLS, MF_STUMBLES, MF_WARM, MF_BASHES, MF_POISON,
-      MF_HARDTOSHOOT, MF_FRIENDLY_SPECIAL, MF_NO_BREATHE, MF_VIS40, MF_REVIVES);
-
-mon(_("swimmer zombie"),species_zombie,'Z',c_ltblue, MS_MEDIUM, "flesh",
-// dif agr mor spd msk mdi m## cut dge bsh cut itm  HP special freq
- 10,100,100,110,  8,  1,  6,  0,  4,  0,  0, 0, 65, 5,
- &mdeath::zombie, &mattack::bite, _("\
-This zombie's hands and feet are\n\
-webbed, and it is clad in swimwear.")
-);
-FLAGS(MF_SEES, MF_HEARS, MF_SMELLS, MF_STUMBLES, MF_WARM, MF_BASHES, MF_POISON,
-      MF_NO_BREATHE, MF_VIS40, MF_BLEED, MF_SWIMS, MF_REVIVES);
-
-mon(_("zombie dog"),species_zombie, 'd', c_ltgreen, MS_MEDIUM, "flesh",
-// dif agr mor spd msk mdi m## cut dge bsh cut itm  HP special freq
- 12,100,100,150, 10,  1,  4,  3,  4,  0,  0, 0, 40,  5,
- &mdeath::normal, &mattack::bite, _("\
-This deformed, sinewy canine stays close to\n\
-the ground, loping forward faster than most\n\
-humans ever could.")
-);
-FLAGS(MF_SEES, MF_HEARS, MF_SMELLS, MF_STUMBLES, MF_WARM, MF_BASHES, MF_POISON,
-      MF_HIT_AND_RUN, MF_NO_BREATHE, MF_VIS50, MF_REVIVES);
-CATEGORIES(MC_CLASSIC);
-
-mon(_("zombie brute"),species_zombie, 'Z', c_red,  MS_MEDIUM, "flesh",
-// dif agr mor spd msk mdi m## cut dge bsh cut itm  HP special freq
-    25,100,100,115,  9,  4,  4,  2,  0,  6,  3, 60, 80,  5,
- &mdeath::zombie, &mattack::bite, _("\
-A hideous beast of a zombie, bulging with\n\
-distended muscles on both arms and legs.")
-);
-FLAGS(MF_SEES, MF_HEARS, MF_SMELLS, MF_STUMBLES, MF_WARM, MF_BASHES, MF_POISON, MF_NO_BREATHE, MF_VIS40, MF_REVIVES);
-
-mon(_("zombie hulk"),species_zombie, 'Z', c_ltred,  MS_HUGE, "flesh",
-// dif agr mor spd msk mdi m## cut dge bsh cut itm  HP special freq
-     50,100,100,130,  9,  4,  8,  0,  0, 12,  8, 80,260,  0,
- &mdeath::zombie, &mattack::none, _("\
-A zombie that has somehow grown to the size of\n\
-6 men, with arms as wide as a trash can.")
-);
-FLAGS(MF_SEES, MF_HEARS, MF_SMELLS, MF_STUMBLES, MF_WARM, MF_BASHES,
-      MF_DESTROYS, MF_POISON, MF_ATTACKMON, MF_LEATHER, MF_NO_BREATHE, MF_VIS50, MF_REVIVES);
-
-mon(_("fungal zombie"),species_fungus, 'Z',c_ltgray, MS_MEDIUM, "flesh",
-// dif agr mor spd msk mdi m## cut dge bsh cut itm  HP special freq
-   6,100,100, 45,  6,  1,  6,  0,  0,  0,  0, 20, 40, 50,
- &mdeath::zombie, &mattack::fungus, _("\
-A diseased zombie. Fungus sprouts from its\n\
-mouth and eyes, and thick gray mold grows all\n\
-over its translucent flesh.")
-);
-FLAGS(MF_SEES, MF_HEARS, MF_SMELLS, MF_STUMBLES, MF_WARM, MF_BASHES, MF_POISON, MF_NO_BREATHE, MF_VIS30);
-
-mon(_("boomer"), species_zombie, 'Z', c_pink,  MS_LARGE, "flesh",
-// dif agr mor spd msk mdi m## cut dge bsh cut itm  HP special freq
-    5,100,100, 55,  7,  2,  4,  0,  1,  3,  0, 35, 40,  20,
- &mdeath::boomer, &mattack::boomer, _("\
-A bloated zombie sagging with fat. It emits a\n\
-horrible odor, and putrid, pink sludge drips\n\
-from its mouth.")
-);
-FLAGS(MF_SEES, MF_HEARS, MF_SMELLS, MF_STUMBLES, MF_WARM, MF_BASHES, MF_POISON, MF_NO_BREATHE, MF_VIS40, MF_REVIVES);
-
-mon(_("fungal boomer"),species_fungus, 'B',c_ltgray, MS_LARGE, "flesh",
-// dif agr mor spd msk mdi m## cut dge bsh cut itm  HP special freq
-    7,100,100, 40,  5,  2,  6,  0,  0,  3,  0, 20, 20, 30,
- &mdeath::fungus, &mattack::fungus, _("\
-A bloated zombie that is coated with slimy\n\
-gray mold. Its flesh is translucent and gray,\n\
-and it dribbles a gray sludge from its mouth.")
-);
-FLAGS(MF_SEES, MF_HEARS, MF_SMELLS, MF_STUMBLES, MF_WARM, MF_BASHES, MF_POISON, MF_NO_BREATHE, MF_VIS30);
-
-mon(_("skeleton"), species_zombie, 'Z', c_white, MS_MEDIUM, "bone",
-//  dif agr mor spd msk mdi m## cut dge bsh cut itm  HP special freq
-      8,100,100, 90, 10,  1,  5,  3,  2,  0, 15,  0, 40, 5,
- &mdeath::zombie, &mattack::bite, _("\
-A skeleton picked clean of all but a few\n\
-rotten scraps of flesh, somehow still in\n\
-motion.")
-);
-FLAGS(MF_SEES, MF_HEARS, MF_BLEED, MF_HARDTOSHOOT, MF_NO_BREATHE, MF_VIS30);
-
-mon(_("zombie necromancer"),species_zombie, 'Z',c_dkgray, MS_MEDIUM, "flesh",
-//  dif agr mor spd msk mdi m## cut dge bsh cut itm  HP special freq
-      13,  0,100,100,  4,  2,  3,  0,  4,  0,  0, 50,140, 4,
- &mdeath::zombie, &mattack::resurrect, _("\
-A zombie with jet black skin and glowing red\n\
-eyes.  As you look at it, you're gripped by a\n\
-feeling of dread and terror.")
-);
-FLAGS(MF_SEES, MF_HEARS, MF_SMELLS, MF_STUMBLES, MF_WARM, MF_BASHES, MF_POISON, MF_NO_BREATHE, MF_NO_BREATHE, MF_VIS50, MF_REVIVES);
-ANGER(MTRIG_HURT, MTRIG_PLAYER_WEAK);
-
-mon(_("zombie scientist"),species_zombie, 'Z',c_ltgray, MS_MEDIUM, "flesh",
-// dif agr mor spd msk mdi m## cut dge bsh cut itm  HP special freq
-      3,100,100, 75,  7,  1,  3,  0,  1,  0,  0, 50, 35, 20,
- &mdeath::zombie, &mattack::science, _("\
-A zombie wearing a tattered lab coat and\n\
-some sort of utility belt.  It looks weaker\n\
-than most zombies, but more resourceful too.")
-);
-FLAGS(MF_SEES, MF_HEARS, MF_SMELLS, MF_STUMBLES, MF_WARM, MF_BASHES, MF_POISON, MF_BLEED,
-      MF_ACIDPROOF, MF_NO_BREATHE, MF_VIS50, MF_REVIVES);
-
-mon(_("zombie soldier"), species_zombie, 'Z',c_ltblue, MS_MEDIUM, "flesh",
-// dif agr mor spd msk mdi m## cut dge bsh cut itm  HP special freq
-     20,100,100, 80, 12,  2,  4,  0,  0,  8, 16, 60,100, 5,
- &mdeath::zombie, &mattack::bite, _("\
-This zombie was clearly a soldier before.\n\
-Its tattered armor gives it strong defense,\n\
-and it is much more physically fit than\n\
-most zombies.")
-);
-FLAGS(MF_SEES, MF_HEARS, MF_SMELLS, MF_WARM, MF_BASHES, MF_POISON, MF_BLEED, MF_NO_BREATHE, MF_VIS30, MF_REVIVES);
-CATEGORIES(MC_CLASSIC);
-
-mon(_("grabber zombie"), species_zombie, 'Z',c_green, MS_MEDIUM, "flesh",
-// dif agr mor spd msk mdi m## cut dge bsh cut itm  HP special freq
-    8,100,100, 70, 10,  1,  2,  0,  4,  0,  0, 40, 65, 0,
- &mdeath::zombie, &mattack::none, _("\
-This zombie seems to have slightly longer\n\
-than ordinary arms, and constantly gropes\n\
-at its surroundings as it moves.")
-);
-FLAGS(MF_SEES, MF_HEARS, MF_SMELLS, MF_STUMBLES, MF_WARM, MF_BASHES, MF_POISON, MF_BLEED,
-      MF_GRABS, MF_NO_BREATHE, MF_VIS30, MF_REVIVES);
-
-mon(_("master zombie"), species_zombie, 'M',c_yellow, MS_MEDIUM, "flesh",
-// dif agr mor spd msk mdi m## cut dge bsh cut itm  HP special freq
- 16,  5,100, 90,  4,  1,  3,  0,  4,  0,  0, 60,120, 3,
- &mdeath::zombie, &mattack::upgrade, _("\
-This zombie seems to have a cloud of black\n\
-dust surrounding it.  It also seems to have\n\
-a better grasp of movement than most...")
-);
-FLAGS(MF_SEES, MF_HEARS, MF_SMELLS, MF_WARM, MF_BASHES, MF_POISON, MF_NO_BREATHE, MF_VIS50, MF_REVIVES);
-ANGER(MTRIG_HURT, MTRIG_PLAYER_WEAK);
-
-mon(_("scarred zombie"), species_zombie, 'Z', c_yellow, MS_MEDIUM, "flesh",
-// dif agr mor spd msk mdi m## cut dge bsh cut itm  HP special freq
-  3,100,100, 40,  8,  1,  5,  0,  1, 12, 8, 20, 25,  0,
- &mdeath::zombie, &mattack::none, _("\
-Hundreds of bee stings have given this zombie\n\
-a thick covering of scar tissue, it will be\n\
-much harder to damage than an ordinary zombie\n\
-but moves a bit slower")
-);
-FLAGS(MF_SEES, MF_HEARS, MF_SMELLS, MF_STUMBLES, MF_WARM, MF_BASHES, MF_POISON, MF_NO_BREATHE, MF_VIS30, MF_REVIVES);
-
- mon(_("child zombie"),species_zombie, 'z', c_ltgreen, MS_SMALL, "flesh",
-// dif agr mor spd msk mdi m## cut dge bsh cut itm  HP special freq
-   2, 65,100,  70, 8,  1,  3,  2,  2,  0,  0, 20, 25,  0,
- &mdeath::zombie, &mattack::none, _("\
-A horrifying child zombie, you feel\n\
-a twinge of remorse looking at it.")
-);
-FLAGS(MF_SEES, MF_HEARS, MF_SMELLS, MF_STUMBLES, MF_WARM, MF_BASHES, MF_BLEED,
-      MF_POISON, MF_GUILT, MF_NO_BREATHE, MF_VIS30, MF_REVIVES);
-CATEGORIES(MC_CLASSIC);
-
-//Somewhere between a zombie and a blob creature
-mon(_("jabberwock"), species_none, 'J', c_dkgray_red, MS_HUGE, "flesh",
-// dif agr mor spd msk mdi m## cut dge bsh cut itm  HP special freq
-     50,100,100,140,  9,  4,  8,  3,  3, 12,  8,  0,400,  5,
- &mdeath::normal, &mattack::flesh_golem, _("\
-An amalgamation of putrid human and animal\n\
-parts that have become fused in this golem\n\
-of flesh.  The eyes of all the heads dart\n\
-rapidly and the mouths scream or groan.")
-);
-FLAGS(MF_SEES, MF_HEARS, MF_SMELLS, MF_STUMBLES, MF_WARM, MF_BASHES, MF_DESTROYS,
-      MF_ATTACKMON, MF_LEATHER, MF_BONES, MF_VIS50, MF_POISON);
-
-// PLANTS & FUNGI
-mon(_("triffid"), species_plant, 'F', c_ltgreen, MS_MEDIUM, "veggy",
-// dif agr mor spd msk mdi m## cut dge bsh cut itm  HP special freq
-   16, 20,100, 75,  9,  2,  4,  5,  0, 10,  2,  0, 80,  0,
- &mdeath::normal, &mattack::none, _("\
-A plant that grows as high as your head,\n\
-with one thick, bark-coated stalk\n\
-supporting a flower-like head with a sharp\n\
-sting within.")
-);
-FLAGS(MF_HEARS, MF_SMELLS, MF_BASHES, MF_NOHEAD);
-
-mon(_("young triffid"),species_plant, 'f', c_ltgreen, MS_SMALL, "veggy",
-// dif agr mor spd msk mdi m## cut dge bsh cut itm  HP special freq
-   2,  0, 10, 65,  7,  1,  4,  3,  0,  0,  0,  0, 40,  0,
- &mdeath::normal, &mattack::none, _("\
-A small triffid, only a few feet tall. It\n\
-has not yet developed bark, but its sting\n\
-is still sharp and deadly.")
-);
-FLAGS(MF_HEARS, MF_SMELLS, MF_NOHEAD);
-
-mon(_("queen triffid"),species_plant, 'F', c_red,  MS_LARGE, "veggy",
-// dif agr mor spd msk mdi m## cut dge bsh cut itm  HP special freq
-  28,100,200, 85, 14,  2,  7,  8,  0, 10,  4,  0,280, 2,
- &mdeath::normal, &mattack::growplants, _("\
-A very large triffid, with a particularly\n\
-vicious sting and thick bark.  As it\n\
-moves, plant matter drops off its body\n\
-and immediately takes root.")
-);
-FLAGS(MF_HEARS, MF_SMELLS, MF_BASHES, MF_NOHEAD);
-
-mon(_("creeper hub"),species_plant, 'V', c_dkgray, MS_MEDIUM, "veggy",
-// dif agr mor spd msk mdi m## cut dge bsh cut itm  HP special freq
-  16,100,100,100,  0,  0,  0,  0,  0,  8,  0,  0,100, 2,
- &mdeath::kill_vines, &mattack::grow_vine, _("\
-A thick stalk, rooted to the ground.\n\
-It rapidly sprouts thorny vines in all\n\
-directions.")
-);
-FLAGS(MF_NOHEAD, MF_IMMOBILE);
-
-mon(_("creeping vine"),species_plant, 'v', c_green, MS_TINY, "veggy",
-// dif agr mor spd msk mdi m## cut dge bsh cut itm  HP special freq
-   4,100,100, 75,  0,  0,  0,  0,  0,  2,  0,  0,  2, 2,
- &mdeath::vine_cut, &mattack::vine, _("\
-A thorny vine.  It twists wildly as\n\
-it grows, spreading rapidly.")
-);
-FLAGS(MF_NOHEAD, MF_HARDTOSHOOT, MF_PLASTIC, MF_IMMOBILE);
-
-mon(_("biollante"),species_plant, 'F', c_magenta, MS_LARGE, "veggy",
-// dif agr mor spd msk mdi m## cut dge bsh cut itm  HP special freq
-  20,100,100,100,  0,  0,  0,  0,  0,  0,  0,-80,120, 2,
- &mdeath::normal, &mattack::spit_sap, _("\
-A thick stalk topped with a purple\n\
-flower.  The flower's petals are closed,\n\
-and pulsate ominously.")
-);
-FLAGS(MF_NOHEAD, MF_IMMOBILE);
-
-mon(_("vinebeast"),species_plant, 'V', c_red,  MS_LARGE, "veggy",
-// dif agr mor spd msk mdi m## cut dge bsh cut itm  HP special freq
-  14, 60, 40, 75, 15,  2,  4,  2,  4, 10,  0,  0,100, 0,
- &mdeath::normal, &mattack::none, _("\
-This appears to be a mass of vines, moving\n\
-with surprising speed.  It is so thick and\n\
-tangled that you cannot see what lies in\n\
-the middle.")
-);
-FLAGS(MF_HEARS, MF_GOODHEARING, MF_NOHEAD, MF_HARDTOSHOOT, MF_GRABS,
-      MF_SWIMS, MF_PLASTIC);
-
-mon(_("triffid heart"),species_plant, 'T', c_red,  MS_HUGE, "veggy",
-// dif agr mor spd msk mdi m## cut dge bsh cut itm  HP special freq
-     45,100,100,100,  0,  0,  0,  0,  0, 14,  4,  0,300, 5,
- &mdeath::triffid_heart, &mattack::triffid_heartbeat, _("\
-A knot of roots that looks bizarrely like a\n\
-heart.  It beats slowly with sap, powering\n\
-the root walls around it.")
-);
-FLAGS(MF_NOHEAD, MF_IMMOBILE, MF_QUEEN);
-
-mon(_("fungaloid"),species_fungus, 'F', c_ltgray, MS_MEDIUM, "veggy",
-// dif agr mor spd msk mdi m## cut dge bsh cut itm  HP special freq
-  12,-50,100, 45,  4,  1,  2,  0,  0,  4,  0,  0, 80, 25,
- &mdeath::fungus, &mattack::fungus, _("\
-A pale white fungus, one meaty gray stalk\n\
-supporting a bloom at the top. A few\n\
-tendrils extend from the base, allowing\n\
-mobility and a weak attack.")
-);
-FLAGS(MF_POISON, MF_STUMBLES, MF_NO_BREATHE, MF_NOHEAD);
-
-//TODO: Remove dormant fungaloid when it won't break save compatibility
-mon(_("fungaloid"),species_fungus, 'F', c_ltgray, MS_MEDIUM, "veggy",
-// dif agr mor spd msk mdi m## cut dge bsh cut itm  HP special freq
-   0,  0,100,  1,  4,  1,  2,  0,  0,  4,  0,  0,  1, 0,
- &mdeath::fungus, &mattack::none, _("\
-A pale white fungus, one meaty gray stalk\n\
-supporting a bloom at the top. A few\n\
-tendrils extend from the base, allowing\n\
-mobility and a weak attack.")
-);
-FLAGS(MF_HEARS, MF_SMELLS, MF_POISON, MF_NO_BREATHE, MF_NOHEAD);
-
-mon(_("young fungaloid"),species_fungus, 'f',c_ltgray, MS_SMALL, "veggy",
-// dif agr mor spd msk mdi m## cut dge bsh cut itm  HP special freq
-   6,100,100, 65,  6,  1,  2,  5,  0,  4,  4,  0, 70, 100,
- &mdeath::normal, &mattack::fungus_growth, _("\
-A fungal tendril just a couple feet tall.  Its\n\
-exterior is hardened into a leathery bark and\n\
-covered in thorns; it also moves faster than\n\
-full-grown fungaloids.")
-);
-FLAGS(MF_HEARS, MF_SMELLS, MF_POISON, MF_NO_BREATHE, MF_NOHEAD);
-
-mon(_("spore"), species_fungus, 'o', c_ltgray, MS_TINY, "veggy",
-// dif agr mor spd msk mdi m## cut dge bsh cut itm  HP special freq
-   1,-50,100,100,  0,  0,  0,  0,  4,  0,  0,  0,  5, 500,
- &mdeath::disintegrate, &mattack::plant, _("\
-A wispy spore, about the size of a fist,\n\
-wafting on the breeze.")
-);
-FLAGS(MF_STUMBLES, MF_FLIES, MF_POISON, MF_NO_BREATHE, MF_NOHEAD);
-
-mon(_("fungal spire"),species_fungus, 'T', c_ltgray, MS_HUGE, "stone",
-// dif agr mor spd msk mdi m## cut dge bsh cut itm  HP special freq
-  40,100,100,100,  0,  0,  0,  0,  0, 10, 10,  0,300, 5,
- &mdeath::fungus, &mattack::fungus_sprout, _("\
-An enormous fungal spire, towering 30 feet\n\
-above the ground.  It pulsates slowly,\n\
-continuously growing new defenses.")
-);
-FLAGS(MF_NOHEAD, MF_POISON, MF_IMMOBILE, MF_NO_BREATHE, MF_QUEEN);
-
-mon(_("fungal wall"),species_fungus, 'F', c_dkgray, MS_HUGE, "veggy",
-// dif agr mor spd msk mdi m## cut dge bsh cut itm  HP special freq
-   5,100,100,100,  0,  0,  0,  0,  0, 10, 10,  0, 10, 8,
- &mdeath::disintegrate, &mattack::fungus,_( "\
-A veritable wall of fungus, grown as a\n\
-natural defense by the fungal spire. It\n\
-looks very tough, and spews spores at an\n\
-alarming rate.")
-);
-FLAGS(MF_NOHEAD, MF_POISON, MF_NO_BREATHE, MF_IMMOBILE);
-
-// BLOBS & SLIMES &c
-mon(_("blob"), species_nether, 'O', c_dkgray, MS_MEDIUM, "null",
-// dif agr mor spd msk mdi m## cut dge bsh cut itm  HP special freq
-  19,100,100, 85,  9,  2,  4,  0,  0,  6,  0,  0, 85, 30,
- &mdeath::blobsplit, &mattack::formblob, _("\
-A black blob of viscous goo that oozes\n\
-across the ground like a mass of living\n\
-oil.")
-);
-FLAGS(MF_SMELLS, MF_HEARS, MF_GOODHEARING, MF_NOHEAD, MF_POISON, MF_NO_BREATHE, MF_ACIDPROOF);
-mtypes[mon_blob]->phase = LIQUID;
-
-mon(_("small blob"),species_nether, 'o', c_dkgray, MS_SMALL, "null",
-// dif agr mor spd msk mdi m## cut dge bsh cut itm  HP special freq
-   2,100,100, 50,  6,  1,  4,  0,  0,  2,  0,  0, 50, 0,
- &mdeath::blobsplit, &mattack::none, "\
-A small blob of viscous goo that oozes\n\
-across the ground like a mass of living\n\
-oil."
-);
-FLAGS(MF_SMELLS, MF_HEARS, MF_GOODHEARING, MF_NOHEAD, MF_POISON, MF_NO_BREATHE, MF_ACIDPROOF);
-mtypes[mon_blob_small]->phase = LIQUID;
-
-// CHUDS & SUBWAY DWELLERS
-mon(_("C.H.U.D."), species_none, 'S', c_ltgray, MS_MEDIUM, "flesh",
-// dif agr mor spd msk mdi m## cut dge bsh cut itm  HP special freq
-   8, 30, 30,110, 10,  1,  5,  0,  3,  0,  0, 25, 60, 0,
- &mdeath::normal, &mattack::none, _("\
-Cannibalistic Humanoid Underground Dweller.\n\
-A human, turned pale and mad from years in\n\
-the subways.")
-);
-FLAGS(MF_SEES, MF_HEARS, MF_WARM, MF_BASHES, MF_HUMAN, MF_VIS40, MF_BONES);
-FEARS(MTRIG_HURT, MTRIG_FIRE);
-
-mon(_("one-eyed mutant"),species_none, 'S',c_ltred, MS_MEDIUM, "flesh",
-// dif agr mor spd msk mdi m## cut dge bsh cut itm  HP special freq
-  18, 30, 30,130, 20,  2,  4,  0,  5,  0,  0, 40, 80, 0,
- &mdeath::normal, &mattack::none, _("\
-A relatively humanoid mutant with purple\n\
-hair and a grapefruit-sized bloodshot eye.")
-);
-FLAGS(MF_SEES, MF_HEARS, MF_WARM, MF_BASHES, MF_HUMAN, MF_BONES);
-FEARS(MTRIG_HURT, MTRIG_FIRE);
-
-mon(_("crawler mutant"),species_none, 'S', c_red,  MS_LARGE, "flesh",
-// dif agr mor spd msk mdi m## cut dge bsh cut itm  HP special freq
-  16, 40, 40, 80, 10,  2,  6,  0,  1,  8,  0,  0,180, 0,
- &mdeath::normal, &mattack::none, _("\
-Two or three humans fused together somehow,\n\
-slowly dragging their thick-hided, hideous\n\
-body across the ground.")
-);
-FLAGS(MF_SEES, MF_HEARS, MF_SMELLS, MF_WARM, MF_BASHES, MF_POISON, MF_HUMAN, MF_VIS40, MF_BONES);
-FEARS(MTRIG_HURT, MTRIG_FIRE);
-
-mon(_("sewer fish"),species_none, 's', c_ltgreen, MS_SMALL, "flesh",
-// dif agr mor spd msk mdi m## cut dge bsh cut itm  HP special freq
-  13,100,100,120, 17,  1,  3,  3,  6,  0,  0,  0, 20, 0,
- &mdeath::normal, &mattack::none, _("\
-A large green fish, it's mouth lined with\n\
-three rows of razor-sharp teeth.")
-);
-FLAGS(MF_SEES, MF_SMELLS, MF_WARM, MF_AQUATIC, MF_VIS30, MF_BONES);
-FEARS(MTRIG_HURT);
-
-mon(_("sewer snake"),species_none, 's', c_yellow, MS_SMALL, "flesh",
-// dif agr mor spd msk mdi m## cut dge bsh cut itm  HP special freq
-   2, 20, 40, 60, 12,  1,  2,  5,  1,  0,  0,  0, 10, 0,
- &mdeath::normal, &mattack::none, _("\
-A large snake, turned pale yellow from its\n\
-underground life.")
-);
-FLAGS(MF_SEES, MF_SMELLS, MF_WARM, MF_VENOM, MF_SWIMS, MF_LEATHER, MF_VIS30, MF_BONES);
-FEARS(MTRIG_HURT);
-
-mon(_("sewer rat"),species_mammal, 's', c_dkgray, MS_SMALL, "flesh",
-// dif agr mor spd msk mdi m## cut dge bsh cut itm  HP special freq
-   3, 20, 40,105, 10,  1,  2,  1,  2,  0,  0,  0, 10, 0,
- &mdeath::normal, &mattack::none, _("\
-A large, mangey rat with red eyes.  It\n\
-scampers quickly across the ground, squeaking\n\
-hungrily.")
-);
-FLAGS(MF_SEES, MF_SMELLS, MF_HEARS, MF_WARM, MF_SWIMS, MF_ANIMAL, MF_FUR, MF_VIS40, MF_BONES);
-
-mon(_("rat king"),species_mammal, 'S', c_dkgray, MS_MEDIUM, "flesh",
-// dif agr mor spd msk mdi m## cut dge bsh cut itm  HP special freq
-  18, 10,100, 40,  4,  1,  3,  1,  0,  0,  0,  0,220, 3,
- &mdeath::ratking, &mattack::ratking, _("\
-A group of several rats, their tails\n\
-knotted together in a filthy mass.  A wave\n\
-of nausea washes over you in its presence.")
-);
-
-// SWAMP CREATURES
-mon(_("giant mosquito"),species_insect, 'y',c_ltgray, MS_SMALL, "flesh",
-// dif agr mor spd msk mdi m## cut dge bsh cut itm  HP special freq
-  12, 20, 20,120,  8,  1,  1,  1,  5,  0,  0,  0, 20, 0,
- &mdeath::normal, &mattack::none, _("\
-An enormous mosquito, fluttering erratically,\n\
-its face dominated by a long, spear-tipped\n\
-proboscis.")
-);
-FLAGS(MF_SMELLS, MF_HEARS, MF_STUMBLES, MF_VENOM, MF_FLIES, MF_HIT_AND_RUN, MF_CHITIN);
-
-mon(_("giant dragonfly"),species_insect, 'y',c_ltgreen, MS_SMALL, "flesh",
-// dif agr mor spd msk mdi m## cut dge bsh cut itm  HP special freq
-  13, 20,100,155, 12,  1,  3,  6,  5,  0,  6, 0, 70, 0,
- &mdeath::normal, &mattack::none, _("\
-A ferocious airborne predator, flying swiftly\n\
-through the air, its mouth a cluster of fangs.")
-);
-FLAGS(MF_SEES, MF_SMELLS, MF_FLIES, MF_HIT_AND_RUN, MF_VIS40, MF_CHITIN);
-
-mon(_("giant centipede"),species_insect, 'a',c_ltgreen, MS_MEDIUM, "flesh",
-// dif agr mor spd msk mdi m## cut dge bsh cut itm  HP special freq
-   9, 20,100,120, 10,  1,  3,  5,  2,  0,  8, 0, 60, 0,
- &mdeath::normal, &mattack::none, _("\
-A meter-long centipede, moving swiftly on\n\
-dozens of thin legs, a pair of venomous\n\
-pincers attached to its head.")
-);
-FLAGS(MF_SMELLS, MF_HEARS, MF_POISON, MF_VENOM, MF_CHITIN);
-
-mon(_("giant frog"),species_none, 'F', c_green, MS_LARGE, "flesh",
-// dif agr mor spd msk mdi m## cut dge bsh cut itm  HP special freq
-  10, 10,100, 90,  8,  2,  3,  0,  2,  4,  0,  0, 70, 5,
- &mdeath::normal, &mattack::leap, _("\
-A thick-skinned green frog.  It eyes you\n\
-much as you imagine it might eye an insect.")
-);
-FLAGS(MF_SEES, MF_SMELLS, MF_HEARS, MF_SWIMS, MF_LEATHER, MF_VIS40, MF_BONES);
-FEARS(MTRIG_HURT);
-
-mon(_("giant slug"),species_none, 'S', c_yellow, MS_HUGE, "flesh",
-// dif agr mor spd msk mdi m## cut dge bsh cut itm  HP special freq
-  16, 20,100, 60,  7,  1,  5,  1,  0,  8,  2,  0,190, 10,
- &mdeath::normal, &mattack::acid, _("\
-A gigantic slug, the size of a small car.\n\
-It moves slowly, dribbling acidic goo from\n\
-its fang-lined mouth.")
-);
-FLAGS(MF_SEES, MF_SMELLS, MF_BASHES, MF_ACIDPROOF, MF_ACIDTRAIL, MF_VIS30);
-FEARS(MTRIG_HURT, MTRIG_PLAYER_CLOSE);
-
-mon(_("dermatik larva"),species_insect, 'i',c_white, MS_TINY, "flesh",
-// dif agr mor spd msk mdi m## cut dge bsh cut itm  HP special freq
-   4,-20,-20, 20,  1,  1,  2,  2,  1,  0,  0,  0, 10, 0,
- &mdeath::normal, &mattack::none, _("\
-A fat, white grub the size of your foot, with\n\
-a set of mandibles that look more suited for\n\
-digging than fighting.")
-);
-FLAGS(MF_HEARS, MF_SMELLS, MF_POISON, MF_DIGS);
-
-mon(_("dermatik"), species_insect, 'i', c_red,  MS_TINY, "flesh",
-// dif agr mor spd msk mdi m## cut dge bsh cut itm  HP special freq
-  18, 30, 30,100,  5,  1,  1,  6, 7,   0,  6,  0, 60, 50,
- &mdeath::normal, &mattack::dermatik, _("\
-A wasp-like flying insect, smaller than most\n\
-mutated wasps.  It does not looke very\n\
-threatening, but has a large ovipositor in\n\
-place of a sting.")
-);
-FLAGS(MF_HEARS, MF_SMELLS, MF_STUMBLES, MF_POISON, MF_FLIES, MF_CHITIN);
-
-
-// SPIDERS
-mon(_("wolf spider"),species_insect, 's', c_brown, MS_MEDIUM, "flesh",
-// dif agr mor spd msk mdi m## cut dge bsh cut itm  HP special freq
-  20, 20,100,110, 7,   1,  1,  8,  6,  2,  8, 0, 40, 0,
- &mdeath::normal, &mattack::none, _("\
-A large, brown spider, which moves quickly\n\
-and aggresively.")
-);
-FLAGS(MF_SMELLS, MF_HEARS, MF_VENOM, MF_CHITIN);
-
-mon(_("web spider"),species_insect, 's', c_yellow, MS_SMALL, "flesh",
-// dif agr mor spd msk mdi m## cut dge bsh cut itm  HP special freq
-  16, 30, 80,120,  5,  1,  1,  7,  5,  2,  7, 0, 35, 0,
- &mdeath::normal, &mattack::none, _("\
-A yellow spider the size of a dog.  It lives\n\
-in webs, waiting for prey to become\n\
-entangled before pouncing and biting.")
-);
-FLAGS(MF_SMELLS, MF_HEARS, MF_VENOM, MF_WEBWALK, MF_CHITIN);
-
-mon(_("jumping spider"),species_insect, 's',c_white, MS_SMALL, "flesh",
-// dif agr mor spd msk mdi m## cut dge bsh cut itm  HP special freq
-  14, 40, 80,100,  7,  1,  1,  4,  8,  0,  3, 0, 30, 2,
- &mdeath::normal, &mattack::leap, _("\
-A small, almost cute-looking spider.  It\n\
-leaps so quickly that it almost appears to\n\
-instantaneously move from one place to\n\
-another.")
-);
-FLAGS(MF_SMELLS, MF_HEARS, MF_VENOM, MF_HIT_AND_RUN, MF_CHITIN);
-
-mon(_("trap door spider"),species_insect, 's',c_blue, MS_MEDIUM, "flesh",
-// dif agr mor spd msk mdi m## cut dge bsh cut itm  HP special freq
-  20, 60,100,110,  5,  1,  2,  7,  3,  2,  8, 0, 70, 0,
- &mdeath::normal, &mattack::none, _("\
-A large spider with a bulbous thorax.  It\n\
-creates a subterranean nest and lies in\n\
-wait for prey to fall in and become trapped\n\
-in its webs.")
-);
-FLAGS(MF_SMELLS, MF_HEARS, MF_VENOM, MF_WEBWALK, MF_CHITIN);
-
-mon(_("black widow"),species_insect, 's', c_dkgray, MS_SMALL, "flesh",
-// dif agr mor spd msk mdi m## cut dge bsh cut itm  HP special freq
-  20,-10,100, 90,  6,  1,  1,  6,  3,  0,  3, 0, 40, 0,
- &mdeath::normal, &mattack::none, _("\
-A spider with a characteristic red\n\
-hourglass on its black carapace.  It is\n\
-known for its highly toxic venom.")
-);
-FLAGS(MF_SMELLS, MF_HEARS, MF_BADVENOM, MF_WEBWALK, MF_CHITIN);
-ANGER(MTRIG_PLAYER_WEAK, MTRIG_PLAYER_CLOSE, MTRIG_HURT);
-
-// UNEARTHED HORRORS
-mon(_("dark wyrm"),species_none, 'S', c_blue,  MS_LARGE, "flesh",
-// dif agr mor spd msk mdi m## cut dge bsh cut itm  HP special freq
-  20,100,100,100,  8,  2,  6,  4,  4,  6,  0,  0,120, 0,
- &mdeath::normal, &mattack::none, _("\
-A huge, black worm, its flesh glistening\n\
-with an acidic, blue slime.  It has a gaping\n\
-round mouth lined with dagger-like teeth.")
-);
-FLAGS(MF_SMELLS, MF_HEARS, MF_GOODHEARING, MF_DESTROYS, MF_POISON, MF_SUNDEATH,
-      MF_ACIDPROOF, MF_ACIDTRAIL);
-
-mon(_("Amigara horror"),species_none, 'H', c_white, MS_LARGE, "flesh",
-// dif agr mor spd msk mdi m## cut dge bsh cut itm  HP special freq
-  30,100,100, 70, 10,  2,  4,  0,  2,  0,  0,  0,250, 0,
- &mdeath::amigara, &mattack::fear_paralyze, _("\
-A spindly body, standing at least 15 feet\n\
-tall.  It looks vaguely human, but its face is\n\
-grotesquely stretched out, and its limbs are\n\
-distorted to the point of being tentacles.")
-);
-FLAGS(MF_SMELLS, MF_HEARS, MF_SEES, MF_STUMBLES, MF_HARDTOSHOOT);
-
-// This "dog" is, in fact, a disguised Thing
-mon(_("dog"), species_nether, 'd', c_white, MS_SMALL, "flesh",
-// dif agr mor spd msk mdi m## cut dge bsh cut itm  HP special freq
-   5,100,100,150, 12,  2,  3,  3,  3,  0,  0,  0, 25, 40,
- &mdeath::thing,  &mattack::dogthing, _("\
-A medium-sized domesticated dog, gone feral.")
-);
-FLAGS(MF_SEES, MF_SMELLS, MF_HEARS, MF_ANIMAL, MF_WARM, MF_FUR,
-      MF_FRIENDLY_SPECIAL);
-
-mon(_("tentacle dog"),species_nether, 'd', c_dkgray, MS_MEDIUM, "flesh",
-// dif agr mor spd msk mdi m## cut dge bsh cut itm  HP special freq
-  14,100,100,120, 12,  2,  4,  0,  3,  0,  0,  0,120, 5,
- &mdeath::thing,  &mattack::tentacle, _("\
-A dog's body with a mass of ropy, black\n\
-tentacles extending from its head.")
-);
-FLAGS(MF_SEES, MF_SMELLS, MF_HEARS, MF_BASHES);
-
-mon(_("Thing"), species_nether, 'H', c_dkgray, MS_LARGE, "flesh",
-// dif agr mor spd msk mdi m## cut dge bsh cut itm  HP special freq
-  25,100,100,135, 14,  2,  4,  0,  5,  8,  0,  0,160, 5,
- &mdeath::melt,  &mattack::tentacle, _("\
-An amorphous black creature which seems to\n\
-sprout tentacles rapidly.")
-);
-FLAGS(MF_SMELLS, MF_HEARS, MF_NOHEAD, MF_BASHES, MF_SWIMS, MF_ATTACKMON,
-      MF_PLASTIC, MF_ACIDPROOF);
-
-mon(_("human snail"),species_none, 'h', c_green, MS_LARGE, "flesh",
-// dif agr mor spd msk mdi m## cut dge bsh cut itm  HP special freq
-  10,  0, 30, 50,  4,  1,  5,  0,  0,  6, 12,  0, 50, 15,
- &mdeath::normal, &mattack::acid, _("\
-A large snail, with an oddly human face.")
-);
-FLAGS(MF_SMELLS, MF_HEARS, MF_POISON, MF_ACIDPROOF, MF_ACIDTRAIL);
-ANGER(MTRIG_PLAYER_WEAK, MTRIG_FRIEND_DIED);
-FEARS(MTRIG_PLAYER_CLOSE, MTRIG_HURT);
-
-mon(_("twisted body"),species_none, 'h', c_pink,  MS_MEDIUM, "flesh",
-// dif agr mor spd msk mdi m## cut dge bsh cut itm  HP special freq
-  12,100,100, 90,  5,  2,  4,  0,  6,  0,  0,  0, 65, 0,
- &mdeath::normal, &mattack::none, _("\
-A human body, but with its limbs, neck, and\n\
-hair impossibly twisted.")
-);
-FLAGS(MF_SEES, MF_HEARS, MF_GOODHEARING, MF_POISON, MF_HUMAN, MF_VIS40);
-
-mon(_("vortex"), species_none, 'v', c_white, MS_SMALL, "powder",
-// dif agr mor spd msk mdi m## cut dge bsh cut itm  HP special freq
-  30,100,100,120,  0,  0,  0,  0,  0,  0,  0,  0, 20, 6,
- &mdeath::melt,  &mattack::vortex, _("\
-A twisting spot in the air, with some kind\n\
-of morphing mass at its center.")
-);
-FLAGS(MF_HEARS, MF_GOODHEARING, MF_STUMBLES, MF_NOHEAD, MF_HARDTOSHOOT,
-      MF_FLIES, MF_PLASTIC, MF_NO_BREATHE, MF_FRIENDLY_SPECIAL);
-
-// NETHER WORLD INHABITANTS
-mon(_("flying polyp"),species_nether, 'H', c_dkgray, MS_HUGE, "flesh",
-// dif agr mor spd msk mdi m## cut dge bsh cut itm  HP special freq
-  42,100,100,280, 16,  3,  8,  6,  7,  8,  0,  0,350, 0,
- &mdeath::melt,  &mattack::none, _("\
-An amorphous mass of twisting black flesh\n\
-that flies through the air swiftly.")
-);
-FLAGS(MF_SMELLS, MF_HEARS, MF_GOODHEARING, MF_NOHEAD, MF_BASHES, MF_FLIES,
-      MF_ATTACKMON, MF_PLASTIC, MF_NO_BREATHE, MF_HIT_AND_RUN);
-
-mon(_("hunting horror"),species_nether, 'h',c_dkgray, MS_SMALL, "null",
-// dif agr mor spd msk mdi m## cut dge bsh cut itm  HP special freq
-     28,100,100,180, 15,  3,  4,  0,  6,  0,  0,  0, 80, 0,
- &mdeath::melt,  &mattack::none, _("\
-A ropy, worm-like creature that flies on\n\
-bat-like wings. Its form continually\n\
-shifts and changes, twitching and\n\
-writhing.")
-);
-FLAGS(MF_SEES, MF_SMELLS, MF_HEARS, MF_NOHEAD, MF_HARDTOSHOOT, MF_FLIES,
-      MF_PLASTIC, MF_SUNDEATH, MF_NO_BREATHE, MF_HIT_AND_RUN);
-
-mon(_("Mi-go"), species_nether, 'H', c_pink,  MS_MEDIUM, "flesh",
-// dif agr mor spd msk mdi m## cut dge bsh cut itm  HP special freq
-     26, 20, 30,120, 14,  5,  3, 10,  7,  4, 12,  0,110, 0,
- &mdeath::normal, &mattack::parrot, _("\
-A pinkish, fungoid crustacean-like\n\
-creature with numerous pairs of clawed\n\
-appendages and a head covered with waving\n\
-antennae.")
-);
-FLAGS(MF_SEES, MF_SMELLS, MF_HEARS, MF_WARM, MF_BASHES, MF_POISON, MF_NO_BREATHE, MF_VIS50);
-
-mon(_("yugg"), species_nether, 'H', c_white, MS_HUGE, "flesh",
-// dif agr mor spd msk mdi m## cut dge bsh cut itm  HP special freq
-  32,100,100, 80, 12,  3,  5,  8,  1,  6,  0,  0,320, 20,
- &mdeath::normal, &mattack::gene_sting, _("\
-An enormous white flatworm writhing\n\
-beneath the earth. Poking from the\n\
-ground is a bulbous head dominated by a\n\
-pink mouth, lined with rows of fangs.")
-);
-FLAGS(MF_SEES, MF_SMELLS, MF_HEARS, MF_BASHES, MF_DESTROYS, MF_POISON, MF_VENOM, MF_NO_BREATHE,
-      MF_DIGS, MF_VIS40);
-
-mon(_("gelatinous blob"),species_nether, 'O',c_ltgray, MS_LARGE, "null",
-// dif agr mor spd msk mdi m## cut dge bsh cut itm  HP special freq
-  20,  0,100, 40,  8,  2,  3,  0,  0, 10,  0,  0,200, 4,
- &mdeath::melt,  &mattack::formblob, _("\
-A shapeless blob the size of a cow.  It\n\
-oozes slowly across the ground, small\n\
-chunks falling off of its sides.")
-);
-FLAGS(MF_SMELLS, MF_HEARS, MF_PLASTIC, MF_NO_BREATHE, MF_NOHEAD);
-mtypes[mon_gelatin]->phase = LIQUID;
-
-mon(_("flaming eye"),species_nether, 'E', c_red,  MS_MEDIUM, "flesh",
-// dif agr mor spd msk mdi m## cut dge bsh cut itm  HP special freq
-  27,  0,100, 90,  0,  0,  0,  0,  1,  3,  0,  0,300, 12,
- &mdeath::normal, &mattack::stare, _("\
-An eyeball the size of an easy chair and\n\
-covered in rolling blue flames. It floats\n\
-through the air.")
-);
-FLAGS(MF_SEES, MF_WARM, MF_FLIES, MF_FIREY, MF_NO_BREATHE, MF_NOHEAD);
-
-mon(_("kreck"), species_nether, 'h', c_ltred, MS_SMALL, "flesh",
-// dif agr mor spd msk mdi m## cut dge bsh cut itm  HP special freq
-   6,100,100,105,  6,  1,  3,  1,  5,  0,  5,  0, 35, 0,
- &mdeath::melt,  &mattack::none, _("\
-A small humanoid, the size of a dog, with\n\
-twisted red flesh and a distended neck. It\n\
-scampers across the ground, panting and\n\
-grunting.")
-);
-FLAGS(MF_SEES, MF_SMELLS, MF_HEARS, MF_WARM, MF_BASHES, MF_HIT_AND_RUN, MF_NO_BREATHE, MF_VIS50, MF_BONES);
-
-mon(_("gracken"),species_nether, 'G',      c_white,        MS_MEDIUM,      "flesh",
-//      dif agr mor spd msk mdi m## cut dge bsh cut itm  HP special freq
-          5,  0,100, 180,  9,  1,  4,  0,  1,  0,  0,  0,100, 10,
-        &mdeath::normal,        &mattack::none, _("\
-An eldritch creature, shuffling\n\
-along, its hands twitching so\n\
-fast they appear as nothing but\n\
-blurs.")
-);
-FLAGS(MF_SMELLS, MF_HEARS, MF_WARM, MF_NO_BREATHE, MF_ANIMAL);
-
-
-mon(_("blank body"),species_nether, 'h', c_white, MS_MEDIUM, "flesh",
-// dif agr mor spd msk mdi m## cut dge bsh cut itm  HP special freq
-  5,  0,100, 80,  9,  1,  4,  0,  1,  0,  0,  0,100, 10,
- &mdeath::normal, &mattack::shriek, _("\
-This looks like a human body, but its\n\
-flesh is snow-white and its face has no\n\
-features save for a perfectly round\n\
-mouth.")
-);
-FLAGS(MF_SMELLS, MF_HEARS, MF_WARM, MF_ANIMAL, MF_SUNDEATH, MF_NO_BREATHE, MF_HUMAN, MF_BONES);
-
-mon(_("Gozu"), species_nether, 'G', c_white, MS_MEDIUM, "flesh",
-// dif agr mor spd msk mdi m## cut dge bsh cut itm  HP special freq
-  20, 10,100, 80, 12,  2,  5,  0,  5,  0,  0,  0,400, 20,
- &mdeath::normal, &mattack::fear_paralyze, _("\
-A beast with the body of a slightly-overweight\n\
-man and the head of a cow.  It walks slowly,\n\
-milky white drool dripping from its mouth,\n\
-wearing only a pair of white underwear.")
-);
-FLAGS(MF_SEES, MF_SMELLS, MF_HEARS, MF_WARM, MF_BASHES, MF_ANIMAL, MF_FUR, MF_NO_BREATHE, MF_VIS30, MF_BONES);
-
-mon(_("shadow"), species_nether,'S', c_dkgray, MS_TINY, "null",
-// dif agr mor spd msk mdi m## cut dge bsh cut itm  HP special freq
-  14,100,100, 90,  6,  1,  2,  0,  4,  0,  0,  0, 60, 20,
- &mdeath::melt,  &mattack::disappear, _("\
-A strange dark area in the area.  It whispers\n\
-softly as it moves.")
-);
-FLAGS(MF_SEES, MF_HEARS, MF_GOODHEARING, MF_SMELLS, MF_NOHEAD, MF_HARDTOSHOOT,
-      MF_GRABS, MF_WEBWALK, MF_FLIES, MF_PLASTIC, MF_SUNDEATH, MF_ELECTRIC,
-      MF_ACIDPROOF, MF_HIT_AND_RUN, MF_NO_BREATHE, MF_VIS50);
-
-// The hub
-mon(_("breather"), species_nether,'O', c_pink,  MS_MEDIUM, "null",
-// dif agr mor spd msk mdi m## cut dge bsh cut itm  HP special freq
-   2,  0,  0,100,  0,  0,  0,  0,  0,  0,  0,  0,100, 6,
- &mdeath::kill_breathers,&mattack::breathe, _("\
-A strange, immobile pink goo.  It seems to\n\
-be breathing slowly.")
-);
-FLAGS(MF_IMMOBILE);
-
-// The branches
-mon(_("breather"), species_nether,'o', c_pink,  MS_MEDIUM, "null",
-// dif agr mor spd msk mdi m## cut dge bsh cut itm  HP special freq
-   2,  0,  0,100,  0,  0,  0,  0,  0,  0,  0,  0,100, 6,
- &mdeath::melt,  &mattack::breathe, _("\
-A strange, immobile pink goo.  It seems to\n\
-be breathing slowly.")
-);
-FLAGS(MF_IMMOBILE);
-
-mon(_("shadow snake"),species_none, 's', c_dkgray, MS_SMALL, "flesh",
-// dif agr mor spd msk mdi m## cut dge bsh cut itm  HP special freq
-   6,100,100, 90, 12,  1,  4,  5,  1,  0,  0,  0, 40, 20,
- &mdeath::melt,  &mattack::disappear, _("\
-A large snake, translucent black."));
-FLAGS(MF_SEES, MF_SMELLS, MF_WARM, MF_SWIMS, MF_LEATHER, MF_PLASTIC,
-      MF_SUNDEATH);
-
-// CULT
-
-mon(_("dementia"),    species_zombie, 'd',    c_red,    MS_MEDIUM,    "flesh",
-//    dif agr mor spd msk mdi m## cut dge bsh cut itm  HP special freq
-      3,100,100, 105,  5,  1,  5,  2,  1,  0,  0, 0, 80,  0,
-    &mdeath::zombie,    &mattack::none, _("\
-An insane individual with many bloody holes\n\
-on the sides of their shaved head.  Some form\n\
-of lobotomy has left it with a partially re-\n\
-animated brain.")
-);
-FLAGS(MF_SEES, MF_HEARS, MF_SMELLS, MF_WARM, MF_BASHES, MF_BLEED, MF_HUMAN, MF_POISON, MF_REVIVES);
-
-mon(_("homunculus"),    species_zombie, 'h',    c_white,    MS_MEDIUM,    "flesh",
-//    dif agr mor spd msk mdi m## cut dge bsh cut itm  HP special freq
-      3,100,100, 110,  8,  1,  5,  2,  4,  3,  3, 0, 110,  0,
-    &mdeath::zombie,    &mattack::none, _("\
-A pale white man with a physically flawless athletic\n\
-body and shaved head.  His eyes are completely black\n\
-as bloody tears pour forth from them.")
-);
-FLAGS(MF_SEES, MF_HEARS, MF_SMELLS, MF_WARM, MF_BASHES, MF_BLEED, MF_HUMAN, MF_REVIVES);
-
-mon(_("blood sacrifice"),    species_zombie, 'S',    c_red,    MS_MEDIUM,    "flesh",
-//    dif agr mor spd msk mdi m## cut dge bsh cut itm  HP special freq
-      0,100,100, 200,  0,  1,  5,  2,  0,  0,  0, 0, 40,  0,
-    &mdeath::zombie,    &mattack::fear_paralyze, _("\
-This poor victim was sliced open and bled to\n\
-death long ago.  Yet, chained down it thrashes\n\
-in eternal misery from its tortures.")
-);
-FLAGS(MF_SEES, MF_HEARS, MF_SMELLS, MF_WARM, MF_BLEED, MF_IMMOBILE, MF_GUILT, MF_POISON, MF_REVIVES);
-
-mon(_("flesh angel"),    species_zombie, 'A',    c_red,    MS_LARGE,    "flesh",
-//    dif agr mor spd msk mdi m## cut dge bsh cut itm  HP special freq
-      20,100,100, 120, 10,  3,  4,  0,  2,  0,  0,  0, 200, 0,
-    &mdeath::zombie,    &mattack::fear_paralyze, _("\
-Slender and terrifying, this gigantic man lacks\n\
-any skin yet moves swiftly and gracefully without\n\
-it.  Wings of flesh protrude uselessly from his\n\
-back and a third eye dominates his forehead.")
-);
-FLAGS(MF_SEES, MF_HEARS, MF_SMELLS, MF_WARM, MF_BLEED, MF_HARDTOSHOOT, MF_HUMAN, MF_POISON, MF_REVIVES);
-
-// ROBOTS
-mon(_("eyebot"), species_robot, 'r', c_ltblue, MS_SMALL, "steel",
-// dif agr mor spd msk mdi m## cut dge bsh cut itm  HP special freq
-   2,  0,100,120, 0,  0,  0,  0,  3,  10, 10, 70,  20, 30,
- &mdeath::normal, &mattack::photograph, _("\
-A roughly spherical robot that hovers about\n\
-five feet of the ground.  Its front side is\n\
-dominated by a huge eye and a flash bulb.\n\
-Frequently used for reconaissance.")
-);
-FLAGS(MF_SEES, MF_FLIES, MF_ELECTRONIC, MF_NO_BREATHE, MF_NOHEAD);
-
-mon(_("manhack"), species_robot, 'r', c_green, MS_TINY, "steel",
-// dif agr mor spd msk mdi m## cut dge bsh cut itm  HP special freq
-   7,100,100,130, 12,  1,  1,  8,  4,  0,  6, 10, 15, 0,
- &mdeath::normal, &mattack::none, _("\
-A fist-sized robot that flies swiftly through\n\
-the air.  It's covered with whirring blades\n\
-and has one small, glowing red eye.")
-);
-FLAGS(MF_SEES, MF_FLIES, MF_NOHEAD, MF_ELECTRONIC, MF_HIT_AND_RUN, MF_NO_BREATHE, MF_VIS40);
-
-mon(_("skitterbot"),species_robot, 'r', c_ltred, MS_SMALL, "steel",
-// dif agr mor spd msk mdi m## cut dge bsh cut itm  HP special freq
-  13,100,100,105,  0,  0,  0,  0,  0, 12, 12, 60, 40, 5,
- &mdeath::normal, &mattack::tazer, _("\
-A robot with an insectoid design, about\n\
-the size of a small dog.  It skitters\n\
-quickly across the ground, two electric\n\
-prods at the ready.")
-);
-FLAGS(MF_SEES, MF_HEARS, MF_GOODHEARING, MF_ELECTRONIC, MF_NO_BREATHE, MF_VIS50);
-
-mon(_("secubot"), species_robot, 'R', c_dkgray, MS_SMALL, "steel",
-// dif agr mor spd msk mdi m## cut dge bsh cut itm  HP special freq
-  19,100,100, 70,  0,  0,  0,  0,  0, 14, 14, 80, 80, 2,
- &mdeath::explode, &mattack::smg, _("\
-A boxy robot about four feet high.  It moves\n\
-slowly on a set of treads, and is armed with\n\
-a large machine gun type weapon.  It is\n\
-heavily armored.")
-);
-FLAGS(MF_SEES, MF_HEARS, MF_BASHES, MF_ATTACKMON, MF_ELECTRONIC, MF_NO_BREATHE, MF_VIS50);
-
-mon(_("hazmatbot"), species_robot, 'R', c_ltgray, MS_MEDIUM, "steel",
-// dif agr mor spd msk mdi m## cut dge bsh cut itm  HP special freq
-  12,100, 40, 70,  8,  3,  2,  8,  3, 12,  10, 0, 120, 3,
- &mdeath::explode, &mattack::none, _("\
-A utility robot designed for hazardous\n\
-conditions.  Its only means to stop intruders\n\
-appears to involve thrashing around one of its\n\
-multiple legs.")
-);
-FLAGS(MF_SEES, MF_HEARS, MF_BASHES, MF_ATTACKMON, MF_ELECTRONIC, MF_NO_BREATHE, MF_VIS50);
-
-mon(_("copbot"), species_robot, 'R', c_ltblue, MS_MEDIUM, "steel",
-// dif agr mor spd msk mdi m## cut dge bsh cut itm  HP special freq
-  12,100, 40,100,  4,  3,  2,  0,  8, 12,  8, 80, 80, 3,
- &mdeath::normal, &mattack::copbot, _("\
-A blue-painted robot that moves quickly on a\n\
-set of three omniwheels.  It has a nightstick\n\
-readied, and appears to be well-armored.")
-);
-FLAGS(MF_SEES, MF_HEARS, MF_BASHES, MF_ATTACKMON, MF_ELECTRONIC, MF_NO_BREATHE, MF_VIS50);
-
-mon(_("molebot"), species_robot, 'R', c_brown, MS_MEDIUM, "steel",
-// dif agr mor spd msk mdi m## cut dge bsh cut itm  HP special freq
-  17,100,100, 40, 13,  1,  4, 10,  0, 14, 14, 82, 80, 0,
- &mdeath::normal, &mattack::none, _("\
-A snake-shaped robot that tunnels through the\n\
-ground slowly.  When it emerges from the\n\
-ground it can attack with its large, spike-\n\
-covered head.")
-);
-FLAGS(MF_HEARS, MF_GOODHEARING, MF_DIGS, MF_NO_BREATHE, MF_ELECTRONIC);
-
-mon(_("tripod robot"),species_robot, 'R', c_white, MS_LARGE, "steel",
-// dif agr mor spd msk mdi m## cut dge bsh cut itm  HP special freq
-  26,100,100, 90, 15,  2,  4,  7,  0, 12,  8, 82, 80, 10,
- &mdeath::normal, &mattack::flamethrower, _("\
-A 8-foot-tall robot that walks on three long\n\
-legs.  It has a pair of spiked tentacles, as\n\
-well as a flamethrower mounted on its head.")
-);
-FLAGS(MF_SEES, MF_HEARS, MF_GOODHEARING, MF_BASHES, MF_NO_BREATHE, MF_ELECTRONIC);
-
-mon(_("chicken walker"),species_robot, 'R',c_red,  MS_LARGE, "steel",
-// dif agr mor spd msk mdi m## cut dge bsh cut itm  HP special freq
-  32,100,100,115, 0,  0,  0,  0,  0,  18, 14, 85, 90, 5,
- &mdeath::explode, &mattack::smg, _("\
-A 10-foot-tall, heavily-armored robot that\n\
-walks on a pair of legs with the knees\n\
-facing backwards.  It's armed with a\n\
-nasty-looking machine gun.")
-);
-FLAGS(MF_SEES, MF_HEARS, MF_BASHES, MF_NO_BREATHE, MF_ELECTRONIC);
-
-mon(_("tankbot"), species_robot, 'R', c_blue,  MS_HUGE, "steel",
-// dif agr mor spd msk mdi m## cut dge bsh cut itm  HP special freq
-  52,100,100,100, 0,  0,  0,  0,  0,  22, 20, 92,240, 4,
- &mdeath::normal, &mattack::multi_robot, _("\
-This fearsome robot is essentially an\n\
-autonomous tank.  It moves surprisingly fast\n\
-on its treads, and is armed with a variety of\n\
-deadly weapons.")
-);
-FLAGS(MF_SEES, MF_HEARS, MF_GOODHEARING, MF_NOHEAD, MF_BASHES, MF_DESTROYS,
-      MF_ATTACKMON, MF_NO_BREATHE, MF_ELECTRONIC);
-
-mon(_("turret"), species_robot, 't', c_ltgray, MS_SMALL, "steel",
-// dif agr mor spd msk mdi m## cut dge bsh cut itm  HP special freq
-  14,100,100,100,  0,  0,  0,  0,  0, 14, 16, 80, 30, 1,
- &mdeath::explode, &mattack::smg, _("\
-A small, round turret which extends from\n\
-the floor.  Two SMG barrels swivel 360\n\
-degrees.")
-);
-FLAGS(MF_SEES, MF_NOHEAD, MF_ELECTRONIC, MF_IMMOBILE, MF_NO_BREATHE, MF_FRIENDLY_SPECIAL);
-
-mon(_("exploder"), species_robot, 'm', c_ltgray, MS_LARGE, "steel",
-// dif agr mor spd msk mdi m## cut dge bsh cut itm  HP special freq
-  14,100,100,100,  0,  0,  0,  0,  0,  0,  0, 88,  1, 1,
- &mdeath::explode, &mattack::none, _("\
-A small, round turret which extends from\n\
-the floor.  Two SMG barrels swivel 360\n\
-degrees.")
-);
-FLAGS(MF_IMMOBILE, MF_NO_BREATHE);
-
-
-// HALLUCINATIONS
-mon(_("your mother"),species_hallu, '@', c_white, MS_MEDIUM, "flesh",
-// dif agr mor spd msk mdi m## cut dge bsh cut itm  HP special freq
-   0,100,100,100,  3,  0,  0,  0,  0,  0,  0,  0,  5,  20,
- &mdeath::disappear, &mattack::disappear, _("\
-Mom?")
-);
-FLAGS(MF_SEES, MF_HEARS, MF_NO_BREATHE, MF_SMELLS, MF_GUILT);
-
-mon(_("generator"), species_none, 'G', c_white, MS_LARGE, "steel",
-// dif agr mor spd msk mdi m## cut dge bsh cut itm  HP special freq
-   0,  0,  0,100,  0,  0,  0,  0,  0,  2,  2,  0,500, 1,
- &mdeath::gameover, &mattack::generator, _("\
-Your precious generator, noisily humming\n\
-away.  Defend it at all costs!")
-);
-FLAGS(MF_NOHEAD, MF_ACIDPROOF, MF_IMMOBILE);
-
-mon(_("turkey"), species_mammal, 't', c_brown, MS_MEDIUM, "flesh",
-// dif agr mor spd msk mdi m## cut dge bsh cut itm  HP special freq
-  10,-99, -8,140,  0,  1,  1,  0,  3,  0,  0,  0,  4,  0,
- &mdeath::normal, &mattack::none, _("\
-A large and colorful game bird native to the forests of North America.")
-);
-FLAGS(MF_SEES, MF_HEARS, MF_SMELLS, MF_ANIMAL, MF_WARM, MF_FLIES, MF_VIS50, MF_BONES, MF_FEATHER);
-FEARS(MTRIG_FIRE, MTRIG_FRIEND_DIED, MTRIG_HURT);
-CATEGORIES(MC_WILDLIFE);
-
-mon(_("raccoon"), species_mammal, 'r', c_dkgray, MS_TINY, "flesh",
-// dif agr mor spd msk mdi m## cut dge bsh cut itm  HP special freq
-  10,  -99, 10,130, 1,  1,  3,  1,  3,  0,  0,  0, 3,  0,
- &mdeath::normal, &mattack::none, _("\
-A small mammal native to North America, distinctive for its dexterous paws and facial markings.")
-);
-FLAGS(MF_SEES, MF_HEARS, MF_SMELLS, MF_ANIMAL, MF_WARM, MF_FUR, MF_KEENNOSE, MF_BLEED, MF_BONES, MF_VIS50);
-ANGER(MTRIG_FRIEND_ATTACKED, MTRIG_HURT);
-FEARS(MTRIG_FIRE, MTRIG_FRIEND_DIED);
-CATEGORIES(MC_WILDLIFE);
-
-mon(_("opossum"), species_mammal, 'o', c_white, MS_TINY, "flesh",
-// dif agr mor spd msk mdi m## cut dge bsh cut itm  HP special freq
-  10,  -99, 10,110, 0,  1,  3,  1,  2,  0,  0,  0, 2,  0,
- &mdeath::normal, &mattack::none, _("\
-A small, omnivorous marsupial native to North America.")
-);
-FLAGS(MF_SEES, MF_HEARS, MF_SMELLS, MF_ANIMAL, MF_WARM, MF_FUR, MF_KEENNOSE, MF_BLEED, MF_BONES, MF_VIS50);
-ANGER(MTRIG_FRIEND_ATTACKED, MTRIG_HURT);
-FEARS(MTRIG_FIRE, MTRIG_FRIEND_DIED, MTRIG_HURT);
-CATEGORIES(MC_WILDLIFE);
-
-mon(_("rattlesnake"),species_none, 's', c_brown, MS_TINY, "flesh",
-// dif agr mor spd msk mdi m## cut dge bsh cut itm  HP special freq
-   2, 0, 40, 90, 12,  1,  2,  5,  1,  0,  0,  0, 2, 6,
- &mdeath::normal, &mattack::rattle, _("\
-An eastern timber rattlesnake, one of New England's most poisonous snakes.")
-);
-FLAGS(MF_SEES, MF_HEARS, MF_SMELLS, MF_BADVENOM, MF_HARDTOSHOOT, MF_SWIMS, MF_LEATHER, MF_VIS30, MF_BONES);
-ANGER(MTRIG_PLAYER_CLOSE, MTRIG_HURT);
-FEARS(MTRIG_FIRE, MTRIG_HURT);
-CATEGORIES(MC_WILDLIFE);
-
-mon(_("giant crayfish"),species_none, 'c',c_red, MS_MEDIUM, "flesh",
-// dif agr mor spd msk mdi m## cut dge bsh cut itm  HP special freq
-   9, 0,100,130, 10,  1,  3,  5,  2,  0,  8, 0, 50, 0,
- &mdeath::normal, &mattack::none, _("\
-A massive, mutated freshwater shellfish,\n\
-resembling a humongous lobster.")
-);
-FLAGS(MF_SMELLS, MF_HEARS, MF_SEES, MF_CHITIN, MF_SWIMS, MF_ATTACKMON, MF_GRABS);
-ANGER(MTRIG_PLAYER_CLOSE, MTRIG_HURT);
-FEARS(MTRIG_FIRE);
-
-    // The flag vectors are slow, given how often has_flags() is called,
-    // so instead we'll use bitsets and initialize them here.
-    const int num_mtypes = mtypes.size();
-    for (int i = 0; i < num_mtypes; i++) {
-        const int num_flags = mtypes[i]->flags.size();
-        for (int j = 0; j < num_flags; j++) {
-            mtypes[i]->bitflags[mtypes[i]->flags[j]] = true;
-        }
-    }
-=======
 // does nothing now...
->>>>>>> aa54562f
 }
 
 
