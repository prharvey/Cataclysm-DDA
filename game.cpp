#include "game.h"
#include "rng.h"
#include "input.h"
#include "keypress.h"
#include "output.h"
#include "skill.h"
#include "line.h"
#include "computer.h"
#include "veh_interact.h"
#include "options.h"
#include "mapbuffer.h"
#include "debug.h"
#include "bodypart.h"
#include "map.h"
#include "output.h"
#include "uistate.h"
#include "item_factory.h"
#include "helper.h"
#include "text_snippets.h"
#include "catajson.h"
#include "artifact.h"
#include "overmapbuffer.h"
#include "trap.h"
#include "mapdata.h"
#include "catacharset.h"
#include "translations.h"
#include <map>
#include <algorithm>
#include <string>
#include <fstream>
#include <sstream>
#include <math.h>
#include <vector>
#ifndef _MSC_VER
#include <unistd.h>
#include <dirent.h>
#endif
#include <sys/stat.h>
#include "debug.h"
#include "artifactdata.h"

#if (defined _WIN32 || defined __WIN32__)
#include <windows.h>
#include <tchar.h>
#endif

#ifdef _MSC_VER
// MSVC doesn't have c99-compatible "snprintf", so do what picojson does and use _snprintf_s instead
#define snprintf _snprintf_s
#endif

#define dbg(x) dout((DebugLevel)(x),D_GAME) << __FILE__ << ":" << __LINE__ << ": "
void intro();
nc_color sev(int a);	// Right now, ONLY used for scent debugging....

//The one and only game instance
game *g;

uistatedata uistate;

// This is the main game set-up process.
game::game() :
 w_terrain(NULL),
 w_minimap(NULL),
 w_HP(NULL),
 w_moninfo(NULL),
 w_messages(NULL),
 w_location(NULL),
 w_status(NULL),
 om_hori(NULL),
 om_vert(NULL),
 om_diag(NULL),
 gamemode(NULL)
{
 dout() << "Game initialized.";
// Gee, it sure is init-y around here!
 init_skills();
 init_bionics();      // Set up bionics                   (SEE bionics.cpp)
 init_itypes();	      // Set up item types                (SEE itypedef.cpp)
 SNIPPET.load();
 item_controller->init(this); //Item manager
 init_mtypes();	      // Set up monster types             (SEE mtypedef.cpp)
 init_monitems();     // Set up the items monsters carry  (SEE monitemsdef.cpp)
 init_traps();	      // Set up the trap types            (SEE trapdef.cpp)
 init_recipes();      // Set up crafting reciptes         (SEE crafting.cpp)
 init_mongroups();    // Set up monster groupings         (SEE mongroupdef.cpp)
 init_missions();     // Set up mission templates         (SEE missiondef.cpp)
 init_construction(); // Set up constructables            (SEE construction.cpp)
 init_mutations();
 init_vehicles();     // Set up vehicles                  (SEE veh_typedef.cpp)
 init_autosave();     // Set up autosave
 load_keyboard_settings();
 moveCount = 0;

 gamemode = new special_game;	// Nothing, basically.
}

game::~game()
{
 delete gamemode;
 itypes.clear();
 for (int i = 0; i < mtypes.size(); i++)
  delete mtypes[i];
 delwin(w_terrain);
 delwin(w_minimap);
 delwin(w_HP);
 delwin(w_moninfo);
 delwin(w_messages);
 delwin(w_location);
 delwin(w_status);
}

void game::init_skills()
{
    Skill::skills = Skill::loadSkills();
}

void game::init_ui(){
    clear();	// Clear the screen
    intro();	// Print an intro screen, make sure we're at least 80x25

    #if (defined TILES || defined _WIN32 || defined __WIN32__)
        TERMX = 55 + (OPTIONS[OPT_VIEWPORT_X] * 2 + 1);
        TERMY = OPTIONS[OPT_VIEWPORT_Y] * 2 + 1;
        VIEWX = (OPTIONS[OPT_VIEWPORT_X] > 60) ? 60 : OPTIONS[OPT_VIEWPORT_X];
        VIEWY = (OPTIONS[OPT_VIEWPORT_Y] > 60) ? 60 : OPTIONS[OPT_VIEWPORT_Y];
        VIEW_OFFSET_X = (OPTIONS[OPT_VIEWPORT_X] > 60) ? OPTIONS[OPT_VIEWPORT_X]-60 : 0;
        VIEW_OFFSET_Y = (OPTIONS[OPT_VIEWPORT_Y] > 60) ? OPTIONS[OPT_VIEWPORT_Y]-60 : 0;
        TERRAIN_WINDOW_WIDTH = (VIEWX * 2) + 1;
        TERRAIN_WINDOW_HEIGHT = (VIEWY * 2) + 1;
    #else
        getmaxyx(stdscr, TERMY, TERMX);

        //make sure TERRAIN_WINDOW_WIDTH and TERRAIN_WINDOW_HEIGHT are uneven
        if (TERMX%2 == 1) {
            TERMX--;
        }

        if (TERMY%2 == 0) {
            TERMY--;
        }

        TERRAIN_WINDOW_WIDTH = (TERMX - STATUS_WIDTH > 121) ? 121 : TERMX - STATUS_WIDTH;
        TERRAIN_WINDOW_HEIGHT = (TERMY > 121) ? 121 : TERMY;

        VIEW_OFFSET_X = (TERMX - STATUS_WIDTH > 121) ? (TERMX - STATUS_WIDTH - 121)/2 : 0;
        VIEW_OFFSET_Y = (TERMY > 121) ? (TERMY - 121)/2 : 0;

        VIEWX = (TERRAIN_WINDOW_WIDTH - 1) / 2;
        VIEWY = (TERRAIN_WINDOW_HEIGHT - 1) / 2;
    #endif

    if (VIEWX < 12) {
        VIEWX = 12;
    }

    if (VIEWY < 12) {
        VIEWY = 12;
    }

    // Set up the main UI windows.
    w_terrain = newwin(TERRAIN_WINDOW_HEIGHT, TERRAIN_WINDOW_WIDTH, VIEW_OFFSET_Y, VIEW_OFFSET_X);
    werase(w_terrain);

    w_minimap = newwin(MINIMAP_HEIGHT, MINIMAP_WIDTH, VIEW_OFFSET_Y, TERMX - MONINFO_WIDTH - MINIMAP_WIDTH - VIEW_OFFSET_X);
    werase(w_minimap);

    w_HP = newwin(HP_HEIGHT, HP_WIDTH, VIEW_OFFSET_Y + MINIMAP_HEIGHT, TERMX - MESSAGES_WIDTH - HP_WIDTH - VIEW_OFFSET_X);
    werase(w_HP);

    w_moninfo = newwin(MONINFO_HEIGHT, MONINFO_WIDTH, VIEW_OFFSET_Y, TERMX - MONINFO_WIDTH - VIEW_OFFSET_X);
    werase(w_moninfo);

    w_messages = newwin(MESSAGES_HEIGHT, MESSAGES_WIDTH, MONINFO_HEIGHT + VIEW_OFFSET_Y, TERMX - MESSAGES_WIDTH - VIEW_OFFSET_X);
    werase(w_messages);

    w_location = newwin(LOCATION_HEIGHT, LOCATION_WIDTH, MONINFO_HEIGHT+MESSAGES_HEIGHT + VIEW_OFFSET_Y, TERMX - LOCATION_WIDTH - VIEW_OFFSET_X);
    werase(w_location);

    w_status = newwin(STATUS_HEIGHT, STATUS_WIDTH, MONINFO_HEIGHT+MESSAGES_HEIGHT+LOCATION_HEIGHT + VIEW_OFFSET_Y, TERMX - STATUS_WIDTH - VIEW_OFFSET_X);
    werase(w_status);

    w_void_lines=TERMY-(MONINFO_HEIGHT+MESSAGES_HEIGHT+LOCATION_HEIGHT+STATUS_HEIGHT);
    w_void = newwin(w_void_lines, STATUS_WIDTH, MONINFO_HEIGHT+MESSAGES_HEIGHT+LOCATION_HEIGHT+STATUS_HEIGHT + VIEW_OFFSET_Y, TERMX - STATUS_WIDTH - VIEW_OFFSET_X);
    werase(w_void);
}

void game::setup()
{
 u = player();
<<<<<<< HEAD
 m = map(&itypes, &traps); // Init the root map with our vectors
=======
 m = map(&traps); // Init the root map with our vectors
>>>>>>> 923db00e
 z.reserve(1000); // Reserve some space

// Even though we may already have 'd', nextinv will be incremented as needed
 nextinv = 'd';
 next_npc_id = 1;
 next_faction_id = 1;
 next_mission_id = 1;
// Clear monstair values
 monstairx = -1;
 monstairy = -1;
 monstairz = -1;
 last_target = -1;	// We haven't targeted any monsters yet
 curmes = 0;		// We haven't read any messages yet
 uquit = QUIT_NO;	// We haven't quit the game
 debugmon = false;	// We're not printing debug messages

 weather = WEATHER_CLEAR; // Start with some nice weather...
 // Weather shift in 30
 nextweather = HOURS(OPTIONS[OPT_INITIAL_TIME]) + MINUTES(30);

 turnssincelastmon = 0; //Auto safe mode init
 autosafemode = OPTIONS[OPT_AUTOSAFEMODE];

 footsteps.clear();
 footsteps_source.clear();
 z.clear();
 coming_to_stairs.clear();
 active_npc.clear();
 factions.clear();
 active_missions.clear();
 items_dragged.clear();
 messages.clear();
 events.clear();

 turn.set_season(SUMMER);    // ... with winter conveniently a long ways off

 for (int i = 0; i < num_monsters; i++)	// Reset kill counts to 0
  kills[i] = 0;
// Set the scent map to 0
 for (int i = 0; i < SEEX * MAPSIZE; i++) {
  for (int j = 0; j < SEEX * MAPSIZE; j++)
   grscent[i][j] = 0;
 }
 if (opening_screen()) {// Opening menu
// Finally, draw the screen!
  refresh_all();
  draw();
 }
}

// Set up all default values for a new game
void game::start_game()
{
 turn = HOURS(OPTIONS[OPT_INITIAL_TIME]);
 run_mode = (OPTIONS[OPT_SAFEMODE] ? 1 : 0);
 mostseen = 0;	// ...and mostseen is 0, we haven't seen any monsters yet.

 popup_nowait("Please wait as we build your world");
// Init some factions.
 if (!load_master())	// Master data record contains factions.
  create_factions();
 cur_om = &overmap_buffer.get(this, 0, 0);	// We start in the (0,0,0) overmap.

// Find a random house on the map, and set us there.
 cur_om->first_house(levx, levy);
 levx -= int(int(MAPSIZE / 2) / 2);
 levy -= int(int(MAPSIZE / 2) / 2);
 levz = 0;
// Start the overmap with out immediate neighborhood visible
 for (int i = -15; i <= 15; i++) {
  for (int j = -15; j <= 15; j++)
   cur_om->seen(levx + i, levy + j, 0) = true;
 }
// Convert the overmap coordinates to submap coordinates
 levx = levx * 2 - 1;
 levy = levy * 2 - 1;
 set_adjacent_overmaps(true);
// Init the starting map at this location.
 m.load(this, levx, levy, levz);
// Start us off somewhere in the shelter.
 u.posx = SEEX * int(MAPSIZE / 2) + 5;
 u.posy = SEEY * int(MAPSIZE / 2) + 6;
 u.str_cur = u.str_max;
 u.per_cur = u.per_max;
 u.int_cur = u.int_max;
 u.dex_cur = u.dex_max;
 nextspawn = int(turn);
 temperature = 65; // Springtime-appropriate?
 u.next_climate_control_check=0;  // Force recheck at startup
 u.last_climate_control_ret=false;

 //Load NPCs. Set nearby npcs to active.
 load_npcs();
 //spawn the monsters
 m.spawn_monsters(this);	// Static monsters
 //Put some NPCs in there!
 create_starting_npcs();

 MAPBUFFER.set_dirty();
}

void game::create_factions()
{
 int num = dice(4, 3);
 faction tmp(0);
 tmp.make_army();
 factions.push_back(tmp);
 for (int i = 0; i < num; i++) {
  tmp = faction(assign_faction_id());
  tmp.randomize();
  tmp.likes_u = 100;
  tmp.respects_u = 100;
  tmp.known_by_u = true;
  factions.push_back(tmp);
 }
}

//Make any nearby overmap npcs active, and put them in the right location.
void game::load_npcs()
{
    for (int i = 0; i < cur_om->npcs.size(); i++)
    {
        if (rl_dist(levx + int(MAPSIZE / 2), levy + int(MAPSIZE / 2),
              cur_om->npcs[i]->mapx, cur_om->npcs[i]->mapy) <=
              int(MAPSIZE / 2) + 1 && !cur_om->npcs[i]->is_active(this))
        {
            int dx = cur_om->npcs[i]->mapx - levx, dy = cur_om->npcs[i]->mapy - levy;
            if (debugmon)debugmsg("game::load_npcs: Spawning static NPC, %d:%d (%d:%d)", levx, levy, cur_om->npcs[i]->mapx, cur_om->npcs[i]->mapy);

            npc * temp = cur_om->npcs[i];

            if (temp->posx == -1 || temp->posy == -1)
            {
                dbg(D_ERROR) << "game::load_npcs: Static NPC with no fine location "
                    "data (" << temp->posx << ":" << temp->posy << ").";
                debugmsg("game::load_npcs Static NPC with no fine location data (%d:%d) New loc data (%d:%d).",
                         temp->posx, temp->posy, SEEX * 2 * (temp->mapx - levx) + rng(0 - SEEX, SEEX),
                         SEEY * 2 * (temp->mapy - levy) + rng(0 - SEEY, SEEY));
                temp->posx = SEEX * 2 * (temp->mapx - levx) + rng(0 - SEEX, SEEX);
                temp->posy = SEEY * 2 * (temp->mapy - levy) + rng(0 - SEEY, SEEY);
            } else {
                if (debugmon) debugmsg("game::load_npcs Static NPC fine location %d:%d (%d:%d)", temp->posx, temp->posy, temp->posx + dx * SEEX, temp->posy + dy * SEEY);
                temp->posx += dx * SEEX;
                temp->posy += dy * SEEY;
            }

        //check if the loaded position doesn't already contain an object, monster or npc.
        //If it isn't free, spiralsearch for a free spot.
        temp->place_near(this, temp->posx, temp->posy);

        //In the rare case the npc was marked for death while it was on the overmap. Kill it.
        if (temp->marked_for_death)
            temp->die(this, false);
        else
            active_npc.push_back(temp);
        }
    }
}

void game::create_starting_npcs()
{
 if(!OPTIONS[OPT_STATIC_NPC])
 	return; //Do not generate a starting npc.
 npc * tmp = new npc();
 tmp->normalize(this);
 tmp->randomize(this, (one_in(2) ? NC_DOCTOR : NC_NONE));
 tmp->spawn_at(cur_om, levx, levy, levz); //spawn the npc in the overmap.
 tmp->place_near(this, SEEX * int(MAPSIZE / 2) + SEEX, SEEY * int(MAPSIZE / 2) + 6);
 tmp->form_opinion(&u);
 tmp->attitude = NPCATT_NULL;
 tmp->mission = NPC_MISSION_SHELTER; //This sets the npc mission. This NPC remains in the shelter.
 tmp->chatbin.first_topic = TALK_SHELTER;
 tmp->chatbin.missions.push_back(
     reserve_random_mission(ORIGIN_OPENER_NPC, om_location(), tmp->getID()) ); //one random shelter mission/

 active_npc.push_back(tmp);
}

void game::cleanup_at_end(){
 write_msg();
 if (uquit == QUIT_DIED || uquit == QUIT_SUICIDE || uquit == QUIT_SAVED)
	{
		// Save the factions's, missions and set the NPC's overmap coords
		// Npcs are saved in the overmap.
		save_factions_missions_npcs(); //missions need to be saved as they are global for all saves.

		// save artifacts.
		save_artifacts();

		// and the overmap, and the local map.
		save_maps(); //Omap also contains the npcs who need to be saved.
	}

 // Clear the future weather for future projects
 future_weather.clear();

    if (uquit == QUIT_DIED)
    {
        popup_top("Game over! Press spacebar...");
    }
    if (uquit == QUIT_DIED || uquit == QUIT_SUICIDE)
    {
        death_screen();
        if (OPTIONS[OPT_DELETE_WORLD] == 1
         || (OPTIONS[OPT_DELETE_WORLD] == 2 && query_yn("Delete saved world?")))
        {
            delete_save();
            MAPBUFFER.reset();
            MAPBUFFER.make_volatile();
        }
        if(gamemode)
        {
            delete gamemode;
            gamemode = new special_game;	// null gamemode or something..
        }
    }
    overmap_buffer.clear();
}

// MAIN GAME LOOP
// Returns true if game is over (death, saved, quit, etc)
bool game::do_turn()
{
 if (is_game_over()) {
  cleanup_at_end();
  return true;
 }
// Actual stuff
 gamemode->per_turn(this);
 turn.increment();
 process_events();
 process_missions();
 if (turn.hours() == 0 && turn.minutes() == 0 && turn.seconds() == 0) // Midnight!
  cur_om->process_mongroups();

// Check if we've overdosed... in any deadly way.
 if (u.stim > 250) {
  add_msg("You have a sudden heart attack!");
  u.hp_cur[hp_torso] = 0;
 } else if (u.stim < -200 || u.pkill > 240) {
  add_msg("Your breathing stops completely.");
  u.hp_cur[hp_torso] = 0;
 }
// Check if we're starving or have starved
    if (u.hunger > 2999) {
     switch (u.hunger) {
         case 3000: if (turn % 10 == 0)
          add_msg("You haven't eaten in over a week!"); break;
         case 4000: if (turn % 10 == 0)
          add_msg("You are STARVING!"); break;
         case 5000: if (turn % 10 == 0)
          add_msg("Food..."); break;
         case 6000:
          add_msg("You have starved to death.");
          u.hp_cur[hp_torso] = 0;
          break;
     }
    }
// Check if we're dying of thirst
    if (u.thirst > 599) {
     switch (u.thirst) {
         case  600: if (turn % 10 == 0)
          add_msg("You haven't had anything to drink in 2 days!"); break;
         case  800: if (turn % 10 == 0)
          add_msg("You are THIRSTY!"); break;
         case 1000: if (turn % 10 == 0)
          add_msg("4 days... no water.."); break;
         case 1200:
          add_msg("You have died of dehydration.");
          u.hp_cur[hp_torso] = 0;
          break;
     }
    }
// Check if we're falling asleep
    if (u.fatigue > 599) {
     switch (u.fatigue) {
         case  600: if (turn % 10 == 0)
          add_msg("You haven't slept in 2 days!"); break;
         case  800: if (turn % 10 == 0)
          add_msg("Anywhere would be a good place to sleep..."); break;
         case 1000:
          add_msg("Surivor sleep now.");
          u.fatigue -= 10;
          u.try_to_sleep(this);
          break;
     }
    }

 if (turn % 50 == 0) {	// Hunger, thirst, & fatigue up every 5 minutes
  if ((!u.has_trait(PF_LIGHTEATER) || !one_in(3)) &&
      (!u.has_bionic("bio_recycler") || turn % 300 == 0))
   u.hunger++;
  if ((!u.has_bionic("bio_recycler") || turn % 100 == 0) &&
      (!u.has_trait(PF_PLANTSKIN) || !one_in(5)))
   u.thirst++;
  u.fatigue++;
  if (u.fatigue == 192 && !u.has_disease(DI_LYING_DOWN) &&
      !u.has_disease(DI_SLEEP)) {
   if (u.activity.type == ACT_NULL)
     add_msg("You're feeling tired.  %s to lie down for sleep.",
             press_x(ACTION_SLEEP).c_str());
   else
    cancel_activity_query("You're feeling tired.");
  }
  if (u.stim < 0)
   u.stim++;
  if (u.stim > 0)
   u.stim--;
  if (u.pkill > 0)
   u.pkill--;
  if (u.pkill < 0)
   u.pkill++;
  if (u.has_bionic("bio_solar") && is_in_sunlight(u.posx, u.posy))
   u.charge_power(1);
 }
 if (turn % 300 == 0) {	// Pain up/down every 30 minutes
  if (u.pain > 0)
   u.pain -= 1 + int(u.pain / 10);
  else if (u.pain < 0)
   u.pain++;
// Mutation healing effects
  if (u.has_trait(PF_FASTHEALER2) && one_in(5))
   u.healall(1);
  if (u.has_trait(PF_REGEN) && one_in(2))
   u.healall(1);
  if (u.has_trait(PF_ROT2) && one_in(5))
   u.hurtall(1);
  if (u.has_trait(PF_ROT3) && one_in(2))
   u.hurtall(1);

  if (u.radiation > 1 && one_in(3))
   u.radiation--;
  u.get_sick(this);
 }

// Auto-save if autosave is enabled
 if (OPTIONS[OPT_AUTOSAVE] &&
     turn % ((int)OPTIONS[OPT_AUTOSAVE_TURNS] * 10) == 0)
     autosave();

 update_weather();

// The following happens when we stay still; 10/40 minutes overdue for spawn
 if ((!u.has_trait(PF_INCONSPICUOUS) && turn > nextspawn +  100) ||
     ( u.has_trait(PF_INCONSPICUOUS) && turn > nextspawn +  400)   ) {
  spawn_mon(-1 + 2 * rng(0, 1), -1 + 2 * rng(0, 1));
  nextspawn = turn;
 }

 process_activity();
 if(u.moves > 0) {
     while (u.moves > 0) {
          cleanup_dead();
          if (!u.has_disease(DI_SLEEP) && u.activity.type == ACT_NULL)
              draw();

          if(handle_action()) {
              ++moves_since_last_save;
              u.action_taken();
          }

          if (is_game_over()) {
              cleanup_at_end();
              return true;
          }
     }
 } else {
     handle_key_blocking_activity();
 }
 update_scent();
 m.vehmove(this);
 m.process_fields(this);
 m.process_active_items(this);
 m.step_in_field(u.posx, u.posy, this);

 monmove();
 update_stair_monsters();
 u.reset(this);
 u.process_active_items(this);
 u.suffer(this);

 if (levz >= 0) {
  weather_effect weffect;
  (weffect.*(weather_data[weather].effect))(this);
 }

 if (u.has_disease(DI_SLEEP) && int(turn) % 300 == 0) {
  draw();
  refresh();
 }

 u.update_bodytemp(this);

 rustCheck();
 if (turn % 10 == 0)
  u.update_morale();
 return false;
}

void game::rustCheck()
{
    bool forgetful = u.has_trait(PF_FORGETFUL);
    for (std::vector<Skill*>::iterator aSkill = ++Skill::skills.begin();
         aSkill != Skill::skills.end(); ++aSkill) {
        bool charged_bio_mem = u.has_bionic("bio_memory") && u.power_level > 0;
        int oldSkillLevel = u.skillLevel(*aSkill);

        if (u.skillLevel(*aSkill).rust(turn, forgetful, charged_bio_mem))
        {
            u.power_level--;
        }
        int newSkill =u.skillLevel(*aSkill);
        if (newSkill < oldSkillLevel)
        {
            add_msg("Your skill in %s has reduced to %d!",
                    (*aSkill)->name().c_str(), newSkill);
        }
    }
}

void game::process_events()
{
 for (int i = 0; i < events.size(); i++) {
  events[i].per_turn(this);
  if (events[i].turn <= int(turn)) {
   events[i].actualize(this);
   events.erase(events.begin() + i);
   i--;
  }
 }
}

void game::process_activity()
{
 it_book* reading;
 bool no_recipes;
 if (u.activity.type != ACT_NULL) {
  if (int(turn) % 150 == 0)
   draw();
  if (u.activity.type == ACT_WAIT) {	// Based on time, not speed
   u.activity.moves_left -= 100;
   u.pause(this);
  } else if (u.activity.type == ACT_REFILL_VEHICLE) {
   vehicle *veh = m.veh_at( u.activity.placement.x, u.activity.placement.y );
   if (!veh) {  // Vehicle must've moved or something!
    u.activity.moves_left = 0;
    return;
   }
   for(int i = -1; i <= 1; i++) {
    for(int j = -1; j <= 1; j++) {
     if(m.ter(u.posx + i, u.posy + j) == t_gas_pump) {
      for (int n = 0; n < m.i_at(u.posx + i, u.posy + j).size(); n++) {
       if (m.i_at(u.posx + i, u.posy + j)[n].type->id == "gasoline") {
        item* gas = &(m.i_at(u.posx + i, u.posy + j)[n]);
        int lack = (veh->fuel_capacity(AT_GAS) - veh->fuel_left(AT_GAS)) < 200 ?
                   (veh->fuel_capacity(AT_GAS) - veh->fuel_left(AT_GAS)) : 200;
        if (gas->charges > lack) {
         veh->refill (AT_GAS, lack);
         gas->charges -= lack;
         u.activity.moves_left -= 100;
        } else {
         add_msg("With a clang and a shudder, the gasoline pump goes silent.");
         veh->refill (AT_GAS, gas->charges);
         m.i_at(u.posx + i, u.posy + j).erase(m.i_at(u.posx + i, u.posy + j).begin() + n);
         u.activity.moves_left = 0;
        }
        i = 2; j = 2;
        break;
       }
      }
     }
    }
   }
   u.pause(this);
  } else {
   u.activity.moves_left -= u.moves;
   u.moves = 0;
  }

  if (u.activity.moves_left <= 0) {	// We finished our activity!

   switch (u.activity.type) {

   case ACT_RELOAD:
    if (u.weapon.reload(u, u.activity.invlet))
     if (u.weapon.is_gun() && u.weapon.has_flag("RELOAD_ONE")) {
      add_msg("You insert a cartridge into your %s.",
              u.weapon.tname(this).c_str());
      if (u.recoil < 8)
       u.recoil = 8;
      if (u.recoil > 8)
       u.recoil = (8 + u.recoil) / 2;
     } else {
      add_msg("You reload your %s.", u.weapon.tname(this).c_str());
      u.recoil = 6;
     }
    else
     add_msg("Can't reload your %s.", u.weapon.tname(this).c_str());
    break;

   case ACT_READ:
    if (u.activity.index == -2)
     reading = dynamic_cast<it_book*>(u.weapon.type);
    else
     reading = dynamic_cast<it_book*>(u.inv.item_by_letter(u.activity.invlet).type);

    if (reading->fun != 0) {
     std::stringstream morale_text;
     u.add_morale(MORALE_BOOK, reading->fun * 5, reading->fun * 15, 60, 30,
                  true, reading);
    }

    no_recipes = true;
    if (reading->recipes.size() > 0)
    {
        bool recipe_learned = false;

        recipe_learned = u.try_study_recipe(this, reading);
        if (!u.studied_all_recipes(reading))
        {
            no_recipes = false;
        }

        // for books that the player cannot yet read due to skill level or have no skill component,
        // but contain lower level recipes, break out once recipe has been studied
        if (reading->type == NULL || (u.skillLevel(reading->type) < (int)reading->req))
        {
            if (recipe_learned)
                add_msg("The rest of the book is currently still beyond your understanding.");
            break;
        }
    }

    if (u.skillLevel(reading->type) < (int)reading->level) {
     int originalSkillLevel = u.skillLevel(reading->type);
     int min_ex = reading->time / 10 + u.int_cur / 4,
         max_ex = reading->time /  5 + u.int_cur / 2 - originalSkillLevel;
     if (min_ex < 1)
     {
         min_ex = 1;
     }
     if (max_ex < 2)
     {
         max_ex = 2;
     }
     if (max_ex > 10)
     {
         max_ex = 10;
     }
     if (max_ex < min_ex)
     {
         max_ex = min_ex;
     }

     min_ex *= originalSkillLevel + 1;
     max_ex *= originalSkillLevel + 1;

     u.skillLevel(reading->type).readBook(min_ex, max_ex, turn, reading->level);

     add_msg("You learn a little about %s! (%d%%%%)", reading->type->name().c_str(),
             u.skillLevel(reading->type).exercise());

     if (u.skillLevel(reading->type) == originalSkillLevel && (u.activity.continuous || query_yn("Study %s?", reading->type->name().c_str()))) {
      u.cancel_activity();
      if (u.activity.index == -2) {
       u.read(this,u.weapon.invlet);
      } else {
       u.read(this,u.activity.invlet);
      }
      if (u.activity.type != ACT_NULL) {
       u.activity.continuous = true;
       return;
      }
     }

     u.activity.continuous = false;

     if (u.skillLevel(reading->type) > originalSkillLevel)
      add_msg("You increase %s to level %d.",
              reading->type->name().c_str(),
              (int)u.skillLevel(reading->type));

     if (u.skillLevel(reading->type) == (int)reading->level) {
      if (no_recipes) {
       add_msg("You can no longer learn from %s.", reading->name.c_str());
      } else {
       add_msg("Your skill level won't improve, but %s has more recipes for you.", reading->name.c_str());
      }
     }
    }
    break;

   case ACT_WAIT:
    add_msg("You finish waiting.");
    break;

   case ACT_CRAFT:
   case ACT_LONGCRAFT:
    complete_craft();
    break;

   case ACT_DISASSEMBLE:
    complete_disassemble();
    break;

   case ACT_BUTCHER:
    complete_butcher(u.activity.index);
    break;

   case ACT_FORAGE:
    forage();
    break;

   case ACT_BUILD:
    complete_construction();
    break;

   case ACT_TRAIN:
    if (u.activity.index < 0) {
     add_msg("You learn %s.", martial_arts_itype_ids[0 - u.activity.index].c_str());
     u.styles.push_back( martial_arts_itype_ids[0 - u.activity.index] );
    } else {
     Skill* skill = Skill::skill(u.activity.name);
     int skillLevel = u.skillLevel(skill);
     u.skillLevel(skill).level(skillLevel + 1);
     add_msg("You finish training %s to level %d.",
             skill->name().c_str(),
             (int)u.skillLevel(skill));
    }
    break;

   case ACT_VEHICLE:
    complete_vehicle (this);
    break;
   }

   bool act_veh = (u.activity.type == ACT_VEHICLE);
   bool act_longcraft = (u.activity.type == ACT_LONGCRAFT);
   u.activity.type = ACT_NULL;
   if (act_veh) {
    if (u.activity.values.size() < 7)
    {
     dbg(D_ERROR) << "game:process_activity: invalid ACT_VEHICLE values: "
                  << u.activity.values.size();
     debugmsg ("process_activity invalid ACT_VEHICLE values:%d",
                u.activity.values.size());
    }
    else {
     vehicle *veh = m.veh_at(u.activity.values[0], u.activity.values[1]);
     if (veh) {
      exam_vehicle(*veh, u.activity.values[0], u.activity.values[1],
                         u.activity.values[2], u.activity.values[3]);
      return;
     } else
     {
      dbg(D_ERROR) << "game:process_activity: ACT_VEHICLE: vehicle not found";
      debugmsg ("process_activity ACT_VEHICLE: vehicle not found");
     }
    }
   } else if (act_longcraft) {
    if (making_would_work(u.lastrecipe))
     make_all_craft(u.lastrecipe);
   }
  }
 }
}

void game::cancel_activity()
{
 u.cancel_activity();
}

bool game::cancel_activity_or_ignore_query(const char* reason, ...) {
  if(u.activity.type == ACT_NULL) return false;
  char buff[1024];
  va_list ap;
  va_start(ap, reason);
  vsprintf(buff, reason, ap);
  va_end(ap);
  std::string s(buff);

  bool force_uc = OPTIONS[OPT_FORCE_YN];
  int ch=(int)' ';

  std::string verbs[13] = {
    "whatever",
    "reloading", "reading", "waiting", "crafting",
    "disassembly", "butchering", "foraging", "construction", "construction", "pumping gas",
    "training"
  };
  do {
    ch=popup_getkey("%s Stop %s? (Y)es, (N)o, (I)gnore further distractions and finish.",
      s.c_str(), verbs[u.activity.type].c_str() );
  } while (ch != '\n' && ch != ' ' && ch != KEY_ESCAPE &&
    ch != 'Y' && ch != 'N' && ch != 'I' &&
    (force_uc || (ch != 'y' && ch != 'n' && ch != 'i'))
  );
  if (ch == 'Y' || ch == 'y') {
    u.cancel_activity();
  } else if (ch == 'I' || ch == 'i' ) {
    return true;
  }
  return false;
}

void game::cancel_activity_query(const char* message, ...)
{
 char buff[1024];
 va_list ap;
 va_start(ap, message);
 vsprintf(buff, message, ap);
 va_end(ap);
 std::string s(buff);

 bool doit = false;;

 switch (u.activity.type) {
  case ACT_NULL:
   doit = false;
   break;
  case ACT_READ:
   if (query_yn("%s Stop reading?", s.c_str()))
    doit = true;
   break;
  case ACT_RELOAD:
   if (query_yn("%s Stop reloading?", s.c_str()))
    doit = true;
   break;
  case ACT_CRAFT:
  case ACT_LONGCRAFT:
   if (query_yn("%s Stop crafting?", s.c_str()))
    doit = true;
   break;
  case ACT_DISASSEMBLE:
   if (query_yn("%s Stop disassembly?", s.c_str()))
    doit = true;
   break;
  case ACT_BUTCHER:
   if (query_yn("%s Stop butchering?", s.c_str()))
    doit = true;
   break;
  case ACT_FORAGE:
   if (query_yn("%s Stop foraging?", s.c_str()))
    doit = true;
   break;
  case ACT_BUILD:
  case ACT_VEHICLE:
   if (query_yn("%s Stop construction?", s.c_str()))
    doit = true;
   break;
  case ACT_REFILL_VEHICLE:
   if (query_yn("%s Stop pumping gas?", s.c_str()))
    doit = true;
   break;
  case ACT_TRAIN:
   if (query_yn("%s Stop training?", s.c_str()))
    doit = true;
   break;
  default:
   doit = true;
 }

 if (doit)
  u.cancel_activity();
}

void game::update_weather()
{
    season_type season;
    // Default to current weather, and update to the furthest future weather if any.
    weather_segment prev_weather = {temperature, weather, nextweather};
    if( !future_weather.empty() )
    {
        prev_weather = future_weather.back();
    }

    while( prev_weather.deadline < turn + HOURS(MAX_FUTURE_WEATHER) )
    {
        weather_segment new_weather;
        // Pick a new weather type (most likely the same one)
        int chances[NUM_WEATHER_TYPES];
        int total = 0;
        season = prev_weather.deadline.get_season();
        for (int i = 0; i < NUM_WEATHER_TYPES; i++) {
            // Reduce the chance for freezing-temp-only weather to 0 if it's above freezing
            // and vice versa.
            if ((weather_data[i].avg_temperature[season] < 32 && temperature > 32) ||
                (weather_data[i].avg_temperature[season] > 32 && temperature < 32)   )
            {
                chances[i] = 0;
            } else {
                chances[i] = weather_shift[season][prev_weather.weather][i];
                if (weather_data[i].dangerous && u.has_artifact_with(AEP_BAD_WEATHER))
                {
                    chances[i] = chances[i] * 4 + 10;
                }
                total += chances[i];
            }
        }
        int choice = rng(0, total - 1);
        new_weather.weather = WEATHER_CLEAR;

        if (total > 0)
        {
            while (choice >= chances[new_weather.weather])
            {
                choice -= chances[new_weather.weather];
                new_weather.weather = weather_type(int(new_weather.weather) + 1);
            }
        } else {
            new_weather.weather = weather_type(int(new_weather.weather) + 1);
        }
        // Advance the weather timer
        int minutes = rng(weather_data[new_weather.weather].mintime,
                          weather_data[new_weather.weather].maxtime);
        new_weather.deadline = prev_weather.deadline + MINUTES(minutes);
        if (new_weather.weather == WEATHER_SUNNY && new_weather.deadline.is_night())
        {
            new_weather.weather = WEATHER_CLEAR;
        }

        // Now update temperature
        if (!one_in(4))
        { // 3 in 4 chance of respecting avg temp for the weather
            int average = weather_data[weather].avg_temperature[season];
            if (prev_weather.temperature < average)
            {
                new_weather.temperature = prev_weather.temperature + 1;
            } else if (prev_weather.temperature > average) {
                new_weather.temperature = prev_weather.temperature - 1;
            } else {
                new_weather.temperature = prev_weather.temperature;
            }
        } else {// 1 in 4 chance of random walk
            new_weather.temperature = prev_weather.temperature + rng(-1, 1);
        }

        if (turn.is_night())
        {
            new_weather.temperature += rng(-2, 1);
        } else {
            new_weather.temperature += rng(-1, 2);
        }
        prev_weather = new_weather;
        future_weather.push_back(new_weather);
    }

    if( turn >= nextweather )
    {
        weather_type old_weather = weather;
        weather = future_weather.front().weather;
        temperature = future_weather.front().temperature;
        nextweather = future_weather.front().deadline;
        future_weather.pop_front();
        if (weather != old_weather && weather_data[weather].dangerous &&
            levz >= 0 && m.is_outside(u.posx, u.posy))
        {
            std::stringstream weather_text;
            weather_text << "The weather changed to " << weather_data[weather].name << "!";
            cancel_activity_query(weather_text.str().c_str());
        }
    }
}

int game::assign_mission_id()
{
 int ret = next_mission_id;
 next_mission_id++;
 return ret;
}

void game::give_mission(mission_id type)
{
 mission tmp = mission_types[type].create(this);
 active_missions.push_back(tmp);
 u.active_missions.push_back(tmp.uid);
 u.active_mission = u.active_missions.size() - 1;
 mission_start m_s;
 mission *miss = find_mission(tmp.uid);
 (m_s.*miss->type->start)(this, miss);
}

void game::assign_mission(int id)
{
 u.active_missions.push_back(id);
 u.active_mission = u.active_missions.size() - 1;
 mission_start m_s;
 mission *miss = find_mission(id);
 (m_s.*miss->type->start)(this, miss);
}

int game::reserve_mission(mission_id type, int npc_id)
{
 mission tmp = mission_types[type].create(this, npc_id);
 active_missions.push_back(tmp);
 return tmp.uid;
}

int game::reserve_random_mission(mission_origin origin, point p, int npc_id)
{
 std::vector<int> valid;
 mission_place place;
 for (int i = 0; i < mission_types.size(); i++) {
  for (int j = 0; j < mission_types[i].origins.size(); j++) {
   if (mission_types[i].origins[j] == origin &&
       (place.*mission_types[i].place)(this, p.x, p.y)) {
    valid.push_back(i);
    j = mission_types[i].origins.size();
   }
  }
 }

 if (valid.empty())
  return -1;

 int index = valid[rng(0, valid.size() - 1)];

 return reserve_mission(mission_id(index), npc_id);
}

npc* game::find_npc(int id)
{
    //All the active NPCS are listed in the overmap.
    for (int i = 0; i < cur_om->npcs.size(); i++)
    {
        if (cur_om->npcs[i]->getID() == id)
            return (cur_om->npcs[i]);
    }
    return NULL;
}

int game::kill_count(mon_id mon){
 std::vector<mtype *> types;
 for (int i = 0; i < num_monsters; i++) {
  if (mtypes[i]-> id == mon)
   return kills[i];
 }
 return 0;
}

mission* game::find_mission(int id)
{
 for (int i = 0; i < active_missions.size(); i++) {
  if (active_missions[i].uid == id)
   return &(active_missions[i]);
 }
 dbg(D_ERROR) << "game:find_mission: " << id << " - it's NULL!";
 debugmsg("game::find_mission(%d) - it's NULL!", id);
 return NULL;
}

mission_type* game::find_mission_type(int id)
{
 for (int i = 0; i < active_missions.size(); i++) {
  if (active_missions[i].uid == id)
   return active_missions[i].type;
 }
 return NULL;
}

bool game::mission_complete(int id, int npc_id)
{
 mission *miss = find_mission(id);
 if (miss == NULL) { return false; }
 mission_type* type = miss->type;
 switch (type->goal) {
  case MGOAL_GO_TO: {
   point cur_pos(levx + int(MAPSIZE / 2), levy + int(MAPSIZE / 2));
   if (rl_dist(cur_pos.x, cur_pos.y, miss->target.x, miss->target.y) <= 1)
    return true;
   return false;
  } break;

  case MGOAL_GO_TO_TYPE: {
   oter_id cur_ter = cur_om->ter((levx + int (MAPSIZE / 2)) / 2, (levy + int (MAPSIZE / 2)) / 2, levz);
   if (cur_ter == miss->type->target_id){
    return true;}
   return false;
  } break;

  case MGOAL_FIND_ITEM:
   if (!u.has_amount(type->item_id, 1))
    return false;
   if (miss->npc_id != -1 && miss->npc_id != npc_id)
    return false;
   return true;

  case MGOAL_FIND_ANY_ITEM:
   return (u.has_mission_item(miss->uid) &&
           (miss->npc_id == -1 || miss->npc_id == npc_id));

  case MGOAL_FIND_MONSTER:
   if (miss->npc_id != -1 && miss->npc_id != npc_id)
    return false;
   for (int i = 0; i < z.size(); i++) {
    if (z[i].mission_id == miss->uid)
     return true;
   }
   return false;

  case MGOAL_RECRUIT_NPC:
   for (int i = 0; i < cur_om->npcs.size(); i++) {
    if (cur_om->npcs[i]->getID() == miss->recruit_npc_id) {
        if (cur_om->npcs[i]->attitude == NPCATT_FOLLOW)
            return true;
    }
   }
   return false;

  case MGOAL_RECRUIT_NPC_CLASS:
   for (int i = 0; i < cur_om->npcs.size(); i++) {
    if (cur_om->npcs[i]->myclass == miss->recruit_class) {
            if (cur_om->npcs[i]->attitude == NPCATT_FOLLOW)
                return true;
    }
   }
   return false;

  case MGOAL_FIND_NPC:
   return (miss->npc_id == npc_id);

  case MGOAL_KILL_MONSTER:
   return (miss->step >= 1);

  case MGOAL_KILL_MONSTER_TYPE:
   debugmsg("%d kill count", kill_count(miss->monster_type));
   debugmsg("%d goal", miss->monster_kill_goal);
   if (kill_count(miss->monster_type) >= miss->monster_kill_goal){
    return true;}
   return false;

  default:
   return false;
 }
 return false;
}

bool game::mission_failed(int id)
{
    mission *miss = find_mission(id);
    if (miss == NULL) { return true;} //If the mission is null it is failed.
    return (miss->failed);
}

void game::wrap_up_mission(int id)
{
 mission *miss = find_mission(id);
 if (miss == NULL) { return; }
 u.completed_missions.push_back( id );
 for (int i = 0; i < u.active_missions.size(); i++) {
  if (u.active_missions[i] == id) {
   u.active_missions.erase( u.active_missions.begin() + i );
   i--;
  }
 }
 switch (miss->type->goal) {
  case MGOAL_FIND_ITEM:
   u.use_amount(miss->type->item_id, 1);
   break;
  case MGOAL_FIND_ANY_ITEM:
   u.remove_mission_items(miss->uid);
   break;
 }
 mission_end endfunc;
 (endfunc.*miss->type->end)(this, miss);
}

void game::fail_mission(int id)
{
 mission *miss = find_mission(id);
 if (miss == NULL) { return; }
 miss->failed = true;
 u.failed_missions.push_back( id );
 for (int i = 0; i < u.active_missions.size(); i++) {
  if (u.active_missions[i] == id) {
   u.active_missions.erase( u.active_missions.begin() + i );
   i--;
  }
 }
 mission_fail failfunc;
 (failfunc.*miss->type->fail)(this, miss);
}

void game::mission_step_complete(int id, int step)
{
 mission *miss = find_mission(id);
 if (miss == NULL) { return; }
 miss->step = step;
 switch (miss->type->goal) {
  case MGOAL_FIND_ITEM:
  case MGOAL_FIND_MONSTER:
  case MGOAL_KILL_MONSTER: {
   bool npc_found = false;
   for (int i = 0; i < cur_om->npcs.size(); i++) {
    if (cur_om->npcs[i]->getID() == miss->npc_id) {
     miss->target = point(cur_om->npcs[i]->mapx, cur_om->npcs[i]->mapy);
     npc_found = true;
    }
   }
   if (!npc_found)
    miss->target = point(-1, -1);
  } break;
 }
}

void game::process_missions()
{
 for (int i = 0; i < active_missions.size(); i++) {
  if (active_missions[i].deadline > 0 &&
      int(turn) > active_missions[i].deadline)
   fail_mission(active_missions[i].uid);
 }
}

void game::handle_key_blocking_activity() {
    if ( u.activity.type != ACT_NULL &&
        u.activity.moves_left > 0 &&
        u.activity.continuous == true &&
        (  // bool activity_is_abortable() ?
            u.activity.type == ACT_READ ||
            u.activity.type == ACT_BUILD ||
            u.activity.type == ACT_LONGCRAFT ||
            u.activity.type == ACT_REFILL_VEHICLE ||
            u.activity.type == ACT_REFILL_VEHICLE ||
            u.activity.type == ACT_WAIT
        )
    ) {
        char ch='.';
        int ich=0;
        timeout(1);
        if((ich = input()) != ERR) {
            timeout(-1);
            ch = input(ich);
            action_id act = keymap[ch];
            switch(act) {  // should probably make the switch in handle_action() a function
                case ACTION_PAUSE:
                    cancel_activity_query("Confirm:");
                break;
                case ACTION_PL_INFO:
                    u.disp_info(this);
                    refresh_all();
                break;
                case ACTION_MESSAGES:
                    msg_buffer();
                break;

                case ACTION_HELP:
                    help();
                    refresh_all();
                break;
            }
        }
        timeout(-1);
    }
}
//// item submenu for 'i' and '/'
int game::inventory_item_menu(char chItem, int startx, int width) {
    bool has = false;
    const std::string sSpaces = "                              ";
    int cMenu = (int)'+';
    has = u.has_item(chItem);

    const int menustart=2;  // lightbar constraints
    const int menuend=12;
    int selected=1;         // default 'parked' hidden above 'activate'

    if (has) {
        do {
            item oThisItem = u.i_at(chItem);
            std::vector<iteminfo> vThisItem, vDummy, vMenu;
            int iOffsetX = 2;
            vMenu.push_back(iteminfo("MENU", "", "iOffsetX", iOffsetX));
            vMenu.push_back(iteminfo("MENU", "", "iOffsetY", 0));
            vMenu.push_back(iteminfo("MENU", "a", "ctivate", u.rate_action_use(&oThisItem)));
            vMenu.push_back(iteminfo("MENU", "R", "ead", u.rate_action_read(&oThisItem, this)));
            vMenu.push_back(iteminfo("MENU", "E", "at", u.rate_action_eat(&oThisItem)));
            vMenu.push_back(iteminfo("MENU", "W", "ear", u.rate_action_wear(&oThisItem)));
            vMenu.push_back(iteminfo("MENU", "w", "ield"));
            vMenu.push_back(iteminfo("MENU", "t", "hrow"));
            vMenu.push_back(iteminfo("MENU", "T", "ake off", u.rate_action_takeoff(&oThisItem)));
            vMenu.push_back(iteminfo("MENU", "d", "rop"));
            vMenu.push_back(iteminfo("MENU", "U", "nload", u.rate_action_unload(&oThisItem)));
            vMenu.push_back(iteminfo("MENU", "r", "eload", u.rate_action_reload(&oThisItem)));
            vMenu.push_back(iteminfo("MENU", "D", "isassemble", u.rate_action_disassemble(&oThisItem, this)));
            vMenu.push_back(iteminfo("MENU", "=", " reassign"));
            oThisItem.info(true, &vThisItem, this);
            compare_split_screen_popup(startx, width, TERMY-VIEW_OFFSET_Y*2, oThisItem.tname(this), vThisItem, vDummy);
            cMenu = compare_split_screen_popup(startx+width, 14, vMenu.size()+iOffsetX*2, "", vMenu, vDummy,
                selected >= menustart && selected <= menuend ? selected : -1
            );
            switch(cMenu) {
                case 'a':
                 use_item(chItem);
                 break;
                case 'E':
                 eat(chItem);
                 break;
                case 'W':
                 wear(chItem);
                 break;
                case 'w':
                 wield(chItem);
                 break;
                case 't':
                 plthrow(chItem);
                 break;
                case 'T':
                 takeoff(chItem);
                 break;
                case 'd':
                 drop(chItem);
                 break;
                case 'U':
                 unload(chItem);
                 break;
                case 'r':
                 reload(chItem);
                 break;
                case 'R':
                 u.read(this, chItem);
                 break;
                case 'D':
                 disassemble(chItem);
                 break;
                case '=':
                 reassign_item(chItem);
                 break;
                case KEY_UP:
                 selected--;
                 break;
                case KEY_DOWN:
                 selected++;
                 break;
                default:
                 break;
            }
            if( selected < menustart-1 ) { // wraparound, but can be hidden
                selected = menuend;
            } else if ( selected > menuend + 1 ) {
                selected = menustart;
            }
        } while (cMenu == KEY_DOWN || cMenu == KEY_UP );
    }
    return cMenu;
}
//

bool game::handle_action()
{
    char ch = '.';

    char cGlyph = ',';
    nc_color colGlyph = c_ltblue;
    float fFactor = 0.01f;

    bool bWeatherEffect = true;
    switch(weather) {
        case WEATHER_ACID_DRIZZLE:
            cGlyph = '.';
            colGlyph = c_ltgreen;
            fFactor = 0.01f;
            break;
        case WEATHER_ACID_RAIN:
            cGlyph = ',';
            colGlyph = c_ltgreen;
            fFactor = 0.02f;
            break;
        case WEATHER_DRIZZLE:
            cGlyph = '.';
            colGlyph = c_ltblue;
            fFactor = 0.01f;
            break;
        case WEATHER_RAINY:
            cGlyph = ',';
            colGlyph = c_ltblue;
            fFactor = 0.02f;
            break;
        case WEATHER_THUNDER:
            cGlyph = '.';
            colGlyph = c_ltblue;
            fFactor = 0.02f;
            break;
        case WEATHER_LIGHTNING:
            cGlyph = ',';
            colGlyph = c_ltblue;
            fFactor = 0.04f;
            break;
        case WEATHER_SNOW:
            cGlyph = '*';
            colGlyph = c_white;
            fFactor = 0.02f;
            break;
        case WEATHER_SNOWSTORM:
            cGlyph = '*';
            colGlyph = c_white;
            fFactor = 0.04f;
            break;
        default:
            bWeatherEffect = false;
            break;
    }

    if (bWeatherEffect && OPTIONS[OPT_RAIN_ANIMATION]) {
        int iStartX = (TERRAIN_WINDOW_WIDTH > 121) ? (TERRAIN_WINDOW_WIDTH-121)/2 : 0;
        int iStartY = (TERRAIN_WINDOW_HEIGHT > 121) ? (TERRAIN_WINDOW_HEIGHT-121)/2: 0;
        int iEndX = (TERRAIN_WINDOW_WIDTH > 121) ? TERRAIN_WINDOW_WIDTH-(TERRAIN_WINDOW_WIDTH-121)/2: TERRAIN_WINDOW_WIDTH;
        int iEndY = (TERRAIN_WINDOW_HEIGHT > 121) ? TERRAIN_WINDOW_HEIGHT-(TERRAIN_WINDOW_HEIGHT-121)/2: TERRAIN_WINDOW_HEIGHT;

        //x% of the Viewport, only shown on visible areas
        int dropCount = iEndX * iEndY * fFactor;
        std::vector<std::pair<int, int> > vDrops;

        int iCh;

        timeout(125);
        do {
            for(int i=0; i < vDrops.size(); i++) {
                m.drawsq(w_terrain, u,
                         vDrops[i].first - getmaxx(w_terrain)/2 + u.posx + u.view_offset_x,
                         vDrops[i].second - getmaxy(w_terrain)/2 + u.posy + u.view_offset_y,
                         false,
                         true,
                         u.posx + u.view_offset_x,
                         u.posy + u.view_offset_y);
            }

            vDrops.clear();

            for(int i=0; i < dropCount; i++) {
                int iRandX = rng(iStartX, iEndX-1);
                int iRandY = rng(iStartY, iEndY-1);

                if (mapRain[iRandY][iRandX]) {
                    vDrops.push_back(std::make_pair(iRandX, iRandY));
                    mvwputch(w_terrain, iRandY, iRandX, colGlyph, cGlyph);
                }
            }

            wrefresh(w_terrain);
        } while ((iCh = getch()) == ERR);
        timeout(-1);

        ch = input(iCh);
    } else {
        ch = input();
    }

  if (keymap.find(ch) == keymap.end()) {
	  if (ch != ' ' && ch != '\n')
		  add_msg("Unknown command: '%c'", ch);
	  return false;
  }

 action_id act = keymap[ch];

// This has no action unless we're in a special game mode.
 gamemode->pre_action(this, act);

 int veh_part;
 vehicle *veh = m.veh_at(u.posx, u.posy, veh_part);
 bool veh_ctrl = veh && veh->player_in_control (&u);

 int soffset = OPTIONS[OPT_MOVE_VIEW_OFFSET];
 int soffsetr = 0 - soffset;

 int before_action_moves = u.moves;

 switch (act) {

  case ACTION_PAUSE:
   if (run_mode == 2) // Monsters around and we don't wanna pause
     add_msg("Monster spotted--safe mode is on! (%s to turn it off.)",
             press_x(ACTION_TOGGLE_SAFEMODE).c_str());
   else
    u.pause(this);
   break;

  case ACTION_MOVE_N:
   moveCount++;

   if (veh_ctrl)
    pldrive(0, -1);
   else
    plmove(0, -1);
   break;

  case ACTION_MOVE_NE:
   moveCount++;

   if (veh_ctrl)
    pldrive(1, -1);
   else
    plmove(1, -1);
   break;

  case ACTION_MOVE_E:
   moveCount++;

   if (veh_ctrl)
    pldrive(1, 0);
   else
    plmove(1, 0);
   break;

  case ACTION_MOVE_SE:
   moveCount++;

   if (veh_ctrl)
    pldrive(1, 1);
   else
    plmove(1, 1);
   break;

  case ACTION_MOVE_S:
   moveCount++;

   if (veh_ctrl)
    pldrive(0, 1);
   else
   plmove(0, 1);
   break;

  case ACTION_MOVE_SW:
   moveCount++;

   if (veh_ctrl)
    pldrive(-1, 1);
   else
    plmove(-1, 1);
   break;

  case ACTION_MOVE_W:
   moveCount++;

   if (veh_ctrl)
    pldrive(-1, 0);
   else
    plmove(-1, 0);
   break;

  case ACTION_MOVE_NW:
   moveCount++;

   if (veh_ctrl)
    pldrive(-1, -1);
   else
    plmove(-1, -1);
   break;

  case ACTION_MOVE_DOWN:
   if (!u.in_vehicle)
    vertical_move(-1, false);
   break;

  case ACTION_MOVE_UP:
   if (!u.in_vehicle)
    vertical_move( 1, false);
   break;

  case ACTION_CENTER:
   u.view_offset_x = 0;
   u.view_offset_y = 0;
   break;

  case ACTION_SHIFT_N:
   u.view_offset_y += soffsetr;
   break;

  case ACTION_SHIFT_NE:
   u.view_offset_x += soffset;
   u.view_offset_y += soffsetr;
   break;

  case ACTION_SHIFT_E:
   u.view_offset_x += soffset;
   break;

  case ACTION_SHIFT_SE:
   u.view_offset_x += soffset;
   u.view_offset_y += soffset;
   break;

  case ACTION_SHIFT_S:
   u.view_offset_y += soffset;
   break;

  case ACTION_SHIFT_SW:
   u.view_offset_x += soffsetr;
   u.view_offset_y += soffset;
   break;

  case ACTION_SHIFT_W:
   u.view_offset_x += soffsetr;
   break;

  case ACTION_SHIFT_NW:
   u.view_offset_x += soffsetr;
   u.view_offset_y += soffsetr;
   break;

  case ACTION_OPEN:
   open();
   break;

  case ACTION_CLOSE:
   close();
   break;

  case ACTION_SMASH:
   if (veh_ctrl)
    handbrake();
   else
    smash();
   break;

  case ACTION_EXAMINE:
   examine();
   break;

  case ACTION_ADVANCEDINV:
   advanced_inv();
   break;

  case ACTION_PICKUP:
   pickup(u.posx, u.posy, 1);
   break;

  case ACTION_BUTCHER:
   butcher();
   break;

  case ACTION_CHAT:
   chat();
   break;

  case ACTION_LOOK:
   look_around();
   break;

  case ACTION_PEEK:
   peek();
   break;

  case ACTION_LIST_ITEMS:
   list_items();
   break;

  case ACTION_INVENTORY: {
   int cMenu = ' ';
   do {
     const std::string sSpaces = "                              ";
     char chItem = inv(_("Inventory:"));
     cMenu=inventory_item_menu(chItem);
   } while (cMenu == ' ' || cMenu == '.' || cMenu == 'q' || cMenu == '\n' || cMenu == KEY_ESCAPE || cMenu == KEY_LEFT || cMenu == '=' );
   refresh_all();
  } break;

  case ACTION_COMPARE:
   compare();
   break;

  case ACTION_ORGANIZE:
   reassign_item();
   break;

  case ACTION_USE:
   use_item();
   break;

  case ACTION_USE_WIELDED:
   use_wielded_item();
   break;

  case ACTION_WEAR:
   wear();
   break;

  case ACTION_TAKE_OFF:
   takeoff();
   break;

  case ACTION_EAT:
   eat();
   break;

  case ACTION_READ:
   read();
   break;

  case ACTION_WIELD:
   wield();
   break;

  case ACTION_PICK_STYLE:
   u.pick_style(this);
   if (u.weapon.type->id == "null" || u.weapon.is_style()) {
    u.weapon = item(itypes[u.style_selected], 0);
    u.weapon.invlet = ':';
   }
   refresh_all();
   break;

  case ACTION_RELOAD:
   reload();
   break;

  case ACTION_UNLOAD:
   unload(u.weapon);
   break;

  case ACTION_THROW:
   plthrow();
   break;

  case ACTION_FIRE:
   plfire(false);
   break;

  case ACTION_FIRE_BURST:
   plfire(true);
   break;

  case ACTION_SELECT_FIRE_MODE:
   u.weapon.next_mode();
   break;

  case ACTION_DROP:
   drop();
   break;

  case ACTION_DIR_DROP:
   drop_in_direction();
   break;

  case ACTION_BIONICS:
   u.power_bionics(this);
   refresh_all();
   break;

  case ACTION_SORT_ARMOR:
    u.sort_armor(this);
    refresh_all();
    break;

  case ACTION_WAIT:
   wait();
   if (veh_ctrl) {
    veh->turret_mode++;
    if (veh->turret_mode > 1)
     veh->turret_mode = 0;
   }
   break;

  case ACTION_CRAFT:
   craft();
   break;

  case ACTION_RECRAFT:
   recraft();
   break;

  case ACTION_LONGCRAFT:
   long_craft();
   break;

  case ACTION_DISASSEMBLE:
   if (u.in_vehicle)
    add_msg("You can't disassemble items while in vehicle.");
   else
    disassemble();
   break;

  case ACTION_CONSTRUCT:
   if (u.in_vehicle)
    add_msg("You can't construct while in vehicle.");
   else
    construction_menu();
   break;

  case ACTION_SLEEP:
     if (veh_ctrl) {
       add_msg("Vehicle control has moved, %s",
       press_x(ACTION_CONTROL_VEHICLE, "new binding is ",
               "new default binding is '^'.").c_str());
     } else {
       uimenu as_m;
       as_m.text="Are you sure you want to sleep?";
       as_m.entries.push_back(uimenu_entry(0, true, (OPTIONS[OPT_FORCE_YN]?'Y':'y'),
           "Yes." ));
       if (OPTIONS[OPT_SAVESLEEP]) {
         as_m.entries.push_back(uimenu_entry(1,
             (moves_since_last_save || item_exchanges_since_save) && !u.in_vehicle,
             (OPTIONS[OPT_FORCE_YN]?'S':'s'),
             "Yes, and save game before sleeping." ));
       }
       as_m.entries.push_back(uimenu_entry(2, true, (OPTIONS[OPT_FORCE_YN]?'N':'n'),
           "No." ));
       as_m.query(); /* calculate key and window variables, generate window, and loop until we get a valid answer */
       switch (as_m.ret) {
       case 1:  // Yes, I do want to save game before sleeping.
         {  // Code copied from autosave()
           time_t now = time(NULL);

           add_msg("Saving game, this may take a while");
           save();

           save_factions_missions_npcs();
           save_artifacts();
           save_maps();

           moves_since_last_save = 0;
           item_exchanges_since_save = 0;
           last_save_timestamp = now;
         }
       case 0:  // Yes, I do want to sleep.
         {
           u.try_to_sleep(this);
           u.moves = 0;
           break;
         }
       default:  // No, I do not want to sleep.
         {  /*// Do we tell the player if they could anyways?
           if (u.can_sleep(this)) {
             //add_msg("You could sleep now.");
           } else {
             add_msg("You can't sleep now.");
           }*/
         }
       }
     }
     break;

  case ACTION_CONTROL_VEHICLE:
   control_vehicle();
   break;

  case ACTION_TOGGLE_SAFEMODE:
   if (run_mode == 0 ) {
    run_mode = 1;
    mostseen = 0;
    add_msg("Safe mode ON!");
   } else {
    turnssincelastmon = 0;
    run_mode = 0;
    if (autosafemode)
    add_msg("Safe mode OFF! (Auto safe mode still enabled!)");
    else
    add_msg("Safe mode OFF!");
   }
   break;

  case ACTION_TOGGLE_AUTOSAFE:
   if (autosafemode) {
    add_msg("Auto safe mode OFF!");
    autosafemode = false;
   } else {
    add_msg("Auto safe mode ON");
    autosafemode = true;
   }
   break;

  case ACTION_IGNORE_ENEMY:
   if (run_mode == 2) {
    add_msg("Ignoring enemy!");
    run_mode = 1;
   }
   break;

  case ACTION_SAVE:
  if (!u.in_vehicle) {
   if (query_yn("Save and quit?")) {
    save();
    u.moves = 0;
    uquit = QUIT_SAVED;
    MAPBUFFER.make_volatile();
   }
   break;
  } else {
  add_msg("Saving in vehicles is buggy, stop and get out of the vehicle first");
 } break;
  case ACTION_QUIT:
   if (query_yn("Commit suicide?")) {
    u.moves = 0;
    place_corpse();
    uquit = QUIT_SUICIDE;
   }
   break;

  case ACTION_PL_INFO:
   u.disp_info(this);
   refresh_all();
   break;

  case ACTION_MAP:
   draw_overmap();
   break;

  case ACTION_MISSIONS:
   list_missions();
   break;

  case ACTION_KILLS:
   disp_kills();
   break;

  case ACTION_FACTIONS:
   list_factions();
   break;

  case ACTION_MORALE:
   u.disp_morale(this);
   refresh_all();
   break;

  case ACTION_MESSAGES:
   msg_buffer();
   break;

  case ACTION_HELP:
   help();
   refresh_all();
   break;

  case ACTION_DEBUG:
   debug();
   break;

  case ACTION_DISPLAY_SCENT:
   display_scent();
   break;

  case ACTION_TOGGLE_DEBUGMON:
   debugmon = !debugmon;
   add_msg("Debug messages %s!", (debugmon ? "ON" : "OFF"));
   break;
 }

 gamemode->post_action(this, act);

 u.movecounter = before_action_moves - u.moves;

 return true;
}

#define SCENT_RADIUS 40

int& game::scent(int x, int y)
{
  if (x < (SEEX * MAPSIZE / 2) - SCENT_RADIUS || x >= (SEEX * MAPSIZE / 2) + SCENT_RADIUS ||
      y < (SEEY * MAPSIZE / 2) - SCENT_RADIUS || y >= (SEEY * MAPSIZE / 2) + SCENT_RADIUS) {
  nulscent = 0;
  return nulscent;	// Out-of-bounds - null scent
 }
 return grscent[x][y];
}

void game::update_scent()
{
 int newscent[SEEX * MAPSIZE][SEEY * MAPSIZE];
 int scale[SEEX * MAPSIZE][SEEY * MAPSIZE];
 if (!u.has_active_bionic("bio_scent_mask"))
  grscent[u.posx][u.posy] = u.scent;

 for (int x = u.posx - SCENT_RADIUS; x <= u.posx + SCENT_RADIUS; x++) {
  for (int y = u.posy - SCENT_RADIUS; y <= u.posy + SCENT_RADIUS; y++) {
   const int move_cost = m.move_cost_ter_furn(x, y);
   field field_at = m.field_at(x, y);
   const bool is_bashable = m.has_flag(bashable, x, y);
   newscent[x][y] = 0;
   scale[x][y] = 1;
   if (move_cost != 0 || is_bashable) {
    int squares_used = 0;
    const int this_field = grscent[x][y];
    /*
    for (int i = x - 1; i <= x + 1; i++) {
        for (int j = y - 1; j <= y + 1; j++) {
           const int scent = grscent[i][j];
           newscent[x][y] += (scent >= this_field) * scent;
           squares_used += (scent >= this_field);
        }
    }
    */
    // Unrolled for performance.  The above block is the rolled up equivalent.
    newscent[x][y] += grscent[x - 1] [y - 1] * (grscent  [x - 1] [y - 1] >= this_field);
    squares_used +=   grscent[x - 1] [y - 1] >= this_field;
    newscent[x][y] += grscent[x - 1] [y]     * (grscent  [x - 1] [y]     >= this_field);
    squares_used +=   grscent[x - 1] [y]     >= this_field;
    newscent[x][y] += grscent[x - 1] [y + 1] * (grscent  [x - 1] [y + 1] >= this_field);
    squares_used +=   grscent[x - 1] [y + 1] >= this_field;
    newscent[x][y] += grscent[x]     [y - 1] * (grscent  [x]     [y - 1] >= this_field);
    squares_used +=   grscent[x]     [y - 1] >= this_field;
    newscent[x][y] += grscent[x]     [y]     * (grscent  [x]     [y]     >= this_field);
    squares_used +=   grscent[x]     [y]     >= this_field;
    newscent[x][y] += grscent[x]     [y + 1] * (grscent  [x]     [y + 1] >= this_field);
    squares_used +=   grscent[x]     [y + 1] >= this_field;
    newscent[x][y] += grscent[x + 1] [y - 1] * (grscent  [x + 1] [y - 1] >= this_field);
    squares_used +=   grscent[x + 1] [y - 1] >= this_field;
    newscent[x][y] += grscent[x + 1] [y]     * (grscent  [x + 1] [y]     >= this_field);
    squares_used +=   grscent[x + 1] [y]     >= this_field;
    newscent[x][y] += grscent[x + 1] [y + 1] * (grscent  [x + 1] [y + 1] >= this_field);
    squares_used +=   grscent[x + 1] [y + 1] >= this_field;

    scale[x][y] += squares_used;
    if (field_at.findField(fd_slime) && newscent[x][y] < 10 * field_at.findField(fd_slime)->getFieldDensity())
    {
        newscent[x][y] = 10 * field_at.findField(fd_slime)->getFieldDensity();
    }
    if (newscent[x][y] > 10000)
    {
     dbg(D_ERROR) << "game:update_scent: Wacky scent at " << x << ","
                  << y << " (" << newscent[x][y] << ")";
     debugmsg("Wacky scent at %d, %d (%d)", x, y, newscent[x][y]);
     newscent[x][y] = 0; // Scent should never be higher
    }
    //Greatly reduce scent for bashable barriers, even more for ductaped barriers
    if( move_cost == 0 && is_bashable)
    {
        if( m.has_flag(reduce_scent, x, y))
        {
            scale[x][y] *= 12;
        } else {
            scale[x][y] *= 4;
        }
    }
   }
  }
 }
 // Simultaneously copy the scent values back and scale them down based on factors determined in
 // the first loop.
 for (int x = u.posx - SCENT_RADIUS; x <= u.posx + SCENT_RADIUS; x++) {
     for (int y = u.posy - SCENT_RADIUS; y <= u.posy + SCENT_RADIUS; y++) {
         grscent[x][y] = newscent[x][y] / scale[x][y];
     }
 }
}

bool game::is_game_over()
{
 if (uquit != QUIT_NO)
  return true;
 for (int i = 0; i <= hp_torso; i++) {
  if (u.hp_cur[i] < 1) {
   place_corpse();
   std::stringstream playerfile;
   playerfile << "save/" << u.name << ".sav";
   unlink(playerfile.str().c_str());
   uquit = QUIT_DIED;
   return true;
  }
 }
 return false;
}

void game::place_corpse()
{
  std::vector<item *> tmp = u.inv_dump();
  item your_body;
  your_body.make_corpse(itypes["corpse"], mtypes[mon_null], turn);
  your_body.name = u.name;
  for (int i = 0; i < tmp.size(); i++)
    m.add_item(u.posx, u.posy, *(tmp[i]));
  for (int i = 0; i < u.my_bionics.size(); i++) {
    if (itypes.find(u.my_bionics[i].id) != itypes.end()) {
      your_body.contents.push_back(item(itypes[u.my_bionics[i].id], turn));
    }
  }
  int pow = u.max_power_level;
  while (pow >= 4) {
    if (pow % 4 != 0 && pow >= 10){
      pow -= 10;
      your_body.contents.push_back(item(itypes["bio_power_storage_mkII"], turn));
    } else {
      pow -= 4;
      your_body.contents.push_back(item(itypes["bio_power_storage"], turn));
    }
  }
  m.add_item(u.posx, u.posy, your_body);
}

void game::death_screen()
{
    gamemode->game_over(this);

#if (defined _WIN32 || defined __WIN32__)
    WIN32_FIND_DATA FindFileData;
    HANDLE hFind;
    TCHAR Buffer[MAX_PATH];

    GetCurrentDirectory(MAX_PATH, Buffer);
    SetCurrentDirectory("save");
    std::stringstream playerfile;
    playerfile << u.name << "*";
    hFind = FindFirstFile(playerfile.str().c_str(), &FindFileData);
    if(INVALID_HANDLE_VALUE != hFind) {
        do {
            DeleteFile(FindFileData.cFileName);
        } while(FindNextFile(hFind, &FindFileData) != 0);
        FindClose(hFind);
    }
    SetCurrentDirectory(Buffer);
#else
    DIR *save_dir = opendir("save");
    struct dirent *save_dirent = NULL;
    if(save_dir != NULL && 0 == chdir("save"))
    {
        while ((save_dirent = readdir(save_dir)) != NULL)
        {
            std::string name_prefix = save_dirent->d_name;
            name_prefix = name_prefix.substr(0,u.name.length());

            if (u.name == name_prefix)
            {
                (void)unlink(save_dirent->d_name);
            }
        }
        (void)chdir("..");
        (void)closedir(save_dir);
    }
#endif

    const std::string sText = "GAME OVER - Press Spacebar to Quit";

    WINDOW *w_death = newwin(5, 6+sText.size(), (TERMY-5)/2, (TERMX+6-sText.size())/2);

    wborder(w_death, LINE_XOXO, LINE_XOXO, LINE_OXOX, LINE_OXOX,
                     LINE_OXXO, LINE_OOXX, LINE_XXOO, LINE_XOOX );

    mvwprintz(w_death, 2, 3, c_ltred, sText.c_str());
    wrefresh(w_death);
    refresh();
    InputEvent input;
    do
        input = get_input();
    while(input != Cancel && input != Close && input != Confirm);
    delwin(w_death);

    msg_buffer();
    disp_kills();
}


bool game::load_master()
{
 std::ifstream fin;
 std::string data;
 char junk;
 fin.open("save/master.gsav");
 if (!fin.is_open())
  return false;

// First, get the next ID numbers for each of these
 fin >> next_mission_id >> next_faction_id >> next_npc_id;
 int num_missions, num_factions;

 fin >> num_missions;
 if (fin.peek() == '\n')
  fin.get(junk); // Chomp that pesky endline
 for (int i = 0; i < num_missions; i++) {
  mission tmpmiss;
  tmpmiss.load_info(this, fin);
  active_missions.push_back(tmpmiss);
 }

 fin >> num_factions;
 if (fin.peek() == '\n')
  fin.get(junk); // Chomp that pesky endline
 for (int i = 0; i < num_factions; i++) {
  getline(fin, data);
  faction tmp;
  tmp.load_info(data);
  factions.push_back(tmp);
 }
 fin.close();
 return true;
}

void game::load_artifacts()
{
    // check if artifacts.gsav exists
    std::ifstream test;
    test.open("save/artifacts.gsav");
    if (test.is_open())
        test.close();
    else
        return;

    catajson artifact_list(std::string("save/artifacts.gsav"));
    artifact_list.set_begin();
    while (artifact_list.has_curr())
    {
	catajson artifact = artifact_list.curr();
	std::string id = artifact.get(std::string("id")).as_string();
	unsigned int price = artifact.get(std::string("price")).as_int();
	std::string name = artifact.get(std::string("name")).as_string();
	std::string description =
	    artifact.get(std::string("description")).as_string();
	char sym = artifact.get(std::string("sym")).as_int();
	nc_color color =
	    int_to_color(artifact.get(std::string("color")).as_int());
	std::string m1 = artifact.get(std::string("m1")).as_string();
	std::string m2 = artifact.get(std::string("m2")).as_string();
	unsigned short volume = artifact.get(std::string("volume")).as_int();
	unsigned short weight = artifact.get(std::string("weight")).as_int();
 signed char melee_dam = artifact.get(std::string("melee_dam")).as_int();
 signed char melee_cut = artifact.get(std::string("melee_cut")).as_int();
	signed char m_to_hit = artifact.get(std::string("m_to_hit")).as_int();
 std::set<std::string> item_tags = artifact.get(std::string("item_flags")).as_tags();

	std::string type = artifact.get(std::string("type")).as_string();
	if (type == "artifact_tool")
	{
	    unsigned int max_charges =
		artifact.get(std::string("max_charges")).as_int();
	    unsigned int def_charges =
		artifact.get(std::string("def_charges")).as_int();
	    unsigned char charges_per_use =
		artifact.get(std::string("charges_per_use")).as_int();
	    unsigned char turns_per_charge =
		artifact.get(std::string("turns_per_charge")).as_int();
	    ammotype ammo =
		(ammotype)artifact.get(std::string("ammo")).as_int();
	    std::string revert_to =
		artifact.get(std::string("revert_to")).as_string();

	    it_artifact_tool* art_type = new it_artifact_tool(
		id, price, name, description, sym, color, m1, m2, volume,
		weight, melee_dam, melee_cut, m_to_hit, item_tags,

		max_charges, def_charges, charges_per_use, turns_per_charge,
		ammo, revert_to);

	    art_charge charge_type =
		(art_charge)artifact.get(std::string("charge_type")).as_int();

	    catajson effects_wielded_json =
		artifact.get(std::string("effects_wielded"));
	    effects_wielded_json.set_begin();
	    std::vector<art_effect_passive> effects_wielded;
	    while (effects_wielded_json.has_curr())
	    {
		art_effect_passive effect =
		    (art_effect_passive)effects_wielded_json.curr().as_int();
		effects_wielded.push_back(effect);
		effects_wielded_json.next();
	    }

	    catajson effects_activated_json =
		artifact.get(std::string("effects_activated"));
	    effects_activated_json.set_begin();
	    std::vector<art_effect_active> effects_activated;
	    while (effects_activated_json.has_curr())
	    {
		art_effect_active effect =
		    (art_effect_active)effects_activated_json.curr().as_int();
		effects_activated.push_back(effect);
		effects_activated_json.next();
	    }

	    catajson effects_carried_json =
		artifact.get(std::string("effects_carried"));
	    effects_carried_json.set_begin();
	    std::vector<art_effect_passive> effects_carried;
	    while (effects_carried_json.has_curr())
	    {
		art_effect_passive effect =
		    (art_effect_passive)effects_carried_json.curr().as_int();
		effects_carried.push_back(effect);
		effects_carried_json.next();
	    }

	    art_type->charge_type = charge_type;
	    art_type->effects_wielded = effects_wielded;
	    art_type->effects_activated = effects_activated;
	    art_type->effects_carried = effects_carried;

	    itypes[id] = art_type;
	}
	else if (type == "artifact_armor")
	{
	    unsigned char covers =
		artifact.get(std::string("covers")).as_int();
	    signed char encumber =
		artifact.get(std::string("encumber")).as_int();
	    unsigned char coverage =
		artifact.get(std::string("coverage")).as_int();
	    unsigned char thickness =
		artifact.get(std::string("material_thickness")).as_int();
	    unsigned char env_resist =
		artifact.get(std::string("env_resist")).as_int();
	    signed char warmth = artifact.get(std::string("warmth")).as_int();
	    unsigned char storage =
		artifact.get(std::string("storage")).as_int();
	    bool power_armor =
		artifact.get(std::string("power_armor")).as_bool();

	    it_artifact_armor* art_type = new it_artifact_armor(
		id, price, name, description, sym, color, m1, m2, volume,
		weight, melee_dam, melee_cut, m_to_hit, item_tags,

		covers, encumber, coverage, thickness, env_resist, warmth,
		storage);
	    art_type->power_armor = power_armor;

	    catajson effects_worn_json =
		artifact.get(std::string("effects_worn"));
	    effects_worn_json.set_begin();
	    std::vector<art_effect_passive> effects_worn;
	    while (effects_worn_json.has_curr())
	    {
		art_effect_passive effect =
		    (art_effect_passive)effects_worn_json.curr().as_int();
		effects_worn.push_back(effect);
		effects_worn_json.next();
	    }
	    art_type->effects_worn = effects_worn;

	    itypes[id] = art_type;
	}

	artifact_list.next();
    }
}

void game::load_weather(std::ifstream &fin)
{
    int tmpnextweather, tmpweather, tmptemp, num_segments;
    weather_segment new_segment;

    fin >> num_segments >> tmpnextweather >> tmpweather >> tmptemp;

    weather = weather_type(tmpweather);
    temperature = tmptemp;
    nextweather = tmpnextweather;

    for( int i = 0; i < num_segments - 1; ++i)
    {
        fin >> tmpnextweather >> tmpweather >> tmptemp;
        new_segment.weather = weather_type(tmpweather);
        new_segment.temperature = tmptemp;
        new_segment.deadline = tmpnextweather;
        future_weather.push_back(new_segment);
    }
}

void game::load(std::string name)
{
 std::ifstream fin;
 std::stringstream playerfile;
 playerfile << "save/" << name << ".sav";
 fin.open(playerfile.str().c_str());
// First, read in basic game state information.
 if (!fin.is_open()) {
  dbg(D_ERROR) << "game:load: No save game exists!";
  debugmsg("No save game exists!");
  return;
 }
 u = player();
 u.name = name;
 u.ret_null = item(itypes["null"], 0);
 u.weapon = item(itypes["null"], 0);
 int tmpturn, tmpspawn, tmprun, tmptar, comx, comy;
 fin >> tmpturn >> tmptar >> tmprun >> mostseen >> nextinv >> next_npc_id >>
     next_faction_id >> next_mission_id >> tmpspawn;

 load_weather(fin);

 fin >> levx >> levy >> levz >> comx >> comy;

 turn = tmpturn;
 nextspawn = tmpspawn;

 cur_om = &overmap_buffer.get(this, comx, comy);
 m.load(this, levx, levy, levz);

 run_mode = tmprun;
 if (OPTIONS[OPT_SAFEMODE] && run_mode == 0)
  run_mode = 1;
 autosafemode = OPTIONS[OPT_AUTOSAFEMODE];
 last_target = tmptar;

// Next, the scent map.
 for (int i = 0; i < SEEX * MAPSIZE; i++) {
  for (int j = 0; j < SEEY * MAPSIZE; j++)
   fin >> grscent[i][j];
 }
// Now the number of monsters...
 int nummon;
 fin >> nummon;
// ... and the data on each one.
 std::string data;
 z.clear();
 monster montmp;
 char junk;
 int num_items;
 if (fin.peek() == '\n')
  fin.get(junk); // Chomp that pesky endline
 for (int i = 0; i < nummon; i++) {
  getline(fin, data);
  montmp.load_info(data, &mtypes);

  fin >> num_items;
  // Chomp the endline after number of items.
  getline( fin, data );
  for (int i = 0; i < num_items; i++) {
      getline( fin, data );
      montmp.inv.push_back( item( data, this ) );
  }

  z.push_back(montmp);
 }
// And the kill counts;
 if (fin.peek() == '\n')
  fin.get(junk); // Chomp that pesky endline
 for (int i = 0; i < num_monsters; i++)
  fin >> kills[i];
// Finally, the data on the player.
 if (fin.peek() == '\n')
  fin.get(junk); // Chomp that pesky endline
 getline(fin, data);
 u.load_info(this, data);
// And the player's inventory...
 char item_place;
 std::string itemdata;
// We need a temporary vector of items.  Otherwise, when we encounter an item
// which is contained in another item, the auto-sort/stacking behavior of the
// player's inventory may cause the contained item to be misplaced.
 std::list<item> tmpinv;
 while (!fin.eof()) {
  fin >> item_place;
  if (!fin.eof()) {
   getline(fin, itemdata);
   if (item_place == 'I')
    tmpinv.push_back(item(itemdata, this));
   else if (item_place == 'C')
    tmpinv.back().contents.push_back(item(itemdata, this));
   else if (item_place == 'W')
    u.worn.push_back(item(itemdata, this));
   else if (item_place == 'w')
    u.weapon = item(itemdata, this);
   else if (item_place == 'c')
    u.weapon.contents.push_back(item(itemdata, this));
  }
 }
// Now dump tmpinv into the player's inventory
 u.inv.add_stack(tmpinv);
 fin.close();
// Now load up the master game data; factions (and more?)
 load_master();
 update_map(u.posx, u.posy);
 set_adjacent_overmaps(true);
 MAPBUFFER.set_dirty();
 draw();
}

//Saves all factions and missions and npcs.
//Requires a valid std:stringstream masterfile to save the
void game::save_factions_missions_npcs ()
{
	std::stringstream masterfile;
	std::ofstream fout;
    masterfile << "save/master.gsav";

    fout.open(masterfile.str().c_str());

    fout << next_mission_id << " " << next_faction_id << " " << next_npc_id <<
        " " << active_missions.size() << " ";
    for (int i = 0; i < active_missions.size(); i++)
        fout << active_missions[i].save_info() << " ";

    fout << factions.size() << std::endl;
    for (int i = 0; i < factions.size(); i++)
        fout << factions[i].save_info() << std::endl;

    fout.close();
}

void game::save_artifacts()
{
    std::ofstream fout;
    std::vector<picojson::value> artifacts;
    fout.open("save/artifacts.gsav");
    for ( std::vector<std::string>::iterator it =
	      artifact_itype_ids.begin();
	  it != artifact_itype_ids.end(); ++it)
    {
	artifacts.push_back(itypes[*it]->save_data());
    }
    picojson::value out = picojson::value(artifacts);
    fout << out.serialize();
    fout.close();
}

void game::save_maps()
{
    m.save(cur_om, turn, levx, levy, levz);
    overmap_buffer.save();
    MAPBUFFER.save();
}

std::string game::save_weather() const
{
    std::stringstream weather_string;
    weather_string << future_weather.size() + 1 << " ";
    weather_string << int(nextweather) << " " << weather << " " << int(temperature) << " ";
    for( std::list<weather_segment>::const_iterator current_weather = future_weather.begin();
         current_weather != future_weather.end(); ++current_weather )
    {
        weather_string << int(current_weather->deadline) << " ";
        weather_string << current_weather->weather << " ";
        weather_string << int(current_weather->temperature) << " ";
    }
    return weather_string.str();
}

void game::save()
{
 std::stringstream playerfile;
 std::ofstream fout;
 playerfile << "save/" << u.name << ".sav";

 fout.open(playerfile.str().c_str());
 // First, write out basic game state information.
 fout << int(turn) << " " << int(last_target) << " " << int(run_mode) << " " <<
         mostseen << " " << nextinv << " " << next_npc_id << " " <<
     next_faction_id << " " << next_mission_id << " " << int(nextspawn) << " ";

 fout << save_weather();

 fout << levx << " " << levy << " " << levz << " " << cur_om->pos().x <<
         " " << cur_om->pos().y << " " << std::endl;
 // Next, the scent map.
 for (int i = 0; i < SEEX * MAPSIZE; i++) {
  for (int j = 0; j < SEEY * MAPSIZE; j++)
   fout << grscent[i][j] << " ";
 }
 // Now save all monsters.
 fout << std::endl << z.size() << std::endl;
 for (int i = 0; i < z.size(); i++) {
     fout << z[i].save_info() << std::endl;
     fout << z[i].inv.size() << std::endl;
     for( std::vector<item>::iterator it = z[i].inv.begin(); it != z[i].inv.end(); ++it )
     {
         fout << it->save_info() << std::endl;
     }
 }
 for (int i = 0; i < num_monsters; i++)	// Save the kill counts, too.
  fout << kills[i] << " ";
 // And finally the player.
 fout << u.save_info() << std::endl;
 fout << std::endl;
 fout.close();
 //factions, missions, and npcs, maps and artifact data is saved in cleanup_at_end()
}

void game::delete_save()
{
#if (defined _WIN32 || defined __WIN32__)
      WIN32_FIND_DATA FindFileData;
      HANDLE hFind;
      TCHAR Buffer[MAX_PATH];

      GetCurrentDirectory(MAX_PATH, Buffer);
      SetCurrentDirectory("save");
      hFind = FindFirstFile("*", &FindFileData);
      if(INVALID_HANDLE_VALUE != hFind) {
       do {
        DeleteFile(FindFileData.cFileName);
       } while(FindNextFile(hFind, &FindFileData) != 0);
       FindClose(hFind);
      }
      SetCurrentDirectory(Buffer);
#else
     DIR *save_dir = opendir("save");
     struct dirent *save_dirent = NULL;
     if(save_dir != NULL && 0 == chdir("save"))
     {
      while ((save_dirent = readdir(save_dir)) != NULL)
       (void)unlink(save_dirent->d_name);
      (void)chdir("..");
      (void)closedir(save_dir);
     }
#endif
}

void game::advance_nextinv()
{
  if (nextinv == inv_chars.end()[-1])
    nextinv = inv_chars.begin()[0];
  else
    nextinv = inv_chars[inv_chars.find(nextinv) + 1];
}

void game::decrease_nextinv()
{
  if (nextinv == inv_chars.begin()[0])
    nextinv = inv_chars.end()[-1];
  else
    nextinv = inv_chars[inv_chars.find(nextinv) - 1];
}

void game::vadd_msg(const char* msg, va_list ap)
{
 char buff[1024];
 vsprintf(buff, msg, ap);
 std::string s(buff);
 if (s.length() == 0)
  return;
 if (!messages.empty() && int(messages.back().turn) + 3 >= int(turn) &&
     s == messages.back().message) {
  messages.back().count++;
  messages.back().turn = turn;
  return;
 }

 if (messages.size() == 256)
  messages.erase(messages.begin());
 messages.push_back( game_message(turn, s) );
}

void game::add_msg(const char* msg, ...)
{
 va_list ap;
 va_start(ap, msg);
 vadd_msg(msg, ap);
 va_end(ap);
}

void game::add_msg_if_player(player *p, const char* msg, ...)
{
 if (p && !p->is_npc())
 {
  va_list ap;
  va_start(ap, msg);
  vadd_msg(msg, ap);
  va_end(ap);
 }
}

void game::add_event(event_type type, int on_turn, int faction_id, int x, int y)
{
 event tmp(type, on_turn, faction_id, x, y);
 events.push_back(tmp);
}

bool game::event_queued(event_type type)
{
 for (int i = 0; i < events.size(); i++) {
  if (events[i].type == type)
   return true;
  }
  return false;
}

void game::debug()
{
 int action = menu(true, // cancelable
                   "Debug Functions - Using these is CHEATING!",
                   "Wish for an item",       // 1
                   "Teleport - Short Range", // 2
                   "Teleport - Long Range",  // 3
                   "Reveal map",             // 4
                   "Spawn NPC",              // 5
                   "Spawn Monster",          // 6
                   "Check game state...",    // 7
                   "Kill NPCs",              // 8
                   "Mutate",                 // 9
                   "Spawn a vehicle",        // 10
                   "Increase all skills",    // 11
                   "Learn all melee styles", // 12
                   "Check NPC",              // 13
                   "Spawn Artifact",         // 14
                   "Spawn Clarivoyance Artifact", //15
                   "Map editor", // 16
                   "Cancel",                 // 17
                   NULL);
 int veh_num;
 std::vector<std::string> opts;
 switch (action) {
  case 1:
   wish();
   break;

  case 2:
   teleport();
   break;

  case 3: {
        point tmp = cur_om->draw_overmap(this, levz);
        if (tmp.x != -1)
        {
            //First offload the active npcs.
            for (int i = 0; i < active_npc.size(); i++)
            {
                active_npc[i]->omx = cur_om->pos().x;
                active_npc[i]->omy = cur_om->pos().y;
                active_npc[i]->mapx = levx + (active_npc[i]->posx / SEEX);
                active_npc[i]->mapy = levy + (active_npc[i]->posy / SEEY);
                active_npc[i]->posx %= SEEX;
                active_npc[i]->posy %= SEEY;
            }
            active_npc.clear();
            z.clear();
            levx = tmp.x * 2 - int(MAPSIZE / 2);
            levy = tmp.y * 2 - int(MAPSIZE / 2);
            set_adjacent_overmaps(true);
            m.load(this, levx, levy, levz);
            load_npcs();
            m.spawn_monsters(this);	// Static monsters
        }
    } break;
  case 4:
   debugmsg("%d radio towers", cur_om->radios.size());
   for (int i = 0; i < OMAPX; i++) {
       for (int j = 0; j < OMAPY; j++) {
           for (int k = -OVERMAP_DEPTH; k <= OVERMAP_HEIGHT; k++)
           {
               cur_om->seen(i, j, k) = true;
           }
       }
   }
   add_msg("Current overmap revealed.");
   break;

  case 5: {
   npc * temp = new npc();
   temp->normalize(this);
   temp->randomize(this);
   //temp.attitude = NPCATT_TALK; //not needed
   temp->spawn_at(cur_om, levx, levy, levz);
   temp->place_near(this, u.posx - 4, u.posy - 4);
   temp->form_opinion(&u);
   //temp.attitude = NPCATT_TALK;//The newly spawned npc always wants to talk. Disabled as form opinion sets the attitude.
   temp->mission = NPC_MISSION_NULL;
   int mission_index = reserve_random_mission(ORIGIN_ANY_NPC,
                                              om_location(), temp->getID());
   if (mission_index != -1)
   temp->chatbin.missions.push_back(mission_index);
   active_npc.push_back(temp);
  } break;

  case 6:
   monster_wish();
   break;

  case 7:
   popup_top("\
Location %d:%d in %d:%d, %s\n\
Current turn: %d; Next spawn %d.\n\
NPCs are %s spawn.\n\
%d monsters exist.\n\
%d currently active NPC's.\n\
%d events planned.", u.posx, u.posy, levx, levy,
oterlist[cur_om->ter(levx / 2, levy / 2, levz)].name.c_str(),
int(turn), int(nextspawn), (!OPTIONS[OPT_RANDOM_NPC] ? "NOT going to" : "going to"),
z.size(), active_npc.size(), events.size());

		 if (!active_npc.empty())
			{
                for (int i = 0; i < active_npc.size(); i++) {
                    add_msg("%s: map (%d:%d) pos (%d:%d)", active_npc[i]->name.c_str(), active_npc[i]->mapx, active_npc[i]->mapy,
                        active_npc[i]->posx, active_npc[i]->posy);
                }
                add_msg("(you: %d:%d)", u.posx, u.posy);
			}
   break;

  case 8:
   for (int i = 0; i < active_npc.size(); i++) {
    add_msg("%s's head implodes!", active_npc[i]->name.c_str());
    active_npc[i]->hp_cur[bp_head] = 0;
   }
   break;

  case 9:
   mutation_wish();
   break;

  case 10:
   if (m.veh_at(u.posx, u.posy)) {
    dbg(D_ERROR) << "game:load: There's already vehicle here";
    debugmsg ("There's already vehicle here");
   }
   else {
    for (int i = 2; i < vtypes.size(); i++)
     opts.push_back (vtypes[i]->name);
    opts.push_back (std::string("Cancel"));
    veh_num = menu_vec (false, "Choose vehicle to spawn", opts) + 1;
    if (veh_num > 1 && veh_num < num_vehicles)
     m.add_vehicle (this, (vhtype_id)veh_num, u.posx, u.posy, -90, 100, 0);
     m.board_vehicle (this, u.posx, u.posy, &u);
   }
   break;

  case 11:
    for (std::vector<Skill*>::iterator aSkill = Skill::skills.begin(); aSkill != Skill::skills.end(); ++aSkill)
      u.skillLevel(*aSkill).level(u.skillLevel(*aSkill) + 3);
    add_msg("Skils increased.");
   break;

  case 12:
    for(std::vector<std::string>::iterator it = martial_arts_itype_ids.begin();
          it != martial_arts_itype_ids.end(); ++it){
        u.styles.push_back(*it);
    }
    add_msg("Martial arts gained.");
   break;

  case 13: {
   point pos = look_around();
   int npcdex = npc_at(pos.x, pos.y);
   if (npcdex == -1)
    popup("No NPC there.");
   else {
    std::stringstream data;
    npc *p = active_npc[npcdex];
    data << p->name << " " << (p->male ? "Male" : "Female") << std::endl;
    data << npc_class_name(p->myclass) << "; " <<
            npc_attitude_name(p->attitude) << std::endl;
    if (p->has_destination())
     data << "Destination: " << p->goalx << ":" << p->goaly << "(" <<
             oterlist[ cur_om->ter(p->goalx, p->goaly, p->goalz) ].name << ")" <<
             std::endl;
    else
     data << "No destination." << std::endl;
    data << "Trust: " << p->op_of_u.trust << " Fear: " << p->op_of_u.fear <<
            " Value: " << p->op_of_u.value << " Anger: " << p->op_of_u.anger <<
            " Owed: " << p->op_of_u.owed << std::endl;
    data << "Aggression: " << int(p->personality.aggression) << " Bravery: " <<
            int(p->personality.bravery) << " Collector: " <<
            int(p->personality.collector) << " Altruism: " <<
            int(p->personality.altruism) << std::endl;
    for (std::vector<Skill*>::iterator aSkill = Skill::skills.begin(); aSkill != Skill::skills.end(); ++aSkill) {
      data << (*aSkill)->name() << ": " << p->skillLevel(*aSkill) << std::endl;
    }

    full_screen_popup(data.str().c_str());
   }
  } break;

  case 14:
  {
   point center = look_around();
   artifact_natural_property prop =
    artifact_natural_property(rng(ARTPROP_NULL + 1, ARTPROP_MAX - 1));
   m.create_anomaly(center.x, center.y, prop);
   m.spawn_artifact(center.x, center.y, new_natural_artifact(prop), 0);
  }
  break;

  case 15:
  {
      std::string artifact_name(std::string type);

      it_artifact_tool *art = new it_artifact_tool();
      artifact_tool_form_datum *info = &(artifact_tool_form_data[ARTTOOLFORM_CUBE]);
      art->name = artifact_name(info->name);
      art->color = info->color;
      art->sym = info->sym;
      art->m1 = info->m1;
      art->m2 = info->m2;
      art->volume = rng(info->volume_min, info->volume_max);
      art->weight = rng(info->weight_min, info->weight_max);
      // Set up the basic weapon type
      artifact_weapon_datum *weapon = &(artifact_weapon_data[info->base_weapon]);
      art->melee_dam = rng(weapon->bash_min, weapon->bash_max);
      art->melee_cut = rng(weapon->cut_min, weapon->cut_max);
      art->m_to_hit = rng(weapon->to_hit_min, weapon->to_hit_max);
      if( weapon->tag != "" ) {
          art->item_tags.insert(weapon->tag);
      }
      // Add an extra weapon perhaps?
      art->description = "The architect's cube.";
      art->effects_carried.push_back(AEP_SUPER_CLAIRVOYANCE);
      art->id = itypes.size();
      itypes[art->name] = art;

      item artifact( art, 0);
      u.i_add(artifact);
  }
  break;

  case 16: {
      point coord = look_debug();
  }
  break;
 }
 erase();
 refresh_all();
}

void game::mondebug()
{
 int tc;
 for (int i = 0; i < z.size(); i++) {
  z[i].debug(u);
  if (z[i].has_flag(MF_SEES) &&
      m.sees(z[i].posx, z[i].posy, u.posx, u.posy, -1, tc))
   debugmsg("The %s can see you.", z[i].name().c_str());
  else
   debugmsg("The %s can't see you...", z[i].name().c_str());
 }
}

void game::groupdebug()
{
 erase();
 mvprintw(0, 0, "OM %d : %d    M %d : %d", cur_om->pos().x, cur_om->pos().y, levx,
                                           levy);
 int dist, linenum = 1;
 for (int i = 0; i < cur_om->zg.size(); i++) {
 	if (cur_om->zg[i].posz != levz) { continue; }
  dist = trig_dist(levx, levy, cur_om->zg[i].posx, cur_om->zg[i].posy);
  if (dist <= cur_om->zg[i].radius) {
   mvprintw(linenum, 0, "Zgroup %d: Centered at %d:%d, radius %d, pop %d",
            i, cur_om->zg[i].posx, cur_om->zg[i].posy, cur_om->zg[i].radius,
            cur_om->zg[i].population);
   linenum++;
  }
 }
 getch();
}

void game::draw_overmap()
{
 cur_om->draw_overmap(this, levz);
}

void game::disp_kills()
{
 WINDOW *w = newwin(FULL_SCREEN_HEIGHT, FULL_SCREEN_WIDTH,
                    (TERMY > FULL_SCREEN_HEIGHT) ? (TERMY-FULL_SCREEN_HEIGHT)/2 : 0,
                    (TERMX > FULL_SCREEN_WIDTH) ? (TERMX-FULL_SCREEN_WIDTH)/2 : 0);

 wborder(w, LINE_XOXO, LINE_XOXO, LINE_OXOX, LINE_OXOX,
            LINE_OXXO, LINE_OOXX, LINE_XXOO, LINE_XOOX );

 std::vector<mtype *> types;
 std::vector<int> count;
 for (int i = 0; i < num_monsters; i++) {
  if (kills[i] > 0) {
   types.push_back(mtypes[i]);
   count.push_back(kills[i]);
  }
 }

 mvwprintz(w, 1, 32, c_white, "KILL COUNT:");

 if (types.size() == 0) {
  mvwprintz(w, 2, 2, c_white, "You haven't killed any monsters yet!");
  wrefresh(w);
  getch();
  werase(w);
  wrefresh(w);
  delwin(w);
  refresh_all();
  return;
 }
 int totalkills = 0;
 int hori = 1;
 int horimove = 0;
 int vert = -2;
 // display individual kill counts
 for (int i = 0; i < types.size(); i++) {
  hori = 1;
  if (i > 21) {
   hori = 28;
   vert = 20;
  }
  if( i > 43) {
   hori = 56;
   vert = 42;
  }
  mvwprintz(w, i - vert, hori, types[i]->color, "%c %s", types[i]->sym, types[i]->name.c_str());
  if (count[i] >= 10)
   horimove = -1;
  if (count[i] >= 100)
   horimove = -2;
  if (count[i] >= 1000)
   horimove = -3;
  mvwprintz(w, i - vert, hori + 22 + horimove, c_white, "%d", count[i]);
  totalkills += count[i];
  horimove = 0;
 }
 // Display total killcount at top of window
 mvwprintz(w, 1, 44, c_white, "%d", totalkills);

 wrefresh(w);
 getch();
 werase(w);
 wrefresh(w);
 delwin(w);
 refresh_all();
}

void game::disp_NPCs()
{
 WINDOW *w = newwin(FULL_SCREEN_HEIGHT, FULL_SCREEN_WIDTH,
                    (TERMY > FULL_SCREEN_HEIGHT) ? (TERMY-FULL_SCREEN_HEIGHT)/2 : 0,
                    (TERMX > FULL_SCREEN_WIDTH) ? (TERMX-FULL_SCREEN_WIDTH)/2 : 0);

 mvwprintz(w, 0, 0, c_white, "Your position: %d:%d", levx, levy);
 std::vector<npc*> closest;
 closest.push_back(cur_om->npcs[0]);
 for (int i = 1; i < cur_om->npcs.size(); i++) {
  if (closest.size() < 20)
   closest.push_back(cur_om->npcs[i]);
  else if (rl_dist(levx, levy, cur_om->npcs[i]->mapx, cur_om->npcs[i]->mapy) <
           rl_dist(levx, levy, closest[19]->mapx, closest[19]->mapy)) {
   for (int j = 0; j < 20; j++) {
    if (rl_dist(levx, levy, closest[j]->mapx, closest[j]->mapy) >
        rl_dist(levx, levy, cur_om->npcs[i]->mapx, cur_om->npcs[i]->mapy)) {
     closest.insert(closest.begin() + j, cur_om->npcs[i]);
     closest.erase(closest.end() - 1);
     j = 20;
    }
   }
  }
 }
 for (int i = 0; i < 20; i++)
  mvwprintz(w, i + 2, 0, c_white, "%s: %d:%d", closest[i]->name.c_str(),
            closest[i]->mapx, closest[i]->mapy);

 wrefresh(w);
 getch();
 werase(w);
 wrefresh(w);
 delwin(w);
}

faction* game::list_factions(std::string title)
{
 std::vector<faction> valfac;	// Factions that we know of.
 for (int i = 0; i < factions.size(); i++) {
  if (factions[i].known_by_u)
   valfac.push_back(factions[i]);
 }
 if (valfac.size() == 0) {	// We don't know of any factions!
  popup("You don't know of any factions.  Press Spacebar...");
  return NULL;
 }

 WINDOW *w_list = newwin(FULL_SCREEN_HEIGHT, FULL_SCREEN_WIDTH,
                         ((TERMY > FULL_SCREEN_HEIGHT) ? (TERMY-FULL_SCREEN_HEIGHT)/2 : 0),
                         (TERMX > FULL_SCREEN_WIDTH) ? (TERMX-FULL_SCREEN_WIDTH)/2 : 0);
 WINDOW *w_info = newwin(FULL_SCREEN_HEIGHT-2, FULL_SCREEN_WIDTH-1 - MAX_FAC_NAME_SIZE,
                         1 + ((TERMY > FULL_SCREEN_HEIGHT) ? (TERMY-FULL_SCREEN_HEIGHT)/2 : 0),
                         MAX_FAC_NAME_SIZE + ((TERMX > FULL_SCREEN_WIDTH) ? (TERMX-FULL_SCREEN_WIDTH)/2 : 0));

 wborder(w_list, LINE_XOXO, LINE_XOXO, LINE_OXOX, LINE_OXOX,
                 LINE_OXXO, LINE_OOXX, LINE_XXOO, LINE_XOOX );

 int maxlength = FULL_SCREEN_WIDTH - 1 - MAX_FAC_NAME_SIZE;
 int sel = 0;

// Init w_list content
 mvwprintz(w_list, 1, 1, c_white, title.c_str());
 for (int i = 0; i < valfac.size(); i++) {
  nc_color col = (i == 0 ? h_white : c_white);
  mvwprintz(w_list, i + 2, 1, col, valfac[i].name.c_str());
 }
 wrefresh(w_list);
// Init w_info content
// fac_*_text() is in faction.cpp
 mvwprintz(w_info, 0, 0, c_white,
          "Ranking: %s", fac_ranking_text(valfac[0].likes_u).c_str());
 mvwprintz(w_info, 1, 0, c_white,
          "Respect: %s", fac_respect_text(valfac[0].respects_u).c_str());
 fold_and_print(w_info, 3, 0, maxlength, c_white, valfac[0].describe().c_str());
 wrefresh(w_info);
 InputEvent input;
 do {
  input = get_input();
  switch ( input ) {
  case DirectionS:	// Move selection down
   mvwprintz(w_list, sel + 2, 1, c_white, valfac[sel].name.c_str());
   if (sel == valfac.size() - 1)
    sel = 0;	// Wrap around
   else
    sel++;
   break;
  case DirectionN:	// Move selection up
   mvwprintz(w_list, sel + 2, 1, c_white, valfac[sel].name.c_str());
   if (sel == 0)
    sel = valfac.size() - 1;	// Wrap around
   else
    sel--;
   break;
  case Cancel:
  case Close:
   sel = -1;
   break;
  }
  if (input == DirectionS || input == DirectionN) {	// Changed our selection... update the windows
   mvwprintz(w_list, sel + 2, 1, h_white, valfac[sel].name.c_str());
   wrefresh(w_list);
   werase(w_info);
// fac_*_text() is in faction.cpp
   mvwprintz(w_info, 0, 0, c_white,
            "Ranking: %s", fac_ranking_text(valfac[sel].likes_u).c_str());
   mvwprintz(w_info, 1, 0, c_white,
            "Respect: %s", fac_respect_text(valfac[sel].respects_u).c_str());
   fold_and_print(w_info, 3, 0, maxlength, c_white, valfac[sel].describe().c_str());
   wrefresh(w_info);
  }
 } while (input != Cancel && input != Confirm && input != Close);
 werase(w_list);
 werase(w_info);
 delwin(w_list);
 delwin(w_info);
 refresh_all();
 if (sel == -1)
  return NULL;
 return &(factions[valfac[sel].id]);
}

void game::list_missions()
{
 WINDOW *w_missions = newwin(FULL_SCREEN_HEIGHT, FULL_SCREEN_WIDTH,
                              (TERMY > FULL_SCREEN_HEIGHT) ? (TERMY-FULL_SCREEN_HEIGHT)/2 : 0,
                              (TERMX > FULL_SCREEN_WIDTH) ? (TERMX-FULL_SCREEN_WIDTH)/2 : 0);

 int tab = 0, selection = 0;
 InputEvent input;
 do {
  werase(w_missions);
  //draw_tabs(w_missions, tab, "ACTIVE MISSIONS", "COMPLETED MISSIONS", "FAILED MISSIONS", NULL);
  std::vector<int> umissions;
  switch (tab) {
   case 0: umissions = u.active_missions;	break;
   case 1: umissions = u.completed_missions;	break;
   case 2: umissions = u.failed_missions;	break;
  }

  for (int i = 1; i < FULL_SCREEN_WIDTH-1; i++) {
   mvwputch(w_missions, 2, i, c_ltgray, LINE_OXOX);
   mvwputch(w_missions, FULL_SCREEN_HEIGHT-1, i, c_ltgray, LINE_OXOX);

   if (i > 2 && i < FULL_SCREEN_HEIGHT-1) {
    mvwputch(w_missions, i, 0, c_ltgray, LINE_XOXO);
    mvwputch(w_missions, i, 30, c_ltgray, LINE_XOXO);
    mvwputch(w_missions, i, FULL_SCREEN_WIDTH-1, c_ltgray, LINE_XOXO);
   }
  }

  draw_tab(w_missions, 7, "ACTIVE MISSIONS", (tab == 0) ? true : false);
  draw_tab(w_missions, 30, "COMPLETED MISSIONS", (tab == 1) ? true : false);
  draw_tab(w_missions, 56, "FAILED MISSIONS", (tab == 2) ? true : false);

  mvwputch(w_missions, 2,  0, c_white, LINE_OXXO); // |^
  mvwputch(w_missions, 2, FULL_SCREEN_WIDTH-1, c_white, LINE_OOXX); // ^|

  mvwputch(w_missions, FULL_SCREEN_HEIGHT-1, 0, c_ltgray, LINE_XXOO); // |
  mvwputch(w_missions, FULL_SCREEN_HEIGHT-1, FULL_SCREEN_WIDTH-1, c_ltgray, LINE_XOOX); // _|

  mvwputch(w_missions, 2, 30, c_white, (tab == 1) ? LINE_XOXX : LINE_XXXX); // + || -|
  mvwputch(w_missions, FULL_SCREEN_HEIGHT-1, 30, c_white, LINE_XXOX); // _|_

  for (int i = 0; i < umissions.size(); i++) {
   mission *miss = find_mission(umissions[i]);
   nc_color col = c_white;
   if (i == u.active_mission && tab == 0)
    col = c_ltred;
   if (selection == i)
    mvwprintz(w_missions, 3 + i, 1, hilite(col), miss->name().c_str());
   else
    mvwprintz(w_missions, 3 + i, 1, col, miss->name().c_str());
  }

  if (selection >= 0 && selection < umissions.size()) {
   mission *miss = find_mission(umissions[selection]);
   mvwprintz(w_missions, 4, 31, c_white,
             miss->description.c_str());
   if (miss->deadline != 0)
    mvwprintz(w_missions, 5, 31, c_white, "Deadline: %d (%d)",
              miss->deadline, int(turn));
   mvwprintz(w_missions, 6, 31, c_white, "Target: (%d, %d)   You: (%d, %d)",
             miss->target.x, miss->target.y,
             (levx + int (MAPSIZE / 2)) / 2, (levy + int (MAPSIZE / 2)) / 2);
  } else {
   std::string nope;
   switch (tab) {
    case 0: nope = "You have no active missions!"; break;
    case 1: nope = "You haven't completed any missions!"; break;
    case 2: nope = "You haven't failed any missions!"; break;
   }
   mvwprintz(w_missions, 4, 31, c_ltred, nope.c_str());
  }

  wrefresh(w_missions);
  input = get_input();
  switch (input) {
  case DirectionE:
   tab++;
   if (tab == 3)
    tab = 0;
   break;
  case DirectionW:
   tab--;
   if (tab < 0)
    tab = 2;
   break;
  case DirectionS:
   selection++;
   if (selection >= umissions.size())
    selection = 0;
   break;
  case DirectionN:
   selection--;
   if (selection < 0)
    selection = umissions.size() - 1;
   break;
  case Confirm:
   u.active_mission = selection;
   break;
  }

 } while (input != Cancel && input != Close);


 werase(w_missions);
 delwin(w_missions);
 refresh_all();
}

void game::draw()
{
 // Draw map
 werase(w_terrain);
 draw_ter();
 draw_footsteps();
 mon_info();
 // Draw Status
 draw_HP();
 werase(w_status);
 u.disp_status(w_status, this);
// TODO: Allow for a 24-hour option--already supported by calendar turn
 mvwprintz(w_status, 1, 41, c_white, turn.print_time().c_str());

 oter_id cur_ter = cur_om->ter((levx + int(MAPSIZE / 2)) / 2,
                              (levy + int(MAPSIZE / 2)) / 2, levz);
 std::string tername = oterlist[cur_ter].name;
 werase(w_location);
 mvwprintz(w_location, 0,  0, oterlist[cur_ter].color, utf8_substr(tername, 0, 14).c_str());
 if (levz < 0)
  mvwprintz(w_location, 0, 18, c_ltgray, "Underground");
 else
  mvwprintz(w_location, 0, 18, weather_data[weather].color,
                               _(weather_data[weather].name.c_str()));
 nc_color col_temp = c_blue;
 if (temperature >= 90)
  col_temp = c_red;
 else if (temperature >= 75)
  col_temp = c_yellow;
 else if (temperature >= 60)
  col_temp = c_ltgreen;
 else if (temperature >= 50)
  col_temp = c_cyan;
 else if (temperature >  32)
  col_temp = c_ltblue;

 wprintz(w_location, col_temp, (std::string(" ") + print_temperature(temperature)).c_str());

 wrefresh(w_location);

 mvwprintz(w_status, 0, 41, c_white, _("%s, day %d"),
           _(season_name[turn.get_season()].c_str()), turn.days() + 1);
 if (run_mode != 0 || autosafemode != 0) {
  int iPercent = ((turnssincelastmon*100)/OPTIONS[OPT_AUTOSAFEMODETURNS]);
  mvwprintz(w_status, 1, 51, (run_mode == 0) ? ((iPercent >= 25) ? c_green : c_red): c_green, "S");
  wprintz(w_status, (run_mode == 0) ? ((iPercent >= 50) ? c_green : c_red): c_green, "A");
  wprintz(w_status, (run_mode == 0) ? ((iPercent >= 75) ? c_green : c_red): c_green, "F");
  wprintz(w_status, (run_mode == 0) ? ((iPercent == 100) ? c_green : c_red): c_green, "E");
 }
 wrefresh(w_status);
 // Draw messages
 write_msg();
 if ( w_void_lines > 0 ) {
     if (m.graffiti_at(u.posx, u.posy).contents) {
         mvwprintz(w_void, 0, 1, c_white,"Written here: ");
         wprintz(w_void, c_magenta,"%s", utf8_substr(*m.graffiti_at(u.posx, u.posy).contents, 0, STATUS_WIDTH-15 ).c_str() );
     } else {
         mvwprintw(w_void, 0, 0,"%s", std::string(STATUS_WIDTH, ' ').c_str());
     }
     wrefresh(w_void);
 }
}

bool game::isBetween(int test, int down, int up)
{
	if(test>down && test<up) return true;
	else return false;
}

void game::draw_ter(int posx, int posy)
{
 mapRain.clear();
// posx/posy default to -999
 if (posx == -999)
  posx = u.posx + u.view_offset_x;
 if (posy == -999)
  posy = u.posy + u.view_offset_y;
 m.build_map_cache(this);
 m.draw(this, w_terrain, point(posx, posy));

 // Draw monsters
 int distx, disty;
 for (int i = 0; i < z.size(); i++) {
  disty = abs(z[i].posy - posy);
  distx = abs(z[i].posx - posx);
  if (distx <= VIEWX && disty <= VIEWY && u_see(&(z[i]))) {
   z[i].draw(w_terrain, posx, posy, false);
   mapRain[VIEWY + z[i].posy - posy][VIEWX + z[i].posx - posx] = false;
  } else if (z[i].has_flag(MF_WARM) && distx <= VIEWX && disty <= VIEWY &&
           (u.has_active_bionic("bio_infrared") || u.has_trait(PF_INFRARED)))
   mvwputch(w_terrain, VIEWY + z[i].posy - posy, VIEWX + z[i].posx - posx,
            c_red, '?');
 }
 // Draw NPCs
 for (int i = 0; i < active_npc.size(); i++) {
  disty = abs(active_npc[i]->posy - posy);
  distx = abs(active_npc[i]->posx - posx);
  if (distx <= VIEWX && disty <= VIEWY &&
      u_see(active_npc[i]->posx, active_npc[i]->posy))
   active_npc[i]->draw(w_terrain, posx, posy, false);
 }
 if (u.has_active_bionic("bio_scent_vision")) {
  for (int realx = posx - VIEWX; realx <= posx + VIEWX; realx++) {
   for (int realy = posy - VIEWY; realy <= posy + VIEWY; realy++) {
    if (scent(realx, realy) != 0) {
     int tempx = posx - realx, tempy = posy - realy;
     if (!(isBetween(tempx, -2, 2) && isBetween(tempy, -2, 2))) {
      if (mon_at(realx, realy) != -1)
       mvwputch(w_terrain, realy + VIEWY - posy, realx + VIEWX - posx,
                c_white, '?');
      else
       mvwputch(w_terrain, realy + VIEWY - posy, realx + VIEWX - posx,
                c_magenta, '#');
     }
    }
   }
  }
 }
 wrefresh(w_terrain);
 if (u.has_disease(DI_VISUALS) || (u.has_disease(DI_HOT_HEAD) && u.disease_intensity(DI_HOT_HEAD) != 1))
   hallucinate(posx, posy);
}

void game::refresh_all()
{
 m.reset_vehicle_cache();
 draw();
 draw_minimap();
 draw_HP();
 wrefresh(w_moninfo);
 wrefresh(w_messages);
 werase(w_void);
 wrefresh(w_void);
 refresh();
}

void game::draw_HP()
{
    werase(w_HP);
    int current_hp;
    nc_color color;
    std::string health_bar = "";
    for (int i = 0; i < num_hp_parts; i++) {
        current_hp = u.hp_cur[i];
        if (current_hp == u.hp_max[i]){
          color = c_green;
          health_bar = "|||||";
        } else if (current_hp > u.hp_max[i] * .9) {
          color = c_green;
          health_bar = "||||\\";
        } else if (current_hp > u.hp_max[i] * .8) {
          color = c_ltgreen;
          health_bar = "||||";
        } else if (current_hp > u.hp_max[i] * .7) {
          color = c_ltgreen;
          health_bar = "|||\\";
        } else if (current_hp > u.hp_max[i] * .6) {
          color = c_yellow;
          health_bar = "|||";
        } else if (current_hp > u.hp_max[i] * .5) {
          color = c_yellow;
          health_bar = "||\\";
        } else if (current_hp > u.hp_max[i] * .4) {
          color = c_ltred;
          health_bar = "||";
        } else if (current_hp > u.hp_max[i] * .3) {
          color = c_ltred;
          health_bar = "|\\";
        } else if (current_hp > u.hp_max[i] * .2) {
          color = c_red;
          health_bar = "|";
        } else if (current_hp > u.hp_max[i] * .1) {
          color = c_red;
          health_bar = "\\";
        } else if (current_hp > 0) {
          color = c_red;
          health_bar = ":";
        } else {
          color = c_ltgray;
          health_bar = "-----";
        }
        if (u.has_trait(PF_SELFAWARE)) {
            if (current_hp >= 100){
                mvwprintz(w_HP, i * 2 + 1, 0, color, "%d     ", current_hp);
            } else if (current_hp >= 10) {
                mvwprintz(w_HP, i * 2 + 1, 0, color, " %d    ", current_hp);
            } else {
                mvwprintz(w_HP, i * 2 + 1, 0, color, "  %d    ", current_hp);
            }
        } else {
            mvwprintz(w_HP, i * 2 + 1, 0, color, health_bar.c_str());

            //Add the trailing symbols for a not-quite-full health bar
            int bar_remainder = 5;
            while(bar_remainder > health_bar.size()){
                --bar_remainder;
                mvwprintz(w_HP, i * 2 + 1, bar_remainder, c_white, ".");
            }
        }
    }
    mvwprintz(w_HP,  0, 0, c_ltgray, _("HEAD:  "));
    mvwprintz(w_HP,  2, 0, c_ltgray, _("TORSO: "));
    mvwprintz(w_HP,  4, 0, c_ltgray, _("L ARM: "));
    mvwprintz(w_HP,  6, 0, c_ltgray, _("R ARM: "));
    mvwprintz(w_HP,  8, 0, c_ltgray, _("L LEG: "));
    mvwprintz(w_HP, 10, 0, c_ltgray, _("R LEG: "));
    mvwprintz(w_HP, 12, 0, c_ltgray, _("POW:   "));
    if (u.max_power_level == 0){
        mvwprintz(w_HP, 13, 0, c_ltgray, " --   ");
    } else {
        if (u.power_level == u.max_power_level){
            color = c_blue;
        } else if (u.power_level >= u.max_power_level * .5){
            color = c_ltblue;
        } else if (u.power_level > 0){
            color = c_yellow;
        } else {
            color = c_red;
        }
        if (u.power_level >= 100){
            mvwprintz(w_HP, 13, 0, color, "%d     ", u.power_level);
        } else if (u.power_level >= 10){
            mvwprintz(w_HP, 13, 0, color, " %d    ", u.power_level);
        } else {
            mvwprintz(w_HP, 13, 0, color, "  %d    ", u.power_level);
        }
    }
    wrefresh(w_HP);
}

void game::draw_minimap()
{
 // Draw the box
 werase(w_minimap);
 mvwputch(w_minimap, 0, 0, c_white, LINE_OXXO);
 mvwputch(w_minimap, 0, 6, c_white, LINE_OOXX);
 mvwputch(w_minimap, 6, 0, c_white, LINE_XXOO);
 mvwputch(w_minimap, 6, 6, c_white, LINE_XOOX);
 for (int i = 1; i < 6; i++) {
  mvwputch(w_minimap, i, 0, c_white, LINE_XOXO);
  mvwputch(w_minimap, i, 6, c_white, LINE_XOXO);
  mvwputch(w_minimap, 0, i, c_white, LINE_OXOX);
  mvwputch(w_minimap, 6, i, c_white, LINE_OXOX);
 }

 int cursx = (levx + int(MAPSIZE / 2)) / 2;
 int cursy = (levy + int(MAPSIZE / 2)) / 2;

 bool drew_mission = false;
 point targ(-1, -1);
 if (u.active_mission >= 0 && u.active_mission < u.active_missions.size())
  targ = find_mission(u.active_missions[u.active_mission])->target;
 else
  drew_mission = true;

 if (targ.x == -1)
  drew_mission = true;

 for (int i = -2; i <= 2; i++) {
  for (int j = -2; j <= 2; j++) {
   int omx = cursx + i;
   int omy = cursy + j;
   bool seen = false;
   oter_id cur_ter;
   long note_sym = 0;
   bool note = false;
   if (omx >= 0 && omx < OMAPX && omy >= 0 && omy < OMAPY) {
    cur_ter = cur_om->ter(omx, omy, levz);
    seen    = cur_om->seen(omx, omy, levz);
    if (cur_om->has_note(omx,omy,levz))
    {
        if (cur_om->note(omx,omy,levz)[1] == ':')
            note_sym = cur_om->note(omx,omy,levz)[0];
        note = true;
    }
   } else if ((omx < 0 || omx >= OMAPX) && (omy < 0 || omy >= OMAPY)) {
    if (omx < 0) omx += OMAPX;
    else         omx -= OMAPX;
    if (omy < 0) omy += OMAPY;
    else         omy -= OMAPY;
    cur_ter = om_diag->ter(omx, omy, levz);
    seen    = om_diag->seen(omx, omy, levz);
    if (om_diag->has_note(omx,omy,levz))
    {
        if (om_diag->note(omx,omy,levz)[1] == ':')
            note_sym = om_diag->note(omx,omy,levz)[0];
        note = true;
    }
   } else if (omx < 0 || omx >= OMAPX) {
    if (omx < 0) omx += OMAPX;
    else         omx -= OMAPX;
    cur_ter = om_hori->ter(omx, omy, levz);
    seen    = om_hori->seen(omx, omy, levz);
    if (om_hori->has_note(omx,omy,levz))
    {
        if (om_hori->note(omx,omy,levz)[1] == ':')
            note_sym = om_hori->note(omx,omy,levz)[0];
        note = true;
    }
   } else if (omy < 0 || omy >= OMAPY) {
    if (omy < 0) omy += OMAPY;
    else         omy -= OMAPY;
    cur_ter = om_vert->ter(omx, omy, levz);
    seen    = om_vert->seen(omx, omy, levz);
    if (om_vert->has_note(omx,omy,levz))
    {
        if (om_vert->note(omx,omy,levz)[1] == ':')
            note_sym = om_vert->note(omx,omy,levz)[0];
        note = true;
    }
   } else {
    dbg(D_ERROR) << "game:draw_minimap: No data loaded! omx: "
                 << omx << " omy: " << omy;
    debugmsg("No data loaded! omx: %d omy: %d", omx, omy);
   }
   nc_color ter_color = oterlist[cur_ter].color;
   long ter_sym = oterlist[cur_ter].sym;
   if (note)
   {
       ter_sym = note_sym ? note_sym : 'N';
       ter_color = c_yellow;
   }
   if (seen) {
    if (!drew_mission && targ.x == omx && targ.y == omy) {
     drew_mission = true;
     if (i != 0 || j != 0)
      mvwputch   (w_minimap, 3 + j, 3 + i, red_background(ter_color), ter_sym);
     else
      mvwputch_hi(w_minimap, 3,     3,     ter_color, ter_sym);
    } else if (i == 0 && j == 0)
     mvwputch_hi(w_minimap, 3,     3,     ter_color, ter_sym);
    else
     mvwputch   (w_minimap, 3 + j, 3 + i, ter_color, ter_sym);
   }
  }
 }

// Print arrow to mission if we have one!
 if (!drew_mission) {
  double slope;
  if (cursx != targ.x)
   slope = double(targ.y - cursy) / double(targ.x - cursx);
  if (cursx == targ.x || abs(slope) > 3.5 ) { // Vertical slope
   if (targ.y > cursy)
    mvwputch(w_minimap, 6, 3, c_red, '*');
   else
    mvwputch(w_minimap, 0, 3, c_red, '*');
  } else {
   int arrowx = 3, arrowy = 3;
   if (abs(slope) >= 1.) { // y diff is bigger!
    arrowy = (targ.y > cursy ? 6 : 0);
    arrowx = 3 + 3 * (targ.y > cursy ? slope : (0 - slope));
    if (arrowx < 0)
     arrowx = 0;
    if (arrowx > 6)
     arrowx = 6;
   } else {
    arrowx = (targ.x > cursx ? 6 : 0);
    arrowy = 3 + 3 * (targ.x > cursx ? slope : (0 - slope));
    if (arrowy < 0)
     arrowy = 0;
    if (arrowy > 6)
     arrowy = 6;
   }
   mvwputch(w_minimap, arrowy, arrowx, c_red, '*');
  }
 }

 wrefresh(w_minimap);
}

void game::hallucinate(const int x, const int y)
{
 for (int i = 0; i <= TERRAIN_WINDOW_WIDTH; i++) {
  for (int j = 0; j <= TERRAIN_WINDOW_HEIGHT; j++) {
   if (one_in(10)) {
    char ter_sym = terlist[m.ter(i + x - VIEWX + rng(-2, 2), j + y - VIEWY + rng(-2, 2))].sym;
    nc_color ter_col = terlist[m.ter(i + x - VIEWX + rng(-2, 2), j + y - VIEWY+ rng(-2, 2))].color;
    mvwputch(w_terrain, j, i, ter_col, ter_sym);
   }
  }
 }
 wrefresh(w_terrain);
}

float game::natural_light_level() const
{
 float ret = 0;

 if (levz >= 0) {
  ret = turn.sunlight();
  ret += weather_data[weather].light_modifier;
 }

 return std::max(0.0f, ret);
}

unsigned char game::light_level()
{
 //already found the light level for now?
 if(turn == latest_lightlevel_turn)
  return latest_lightlevel;

 int ret;
 if (levz < 0)	// Underground!
  ret = 1;
 else {
  ret = turn.sunlight();
  ret -= weather_data[weather].sight_penalty;
 }
 for (int i = 0; i < events.size(); i++) {
  // The EVENT_DIM event slowly dims the sky, then relights it
  // EVENT_DIM has an occurance date of turn + 50, so the first 25 dim it
  if (events[i].type == EVENT_DIM) {
   int turns_left = events[i].turn - int(turn);
   i = events.size();
   if (turns_left > 25)
    ret = (ret * (turns_left - 25)) / 25;
   else
    ret = (ret * (25 - turns_left)) / 25;
  }
 }
 if (ret < 8 && event_queued(EVENT_ARTIFACT_LIGHT))
  ret = 8;
 if(ret < 1)
  ret = 1;

 latest_lightlevel = ret;
 latest_lightlevel_turn = turn;
 return ret;
}

void game::reset_light_level()
{
 latest_lightlevel = 0;
 latest_lightlevel_turn = 0;
}

//Gets the next free ID, also used for player ID's.
int game::assign_npc_id()
{
 int ret = next_npc_id;
 next_npc_id++;
 return ret;
}

int game::assign_faction_id()
{
 int ret = next_faction_id;
 next_faction_id++;
 return ret;
}

faction* game::faction_by_id(int id)
{
 for (int i = 0; i < factions.size(); i++) {
  if (factions[i].id == id)
   return &(factions[i]);
 }
 return NULL;
}

faction* game::random_good_faction()
{
 std::vector<int> valid;
 for (int i = 0; i < factions.size(); i++) {
  if (factions[i].good >= 5)
   valid.push_back(i);
 }
 if (valid.size() > 0) {
  int index = valid[rng(0, valid.size() - 1)];
  return &(factions[index]);
 }
// No good factions exist!  So create one!
 faction newfac(assign_faction_id());
 do
  newfac.randomize();
 while (newfac.good < 5);
 newfac.id = factions.size();
 factions.push_back(newfac);
 return &(factions[factions.size() - 1]);
}

faction* game::random_evil_faction()
{
 std::vector<int> valid;
 for (int i = 0; i < factions.size(); i++) {
  if (factions[i].good <= -5)
   valid.push_back(i);
 }
 if (valid.size() > 0) {
  int index = valid[rng(0, valid.size() - 1)];
  return &(factions[index]);
 }
// No good factions exist!  So create one!
 faction newfac(assign_faction_id());
 do
  newfac.randomize();
 while (newfac.good > -5);
 newfac.id = factions.size();
 factions.push_back(newfac);
 return &(factions[factions.size() - 1]);
}

bool game::sees_u(int x, int y, int &t)
{
 // TODO: [lightmap] Apply default monster vison levels here
 //                  the light map should deal lighting from player or fires
 int range = light_level();

 // Set to max possible value if the player is lit brightly
 if (m.light_at(u.posx, u.posy) >= LL_LOW)
  range = DAYLIGHT_LEVEL;

 int mondex = mon_at(x,y);
 if (mondex != -1) {
  if(z[mondex].has_flag(MF_VIS10))
   range -= 50;
  else if(z[mondex].has_flag(MF_VIS20))
   range -= 40;
  else if(z[mondex].has_flag(MF_VIS30))
   range -= 30;
  else if(z[mondex].has_flag(MF_VIS40))
   range -= 20;
  else if(z[mondex].has_flag(MF_VIS50))
   range -= 10;
 }
 if( range <= 0)
  range = 1;

 return (!(u.has_active_bionic("bio_cloak") || u.has_active_bionic("bio_night") ||
           u.has_artifact_with(AEP_INVISIBLE)) && m.sees(x, y, u.posx, u.posy, range, t));
}

bool game::u_see(int x, int y)
{
 int wanted_range = rl_dist(u.posx, u.posy, x, y);

 bool can_see = false;
 if (wanted_range < u.clairvoyance())
  can_see = true;
 else if (wanted_range <= u.sight_range(light_level()) ||
          (wanted_range <= u.sight_range(DAYLIGHT_LEVEL) &&
            m.light_at(x, y) >= LL_LOW))
     can_see = m.pl_sees(u.posx, u.posy, x, y, wanted_range);
     if (u.has_active_bionic("bio_night") && wanted_range < 15 && wanted_range > u.sight_range(1))
        return false;

 return can_see;
}

bool game::u_see(monster *mon)
{
 int dist = rl_dist(u.posx, u.posy, mon->posx, mon->posy);
 if (u.has_trait(PF_ANTENNAE) && dist <= 3)
  return true;
 if (mon->has_flag(MF_DIGS) && !u.has_active_bionic("bio_ground_sonar") &&
     dist > 1)
  return false;	// Can't see digging monsters until we're right next to them

 return u_see(mon->posx, mon->posy);
}

bool game::pl_sees(player *p, monster *mon, int &t)
{
 // TODO: [lightmap] Allow npcs to use the lightmap
 if (mon->has_flag(MF_DIGS) && !p->has_active_bionic("bio_ground_sonar") &&
     rl_dist(p->posx, p->posy, mon->posx, mon->posy) > 1)
  return false;	// Can't see digging monsters until we're right next to them
 int range = p->sight_range(light_level());
 return m.sees(p->posx, p->posy, mon->posx, mon->posy, range, t);
}

point game::find_item(item *it)
{
 if (u.has_item(it))
  return point(u.posx, u.posy);
 point ret = m.find_item(it);
 if (ret.x != -1 && ret.y != -1)
  return ret;
 for (int i = 0; i < active_npc.size(); i++) {
  if (active_npc[i]->inv.has_item(it))
   return point(active_npc[i]->posx, active_npc[i]->posy);
 }
 return point(-999, -999);
}

void game::remove_item(item *it)
{
 point ret;
 if (it == &u.weapon) {
  u.remove_weapon();
  return;
 }
 if (!u.inv.remove_item(it).is_null()) {
  return;
 }
 for (int i = 0; i < u.worn.size(); i++) {
  if (it == &u.worn[i]) {
   u.worn.erase(u.worn.begin() + i);
   return;
  }
 }
 ret = m.find_item(it);
 if (ret.x != -1 && ret.y != -1) {
  for (int i = 0; i < m.i_at(ret.x, ret.y).size(); i++) {
   if (it == &m.i_at(ret.x, ret.y)[i]) {
    m.i_rem(ret.x, ret.y, i);
    return;
   }
  }
 }
 for (int i = 0; i < active_npc.size(); i++) {
  if (it == &active_npc[i]->weapon) {
   active_npc[i]->remove_weapon();
   return;
  }
  if (!active_npc[i]->inv.remove_item(it).is_null()) {
   return;
  }
  for (int j = 0; j < active_npc[i]->worn.size(); j++) {
   if (it == &active_npc[i]->worn[j]) {
    active_npc[i]->worn.erase(active_npc[i]->worn.begin() + j);
    return;
   }
  }
 }
}

bool vector_has(std::vector<int> vec, int test)
{
 for (int i = 0; i < vec.size(); i++) {
  if (vec[i] == test)
   return true;
 }
 return false;
}

void game::mon_info()
{
 werase(w_moninfo);
 int buff;
 int newseen = 0;
 const int iProxyDist = (OPTIONS[OPT_SAFEMODEPROXIMITY] <= 0) ? 60 : OPTIONS[OPT_SAFEMODEPROXIMITY];
// 7 0 1	unique_types uses these indices;
// 6 8 2	0-7 are provide by direction_from()
// 5 4 3	8 is used for local monsters (for when we explain them below)
 std::vector<int> unique_types[9];
// dangerous_types tracks whether we should print in red to warn the player
 bool dangerous[8];
 for (int i = 0; i < 8; i++)
  dangerous[i] = false;

 direction dir_to_mon, dir_to_npc;
 for (int i = 0; i < z.size(); i++) {
  if (u_see(&(z[i]))) {
   bool mon_dangerous = false;
   int j;
   if (z[i].attitude(&u) == MATT_ATTACK || z[i].attitude(&u) == MATT_FOLLOW) {
    if (sees_u(z[i].posx, z[i].posy, j))
     mon_dangerous = true;

    if (rl_dist(u.posx, u.posy, z[i].posx, z[i].posy) <= iProxyDist)
     newseen++;
   }

   dir_to_mon = direction_from(u.posx + u.view_offset_x, u.posy + u.view_offset_y,
                               z[i].posx, z[i].posy);
   int index = (abs(u.posx + u.view_offset_x - z[i].posx) <= VIEWX &&
                abs(u.posy + u.view_offset_y - z[i].posy) <= VIEWY) ?
                8 : dir_to_mon;
   if (mon_dangerous && index < 8)
    dangerous[index] = true;

   if (!vector_has(unique_types[dir_to_mon], z[i].type->id))
    unique_types[index].push_back(z[i].type->id);
  }
 }
 for (int i = 0; i < active_npc.size(); i++) {
  if (u_see(active_npc[i]->posx, active_npc[i]->posy)) { // TODO: NPC invis
   if (active_npc[i]->attitude == NPCATT_KILL)
    if (rl_dist(u.posx, u.posy, active_npc[i]->posx, active_npc[i]->posy) <= iProxyDist)
     newseen++;

   point npcp(active_npc[i]->posx, active_npc[i]->posy);
   dir_to_npc = direction_from ( u.posx + u.view_offset_x, u.posy + u.view_offset_y,
                                 npcp.x, npcp.y );
   int index = (abs(u.posx + u.view_offset_x - npcp.x) <= VIEWX &&
                abs(u.posy + u.view_offset_y - npcp.y) <= VIEWY) ?
                8 : dir_to_npc;
   unique_types[index].push_back(-1 - i);
  }
 }

 if (newseen > mostseen) {
  if (u.activity.type == ACT_REFILL_VEHICLE)
   cancel_activity_query("Monster Spotted!");

  cancel_activity_query("Monster spotted!");
  turnssincelastmon = 0;
  if (run_mode == 1)
   run_mode = 2;	// Stop movement!
 } else if (autosafemode && newseen == 0) { // Auto-safemode
  turnssincelastmon++;
  if(turnssincelastmon >= OPTIONS[OPT_AUTOSAFEMODETURNS] && run_mode == 0)
   run_mode = 1;
 }

 if (newseen == 0 && run_mode == 2)
     run_mode = 1;

 mostseen = newseen;
 nc_color tmpcol;
// Print the direction headings
// Reminder:
// 7 0 1	unique_types uses these indices;
// 6 8 2	0-7 are provide by direction_from()
// 5 4 3	8 is used for local monsters (for when we explain them below)
 mvwprintz(w_moninfo,  0,  0, (unique_types[7].empty() ?
           c_dkgray : (dangerous[7] ? c_ltred : c_ltgray)), _("NW:"));
 mvwprintz(w_moninfo,  0, 15, (unique_types[0].empty() ?
           c_dkgray : (dangerous[0] ? c_ltred : c_ltgray)), _("North:"));
 mvwprintz(w_moninfo,  0, 33, (unique_types[1].empty() ?
           c_dkgray : (dangerous[1] ? c_ltred : c_ltgray)), _("NE:"));
 mvwprintz(w_moninfo,  1,  0, (unique_types[6].empty() ?
           c_dkgray : (dangerous[6] ? c_ltred : c_ltgray)), _("West:"));
 mvwprintz(w_moninfo,  1, 31, (unique_types[2].empty() ?
           c_dkgray : (dangerous[2] ? c_ltred : c_ltgray)), _("East:"));
 mvwprintz(w_moninfo,  2,  0, (unique_types[5].empty() ?
           c_dkgray : (dangerous[5] ? c_ltred : c_ltgray)), _("SW:"));
 mvwprintz(w_moninfo,  2, 15, (unique_types[4].empty() ?
           c_dkgray : (dangerous[4] ? c_ltred : c_ltgray)), _("South:"));
 mvwprintz(w_moninfo,  2, 33, (unique_types[3].empty() ?
           c_dkgray : (dangerous[3] ? c_ltred : c_ltgray)), _("SE:"));

 for (int i = 0; i < 8; i++) {

  point pr;
  switch (i) {
   case 7: pr.y = 0; pr.x =  4; break;
   case 0: pr.y = 0; pr.x = 22; break;
   case 1: pr.y = 0; pr.x = 37; break;

   case 6: pr.y = 1; pr.x =  6; break;
   case 2: pr.y = 1; pr.x = 37; break;

   case 5: pr.y = 2; pr.x =  4; break;
   case 4: pr.y = 2; pr.x = 22; break;
   case 3: pr.y = 2; pr.x = 37; break;
  }

  for (int j = 0; j < unique_types[i].size() && j < 10; j++) {
   buff = unique_types[i][j];

   if (buff < 0) { // It's an NPC!
    switch (active_npc[(buff + 1) * -1]->attitude) {
     case NPCATT_KILL:   tmpcol = c_red;     break;
     case NPCATT_FOLLOW: tmpcol = c_ltgreen; break;
     case NPCATT_DEFEND: tmpcol = c_green;   break;
     default:            tmpcol = c_pink;    break;
    }
    mvwputch (w_moninfo, pr.y, pr.x, tmpcol, '@');

   } else // It's a monster!  easier.
    mvwputch (w_moninfo, pr.y, pr.x, mtypes[buff]->color, mtypes[buff]->sym);

   pr.x++;
  }
  if (unique_types[i].size() > 10) // Couldn't print them all!
   mvwputch (w_moninfo, pr.y, pr.x - 1, c_white, '+');
 } // for (int i = 0; i < 8; i++)

// Now we print their full names!

 bool listed_it[num_monsters]; // Don't list any twice!
 for (int i = 0; i < num_monsters; i++)
  listed_it[i] = false;

 point pr(0, 4);

// Start with nearby zombies--that's the most important
// We stop if pr.y hits 10--i.e. we're out of space
 for (int i = 0; i < unique_types[8].size() && pr.y < 12; i++) {
  buff = unique_types[8][i];
// buff < 0 means an NPC!  Don't list those.
  if (buff >= 0 && !listed_it[buff]) {
   listed_it[buff] = true;
   std::string name = mtypes[buff]->name;
// + 2 for the "Z "
   if (pr.x + 2 + name.length() >= 48) { // We're too long!
    pr.y++;
    pr.x = 0;
   }
   if (pr.y < 12) { // Don't print if we've overflowed
    mvwputch (w_moninfo, pr.y, pr.x, mtypes[buff]->color, mtypes[buff]->sym);
    nc_color danger = c_dkgray;
    if (mtypes[buff]->difficulty >= 30)
     danger = c_red;
    else if (mtypes[buff]->difficulty >= 16)
     danger = c_ltred;
    else if (mtypes[buff]->difficulty >= 8)
     danger = c_white;
    else if (mtypes[buff]->agro > 0)
     danger = c_ltgray;
    mvwprintz(w_moninfo, pr.y, pr.x + 2, danger, name.c_str());
   }
// +4 for the "Z " and two trailing spaces
   pr.x += 4 + name.length();
  }
 }
// Now, if there's space, the rest of the monsters!
 for (int j = 0; j < 8 && pr.y < 12; j++) {
  for (int i = 0; i < unique_types[j].size() && pr.y < 12; i++) {
   buff = unique_types[j][i];
// buff < 0 means an NPC!  Don't list those.
   if (buff >= 0 && !listed_it[buff]) {
    listed_it[buff] = true;
    std::string name = mtypes[buff]->name;
// + 2 for the "Z "
    if (pr.x + 2 + name.length() >= 48) { // We're too long!
     pr.y++;
     pr.x = 0;
    }
    if (pr.y < 12) { // Don't print if we've overflowed
     mvwputch (w_moninfo, pr.y, pr.x, mtypes[buff]->color, mtypes[buff]->sym);
     nc_color danger = c_dkgray;
     if (mtypes[buff]->difficulty >= 30)
      danger = c_red;
     else if (mtypes[buff]->difficulty >= 15)
      danger = c_ltred;
     else if (mtypes[buff]->difficulty >= 8)
      danger = c_white;
     else if (mtypes[buff]->agro > 0)
      danger = c_ltgray;
     mvwprintz(w_moninfo, pr.y, pr.x + 2, danger, name.c_str());
    }
// +3 for the "Z " and a trailing space
    pr.x += 3 + name.length();
   }
  }
 }

 wrefresh(w_moninfo);
 refresh();
}

void game::cleanup_dead()
{
 for (int i = 0; i < z.size(); i++) {
  if (z[i].dead || z[i].hp <= 0) {
   z.erase(z.begin() + i);
   i--;
  }
  if (last_target == i)
   last_target = -1;
  else if (last_target > i)
    last_target--;
 }

    //Cleanup any dead npcs.
    //This will remove the npc object, it is assumed that they have been transformed into
    //dead bodies before this.
    for (int i = 0; i < active_npc.size(); i++)
    {
        if (active_npc[i]->dead)
        {
            int npc_id = active_npc[i]->getID();
            active_npc.erase( active_npc.begin() + i );
            cur_om->remove_npc(npc_id);
            i--;
        }
    }
}

void game::monmove()
{
 cleanup_dead();
 for (int i = 0; i < z.size(); i++) {
  while (!z[i].dead && !z[i].can_move_to(this, z[i].posx, z[i].posy)) {
// If we can't move to our current position, assign us to a new one
   if (debugmon)
   {
    dbg(D_ERROR) << "game:monmove: " << z[i].name().c_str()
                 << " can't move to its location! (" << z[i].posx
                 << ":" << z[i].posy << "), "
                 << m.tername(z[i].posx, z[i].posy).c_str();
    debugmsg("%s can't move to its location! (%d:%d), %s", z[i].name().c_str(),
             z[i].posx, z[i].posy, m.tername(z[i].posx, z[i].posy).c_str());
   }
   bool okay = false;
   int xdir = rng(1, 2) * 2 - 3, ydir = rng(1, 2) * 2 - 3; // -1 or 1
   int startx = z[i].posx - 3 * xdir, endx = z[i].posx + 3 * xdir;
   int starty = z[i].posy - 3 * ydir, endy = z[i].posy + 3 * ydir;
   for (int x = startx; x != endx && !okay; x += xdir) {
    for (int y = starty; y != endy && !okay; y += ydir){
     if (z[i].can_move_to(this, x, y)) {
      z[i].posx = x;
      z[i].posy = y;
      okay = true;
     }
    }
   }
   if (!okay)
    z[i].dead = true;
  }

  if (!z[i].dead) {
   z[i].process_effects(this);
   if (z[i].hurt(0))
    kill_mon(i, false);
  }

  m.mon_in_field(z[i].posx, z[i].posy, this, &(z[i]));

  while (z[i].moves > 0 && !z[i].dead) {
   z[i].made_footstep = false;
   z[i].plan(this);	// Formulate a path to follow
   z[i].move(this);	// Move one square, possibly hit u
   z[i].process_triggers(this);
   m.mon_in_field(z[i].posx, z[i].posy, this, &(z[i]));
   if (z[i].hurt(0)) {	// Maybe we died...
    kill_mon(i, false);
    z[i].dead = true;
   }
  }

  if (!z[i].dead) {
   if (u.has_active_bionic("bio_alarm") && u.power_level >= 1 &&
       rl_dist(u.posx, u.posy, z[i].posx, z[i].posy) <= 5) {
    u.power_level--;
    add_msg("Your motion alarm goes off!");
    cancel_activity_query("Your motion alarm goes off!");
    if (u.has_disease(DI_SLEEP) || u.has_disease(DI_LYING_DOWN)) {
     u.rem_disease(DI_SLEEP);
     u.rem_disease(DI_LYING_DOWN);
    }
   }
// We might have stumbled out of range of the player; if so, kill us
   if (z[i].posx < 0 - (SEEX * MAPSIZE) / 6 ||
       z[i].posy < 0 - (SEEY * MAPSIZE) / 6 ||
       z[i].posx > (SEEX * MAPSIZE * 7) / 6 ||
       z[i].posy > (SEEY * MAPSIZE * 7) / 6   ) {
// Re-absorb into local group, if applicable
    int group = valid_group((mon_id)(z[i].type->id), levx, levy, levz);
    if (group != -1) {
     cur_om->zg[group].population++;
     if (cur_om->zg[group].population / (cur_om->zg[group].radius * cur_om->zg[group].radius) > 5 &&
         !cur_om->zg[group].diffuse )
      cur_om->zg[group].radius++;
    } else if (MonsterGroupManager::Monster2Group((mon_id)(z[i].type->id)) != "GROUP_NULL") {
     cur_om->zg.push_back(mongroup(MonsterGroupManager::Monster2Group((mon_id)(z[i].type->id)),
                                  levx, levy, levz, 1, 1));
    }
    z[i].dead = true;
   } else
    z[i].receive_moves();
  }
 }

 cleanup_dead();

// Now, do active NPCs.
 for (int i = 0; i < active_npc.size(); i++) {
  int turns = 0;
  if(active_npc[i]->hp_cur[hp_head] <= 0 || active_npc[i]->hp_cur[hp_torso] <= 0)
   active_npc[i]->die(this);
  else {
   active_npc[i]->reset(this);
   active_npc[i]->suffer(this);
   while (!active_npc[i]->dead && active_npc[i]->moves > 0 && turns < 10) {
    turns++;
    active_npc[i]->move(this);
    //build_monmap();
   }
   if (turns == 10) {
    add_msg("%s's brain explodes!", active_npc[i]->name.c_str());
    active_npc[i]->die(this);
   }
  }
 }
 cleanup_dead();
}

void game::sound(int x, int y, int vol, std::string description)
{
 vol *= 1.5; // Scale it a little
// First, alert all monsters (that can hear) to the sound
 for (int i = 0; i < z.size(); i++) {
  if (z[i].can_hear()) {
   int dist = rl_dist(x, y, z[i].posx, z[i].posy);
   int volume = vol - (z[i].has_flag(MF_GOODHEARING) ? int(dist / 2) : dist);
   z[i].wander_to(x, y, volume);
   z[i].process_trigger(MTRIG_SOUND, volume);
  }
 }
// Loud sounds make the next spawn sooner!
 int spawn_range = int(MAPSIZE / 2) * SEEX;
 if (vol >= spawn_range) {
  int max = (vol - spawn_range);
  int min = int(max / 6);
  if (max > spawn_range * 4)
   max = spawn_range * 4;
  if (min > spawn_range * 4)
   min = spawn_range * 4;
  int change = rng(min, max);
  if (nextspawn < change)
   nextspawn = 0;
  else
   nextspawn -= change;
 }
// Next, display the sound as the player hears it
 if (description == "")
  return;	// No description (e.g., footsteps)
 if (u.has_disease(DI_DEAF))
  return;	// We're deaf, can't hear it

 if (u.has_bionic("bio_ears"))
  vol *= 3.5;
 if (u.has_trait(PF_BADHEARING))
  vol *= .5;
 if (u.has_trait(PF_CANINE_EARS))
  vol *= 1.5;
 int dist = rl_dist(x, y, u.posx, u.posy);
 if (dist > vol)
  return;	// Too far away, we didn't hear it!
 if (u.has_disease(DI_SLEEP) &&
     ((!u.has_trait(PF_HEAVYSLEEPER) && dice(2, 20) < vol - dist) ||
      ( u.has_trait(PF_HEAVYSLEEPER) && dice(3, 20) < vol - dist)   )) {
  u.rem_disease(DI_SLEEP);
  add_msg("You're woken up by a noise.");
  return;
 }
 if (!u.has_bionic("bio_ears") && rng( (vol - dist) / 2, (vol - dist) ) >= 150) {
  int duration = (vol - dist - 130) / 4;
  if (duration > 40)
   duration = 40;
  u.add_disease(DI_DEAF, duration, this);
 }
 if (x != u.posx || y != u.posy) {
  if(u.activity.ignore_trivial != true) {
    if( cancel_activity_or_ignore_query("Heard %s!",
                        (description == "" ? "a noise" : description.c_str())) ) {
      u.activity.ignore_trivial = true;
    }
  }
 } else {
     u.volume += vol;
 }

// We need to figure out where it was coming from, relative to the player
 int dx = x - u.posx;
 int dy = y - u.posy;
// If it came from us, don't print a direction
 if (dx == 0 && dy == 0) {
  if (description[0] >= 'a' && description[0] <= 'z')
   description[0] += 'A' - 'a';	// Capitalize the sound
  add_msg("%s", description.c_str());
  return;
 }
 std::string direction = direction_name(direction_from(u.posx, u.posy, x, y));
 add_msg("From the %s you hear %s", direction.c_str(), description.c_str());
}

// add_footstep will create a list of locations to draw monster
// footsteps. these will be more or less accurate depending on the
// characters hearing and how close they are
void game::add_footstep(int x, int y, int volume, int distance, monster* source)
{
 if (x == u.posx && y == u.posy)
  return;
 else if (u_see(x, y))
  return;
 int err_offset;
 if (volume / distance < 2)
  err_offset = 3;
 else if (volume / distance < 3)
  err_offset = 2;
 else
  err_offset = 1;
 if (u.has_bionic("bio_ears"))
  err_offset--;
 if (u.has_trait(PF_BADHEARING))
  err_offset++;

 int origx = x, origy = y;
 std::vector<point> point_vector;
 for (x = origx-err_offset; x <= origx+err_offset; x++)
 {
     for (y = origy-err_offset; y <= origy+err_offset; y++)
     {
         point_vector.push_back(point(x,y));
     }
 }
 footsteps.push_back(point_vector);
 footsteps_source.push_back(source);
 return;
}

// draws footsteps that have been created by monsters moving about
void game::draw_footsteps()
{
 for (int i = 0; i < footsteps.size(); i++) {
     if (!u_see(footsteps_source[i]->posx,footsteps_source[i]->posy))
     {
         std::vector<point> unseen_points;
         for (int j = 0; j < footsteps[i].size(); j++)
         {
             if (!u_see(footsteps[i][j].x,footsteps[i][j].y))
             {
                 unseen_points.push_back(point(footsteps[i][j].x,
                                               footsteps[i][j].y));
             }
         }

         if (unseen_points.size() > 0)
         {
             point selected = unseen_points[rng(0,unseen_points.size() - 1)];

             mvwputch(w_terrain,
                      VIEWY + selected.y - u.posy - u.view_offset_y,
                      VIEWX + selected.x - u.posx - u.view_offset_x,
                      c_yellow, '?');
         }
     }
 }
 footsteps.clear();
 footsteps_source.clear();
 wrefresh(w_terrain);
 return;
}

void game::explosion(int x, int y, int power, int shrapnel, bool has_fire)
{
 timespec ts;	// Timespec for the animation of the explosion
 ts.tv_sec = 0;
 ts.tv_nsec = EXPLOSION_SPEED;
 int radius = sqrt(double(power / 4));
 int dam;
 std::string junk;
 int noise = power * (has_fire ? 2 : 10);

 if (power >= 30)
  sound(x, y, noise, "a huge explosion!");
 else
  sound(x, y, noise, "an explosion!");
 for (int i = x - radius; i <= x + radius; i++) {
  for (int j = y - radius; j <= y + radius; j++) {
   if (i == x && j == y)
    dam = 3 * power;
   else
    dam = 3 * power / (rl_dist(x, y, i, j));
   if (m.has_flag(bashable, i, j))
    m.bash(i, j, dam, junk);
   if (m.has_flag(bashable, i, j))	// Double up for tough doors, etc.
    m.bash(i, j, dam, junk);
   if (m.is_destructable(i, j) && rng(25, 100) < dam)
    m.destroy(this, i, j, false);

   int mon_hit = mon_at(i, j), npc_hit = npc_at(i, j);
   if (mon_hit != -1 && !z[mon_hit].dead &&
       z[mon_hit].hurt(rng(dam / 2, dam * 1.5))) {
    if (z[mon_hit].hp < 0 - (z[mon_hit].type->size < 2? 1.5:3) * z[mon_hit].type->hp)
     explode_mon(mon_hit); // Explode them if it was big overkill
    else
     kill_mon(mon_hit); // TODO: player's fault?

    int vpart;
    vehicle *veh = m.veh_at(i, j, vpart);
    if (veh)
     veh->damage (vpart, dam, false);
   }

   if (npc_hit != -1) {
    active_npc[npc_hit]->hit(this, bp_torso, 0, rng(dam / 2, dam * 1.5), 0);
    active_npc[npc_hit]->hit(this, bp_head,  0, rng(dam / 3, dam),       0);
    active_npc[npc_hit]->hit(this, bp_legs,  0, rng(dam / 3, dam),       0);
    active_npc[npc_hit]->hit(this, bp_legs,  1, rng(dam / 3, dam),       0);
    active_npc[npc_hit]->hit(this, bp_arms,  0, rng(dam / 3, dam),       0);
    active_npc[npc_hit]->hit(this, bp_arms,  1, rng(dam / 3, dam),       0);
    if (active_npc[npc_hit]->hp_cur[hp_head]  <= 0 ||
        active_npc[npc_hit]->hp_cur[hp_torso] <= 0   ) {
     active_npc[npc_hit]->die(this, true);
    }
   }
   if (u.posx == i && u.posy == j) {
    add_msg("You're caught in the explosion!");
    u.hit(this, bp_torso, 0, rng(dam / 2, dam * 1.5), 0);
    u.hit(this, bp_head,  0, rng(dam / 3, dam),       0);
    u.hit(this, bp_legs,  0, rng(dam / 3, dam),       0);
    u.hit(this, bp_legs,  1, rng(dam / 3, dam),       0);
    u.hit(this, bp_arms,  0, rng(dam / 3, dam),       0);
    u.hit(this, bp_arms,  1, rng(dam / 3, dam),       0);
   }
   if (has_fire) {
    m.add_field(this, i, j, fd_fire, dam / 10);
   }
  }
 }
// Draw the explosion
 for (int i = 1; i <= radius; i++) {
  mvwputch(w_terrain, y - i + VIEWY - u.posy - u.view_offset_y,
                      x - i + VIEWX - u.posx - u.view_offset_x, c_red, '/');
  mvwputch(w_terrain, y - i + VIEWY - u.posy - u.view_offset_y,
                      x + i + VIEWX - u.posx - u.view_offset_x, c_red,'\\');
  mvwputch(w_terrain, y + i + VIEWY - u.posy - u.view_offset_y,
                      x - i + VIEWX - u.posx - u.view_offset_x, c_red,'\\');
  mvwputch(w_terrain, y + i + VIEWY - u.posy - u.view_offset_y,
                      x + i + VIEWX - u.posx - u.view_offset_x, c_red, '/');
  for (int j = 1 - i; j < 0 + i; j++) {
   mvwputch(w_terrain, y - i + VIEWY - u.posy - u.view_offset_y,
                       x + j + VIEWX - u.posx - u.view_offset_x, c_red,'-');
   mvwputch(w_terrain, y + i + VIEWY - u.posy - u.view_offset_y,
                       x + j + VIEWX - u.posx - u.view_offset_x, c_red,'-');
   mvwputch(w_terrain, y + j + VIEWY - u.posy - u.view_offset_y,
                       x - i + VIEWX - u.posx - u.view_offset_x, c_red,'|');
   mvwputch(w_terrain, y + j + VIEWY - u.posy - u.view_offset_y,
                       x + i + VIEWX - u.posx - u.view_offset_x, c_red,'|');
  }
  wrefresh(w_terrain);
  nanosleep(&ts, NULL);
 }

// The rest of the function is shrapnel
 if (shrapnel <= 0)
  return;
 int sx, sy, t, tx, ty;
 std::vector<point> traj;
 ts.tv_sec = 0;
 ts.tv_nsec = BULLET_SPEED;	// Reset for animation of bullets
 for (int i = 0; i < shrapnel; i++) {
  sx = rng(x - 2 * radius, x + 2 * radius);
  sy = rng(y - 2 * radius, y + 2 * radius);
  if (m.sees(x, y, sx, sy, 50, t))
   traj = line_to(x, y, sx, sy, t);
  else
   traj = line_to(x, y, sx, sy, 0);
  dam = rng(20, 60);
  for (int j = 0; j < traj.size(); j++) {
   if (j > 0 && u_see(traj[j - 1].x, traj[j - 1].y))
    m.drawsq(w_terrain, u, traj[j - 1].x, traj[j - 1].y, false, true);
   if (u_see(traj[j].x, traj[j].y)) {
    mvwputch(w_terrain, traj[j].y + VIEWY - u.posy - u.view_offset_y,
                        traj[j].x + VIEWX - u.posx - u.view_offset_x, c_red, '`');
    wrefresh(w_terrain);
    nanosleep(&ts, NULL);
   }
   tx = traj[j].x;
   ty = traj[j].y;
   if (mon_at(tx, ty) != -1) {
    dam -= z[mon_at(tx, ty)].armor_cut();
    if (z[mon_at(tx, ty)].hurt(dam))
     kill_mon(mon_at(tx, ty));
   } else if (npc_at(tx, ty) != -1) {
    body_part hit = random_body_part();
    if (hit == bp_eyes || hit == bp_mouth || hit == bp_head)
     dam = rng(2 * dam, 5 * dam);
    else if (hit == bp_torso)
     dam = rng(1.5 * dam, 3 * dam);
    int npcdex = npc_at(tx, ty);
    active_npc[npcdex]->hit(this, hit, rng(0, 1), 0, dam);
    if (active_npc[npcdex]->hp_cur[hp_head] <= 0 ||
        active_npc[npcdex]->hp_cur[hp_torso] <= 0) {
     active_npc[npcdex]->die(this);
    }
   } else if (tx == u.posx && ty == u.posy) {
    body_part hit = random_body_part();
    int side = rng(0, 1);
    add_msg("Shrapnel hits your %s!", body_part_name(hit, side).c_str());
    u.hit(this, hit, rng(0, 1), 0, dam);
   } else
    m.shoot(this, tx, ty, dam, j == traj.size() - 1, 0);
  }
 }
}

void game::flashbang(int x, int y, bool player_immune)
{
 int dist = rl_dist(u.posx, u.posy, x, y), t;
 if (dist <= 8 && !player_immune) {
  if (!u.has_bionic("bio_ears"))
   u.add_disease(DI_DEAF, 40 - dist * 4, this);
  if (m.sees(u.posx, u.posy, x, y, 8, t))
   u.infect(DI_BLIND, bp_eyes, (12 - dist) / 2, 10 - dist, this);
 }
 for (int i = 0; i < z.size(); i++) {
  dist = rl_dist(z[i].posx, z[i].posy, x, y);
  if (dist <= 4)
   z[i].add_effect(ME_STUNNED, 10 - dist);
  if (dist <= 8) {
   if (z[i].has_flag(MF_SEES) && m.sees(z[i].posx, z[i].posy, x, y, 8, t))
    z[i].add_effect(ME_BLIND, 18 - dist);
   if (z[i].has_flag(MF_HEARS))
    z[i].add_effect(ME_DEAF, 60 - dist * 4);
  }
 }
 sound(x, y, 12, "a huge boom!");
// TODO: Blind/deafen NPC
}

void game::shockwave(int x, int y, int radius, int force, int stun, int dam_mult, bool ignore_player)
{
  //borrowed code from game::explosion()
  timespec ts;	// Timespec for the animation of the explosion
  ts.tv_sec = 0;
  ts.tv_nsec = EXPLOSION_SPEED;
    for (int i = 1; i <= radius; i++) {
  mvwputch(w_terrain, y - i + VIEWY - u.posy - u.view_offset_y,
                      x - i + VIEWX - u.posx - u.view_offset_x, c_blue, '/');
  mvwputch(w_terrain, y - i + VIEWY - u.posy - u.view_offset_y,
                      x + i + VIEWX - u.posx - u.view_offset_x, c_blue,'\\');
  mvwputch(w_terrain, y + i + VIEWY - u.posy - u.view_offset_y,
                      x - i + VIEWX - u.posx - u.view_offset_x, c_blue,'\\');
  mvwputch(w_terrain, y + i + VIEWY - u.posy - u.view_offset_y,
                      x + i + VIEWX - u.posx - u.view_offset_x, c_blue, '/');
  for (int j = 1 - i; j < 0 + i; j++) {
   mvwputch(w_terrain, y - i + VIEWY - u.posy - u.view_offset_y,
                       x + j + VIEWX - u.posx - u.view_offset_x, c_blue,'-');
   mvwputch(w_terrain, y + i + VIEWY - u.posy - u.view_offset_y,
                       x + j + VIEWX - u.posx - u.view_offset_x, c_blue,'-');
   mvwputch(w_terrain, y + j + VIEWY - u.posy - u.view_offset_y,
                       x - i + VIEWX - u.posx - u.view_offset_x, c_blue,'|');
   mvwputch(w_terrain, y + j + VIEWY - u.posy - u.view_offset_y,
                       x + i + VIEWX - u.posx - u.view_offset_x, c_blue,'|');
  }
  wrefresh(w_terrain);
  nanosleep(&ts, NULL);
 }
 // end borrowed code from game::explosion()

    sound(x, y, force*force*dam_mult/2, "Crack!");
    for (int i = 0; i < z.size(); i++)
    {
        if (rl_dist(z[i].posx, z[i].posy, x, y) <= radius)
        {
            add_msg("%s is caught in the shockwave!", z[i].name().c_str());
            knockback(x, y, z[i].posx, z[i].posy, force, stun, dam_mult);
        }
    }
    for (int i = 0; i < active_npc.size(); i++)
    {
        if (rl_dist(active_npc[i]->posx, active_npc[i]->posy, x, y) <= radius)
        {
            add_msg("%s is caught in the shockwave!", active_npc[i]->name.c_str());
            knockback(x, y, active_npc[i]->posx, active_npc[i]->posy, force, stun, dam_mult);
        }
    }
    if (rl_dist(u.posx, u.posy, x, y) <= radius && !ignore_player)
    {
        add_msg("You're caught in the shockwave!");
        knockback(x, y, u.posx, u.posy, force, stun, dam_mult);
    }
    return;
}

/* Knockback target at (tx,ty) by force number of tiles in direction from (sx,sy) to (tx,ty)
   stun > 0 indicates base stun duration, and causes impact stun; stun == -1 indicates only impact stun
   dam_mult multiplies impact damage, bash effect on impact, and sound level on impact */

void game::knockback(int sx, int sy, int tx, int ty, int force, int stun, int dam_mult)
{
    std::vector<point> traj;
    traj.clear();
    traj = line_to(sx, sy, tx, ty, 0);
    traj.insert(traj.begin(), point(sx, sy)); // how annoying, line_to() doesn't include the originating point!
    traj = continue_line(traj, force);
    traj.insert(traj.begin(), point(tx, ty)); // how annoying, continue_line() doesn't either!

    knockback(traj, force, stun, dam_mult);
    return;
}

/* Knockback target at traj.front() along line traj; traj should already have considered knockback distance.
   stun > 0 indicates base stun duration, and causes impact stun; stun == -1 indicates only impact stun
   dam_mult multiplies impact damage, bash effect on impact, and sound level on impact */

void game::knockback(std::vector<point>& traj, int force, int stun, int dam_mult)
{
    int tx = traj.front().x;
    int ty = traj.front().y;
    if (mon_at(tx, ty) == -1 && npc_at(tx, ty) == -1 && (u.posx != tx && u.posy != ty))
    {
        debugmsg("Nothing at (%d,%d) to knockback!", tx, ty);
        return;
    }
    //add_msg("line from %d,%d to %d,%d",traj.front().x,traj.front().y,traj.back().x,traj.back().y);
    std::string junk;
    int force_remaining = 0;
    if (mon_at(tx, ty) != -1)
    {
        monster *targ = &z[mon_at(tx, ty)];
        if (stun > 0)
        {
            targ->add_effect(ME_STUNNED, stun);
            add_msg("%s was stunned for %d turn%s!", targ->name().c_str(), stun, stun>1?"s":"");
        }
        for(int i = 1; i < traj.size(); i++)
        {
            if (m.move_cost(traj[i].x, traj[i].y) == 0 && !m.has_flag(liquid, traj[i].x, traj[i].y)) // oops, we hit a wall!
            {
                targ->posx = traj[i-1].x;
                targ->posy = traj[i-1].y;
                force_remaining = traj.size() - i;
                if (stun != 0)
                {
                    if (targ->has_effect(ME_STUNNED))
                    {
                        targ->add_effect(ME_STUNNED, force_remaining);
                        add_msg("%s was stunned AGAIN for %d turn%s!",
                                targ->name().c_str(), force_remaining, force_remaining>1?"s":"");
                    }
                    else
                    {
                        targ->add_effect(ME_STUNNED, force_remaining);
                        add_msg("%s was stunned for %d turn%s!",
                                targ->name().c_str(), force_remaining, force_remaining>1?"s":"");
                    }
                    add_msg("%s took %d damage!", targ->name().c_str(), dam_mult*force_remaining);
                    targ->hp -= dam_mult*force_remaining;
                    if (targ->hp <= 0)
                        targ->die(this);
                }
                m.bash(traj[i].x, traj[i].y, 2*dam_mult*force_remaining, junk);
                sound(traj[i].x, traj[i].y, dam_mult*force_remaining*force_remaining/2, junk);
                break;
            }
            else if (mon_at(traj[i].x, traj[i].y) != -1 || npc_at(traj[i].x, traj[i].y) != -1 ||
                      (u.posx == traj[i].x && u.posy == traj[i].y))
            {
                targ->posx = traj[i-1].x;
                targ->posy = traj[i-1].y;
                force_remaining = traj.size() - i;
                if (stun != 0)
                {
                    if (targ->has_effect(ME_STUNNED))
                    {
                        targ->add_effect(ME_STUNNED, force_remaining);
                        add_msg("%s was stunned AGAIN for %d turn%s!",
                                targ->name().c_str(), force_remaining, force_remaining>1?"s":"");
                    }
                    else
                    {
                        targ->add_effect(ME_STUNNED, force_remaining);
                        add_msg("%s was stunned for %d turn%s!",
                                targ->name().c_str(), force_remaining, force_remaining>1?"s":"");
                    }
                }
                traj.erase(traj.begin(), traj.begin()+i);
                if (mon_at(traj.front().x, traj.front().y) != -1)
                    add_msg("%s collided with someTHING else and sent IT flying!", targ->name().c_str());
                else if (npc_at(traj.front().x, traj.front().y) != -1)
                    add_msg("%s collided with someone else and sent %s flying!", targ->name().c_str(),
                            active_npc[npc_at(traj.front().x, traj.front().y)]->male?"him":"her");
                else if (u.posx == traj.front().x && u.posy == traj.front().y)
                    add_msg("%s collided with you and sent you flying!", targ->name().c_str());
                knockback(traj, force_remaining, stun, dam_mult);
                break;
            }
            targ->posx = traj[i].x;
            targ->posy = traj[i].y;
            if(m.has_flag(liquid, targ->posx, targ->posy) && !targ->has_flag(MF_SWIMS) &&
                !targ->has_flag(MF_AQUATIC) && !targ->has_flag(MF_FLIES) && !targ->dead)
            {
                targ->hurt(9999);
                if (u_see(targ))
                    add_msg("The %s drowns!", targ->name().c_str());
            }
            if(!m.has_flag(liquid, targ->posx, targ->posy) && targ->has_flag(MF_AQUATIC) && !targ->dead)
            {
                targ->hurt(9999);
                if (u_see(targ))
                    add_msg("The %s flops around and dies!", targ->name().c_str());
            }
        }
    }
    else if (npc_at(tx, ty) != -1)
    {
        npc *targ = active_npc[npc_at(tx, ty)];
        if (stun > 0)
        {
            targ->add_disease(DI_STUNNED, stun, this);
            add_msg("%s was stunned for %d turn%s!", targ->name.c_str(), stun, stun>1?"s":"");
        }
        for(int i = 1; i < traj.size(); i++)
        {
            if (m.move_cost(traj[i].x, traj[i].y) == 0 && !m.has_flag(liquid, traj[i].x, traj[i].y)) // oops, we hit a wall!
            {
                targ->posx = traj[i-1].x;
                targ->posy = traj[i-1].y;
                force_remaining = traj.size() - i;
                if (stun != 0)
                {
                    if (targ->has_disease(DI_STUNNED))
                    {
                        targ->add_disease(DI_STUNNED, force_remaining, this);
                        if (targ->has_disease(DI_STUNNED))
                            add_msg("%s was stunned AGAIN for %d turn%s!",
                                     targ->name.c_str(), force_remaining, force_remaining>1?"s":"");
                    }
                    else
                    {
                        targ->add_disease(DI_STUNNED, force_remaining, this);
                        if (targ->has_disease(DI_STUNNED))
                            add_msg("%s was stunned for %d turns!",
                                     targ->name.c_str(), force_remaining, force_remaining>1?"s":"");
                    }
                    add_msg("%s took %d damage! (before armor)", targ->name.c_str(), dam_mult*force_remaining);
                    if (one_in(2)) targ->hit(this, bp_arms, 0, force_remaining*dam_mult, 0);
                    if (one_in(2)) targ->hit(this, bp_arms, 1, force_remaining*dam_mult, 0);
                    if (one_in(2)) targ->hit(this, bp_legs, 0, force_remaining*dam_mult, 0);
                    if (one_in(2)) targ->hit(this, bp_legs, 1, force_remaining*dam_mult, 0);
                    if (one_in(2)) targ->hit(this, bp_torso, 0, force_remaining*dam_mult, 0);
                    if (one_in(2)) targ->hit(this, bp_head, 0, force_remaining*dam_mult, 0);
                    if (one_in(2)) targ->hit(this, bp_hands, 0, force_remaining*dam_mult, 0);
                }
                m.bash(traj[i].x, traj[i].y, 2*dam_mult*force_remaining, junk);
                sound(traj[i].x, traj[i].y, dam_mult*force_remaining*force_remaining/2, junk);
                break;
            }
            else if (mon_at(traj[i].x, traj[i].y) != -1 || npc_at(traj[i].x, traj[i].y) != -1 ||
                      (u.posx == traj[i].x && u.posy == traj[i].y))
            {
                targ->posx = traj[i-1].x;
                targ->posy = traj[i-1].y;
                force_remaining = traj.size() - i;
                if (stun != 0)
                {
                    if (targ->has_disease(DI_STUNNED))
                    {
                        add_msg("%s was stunned AGAIN for %d turn%s!",
                                 targ->name.c_str(), force_remaining, force_remaining>1?"s":"");
                    }
                    else
                    {
                        add_msg("%s was stunned for %d turn%s!",
                                 targ->name.c_str(), force_remaining, force_remaining>1?"s":"");
                    }
                    targ->add_disease(DI_STUNNED, force_remaining, this);
                }
                traj.erase(traj.begin(), traj.begin()+i);
                if (mon_at(traj.front().x, traj.front().y) != -1)
                    add_msg("%s collided with someTHING else and sent IT flying!", targ->name.c_str());
                else if (npc_at(traj.front().x, traj.front().y) != -1)
                    add_msg("%s collided with someone else and sent %s flying!", targ->name.c_str(),
                            active_npc[npc_at(traj.front().x, traj.front().y)]->male?"him":"her");
                else if (u.posx == traj.front().x && u.posy == traj.front().y)
                    add_msg("%s collided with you and sent you flying!", targ->name.c_str());
                knockback(traj, force_remaining, stun, dam_mult);
                break;
            }
            targ->posx = traj[i].x;
            targ->posy = traj[i].y;
        }
    }
    else if (u.posx == tx && u.posy == ty)
    {
        if (stun > 0)
        {
            u.add_disease(DI_STUNNED, stun, this);
            add_msg("You were stunned for %d turns!", stun);
        }
        for(int i = 1; i < traj.size(); i++)
        {
            if (m.move_cost(traj[i].x, traj[i].y) == 0 && !m.has_flag(liquid, traj[i].x, traj[i].y)) // oops, we hit a wall!
            {
                u.posx = traj[i-1].x;
                u.posy = traj[i-1].y;
                force_remaining = traj.size() - i;
                if (stun != 0)
                {
                    if (u.has_disease(DI_STUNNED))
                    {
                        add_msg("You were stunned AGAIN for %d turns!", force_remaining);
                    }
                    else
                    {
                        add_msg("You were stunned for %d turns!", force_remaining);
                    }
                    u.add_disease(DI_STUNNED, force_remaining, this);
                    if (one_in(2)) u.hit(this, bp_arms, 0, force_remaining*dam_mult, 0);
                    if (one_in(2)) u.hit(this, bp_arms, 1, force_remaining*dam_mult, 0);
                    if (one_in(2)) u.hit(this, bp_legs, 0, force_remaining*dam_mult, 0);
                    if (one_in(2)) u.hit(this, bp_legs, 1, force_remaining*dam_mult, 0);
                    if (one_in(2)) u.hit(this, bp_torso, 0, force_remaining*dam_mult, 0);
                    if (one_in(2)) u.hit(this, bp_head, 0, force_remaining*dam_mult, 0);
                    if (one_in(2)) u.hit(this, bp_hands, 0, force_remaining*dam_mult, 0);
                }
                m.bash(traj[i].x, traj[i].y, 2*dam_mult*force_remaining, junk);
                sound(traj[i].x, traj[i].y, dam_mult*force_remaining*force_remaining/2, junk);
                break;
            }
            else if (mon_at(traj[i].x, traj[i].y) != -1 || npc_at(traj[i].x, traj[i].y) != -1)
            {
                u.posx = traj[i-1].x;
                u.posy = traj[i-1].y;
                force_remaining = traj.size() - i;
                if (stun != 0)
                {
                    if (u.has_disease(DI_STUNNED))
                    {
                        add_msg("You were stunned AGAIN for %d turns!", force_remaining);
                    }
                    else
                    {
                        add_msg("You were stunned for %d turns!", force_remaining);
                    }
                    u.add_disease(DI_STUNNED, force_remaining, this);
                }
                traj.erase(traj.begin(), traj.begin()+i);
                if (mon_at(traj.front().x, traj.front().y) != -1)
                    add_msg("You collided with someTHING else and sent IT flying!");
                else if (npc_at(traj.front().x, traj.front().y) != -1)
                    add_msg("You collided with someone else and sent %s flying!",
                            active_npc[npc_at(traj.front().x, traj.front().y)]->male?"him":"her");
                knockback(traj, force_remaining, stun, dam_mult);
                break;
            }
            if(m.has_flag(liquid, u.posx, u.posy) && force_remaining < 1)
            {
                plswim(u.posx, u.posy);
            }
            else
            {
                u.posx = traj[i].x;
                u.posy = traj[i].y;
            }
        }
    }
    return;
}

void game::use_computer(int x, int y)
{
 if (u.has_trait(PF_ILLITERATE)) {
  add_msg("You can not read a computer screen!");
  return;
 }

 if (u.has_trait(PF_HYPEROPIC) && !u.is_wearing("glasses_reading")
     && !u.is_wearing("glasses_bifocal")) {
  add_msg("You'll need to put on reading glasses before you can see the screen.");
  return;
 }

 computer* used = m.computer_at(x, y);

 if (used == NULL) {
  dbg(D_ERROR) << "game:use_computer: Tried to use computer at (" << x
               << ", " << y << ") - none there";
  debugmsg("Tried to use computer at (%d, %d) - none there", x, y);
  return;
 }

 used->use(this);

 refresh_all();
}

void game::resonance_cascade(int x, int y)
{
 int maxglow = 100 - 5 * trig_dist(x, y, u.posx, u.posy);
 int minglow =  60 - 5 * trig_dist(x, y, u.posx, u.posy);
 mon_id spawn;
 monster invader;
 if (minglow < 0)
  minglow = 0;
 if (maxglow > 0)
  u.add_disease(DI_TELEGLOW, rng(minglow, maxglow) * 100, this);
 int startx = (x < 8 ? 0 : x - 8), endx = (x+8 >= SEEX*3 ? SEEX*3 - 1 : x + 8);
 int starty = (y < 8 ? 0 : y - 8), endy = (y+8 >= SEEY*3 ? SEEY*3 - 1 : y + 8);
 for (int i = startx; i <= endx; i++) {
  for (int j = starty; j <= endy; j++) {
   switch (rng(1, 80)) {
   case 1:
   case 2:
    emp_blast(i, j);
    break;
   case 3:
   case 4:
   case 5:
    for (int k = i - 1; k <= i + 1; k++) {
     for (int l = j - 1; l <= j + 1; l++) {
      field_id type;
      switch (rng(1, 7)) {
       case 1: type = fd_blood;
       case 2: type = fd_bile;
       case 3:
       case 4: type = fd_slime;
       case 5: type = fd_fire;
       case 6:
       case 7: type = fd_nuke_gas;
      }
      if (!one_in(3))
	   m.add_field(this, k, l, type, 3);
     }
    }
    break;
   case  6:
   case  7:
   case  8:
   case  9:
   case 10:
    m.tr_at(i, j) = tr_portal;
    break;
   case 11:
   case 12:
    m.tr_at(i, j) = tr_goo;
    break;
   case 13:
   case 14:
   case 15:
    spawn = MonsterGroupManager::GetMonsterFromGroup("GROUP_NETHER", &mtypes);
    invader = monster(mtypes[spawn], i, j);
    z.push_back(invader);
    break;
   case 16:
   case 17:
   case 18:
    m.destroy(this, i, j, true);
    break;
   case 19:
    explosion(i, j, rng(1, 10), rng(0, 1) * rng(0, 6), one_in(4));
    break;
   }
  }
 }
}

void game::scrambler_blast(int x, int y)
{
 int mondex = mon_at(x, y);
 if (mondex != -1) {
  if (z[mondex].has_flag(MF_ELECTRONIC))
    z[mondex].make_friendly();
   add_msg("The %s sparks and begins searching for a target!", z[mondex].name().c_str());
 }
}
void game::emp_blast(int x, int y)
{
 int rn;
 if (m.has_flag(console, x, y)) {
  add_msg("The %s is rendered non-functional!", m.tername(x, y).c_str());
  m.ter_set(x, y, t_console_broken);
  return;
 }
// TODO: More terrain effects.
 switch (m.ter(x, y)) {
 case t_card_science:
 case t_card_military:
  rn = rng(1, 100);
  if (rn > 92 || rn < 40) {
   add_msg("The card reader is rendered non-functional.");
   m.ter_set(x, y, t_card_reader_broken);
  }
  if (rn > 80) {
   add_msg("The nearby doors slide open!");
   for (int i = -3; i <= 3; i++) {
    for (int j = -3; j <= 3; j++) {
     if (m.ter(x + i, y + j) == t_door_metal_locked)
      m.ter_set(x + i, y + j, t_floor);
    }
   }
  }
  if (rn >= 40 && rn <= 80)
   add_msg("Nothing happens.");
  break;
 }
 int mondex = mon_at(x, y);
 if (mondex != -1) {
  if (z[mondex].has_flag(MF_ELECTRONIC)) {
   add_msg("The EMP blast fries the %s!", z[mondex].name().c_str());
   int dam = dice(10, 10);
   if (z[mondex].hurt(dam))
    kill_mon(mondex); // TODO: Player's fault?
   else if (one_in(6))
    z[mondex].make_friendly();
  } else
   add_msg("The %s is unaffected by the EMP blast.", z[mondex].name().c_str());
 }
 if (u.posx == x && u.posy == y) {
  if (u.power_level > 0) {
   add_msg("The EMP blast drains your power.");
   int max_drain = (u.power_level > 40 ? 40 : u.power_level);
   u.charge_power(0 - rng(1 + max_drain / 3, max_drain));
  }
// TODO: More effects?
 }
// Drain any items of their battery charge
 for (int i = 0; i < m.i_at(x, y).size(); i++) {
  if (m.i_at(x, y)[i].is_tool() &&
      (dynamic_cast<it_tool*>(m.i_at(x, y)[i].type))->ammo == AT_BATT)
   m.i_at(x, y)[i].charges = 0;
 }
// TODO: Drain NPC energy reserves
}

int game::npc_at(int x, int y)
{
 for (int i = 0; i < active_npc.size(); i++) {
  if (active_npc[i]->posx == x && active_npc[i]->posy == y && !active_npc[i]->dead)
   return i;
 }
 return -1;
}

int game::npc_by_id(int id)
{
 for (int i = 0; i < active_npc.size(); i++) {
  if (active_npc[i]->getID() == id)
   return i;
 }
 return -1;
}

int game::mon_at(int x, int y)
{
 for (int i = 0; i < z.size(); i++) {
  if (z[i].posx == x && z[i].posy == y) {
   if (z[i].dead)
    return -1;
   else
    return i;
  }
 }
 return -1;
}

bool game::is_empty(int x, int y)
{
 return ((m.move_cost(x, y) > 0 || m.has_flag(liquid, x, y)) &&
         npc_at(x, y) == -1 && mon_at(x, y) == -1 &&
         (u.posx != x || u.posy != y));
}

bool game::is_in_sunlight(int x, int y)
{
 return (m.is_outside(x, y) && light_level() >= 40 &&
         (weather == WEATHER_CLEAR || weather == WEATHER_SUNNY));
}

void game::kill_mon(int index, bool u_did_it)
{
 if (index < 0 || index >= z.size()) {
  dbg(D_ERROR) << "game:kill_mon: Tried to kill monster " << index
               << "! (" << z.size() << " in play)";
  if (debugmon)  debugmsg("Tried to kill monster %d! (%d in play)", index, z.size());
  return;
 }
 if (!z[index].dead) {
  z[index].dead = true;
  if (u_did_it) {
   if (z[index].has_flag(MF_GUILT)) {
    mdeath tmpdeath;
    tmpdeath.guilt(this, &(z[index]));
   }
   if (z[index].type->species != species_hallu)
    kills[z[index].type->id]++;	// Increment our kill counter
  }
  for (int i = 0; i < z[index].inv.size(); i++)
   m.add_item(z[index].posx, z[index].posy, z[index].inv[i]);
  z[index].die(this);
 }
}

void game::explode_mon(int index)
{
 if (index < 0 || index >= z.size()) {
  dbg(D_ERROR) << "game:explode_mon: Tried to explode monster " << index
               << "! (" << z.size() << " in play)";
  debugmsg("Tried to explode monster %d! (%d in play)", index, z.size());
  return;
 }
 if (!z[index].dead) {
  z[index].dead = true;
  kills[z[index].type->id]++;	// Increment our kill counter
// Send body parts and blood all over!
  mtype* corpse = z[index].type;
  if (corpse->mat == "flesh" || corpse->mat == "veggy") { // No chunks otherwise
   int num_chunks;
   switch (corpse->size) {
    case MS_TINY:   num_chunks =  1; break;
    case MS_SMALL:  num_chunks =  2; break;
    case MS_MEDIUM: num_chunks =  4; break;
    case MS_LARGE:  num_chunks =  8; break;
    case MS_HUGE:   num_chunks = 16; break;
   }
   itype_id meat;
   if (corpse->has_flag(MF_POISON)) {
    if (corpse->mat == "flesh")
     meat = "meat_tainted";
    else
     meat = "veggy_tainted";
   } else {
    if (corpse->mat == "flesh")
     meat = "meat";
    else
     meat = "veggy";
   }

   int posx = z[index].posx, posy = z[index].posy;
   for (int i = 0; i < num_chunks; i++) {
    int tarx = posx + rng(-3, 3), tary = posy + rng(-3, 3);
    std::vector<point> traj = line_to(posx, posy, tarx, tary, 0);

    bool done = false;
    for (int j = 0; j < traj.size() && !done; j++) {
     tarx = traj[j].x;
     tary = traj[j].y;
// Choose a blood type and place it
     field_id blood_type = fd_blood;
     if (corpse->dies == &mdeath::boomer)
      blood_type = fd_bile;
     else if (corpse->dies == &mdeath::acid)
      blood_type = fd_acid;

      m.add_field(this, tarx, tary, blood_type, 1);

     if (m.move_cost(tarx, tary) == 0) {
      std::string tmp = "";
      if (m.bash(tarx, tary, 3, tmp))
       sound(tarx, tary, 18, tmp);
      else {
       if (j > 0) {
        tarx = traj[j - 1].x;
        tary = traj[j - 1].y;
       }
       done = true;
      }
     }
    }
    m.spawn_item(tarx, tary, meat, turn);
   }
  }
 }

 // there WAS an erasure of the monster here, but it caused issues with loops
 // we should structure things so that z.erase is only called in specified cleanup
 // functions

 if (last_target == index)
  last_target = -1;
 else if (last_target > index)
   last_target--;
}

void game::revive_corpse(int x, int y, int n)
{
    if (m.i_at(x, y).size() <= n)
    {
        debugmsg("Tried to revive a non-existent corpse! (%d, %d), #%d of %d", x, y, n, m.i_at(x, y).size());
        return;
    }
    item* it = &m.i_at(x, y)[n];
    revive_corpse(x, y, it);
    m.i_rem(x, y, n);
}

void game::revive_corpse(int x, int y, item *it)
{
    if (it->type->id != "corpse" || it->corpse == NULL)
    {
        debugmsg("Tried to revive a non-corpse.");
        return;
    }
    int burnt_penalty = it->burnt;
    monster mon(it->corpse, x, y);
    mon.speed = int(mon.speed * .8) - burnt_penalty / 2;
    mon.hp    = int(mon.hp    * .7) - burnt_penalty;
    if (it->damage > 0)
    {
        mon.speed /= it->damage + 1;
        mon.hp /= it->damage + 1;
    }
    mon.no_extra_death_drops = true;
    z.push_back(mon);
}

void game::open()
{
    int openx, openy;
    if (!choose_adjacent("Open", openx, openy))
        return;

    u.moves -= 100;
    bool didit = false;

    int vpart;
    vehicle *veh = m.veh_at(openx, openy, vpart);
    if (veh && veh->part_flag(vpart, vpf_openable)) {
        if (veh->parts[vpart].open) {
            add_msg("That door is already open.");
            u.moves += 100;
        } else {
            veh->parts[vpart].open = 1;
            veh->insides_dirty = true;
        }
        return;
    }

    if (m.is_outside(u.posx, u.posy))
        didit = m.open_door(openx, openy, false);
    else
        didit = m.open_door(openx, openy, true);

    if (!didit) {
        switch(m.ter(openx, openy)) {
        case t_door_locked:
        case t_door_locked_interior:
        case t_door_locked_alarm:
        case t_door_bar_locked:
            add_msg("The door is locked!");
            break;	// Trying to open a locked door uses the full turn's movement
        case t_door_o:
            add_msg("That door is already open.");
            u.moves += 100;
            break;
        default:
            add_msg("No door there.");
            u.moves += 100;
        }
    }
}

void game::close()
{
    int closex, closey;
    if (!choose_adjacent("Close", closex, closey))
        return;

    bool didit = false;

    int vpart;
    vehicle *veh = m.veh_at(closex, closey, vpart);
    if (mon_at(closex, closey) != -1)
        add_msg("There's a %s in the way!",
                z[mon_at(closex, closey)].name().c_str());
    else if (veh && veh->part_flag(vpart, vpf_openable) &&
             veh->parts[vpart].open) {
        veh->parts[vpart].open = 0;
        veh->insides_dirty = true;
        didit = true;
    } else if (m.i_at(closex, closey).size() > 0)
        add_msg("There's %s in the way!", m.i_at(closex, closey).size() == 1 ?
                m.i_at(closex, closey)[0].tname(this).c_str() : "some stuff");
    else if (closex == u.posx && closey == u.posy)
        add_msg("There's some buffoon in the way!");
    else if (m.ter(closex, closey) == t_window_domestic &&
             m.is_outside(u.posx, u.posy))  {
        add_msg("You cannot close the curtains from outside. You must be inside the building.");
    } else if (m.has_furn(closex, closey) &&
               m.furn(closex, closey) != f_canvas_door_o &&
               m.furn(closex, closey) != f_skin_door_o) {
       add_msg("There's a %s in the way!", m.furnname(closex, closey).c_str());
    } else
        didit = m.close_door(closex, closey, true);

    if (didit)
        u.moves -= 90;
}

void game::smash()
{
    const int move_cost = (u.weapon.is_null() ? 80 : u.weapon.attack_time() * 0.8);
    bool didit = false;
    std::string bashsound, extra;
    int smashskill = int(u.str_cur / 2.5 + u.weapon.type->melee_dam);
    int smashx, smashy;

    if (!choose_adjacent("Smash", smashx, smashy))
        return;

    const int full_pulp_threshold = 4;
    std::list<item*> corpses;
    for (int i = 0; i < m.i_at(smashx, smashy).size(); ++i)
    {
        item *it = &m.i_at(smashx, smashy)[i];
        if (it->type->id == "corpse" && it->damage < full_pulp_threshold)
        {
            corpses.push_back(it);
        }
    }
    if (corpses.size() > 0)
    {
        add_msg("You swing at the corpse%s.", corpses.size() > 1 ? "s" : "");

        // numbers logic: a str 8 character with a butcher knife (4 bash, 18 cut)
        // should have at least a 50% chance of damaging an intact zombie corpse (75 volume).
        // a str 8 character with a baseball bat (28 bash, 0 cut) should have around a 25% chance.

        int cut_power = u.weapon.type->melee_cut;
        // stabbing weapons are a lot less effective at pulping
        if (u.weapon.has_flag("STAB") || u.weapon.has_flag("SPEAR"))
        {
            cut_power /= 2;
        }
        double pulp_power = sqrt((double)(u.str_cur + u.weapon.type->melee_dam)) * sqrt((double)(cut_power + 1));
        pulp_power *= 20; // constant multiplier to get the chance right
        int rn = rng(0, pulp_power);
        while (rn > 0 && !corpses.empty())
        {
            item *it = corpses.front();
            corpses.pop_front();
            int damage = rn / it->volume();
            if (damage + it->damage > full_pulp_threshold)
            {
                damage = full_pulp_threshold - it->damage;
            }
            rn -= (damage + 1) * it->volume(); // slight efficiency loss to swing

            // chance of a critical success, higher chance for small critters
            // comes AFTER the loss of power from the above calculation
            if (one_in(it->volume()))
            {
                damage++;
            }

            if (damage > 0)
            {
                add_msg("You %sdamage the %s!", (damage > 1 ? "greatly " : ""), it->tname().c_str());
                it->damage += damage;
                if (it->damage >= 4)
                {
                    add_msg("The corpse is now thoroughly pulped.");
                    it->damage = 4;
                    // TODO mark corpses as inactive when appropriate
                }
                // Splatter some blood around
                for (int x = smashx - 1; x <= smashx + 1; x++) {
                    for (int y = smashy - 1; y <= smashy + 1; y++) {
                        if (!one_in(damage+1)) {
                             m.add_field(this, x, y, fd_blood, 1);
                        }
                    }
                }
            }
        }
        u.moves -= move_cost;
        return; // don't smash terrain if we've smashed a corpse
    }
    else
    {
        didit = m.bash(smashx, smashy, smashskill, bashsound);
    }

    if (didit)
    {
        if (extra != "")
        {
            add_msg(extra.c_str());
        }
        sound(smashx, smashy, 18, bashsound);
        // TODO: Move this elsewhere, like maybe into the map on-break code
        if (m.has_flag(alarmed, smashx, smashy) &&
            !event_queued(EVENT_WANTED))
        {
            sound(smashx, smashy, 40, "An alarm sounds!");
            add_event(EVENT_WANTED, int(turn) + 300, 0, levx, levy);
        }
        u.moves -= move_cost;
        if (u.skillLevel("melee") == 0)
        {
            u.practice(turn, "melee", rng(0, 1) * rng(0, 1));
        }
        if (u.weapon.made_of("glass") &&
            rng(0, u.weapon.volume() + 3) < u.weapon.volume())
        {
            add_msg("Your %s shatters!", u.weapon.tname(this).c_str());
            for (int i = 0; i < u.weapon.contents.size(); i++)
            {
                m.add_item(u.posx, u.posy, u.weapon.contents[i]);
            }
            sound(u.posx, u.posy, 24, "");
            u.hit(this, bp_hands, 1, 0, rng(0, u.weapon.volume()));
            if (u.weapon.volume() > 20)
            {
                // Hurt left arm too, if it was big
                u.hit(this, bp_hands, 0, 0, rng(0, u.weapon.volume() * .5));
            }
            u.remove_weapon();
        }
    }
    else
    {
        add_msg("There's nothing there!");
    }
}

void game::use_item(char chInput)
{
 char ch;
 if (chInput == '.')
  ch = inv("Use item:");
 else
  ch = chInput;

 if (ch == ' ') {
  add_msg("Never mind.");
  return;
 }
 last_action += ch;
 u.use(this, ch);
}

void game::use_wielded_item()
{
  u.use_wielded(this);
}

bool game::choose_adjacent(std::string verb, int &x, int &y)
{
    std::string query_text = verb + " where? (Direction button)";
    mvwprintw(w_terrain, 0, 0, query_text.c_str());
    wrefresh(w_terrain);
    DebugLog() << "calling get_input() for " << verb << "\n";
    InputEvent input = get_input();
    last_action += input;
    if (input == Cancel || input == Close)
        return false;
    else
        get_direction(x, y, input);
    if (x == -2 || y == -2) {
        add_msg("Invalid direction.");
        return false;
    }
    x += u.posx;
    y += u.posy;
    return true;
}

bool game::vehicle_near ()
{
 for (int dx = -1; dx <= 1; dx++) {
  for (int dy = -1; dy <= 1; dy++) {
   if (m.veh_at(u.posx + dx, u.posy + dy))
    return true;
  }
 }
 return false;
}

bool game::pl_refill_vehicle (vehicle &veh, int part, bool test)
{
    if (!veh.part_flag(part, vpf_fuel_tank))
        return false;
    item* it = NULL;
    item *p_itm = NULL;
    int min_charges = -1;
    bool i_cont = false;

    int ftype = veh.part_info(part).fuel_type;
    itype_id itid = default_ammo((ammotype)ftype);
    if (u.weapon.is_container() && u.weapon.contents.size() > 0 && u.weapon.contents[0].type->id == itid)
    {
        it = &u.weapon;
        p_itm = &u.weapon.contents[0];
        min_charges = u.weapon.contents[0].charges;
        i_cont = true;
    }
    else if (u.weapon.type->id == itid)
    {
        it = &u.weapon;
        p_itm = it;
        min_charges = u.weapon.charges;
    }
    else
    {
        it = &u.inv.item_or_container(itid);
        if (!it->is_null())
        {
            if (it->type->id == itid)
            {
                p_itm = it;
            }
            else
            {
                //ah, must be a container of the thing
                p_itm = &(it->contents[0]);
                i_cont = true;
            }
            min_charges = p_itm->charges;
        }
    }
    if (it->is_null())
        return false;
    else if (test)
        return true;

    int fuel_per_charge = 1;
    switch (ftype)
    {
    case AT_PLUT:
        fuel_per_charge = 1000;
        break;
    case AT_PLASMA:
        fuel_per_charge = 100;
        break;
    default:;
    }
    int max_fuel = veh.part_info(part).size;
    int dch = (max_fuel - veh.parts[part].amount) / fuel_per_charge;
    if (dch < 1)
        dch = 1;
    bool rem_itm = min_charges <= dch;
    int used_charges = rem_itm? min_charges : dch;
    veh.parts[part].amount += used_charges * fuel_per_charge;
    if (veh.parts[part].amount > max_fuel)
        veh.parts[part].amount = max_fuel;

    add_msg ("You %s %s's %s%s.", ftype == AT_BATT? "recharge" : "refill", veh.name.c_str(),
             ftype == AT_BATT? "battery" : (ftype == AT_PLUT? "reactor" : "fuel tank"),
             veh.parts[part].amount == max_fuel? " to its maximum" : "");

    p_itm->charges -= used_charges;
    if (rem_itm)
    {
        if (i_cont)
        {
            it->contents.erase(it->contents.begin());
        }
        else if (&u.weapon == it)
        {
            u.remove_weapon();
        }
        else
        {
            u.inv.remove_item_by_letter(it->invlet);
        }
    }
    return true;
}

void game::handbrake ()
{
 vehicle *veh = m.veh_at (u.posx, u.posy);
 if (!veh)
  return;
 add_msg ("You pull a handbrake.");
 veh->cruise_velocity = 0;
 if (veh->last_turn != 0 && rng (15, 60) * 100 < abs(veh->velocity)) {
  veh->skidding = true;
  add_msg ("You lose control of %s.", veh->name.c_str());
  veh->turn (veh->last_turn > 0? 60 : -60);
 } else if (veh->velocity < 0)
  veh->stop();
 else {
  veh->velocity = veh->velocity / 2 - 10*100;
  if (veh->velocity < 0)
      veh->stop();
 }
 u.moves = 0;
}

void game::exam_vehicle(vehicle &veh, int examx, int examy, int cx, int cy)
{
    veh_interact vehint;
    vehint.cx = cx;
    vehint.cy = cy;
    vehint.exec(this, &veh, examx, examy);
//    debugmsg ("exam_vehicle cmd=%c %d", vehint.sel_cmd, (int) vehint.sel_cmd);
    if (vehint.sel_cmd != ' ')
    {                                                        // TODO: different activity times
        u.activity = player_activity(ACT_VEHICLE,
                                     vehint.sel_cmd == 'f' || vehint.sel_cmd == 's' ? 200 : 20000,
                                     (int) vehint.sel_cmd, 0, "");
        u.activity.values.push_back (veh.global_x());    // values[0]
        u.activity.values.push_back (veh.global_y());    // values[1]
        u.activity.values.push_back (vehint.cx);   // values[2]
        u.activity.values.push_back (vehint.cy);   // values[3]
        u.activity.values.push_back (-vehint.ddx - vehint.cy);   // values[4]
        u.activity.values.push_back (vehint.cx - vehint.ddy);   // values[5]
        u.activity.values.push_back (vehint.sel_part); // values[6]
        u.activity.values.push_back (vehint.sel_type); // int. might make bitmask
        u.moves = 0;
    }
    refresh_all();
}

// A gate handle is adjacent to a wall section, and next to that wall section on one side or
// another is the gate.  There may be a handle on the other side, but this is optional.
// The gate continues until it reaches a non-floor tile, so they can be arbitrary length.
//
//   |  !|!  -++-++-  !|++++-
//   +   +      !      +
//   +   +   -++-++-   +
//   +   +             +
//   +   +   !|++++-   +
//  !|   |!        !   |
//
// The terrain type of the handle is passed in, and that is used to determine the type of
// the wall and gate.
void game::open_gate( game *g, const int examx, const int examy, const enum ter_id handle_type ) {

 enum ter_id v_wall_type;
 enum ter_id h_wall_type;
 enum ter_id door_type;
 enum ter_id floor_type;
 const char *pull_message;
 const char *open_message;
 const char *close_message;

 switch(handle_type) {
 case t_gates_mech_control:
  v_wall_type = t_wall_v;
  h_wall_type = t_wall_h;
  door_type   = t_door_metal_locked;
  floor_type  = t_floor;
  pull_message = "You turn the handle...";
  open_message = "The gate is opened!";
  close_message = "The gate is closed!";
  break;

 case t_gates_control_concrete:
  v_wall_type = t_concrete_v;
  h_wall_type = t_concrete_h;
  door_type   = t_door_metal_locked;
  floor_type  = t_floor;
  pull_message = "You turn the handle...";
  open_message = "The gate is opened!";
  close_message = "The gate is closed!";
  break;

 case t_barndoor:
  v_wall_type = t_wall_wood;
  h_wall_type = t_wall_wood;
  door_type   = t_door_metal_locked;
  floor_type  = t_dirtfloor;
  pull_message = "You pull the rope...";
  open_message = "The barn doors opened!";
  close_message = "The barn doors closed!";
  break;

 case t_palisade_pulley:
  v_wall_type = t_palisade;
  h_wall_type = t_palisade;
  door_type   = t_palisade_gate;
  floor_type  = t_palisade_gate_o;
  pull_message = "You pull the rope...";
  open_message = "The palisade gate swings open!";
  close_message = "The palisade gate swings closed with a crash!";
  break;

  default: return; // No matching gate type
 }

 g->add_msg(pull_message);
 g->u.moves -= 900;

 bool open = false;
 bool close = false;

 for (int wall_x = -1; wall_x <= 1; wall_x++) {
   for (int wall_y = -1; wall_y <= 1; wall_y++) {
     for (int gate_x = -1; gate_x <= 1; gate_x++) {
       for (int gate_y = -1; gate_y <= 1; gate_y++) {
         if ((wall_x + wall_y == 1 || wall_x + wall_y == -1) &&  // make sure wall not diagonally opposite to handle
             (gate_x + gate_y == 1 || gate_x + gate_y == -1) &&  // same for gate direction
            ((wall_y != 0 && (g->m.ter(examx+wall_x, examy+wall_y) == h_wall_type)) ||  //horizontal orientation of the gate
             (wall_x != 0 && (g->m.ter(examx+wall_x, examy+wall_y) == v_wall_type)))) { //vertical orientation of the gate

           int cur_x = examx+wall_x+gate_x;
           int cur_y = examy+wall_y+gate_y;

           if (!close && (g->m.ter(examx+wall_x+gate_x, examy+wall_y+gate_y) == door_type)) {  //opening the gate...
             open = true;
             while (g->m.ter(cur_x, cur_y) == door_type) {
               g->m.ter_set(cur_x, cur_y, floor_type);
               cur_x = cur_x+gate_x;
               cur_y = cur_y+gate_y;
             }
           }

           if (!open && (g->m.ter(examx+wall_x+gate_x, examy+wall_y+gate_y) == floor_type)) {  //closing the gate...
             close = true;
             while (g->m.ter(cur_x, cur_y) == floor_type) {
               g->m.ter_set(cur_x, cur_y, door_type);
               cur_x = cur_x+gate_x;
               cur_y = cur_y+gate_y;
             }
           }
         }
       }
     }
   }
 }

 if(open){
   g->add_msg(open_message);
 } else if(close){
   g->add_msg(close_message);
 } else {
   add_msg("Nothing happens.");
 }
}

void game::moving_vehicle_dismount(int tox, int toy)
{
    int vpart;
    vehicle *veh = m.veh_at(u.posx, u.posy, vpart);
    if (!veh) {
        debugmsg("Tried to exit non-existent vehicle.");
        return;
    }
    if (u.posx == tox && u.posy == toy) {
        debugmsg("Need somewhere to dismount towards.");
        return;
    }
    int d = (45 * (direction_from(u.posx, u.posy, tox, toy)) - 90) % 360;
    add_msg("You dive from the %s.", veh->name.c_str());
    m.unboard_vehicle(this, u.posx, u.posy);
    u.moves -= 200;
    // Dive three tiles in the direction of tox and toy
    fling_player_or_monster(&u, 0, d, 30, true);
    // Hit the ground according to vehicle speed
    if (!m.has_flag(swimmable, u.posx, u.posy)) {
        if (veh->velocity > 0)
            fling_player_or_monster(&u, 0, veh->face.dir(), veh->velocity / (float)100);
        else
            fling_player_or_monster(&u, 0, veh->face.dir() + 180, -(veh->velocity) / (float)100);
    }
    return;
}

void game::control_vehicle()
{
    int veh_part;
    vehicle *veh = m.veh_at(u.posx, u.posy, veh_part);

    if (veh && veh->player_in_control(&u)) {
        std::string message = veh->use_controls();
        if (!message.empty())
            add_msg(message.c_str());
    } else if (veh && veh->part_with_feature(veh_part, vpf_controls) >= 0
                   && u.in_vehicle) {
        u.controlling_vehicle = true;
        add_msg("You take control of the %s.", veh->name.c_str());
    } else {
        int examx, examy;
        if (!choose_adjacent("Control vehicle", examx, examy))
            return;
        veh = m.veh_at(examx, examy, veh_part);
        if (!veh) {
            add_msg("No vehicle there.");
            return;
        }
        if (veh->part_with_feature(veh_part, vpf_controls) < 0) {
            add_msg("No controls there.");
            return;
        }
        std::string message = veh->use_controls();
        if (!message.empty())
            add_msg(message.c_str());
    }
}

void game::examine()
{
 int examx, examy;
 if (!choose_adjacent("Examine", examx, examy))
    return;

 int veh_part = 0;
 vehicle *veh = m.veh_at (examx, examy, veh_part);
 if (veh) {
  int vpcargo = veh->part_with_feature(veh_part, vpf_cargo, false);
  int vpkitchen = veh->part_with_feature(veh_part, vpf_kitchen, true);
  if ((vpcargo >= 0 && veh->parts[vpcargo].items.size() > 0) || vpkitchen >= 0)
   pickup(examx, examy, 0);
  else if (u.in_vehicle)
   add_msg ("You can't do that while onboard.");
  else if (abs(veh->velocity) > 0)
   add_msg ("You can't do that on moving vehicle.");
  else
   exam_vehicle (*veh, examx, examy);
 }

 if (m.has_flag(console, examx, examy)) {
  use_computer(examx, examy);
  return;
 }
 const furn_t *xfurn_t = &furnlist[m.furn(examx,examy)];
 const ter_t *xter_t = &terlist[m.ter(examx,examy)];
 iexamine xmine;

 if (m.has_furn(examx, examy))
   (xmine.*xfurn_t->examine)(this,&u,&m,examx,examy);
 else
   (xmine.*xter_t->examine)(this,&u,&m,examx,examy);

 bool none = true;
 if (xter_t->examine != &iexamine::none || xfurn_t->examine != &iexamine::none)
   none = false;

 if (m.has_flag(sealed, examx, examy)) {
   if (none) add_msg("The %s is firmly sealed.", m.name(examx, examy).c_str());
 } else {
   //examx,examy has no traps, is a container and doesn't have a special examination function
  if (m.tr_at(examx, examy) == tr_null && m.i_at(examx, examy).size() == 0 && m.has_flag(container, examx, examy) && none)
   add_msg("It is empty.");
  else
   if (!veh)pickup(examx, examy, 0);
 }
  //check for disarming traps last to avoid disarming query black box issue.
 if(m.tr_at(examx, examy) != tr_null) xmine.trap(this,&u,&m,examx,examy);

}

#define ADVINVOFS 7
// abstract of selected origin which can be inventory, or  map tile / vehicle storage / aggregate
struct advanced_inv_area {
    const int id;
    const int hscreenx;
    const int hscreeny;
    const int offx;
    const int offy;
    int x;
    int y;
    const std::string name;
    const std::string shortname;
    bool canputitems;
    vehicle *veh;
    int vstor;
    int size;
    std::string desc;
    int volume, weight;
    int max_size, max_volume;
};

// for printing items in environment
struct advanced_inv_listitem {
    int idx;
    int area;
    item *it;
    std::string name;
    int stacks;
    int volume;
    int weight;
    int cat;
};

// left/right listwindows
struct advanced_inv_pane {
    int pos;
    int area, offx, offy, size, vstor;  // quick lookup later
    int index, max_page, max_index, page;
    std::string area_string;
    int sortby;
    int issrc;
    vehicle *veh;
    WINDOW *window;
    std::vector<advanced_inv_listitem> items;
    int numcats;
};

int getsquare(int c , int &off_x, int &off_y, std::string &areastring, advanced_inv_area *squares) {
    int ret=-1;
    if (!( c >= 0 && c <= 10 )) return ret;
    ret=c;
    off_x = squares[ret].offx;
    off_y = squares[ret].offy;
    areastring = squares[ret].name;
    return ret;
}

int getsquare(char c , int &off_x, int &off_y, std::string &areastring, advanced_inv_area *squares) {
    int ret=-1;
    switch(c)
    {
        case '0':
        case 'I':
            ret=0;
            break;
        case '1':
        case 'B':
            ret=1;
            break;
        case '2':
        case 'J':
            ret=2;
            break;
        case '3':
        case 'N':
            ret=3;
            break;
        case '4':
        case 'H':
            ret=4;
            break;
        case '5':
        case 'G':
            ret=5;
            break;
        case '6':
        case 'L':
            ret=6;
            break;
        case '7':
        case 'Y':
            ret=7;
            break;
        case '8':
        case 'K':
            ret=8;
            break;
        case '9':
        case 'U':
            ret=9;
            break;
        case 'a':
            ret=10;
            break;
        default :
            return -1;
    }
    return getsquare(ret,off_x,off_y,areastring, squares);
}

void advprintItems(advanced_inv_pane &pane, advanced_inv_area* squares, bool active, game* g)
{
    std::vector<advanced_inv_listitem> &items = pane.items;
    WINDOW* window = pane.window;
    int page = pane.page;
    int selected_index = pane.index;
    bool isinventory = ( pane.area == 0 );
    bool isall = ( pane.area == 10 );
    int itemsPerPage;
    itemsPerPage = getmaxy( window ) - ADVINVOFS; // fixme
    int columns = getmaxx( window );
    int rightcol = columns - 8;
    int amount_column = columns - 15;
    nc_color norm = active ? c_white : c_dkgray;
    std::string spaces(getmaxx(window)-4, ' ');
    bool compact=(TERMX<=100);

    if(isinventory) {
        mvwprintz( window, 4, rightcol, c_ltgreen, "%3d %3d", g->u.weight_carried(), g->u.volume_carried() );
    } else {
        int hrightcol=rightcol; // intentionally -not- shifting rightcol since heavy items are rare, and we're stingy on screenspace
        if ( squares[pane.area].weight > 999 ) { // this is potentially the total of 9 tiles
          hrightcol--;
          if ( squares[pane.area].weight > 9999 ) { // not uncommon
            hrightcol--;
            if ( squares[pane.area].weight > 99999 ) { // hohum. time to consider tile destruction and sinkholes elsewhere?
              hrightcol--;
            }
          }
        }
        if ( squares[pane.area].volume > 999 ) { // pile 'o dead bears
          hrightcol--;
          if ( squares[pane.area].volume > 9999 ) { // theoretical limit; 1024*9
            hrightcol--;
          }
        }

        mvwprintz( window, 4, hrightcol, norm, "%3d %3d", squares[pane.area].weight, squares[pane.area].volume);
    }

    mvwprintz( window, 5, ( compact ? 1 : 4 ), c_ltgray, "Name (charges)" );
    mvwprintz( window, 5, rightcol - 7, c_ltgray, "%s weight vol", ( isinventory ? "amt" : ( isall ? "src" : "   " ) ) );

    for(int i = page * itemsPerPage , x = 0 ; i < items.size() && x < itemsPerPage ; i++ ,x++) {
      if ( items[i].volume == -8 ) { // I'm a header!
        mvwprintz(window,6+x,( columns - items[i].name.size()-6 )/2,c_cyan, "[%s]", items[i].name.c_str() );
      } else {
        nc_color thiscolor = active ? items[i].it->color(&g->u) : norm;
        nc_color thiscolordark = c_dkgray;

        if(active && selected_index == x)
        {
            thiscolor = hilite(thiscolor);
            thiscolordark = hilite(thiscolordark);
            if ( compact ) {
                mvwprintz(window,6+x,1,thiscolor, "  %s", spaces.c_str());
            } else {
                mvwprintz(window,6+x,1,thiscolor, ">>%s", spaces.c_str());
            }
        }

        mvwprintz(window, 6 + x, ( compact ? 1 : 4 ), thiscolor, "%s", items[i].it->tname(g).c_str() );

        if(items[i].it->charges > 0) {
            wprintz(window, thiscolor, " (%d)",items[i].it->charges);
        } else if(items[i].it->contents.size() == 1 && items[i].it->contents[0].charges > 0) {
            wprintz(window, thiscolor, " (%d)",items[i].it->contents[0].charges);
        }

        if( isinventory && items[i].stacks > 1 ) {
            mvwprintz(window, 6 + x, amount_column, thiscolor, "[%d]", items[i].stacks);
        } else if ( isall ) {
            mvwprintz(window, 6 + x, amount_column, thiscolor, "%s", squares[items[i].area].shortname.c_str());
        }
//mvwprintz(window, 6 + x, amount_column-3, thiscolor, "%d", items[i].cat);
        int xrightcol=rightcol;
        if ( items[i].weight > 999 ) { // rare. bear = 2000
          xrightcol--;
          if ( items[i].weight > 9999 ) { // anything beyond this is excessive. Enjoy your clear plastic bottle of neutronium
            xrightcol--;
          }
        }
        if ( items[i].volume > 999 ) { // does not exist, but can fit in 1024 tile limit
          xrightcol--;
          if ( items[i].volume > 9999 ) { // oh hey what about z levels. best give up now
            xrightcol--;
          }
        }
        mvwprintz(window, 6 + x, xrightcol, (items[i].weight > 0 ? thiscolor : thiscolordark),
            "%3d", items[i].weight );

        wprintz(window, (items[i].volume > 0 ? thiscolor : thiscolordark), " %3d", items[i].volume );
      }
    }


}

// should probably move to an adv_inv_pane class

enum advanced_inv_sortby {
    SORTBY_NONE = 1 , SORTBY_NAME, SORTBY_WEIGHT, SORTBY_VOLUME, SORTBY_CHARGES, SORTBY_CATEGORY, NUM_SORTBY
};

struct advanced_inv_sort_case_insensitive_less : public std::binary_function< char,char,bool > {
    bool operator () (char x, char y) const {
        return toupper( static_cast< unsigned char >(x)) < toupper( static_cast< unsigned char >(y));
    }
};

struct advanced_inv_sorter {
    int sortby;
    advanced_inv_sorter(int sort) { sortby=sort; };
    bool operator()(const advanced_inv_listitem& d1, const advanced_inv_listitem& d2) {
        if ( sortby != SORTBY_NAME ) {
            switch(sortby) {
                case SORTBY_WEIGHT: {
                    if ( d1.weight != d2.weight ) return d1.weight > d2.weight;
                    break;
                }
                case SORTBY_VOLUME: {
                    if ( d1.volume != d2.volume ) return d1.volume > d2.volume;
                    break;
                }
                case SORTBY_CHARGES: {
                    if ( d1.it->charges != d2.it->charges ) return d1.it->charges > d2.it->charges;
                    break;
                }
                case SORTBY_CATEGORY: {
                    if ( d1.cat != d2.cat ) {
                      return d1.cat < d2.cat;
                    } else if ( d1.volume == -8 ) {
                      return true;
                    } else if ( d2.volume == -8 ) {
                      return false;
                    }
                    break;
                }
                default: return d1.idx > d2.idx; break;
            };
        }
        // secondary sort by name
        std::string n1=d1.name;
        std::string n2=d2.name;
        return std::lexicographical_compare( n1.begin(), n1.end(),
            n2.begin(), n2.end(), advanced_inv_sort_case_insensitive_less() );
    };
};

void advanced_inv_menu_square(advanced_inv_area* squares, uimenu *menu ) {
    int ofs=-25-4;
    int sel=menu->selected+1;
    for ( int i=1; i < 10; i++ ) {
        char key=(char)(i+48);
        char bracket[3]="[]";
        if ( squares[i].vstor >= 0 ) strcpy(bracket,"<>");
        bool canputitems=( squares[i].canputitems && menu->entries[i-1].enabled ? true : false);
        nc_color bcolor = ( canputitems ? ( sel == i ? h_cyan : c_cyan ) : c_dkgray );
        nc_color kcolor = ( canputitems ? ( sel == i ? h_ltgreen : c_ltgreen ) : c_dkgray );
        mvwprintz(menu->window,squares[i].hscreenx+5,squares[i].hscreeny+ofs, bcolor, "%c", bracket[0]);
        wprintz(menu->window, kcolor, "%c", key);
        wprintz(menu->window, bcolor, "%c", bracket[1]);
    }
}

void advanced_inv_print_header(advanced_inv_area* squares, advanced_inv_pane &pane, int sel=-1 )
{
    WINDOW* window=pane.window;
    int area=pane.area;
    int wwidth=getmaxx(window);
    int ofs=wwidth-25-2-14;
    for ( int i=0; i < 11; i++ ) {
        char key=( i == 0 ? 'I' : ( i == 10 ? 'A' : (char)(i+48) ) );
        char bracket[3]="[]";
        if ( squares[i].vstor >= 0 ) strcpy(bracket,"<>");
        nc_color bcolor = ( squares[i].canputitems ? ( area == i || ( area == 10 && i != 0 ) ? c_cyan : c_ltgray ) : c_red );
        nc_color kcolor = ( squares[i].canputitems ? ( area == i ? c_ltgreen : ( i == sel ? c_cyan : c_ltgray ) ) : c_red );
        mvwprintz(window,squares[i].hscreenx,squares[i].hscreeny+ofs, bcolor, "%c", bracket[0]);
        wprintz(window, kcolor, "%c", key);
        wprintz(window, bcolor, "%c", bracket[1]);
    }
}

void advanced_inv_update_area( advanced_inv_area &area, game *g ) {
    int i = area.id;
    player u = g->u;
    area.x = g->u.posx+area.offx;
    area.y = g->u.posy+area.offy;
    area.size = 0;
    area.veh = NULL;
    area.vstor = -1;
    area.desc = "";
    if( i > 0 && i < 10 ) {
        int vp = 0;
        area.veh = g->m.veh_at( u.posx+area.offx,u.posy+area.offy, vp );
        if ( area.veh ) {
            area.vstor = area.veh->part_with_feature(vp, vpf_cargo, false);
        }
        if ( area.vstor >= 0 ) {
            area.desc = area.veh->name;
            area.canputitems=true;
            area.size = area.veh->parts[area.vstor].items.size();
            area.max_size = MAX_ITEM_IN_VEHICLE_STORAGE;
            area.max_volume = area.veh->max_volume(area.vstor);
        } else {
            area.canputitems=(!(g->m.has_flag(noitem,u.posx+area.offx,u.posy+area.offy)) && !(g->m.has_flag(sealed,u.posx+area.offx,u.posy+area.offy) ));
            area.size = g->m.i_at(u.posx+area.offx,u.posy+area.offy).size();
            area.max_size = MAX_ITEM_IN_SQUARE;
            area.max_volume = g->m.max_volume(u.posx+area.offx,u.posy+area.offy);
            if (g->m.graffiti_at(u.posx+area.offx,u.posy+area.offy).contents) {
                area.desc = g->m.graffiti_at(u.posx+area.offx,u.posy+area.offy).contents->c_str();
            }
        }
    } else if ( i == 0 ) {
        area.size=u.inv.size();
        area.canputitems=true;
    } else {
        area.desc = "All 9 squares";
        area.canputitems=true;
    }
    area.volume=0; // must update in main function
    area.weight=0; // must update in main function
}

int advanced_inv_getinvcat(item *it) {
    if ( it->is_gun() ) return 0;
    if ( it->is_ammo() ) return 1;
    if ( it->is_weap() ) return 2;
    if ( it->is_tool() ) return 3;
    if ( it->is_armor() ) return 4;
    if ( it->is_food_container() ) return 5;
    if ( it->is_food() ) {
        it_comest* comest = dynamic_cast<it_comest*>(it->type);
        return ( comest->comesttype != "MED" ? 5 : 6 );
    }
    if ( it->is_book() ) return 7;
    if (it->is_gunmod() || it->is_bionic()) return 8;
    return 9;
}

void game::advanced_inv()
{
    u.inv.sort();
    u.inv.restack(&u);

    const int head_height = 5;
    const int min_w_height = 10;
    const int min_w_width = FULL_SCREEN_WIDTH;
    const int max_w_width = 120;

    const int left = 0;  // readability, should be #define..
    const int right = 1;
    const int isinventory = 0;
    const int isall = 10;
    std::string sortnames[8] = { "-none-", "none", "name", "weight", "volume", "charges", "category", "-" };
    std::string invcats[10] = { "guns", "ammo", "weapons", "tools", "clothing", "food", "drugs", "books", "mods", "other" };
    bool checkshowmsg=false;
    bool showmsg=false;

    int itemsPerPage = 10;
    int w_height = (TERMY<min_w_height+head_height) ? min_w_height : TERMY-head_height;
    int w_width = (TERMX<min_w_width) ? min_w_width : (TERMX>max_w_width) ? max_w_width : (int)TERMX;

    int headstart = 0; //(TERMY>w_height)?(TERMY-w_height)/2:0;
    int colstart = (TERMX > w_width) ? (TERMX - w_width)/2 : 0;
    WINDOW *head = newwin(head_height,w_width, headstart, colstart);
    WINDOW *left_window = newwin(w_height,w_width/2, headstart+head_height,colstart);
    WINDOW *right_window = newwin(w_height,w_width/2, headstart+head_height,colstart+w_width/2);

    itemsPerPage=getmaxy(left_window)-ADVINVOFS;
    // todo: awaiting ui::menu // last_tmpdest=-1;
    bool exit = false;
    bool redraw = true;
    bool recalc = true;
    int lastCh = 0;

    advanced_inv_area squares[11] = {
        {0, 2, 25, 0, 0, 0, 0, "Inventory", "IN", false, NULL, -1, 0, "", 0, 0, 0, 0 },
        {1, 3, 30, -1, 1, 0, 0, "South West", "SW", false, NULL, -1, 0, "", 0, 0, 0, 0 },
        {2, 3, 33, 0, 1, 0, 0, "South", "S", false, NULL, -1, 0, "", 0, 0, 0, 0 },
        {3, 3, 36, 1, 1, 0, 0, "South East", "SE", false, NULL, -1, 0, "", 0, 0, 0, 0 },
        {4, 2, 30, -1, 0, 0, 0, "West", "W", false, NULL, -1, 0, "", 0, 0, 0, 0 },
        {5, 2, 33, 0, 0, 0, 0, "Directly below you", "DN", false, NULL, -1, 0, "", 0, 0, 0, 0 },
        {6, 2, 36, 1, 0, 0, 0, "East", "E", false, NULL, -1, 0, "", 0, 0, 0, 0 },
        {7, 1, 30, -1, -1, 0, 0, "North West", "NW", false, NULL, -1, 0, "", 0, 0, 0, 0 },
        {8, 1, 33, 0, -1, 0, 0, "North", "N", false, NULL, -1, 0, "", 0, 0, 0, 0 },
        {9, 1, 36, 1, -1, 0, 0, "North East", "NE", false, NULL, -1, 0, "", 0, 0, 0, 0 },
        {10, 3, 25, 0, 0, 0, 0, "Surrounding area", "AL", false, NULL, -1, 0, "", 0, 0, 0, 0 }
    };

    for ( int i = 0; i < 11; i++ ) {
        advanced_inv_update_area(squares[i], this);
    }


    std::vector<advanced_inv_listitem> listitem_stub;
    advanced_inv_pane panes[2] = {
        {0,  5, 0, 0, 0, -1,  0, 0, 0, 0,  "Initializing...", 1, 0, NULL, NULL, listitem_stub, 0},
        {1,  isinventory, 0, 0, 0, -1,  0, 0, 0, 0,  "Initializing...", 1, 0, NULL, NULL, listitem_stub, 0},
    };

    panes[left].sortby = uistate.adv_inv_leftsort;
    panes[right].sortby = uistate.adv_inv_rightsort;
    panes[left].area = uistate.adv_inv_leftarea;
    panes[right].area = uistate.adv_inv_rightarea;
    bool moved=( uistate.adv_inv_last_coords.x != u.posx || uistate.adv_inv_last_coords.y != u.posy );
    if ( !moved || panes[left].area == isinventory ) {
        panes[left].index = uistate.adv_inv_leftindex;
        panes[left].page = uistate.adv_inv_leftpage;
    }
    if ( !moved || panes[right].area == isinventory ) {
        panes[right].index = uistate.adv_inv_rightindex;
        panes[right].page = uistate.adv_inv_rightpage;
    }

    panes[left].window = left_window;
    panes[right].window = right_window;

    int src = left; // the active screen , 0 for left , 1 for right.
    int dest = right;
    int max_inv = inv_chars.size() - u.worn.size() - ( u.is_armed() || u.weapon.is_style() ? 1 : 0 );

    while(!exit)
    {
        dest = (src==left ? right : left);
        if ( recalc ) redraw=true;
        if(redraw)
        {
            max_inv = inv_chars.size() - u.worn.size() - ( u.is_armed() || u.weapon.is_style() ? 1 : 0 );
            for (int i = 0; i < 2; i++) {
                int idest = (i==left ? right : left);

                // calculate the offset.
                getsquare(panes[i].area, panes[i].offx, panes[i].offy, panes[i].area_string, squares);

                if(recalc) {

                    panes[i].items.clear();
                    bool hascat[10]={false,false,false,false,false,false,false,false,false,false};
                    panes[i].numcats=0;
                    int avolume=0;
                    int aweight=0;
                    if(panes[i].area == isinventory) {

                        invslice stacks = u.inv.slice(0, u.inv.size());
                        for( int x = 0; x < stacks.size(); ++x ) {
                            item& item = stacks[x]->front();
                            advanced_inv_listitem it;
                            it.idx=x;
                            // todo: for the love of gods create a u.inv.stack_by_int()
                            int size = u.inv.stack_by_letter(item.invlet).size();
                            if ( size < 1 ) size = 1;
                            it.name=item.tname(this);
                            it.stacks=size;
                            it.weight=item.weight() * size;
                            it.volume=item.volume() * size;
                            it.cat=advanced_inv_getinvcat(&item);
                            it.it=&item;
                            it.area=panes[i].area;
                            if( !hascat[it.cat] ) {
                                hascat[it.cat]=true;
                                panes[i].numcats++;
                                if(panes[i].sortby == SORTBY_CATEGORY) {
                                    advanced_inv_listitem itc;
                                    itc.idx=-8; itc.stacks=-8; itc.weight=-8; itc.volume=-8;
                                    itc.cat=it.cat; itc.name=invcats[it.cat];
                                    itc.area=panes[i].area;
                                    panes[i].items.push_back(itc);
                                }
                            }
                            avolume+=it.volume;
                            aweight+=it.weight;
                            panes[i].items.push_back(it);
                        }
                    } else {

                        int s1 = panes[i].area;
                        int s2 = panes[i].area;
                        if ( panes[i].area == isall ) {
                            s1 = 1;
                            s2 = 9;
                        }
                        for(int s = s1; s <= s2; s++) {
                            int savolume=0;
                            int saweight=0;
                            advanced_inv_update_area(squares[s], this);
                            //mvprintw(s+(i*10), 0, "%d %d                                   ",i,s);
                            if( panes[idest].area != s && squares[s].canputitems ) {
                                std::vector<item>& items = squares[s].vstor >= 0 ?
                                    squares[s].veh->parts[squares[s].vstor].items :
                                    m.i_at(squares[s].x , squares[s].y );
                                for(int x = 0; x < items.size() ; x++) {
                                    advanced_inv_listitem it;
                                    it.idx=x;
                                    it.name=items[x].tname(this);
                                    it.stacks=1;
                                    it.weight=items[x].weight();
                                    it.volume=items[x].volume();
                                    it.cat=advanced_inv_getinvcat(&items[x]);
                                    it.it=&items[x];
                                    it.area=s;
                                    if( ! hascat[it.cat] ) {
                                        hascat[it.cat]=true;
                                        panes[i].numcats++;
                                        if(panes[i].sortby == SORTBY_CATEGORY) {
                                            advanced_inv_listitem itc;
                                            itc.idx=-8; itc.stacks=-8; itc.weight=-8; itc.volume=-8;
                                            itc.cat=it.cat; itc.name=invcats[it.cat]; itc.area=s;
                                            panes[i].items.push_back(itc);
                                        }
                                    }

                                    savolume+=it.volume;
                                    saweight+=it.weight;
                                    panes[i].items.push_back(it);

                                } // for(int x = 0; x < items.size() ; x++)

                            } // if( panes[idest].area != s && squares[s].canputitems )
                            avolume+=savolume;
                            aweight+=saweight;
                        } // for(int s = s1; s <= s2; s++)

                    } // if(panes[i].area ?? isinventory)

                    advanced_inv_update_area(squares[panes[i].area], this);

                    squares[panes[i].area].volume = avolume;
                    squares[panes[i].area].weight = aweight;

                    panes[i].veh = squares[panes[i].area].veh; // <--v-- todo deprecate
                    panes[i].vstor = squares[panes[i].area].vstor;
                    panes[i].size = panes[i].items.size();

                    // sort the stuff
                    switch(panes[i].sortby) {
                        case SORTBY_NONE:
                            if ( i != isinventory ) {
                                std::sort( panes[i].items.begin(), panes[i].items.end(), advanced_inv_sorter(SORTBY_NONE) );
                            }
                            break;
                        default:
                            std::sort( panes[i].items.begin(), panes[i].items.end(), advanced_inv_sorter( panes[i].sortby ) );
                            break;
                    }
                }

                // paginate (not sure why)
                panes[i].max_page = (int)ceil(panes[i].size/(itemsPerPage+0.0)); //(int)ceil(panes[i].size/20.0);
                panes[i].max_index = panes[i].page == (-1 + panes[i].max_page) ? ((panes[i].size % itemsPerPage)==0?itemsPerPage:panes[i].size % itemsPerPage) : itemsPerPage;
                // check if things are out of bound
                panes[i].index = (panes[i].index >= panes[i].max_index) ? panes[i].max_index - 1 : panes[i].index;


                panes[i].page = panes[i].max_page == 0 ? 0 : ( panes[i].page >= panes[i].max_page ? panes[i].max_page - 1 : panes[i].page);

                if( panes[i].sortby == SORTBY_CATEGORY && panes[i].items.size() > 0 ) {
                  int lpos = panes[i].index + (panes[i].page * itemsPerPage);
                  if ( lpos < panes[i].items.size() && panes[i].items[lpos].volume == -8 ) {
                     panes[i].index += ( panes[i].index+1 >= itemsPerPage ? -1 : 1 );
                  }
                }

                // draw the stuff
                werase(panes[i].window);



                advprintItems( panes[i], squares, (src == i), this );

                int sel=-1;
                if ( panes[i].size > 0 ) sel = panes[i].items[panes[i].index].area;

                advanced_inv_print_header(squares,panes[i], sel );
                // todo move --v to --^
                mvwprintz(panes[i].window,1,2,src == i ? c_cyan : c_ltgray, "%s", panes[i].area_string.c_str());
                mvwprintz(panes[i].window, 2, 2, src == i ? c_green : c_dkgray , "%s", squares[panes[i].area].desc.c_str() );

            }

            recalc=false;

            werase(head);
            {
                wborder(head,LINE_XOXO,LINE_XOXO,LINE_OXOX,LINE_OXOX,LINE_OXXO,LINE_OOXX,LINE_XXOO,LINE_XOOX);
                int line=1;
                if( checkshowmsg || showmsg ) {
                  for (int i = messages.size() - 1; i >= 0 && line < 4; i--) {
                    std::string mes = messages[i].message;
                    if (messages[i].count > 1) {
                      std::stringstream mesSS;
                      mesSS << mes << " x " << messages[i].count;
                      mes = mesSS.str();
                    }
                    nc_color col = c_dkgray;
                    if (int(messages[i].turn) >= curmes) {
                       col = c_ltred;
                       showmsg=true;
                    } else {
                       col = c_ltgray;
                    }
                    if ( showmsg ) mvwprintz(head, line, 2, col, mes.c_str());
                    line++;
                  }
                }
                if ( ! showmsg ) {
                  mvwprintz(head,0,w_width-18,c_white,"< [?] show log >");
                  mvwprintz(head,1,2, c_white, "hjkl or arrow keys to move cursor, [m]ove item between panes,");
                  mvwprintz(head,2,2, c_white, "1-9 (or GHJKLYUBNI) to select square for active tab, 0 for inventory,");
                  mvwprintz(head,3,2, c_white, "[e]xamine item,  [s]ort display, [q]uit/exit this screen.");
                } else {
                  mvwprintz(head,0,w_width-19,c_white,"< [?] show help >");
                }
            }

            if(panes[src].max_page > 1 ) {
                mvwprintz(panes[src].window, 4, 2, c_ltblue, "[<] page %d of %d [>]", panes[src].page+1, panes[src].max_page);
            }
            redraw = false;
        }

        int list_pos = panes[src].index + (panes[src].page * itemsPerPage);
        int item_pos = panes[src].size > 0 ? panes[src].items[list_pos].idx : 0;
        // todo move
        for (int i = 0; i < 2; i++) {
            if ( src == i ) {
                wattron(panes[i].window, c_cyan);
            }
            wborder(panes[i].window,LINE_XOXO,LINE_XOXO,LINE_OXOX,LINE_OXOX,LINE_OXXO,LINE_OOXX,LINE_XXOO,LINE_XOOX);
            mvwprintw(panes[i].window, 0, 3, "< [s]ort: %s >", sortnames[ ( panes[i].sortby <= 6 ? panes[i].sortby : 0 ) ].c_str() );
            int max=( panes[i].area == isinventory ? max_inv : MAX_ITEM_IN_SQUARE );
            if ( panes[i].area == isall ) max *= 9;
            int fmtw=7 + ( panes[i].size > 99 ? 3 : panes[i].size > 9 ? 2 : 1 ) + ( max > 99 ? 3 : max > 9 ? 2 : 1 );
            mvwprintw(panes[i].window,0 ,(w_width/2)-fmtw,"< %d/%d >", panes[i].size, max );
            if ( src == i ) {
                wattroff(panes[i].window, c_white);
            }
        }

        wrefresh(head);
        wrefresh(panes[left].window);
        wrefresh(panes[right].window);

        int changex = -1;
        int changey = 0;
        bool donothing = false;


        int c = lastCh ? lastCh : getch();
        lastCh = 0;
        int changeSquare;

        if(c == 'i')
            c = (char)'0';

        if(c == 'a' ) c = (char)'a';

        changeSquare = getsquare((char)c, panes[src].offx, panes[src].offy, panes[src].area_string, squares);

        if(changeSquare != -1)
        {
            if(panes[left].area == changeSquare || panes[right].area == changeSquare) // do nthing
            {
                lastCh = (int)popup_getkey("same square!");
                if(lastCh == 'q' || lastCh == KEY_ESCAPE || lastCh == ' ' ) lastCh=0;
            }
            else if(squares[changeSquare].canputitems)
            {
                panes[src].area = changeSquare;
                panes[src].page = 0;
                panes[src].index = 0;
            }
            else
            {
                popup("You can't put items there");
            }
            recalc = true;
        }
        else if('m' == c || 'M' == c)
        {
            // If the active screen has no item.
            if( panes[src].size == 0 ) {
                continue;
            } else if ( item_pos == -8 ) {
                continue; // category header
            }
            int destarea = panes[dest].area;
            if ( panes[dest].area == isall || 'M' == c ) {
                // popup("Choose a specific square in the destination window.");  continue;
                bool valid=false;
                uimenu m; /* using new uimenu class */
                m.text="Select destination";
                m.pad_left=9; /* free space for advanced_inv_menu_square */
                char buf[1024];

                for(int i=1; i < 10; i++) {
                    buf[0]=0;
                    int safe=snprintf(buf,128, "%2d/%d%s", squares[i].size, MAX_ITEM_IN_SQUARE, (squares[i].size >= MAX_ITEM_IN_SQUARE ? " (FULL)" : "" ) );
                    if ( safe >= 128 || safe < 0 ) {
                        popup(":-O this shouldn't happen (BUG)"); return;
                    }
                    std::string prefix = buf;
                    m.entries.push_back( uimenu_entry( /* std::vector<uimenu_entry> */
                        i, /* return value */
                        (squares[i].canputitems && i != panes[src].area), /* enabled */
                        i+48, /* hotkey */
                        prefix + " " +
                          squares[i].name + " " +
                          ( squares[i].vstor >= 0 ? squares[i].veh->name : "" ) /* entry text */
                    ) );
                }

                m.selected=uistate.adv_inv_last_popup_dest-1; // selected keyed to uimenu.entries, which starts at 0;
                m.show(); // generate and show window.
                while ( m.ret == UIMENU_INVALID && m.keypress != 'q' && m.keypress != KEY_ESCAPE ) {
                    advanced_inv_menu_square(squares, &m ); // render a fancy ascii grid at the left of the menu
                    m.query(false); // query, but don't loop
                }
                if ( m.ret >= 0 && m.ret <= 9 ) { // is it a square?
                    if ( m.ret == panes[src].area ) { // should never happen, but sanity checks keep developers sane.
                        popup("Can't move stuff to the same place.");
                    } else if ( ! squares[m.ret].canputitems ) { // this was also disabled in it's uimenu_entry
                        popup("Invalid. Like the menu said.");
                    } else {
                        destarea = m.ret;
                        valid=true;
                        uistate.adv_inv_last_popup_dest=m.ret;
                    }
                }
                if ( ! valid ) continue;
            }
// from inventory
            if(panes[src].area == isinventory) {

                int max = (squares[destarea].max_size - squares[destarea].size);
                int volmax = max;
                int free_volume = ( squares[ destarea ].vstor >= 0 ?
                    squares[ destarea ].veh->free_volume( squares[ destarea ].vstor ) :
                    m.free_volume ( squares[ destarea ].x, squares[ destarea ].y )
                ) * 100;
                // TODO figure out a better way to get the item. Without invlets.
                item* it = &u.inv.slice(item_pos, 1).front()->front();
                std::list<item>& stack = u.inv.stack_by_letter(it->invlet);

                int amount = 1;
                int volume = it->volume() * 100; // sigh

                bool askamount = false;
                if ( stack.size() > 1) {
                    amount = stack.size();
                    askamount = true;
                } else if ( it->count_by_charges() ) {
                    amount = it->charges;
                    volume = it->type->volume;
                    askamount = true;
                }

                if ( volume > 0 && volume * amount > free_volume ) {
                    volmax = int( free_volume / volume );
                    if ( volmax == 0 ) {
                        popup("Destination area is full. Remove some items first.");
                        continue;
                    }
                    if ( stack.size() > 1) {
                        max = ( volmax < max ? volmax : max );
                    } else if ( it->count_by_charges() ) {
                        max = volmax;
                    }
                } else if ( it->count_by_charges() ) {
                    max = amount;
                }
                if ( max == 0 ) {
                    popup("Destination area has too many items. Remove some first.");
                    continue;
                }
                if ( askamount ) {
                    std::string popupmsg="How many do you want to move? (0 to cancel)";
                    if(amount > max) {
                        popupmsg="Destination can only hold " + helper::to_string(max) + "! Move how many? (0 to cancel) ";
                    }
                    // fixme / todo make popup take numbers only (m = accept, q = cancel)
                    amount = helper::to_int(
                        string_input_popup( popupmsg, 20,
                             helper::to_string(
                                 ( amount > max ? max : amount )
                             )
                        )
                    );
                }
                recalc=true;
                if(stack.size() > 1) { // if the item is stacked
                    if ( amount != 0 && amount <= stack.size() ) {
                        amount = amount > max ? max : amount;
                        std::list<item> moving_items = u.inv.remove_partial_stack(it->invlet,amount);
                        bool chargeback=false;
                        int moved=0;
                        for(std::list<item>::iterator iter = moving_items.begin();
                            iter != moving_items.end();
                            ++iter)
                        {

                          if ( chargeback == true ) {
                                u.i_add(*iter,this);
                          } else {
                            if(squares[destarea].vstor >= 0) {
                                if(squares[destarea].veh->add_item(squares[destarea].vstor,*iter) == false) {
                                    // testme
                                    u.i_add(*iter,this);
                                    popup("Destination full. %d / %d moved. Please report a bug if items have vanished.",moved,amount);
                                    chargeback=true;
                                }
                            } else {
                                if(m.add_item_or_charges(squares[destarea].x, squares[destarea].y, *iter, 0) == false) {
                                    // testme
                                    u.i_add(*iter,this);
                                    popup("Destination full. %d / %d moved. Please report a bug if items have vanished.",moved,amount);
                                    chargeback=true;
                                }
                            }
                            moved++;
                          }
                        }
                        if ( moved != 0 ) u.moves -= 100;
                    }
                } else if(it->count_by_charges()) {
                    if(amount != 0 && amount <= it->charges ) {

                        item moving_item = u.inv.remove_item_by_charges(it->invlet,amount);

                        if (squares[destarea].vstor>=0) {
                            if(squares[destarea].veh->add_item(squares[destarea].vstor,moving_item) == false) {
                                // fixme add item back
                                u.i_add(moving_item,this);
                                popup("Destination full. Please report a bug if items have vanished.");
                                continue;
                            }
                        } else {
                            if ( m.add_item_or_charges(squares[destarea].x, squares[destarea].y, moving_item, 0) == false ) {
                                // fixme add item back
                                u.i_add(moving_item,this);
                                popup("Destination full. Please report a bug if items have vanished.");
                                continue;
                            }
                        }
                        u.moves -= 100;
                    }
                } else {
                    item moving_item = u.inv.remove_item_by_letter(it->invlet);
                    if(squares[destarea].vstor>=0) {
                        if(squares[destarea].veh->add_item(squares[destarea].vstor, moving_item) == false) {
                           // fixme add item back (test)
                           u.i_add(moving_item,this);
                           popup("Destination full. Please report a bug if items have vanished.");
                           continue;
                        }
                    } else {
                        if(m.add_item_or_charges(squares[destarea].x, squares[destarea].y, moving_item) == false) {
                           // fixme add item back (test)
                           u.i_add(moving_item,this);
                           popup("Destination full. Please report a bug if items have vanished.");
                           continue;
                        }
                    }
                    u.moves -= 100;
                }
// from map / vstor
            } else {
                int s;
                if(panes[src].area == isall) {
                    s = panes[src].items[list_pos].area;
                    // todo: phase out these vars? ---v // temp_fudge pending tests/cleanup
                    panes[src].offx = squares[s].offx;
                    panes[src].offy = squares[s].offy;
                    panes[src].vstor = squares[s].vstor;
                    panes[src].veh = squares[s].veh;
                    recalc = true;
                } else {
                    s = panes[src].area;
                }
                if ( s == destarea ) {
                    popup("Source area is the same as destination (%s).",squares[destarea].name.c_str());
                    continue;
                }

                std::vector<item> src_items = squares[s].vstor >= 0 ?
                    squares[s].veh->parts[squares[s].vstor].items :
                    m.i_at(squares[s].x,squares[s].y);
                if(src_items[item_pos].made_of(LIQUID))
                {
                    popup("You can't pick up a liquid.");
                    continue;
                }
                else // from veh/map
                {
                    if ( destarea == isinventory ) // if destination is inventory
                    {
                        if(!u.can_pickVolume(src_items[item_pos].volume()))
                        {
                            popup("There's no room in your inventory.");
                            continue;
                        }
                        else if(!u.can_pickWeight(src_items[item_pos].weight()))
                        {
                            popup("This is too heavy!");
                            continue;
                        }
                        else if(squares[destarea].size >= max_inv)
                        {
                            popup("Too many itens");
                            continue;
                        }
                    }

                    recalc=true;

                    item new_item = src_items[item_pos];

                    if(destarea == isinventory) {
                        new_item.invlet = nextinv;
                        advance_nextinv();
                        u.i_add(new_item,this);
                        u.moves -= 100;
                    } else if (squares[destarea].vstor >= 0) {
                        if( squares[destarea].veh->add_item( squares[destarea].vstor, new_item ) == false) {
                            popup("Destination area is full. Remove some items first");
                            continue;
                        }
                    } else {
                        if ( m.add_item_or_charges(squares[destarea].x, squares[destarea].y, new_item, 0 ) == false ) {
                            popup("Destination area is full. Remove some items first");
                            continue;
                        }
                    }
                    if(panes[src].vstor>=0) {
                        panes[src].veh->remove_item (panes[src].vstor, item_pos);
                    } else {
                        m.i_rem(u.posx+panes[src].offx,u.posy+panes[src].offy, item_pos);
                    }
                }
            }
        } else if('?' == c) {
            showmsg=(!showmsg);
            checkshowmsg=false;
            redraw=true;
        } else if('s' == c) {
            // int ch = uimenu(true, "Sort by... ", "Unsorted (recently added first)", "name", "weight", "volume", "charges", NULL );
            redraw=true;
            uimenu sm; /* using new uimenu class */
            sm.text="Sort by... ";
            sm.entries.push_back(uimenu_entry(SORTBY_NONE, true, 'u', "Unsorted (recently added first)" ));
            sm.entries.push_back(uimenu_entry(SORTBY_NAME, true, 'n', sortnames[SORTBY_NAME]));
            sm.entries.push_back(uimenu_entry(SORTBY_WEIGHT, true, 'w', sortnames[SORTBY_WEIGHT]));
            sm.entries.push_back(uimenu_entry(SORTBY_VOLUME, true, 'v', sortnames[SORTBY_VOLUME]));
            sm.entries.push_back(uimenu_entry(SORTBY_CHARGES, true, 'x', sortnames[SORTBY_CHARGES]));
            sm.entries.push_back(uimenu_entry(SORTBY_CATEGORY, true, 'c', sortnames[SORTBY_CATEGORY]));
            sm.selected=panes[src].sortby-1; /* pre-select current sort. uimenu.selected is entries[index] (starting at 0), not return value */
            sm.query(); /* calculate key and window variables, generate window, and loop until we get a valid answer */
            if(sm.ret < 1) continue; /* didn't get a valid answer =[ */
            panes[src].sortby = sm.ret;

            if ( src == left ) {
                uistate.adv_inv_leftsort=sm.ret;
            } else {
                uistate.adv_inv_rightsort=sm.ret;
            }
            recalc = true;
        }
        else if('e' == c)
        {
            if(panes[src].size == 0) {
                continue;
            } else if ( item_pos == -8 ) {
                continue; // category header
            }
            item *it = panes[src].items[list_pos].it;
            int ret=0;
            if(panes[src].area == isinventory ) {
                char pleaseDeprecateMe=it->invlet;
                ret=inventory_item_menu(pleaseDeprecateMe, 0, w_width/2
                   // fixme: replace compare_split_screen_popup which requires y=0 for item menu to function right
                   // colstart + ( src == left ? w_width/2 : 0 ), 50
                );
                recalc=true;
                checkshowmsg=true;
            } else {
                std::vector<iteminfo> vThisItem, vDummy, vMenu;
                it->info(true, &vThisItem, this);
                vThisItem.push_back(iteminfo("DESCRIPTION", "\n----------\n"));
                vThisItem.push_back(iteminfo("DESCRIPTION", "\n\n\n\n\n [up / page up] previous\n [down / page down] next"));
                ret=compare_split_screen_popup( 1 + colstart + ( src == isinventory ? w_width/2 : 0 ),
                    (w_width/2)-2, 0, it->tname(this), vThisItem, vDummy );
            }
            if ( ret == KEY_NPAGE || ret == KEY_DOWN ) {
                changey += 1;
                lastCh='e';
            } else if ( ret == KEY_PPAGE || ret == KEY_UP ) {
                changey += -1;
                lastCh='e';
            }
            redraw = true;
        }
        else if( 'q' == c || KEY_ESCAPE == c || ' ' == c )
        {
            exit = true;
        }
        else if('>' == c || KEY_NPAGE == c)
        {
            panes[src].page++;
            if( panes[src].page >= panes[src].max_page ) panes[src].page = 0;
            redraw = true;
        }
        else if('<' == c || KEY_PPAGE == c)
        {
            panes[src].page--;
            if( panes[src].page < 0 ) panes[src].page = panes[src].max_page;
            redraw = true;
        }
        else
        {
            switch(c)
            {
                case 'j':
                case KEY_DOWN:
                    changey = 1;
                    break;
                case 'k':
                case KEY_UP:
                    changey = -1;
                    break;
                case 'h':
                case KEY_LEFT:
                    changex = 0;
                    break;
                case 'l':
                case KEY_RIGHT:
                    changex = 1;
                    break;
                case '\t':
                    changex = dest;
                    break;
                default :
                    donothing = true;
                    break;
            }
        }
        if(!donothing)
        {
          if ( changey != 0 ) {
            for ( int l=2; l > 0; l-- ) {
              panes[src].index += changey;
              if ( panes[src].index < 0 ) {
                  panes[src].page--;
                  if( panes[src].page < 0 ) {
                    panes[src].page = panes[src].max_page-1;
                    panes[src].index = panes[src].items.size() - 1 - ( panes[src].page * itemsPerPage );
                  } else {
                    panes[src].index = itemsPerPage; // corrected at the start of next iteration
                  }
              } else if ( panes[src].index >= panes[src].max_index ) {
                  panes[src].page++;
                  if( panes[src].page >= panes[src].max_page ) panes[src].page = 0;
                  panes[src].index = 0;
              }
              int lpos=panes[src].index + (panes[src].page * itemsPerPage);
              if ( lpos < panes[src].items.size() && panes[src].items[lpos].volume != -8 ) {
                  l=0;
              }

            }
            redraw = true;
          }
          if ( changex >= 0 ) {
            src = changex;
            redraw = true;
          }
        }
    }

    uistate.adv_inv_last_coords.x = u.posx;
    uistate.adv_inv_last_coords.y = u.posy;
    uistate.adv_inv_leftarea = panes[left].area;
    uistate.adv_inv_rightarea = panes[right].area;
    uistate.adv_inv_leftindex = panes[left].index;
    uistate.adv_inv_leftpage = panes[left].page;
    uistate.adv_inv_rightindex = panes[right].index;
    uistate.adv_inv_rightpage = panes[right].page;

    werase(head);
    werase(panes[left].window);
    werase(panes[right].window);
    delwin(head);
    delwin(panes[left].window);
    delwin(panes[right].window);
    refresh_all();
}

//Shift player by one tile, look_around(), then restore previous position.
//represents carfully peeking around a corner, hence the large move cost.
void game::peek()
{
    int prevx, prevy, peekx, peeky;

    if (!choose_adjacent("Peek", peekx, peeky))
        return;

    if (m.move_cost(peekx, peeky) == 0)
        return;

    u.moves -= 200;
    prevx = u.posx;
    prevy = u.posy;
    u.posx = peekx;
    u.posy = peeky;
    look_around();
    u.posx = prevx;
    u.posy = prevy;
}
////////////////////////////////////////////////////////////////////////////////////////////
point game::look_debug(point coords) {
  draw_ter();
  int lx = u.posx + u.view_offset_x, ly = u.posy + u.view_offset_y;

  int mx, my;
  int ch;
  int nextch=0;
  InputEvent input;

  std::string padding=std::string(46,' ');

  const int lookHeight=TERMY-12+VIEW_OFFSET_Y;
  WINDOW* w_look = newwin(lookHeight+1, 48, 12+VIEW_OFFSET_Y, VIEWX * 2 + 8+VIEW_OFFSET_X);
  wborder(w_look, LINE_XOXO, LINE_XOXO, LINE_OXOX, LINE_OXOX,
                  LINE_OXXO, LINE_OOXX, LINE_XXOO, LINE_XOOX );
  mvwprintz(w_look, 1, 1, c_white, "Looking Around");
  wrefresh(w_look);
  bool skip=false;

  int pter=-1;
/* variables used by currently inactive debug code.
  int fsel=-1;
  int fset=-1;
*/
  int trsel=-1;
  int trset=-1;
  do {
    if (nextch!=0) {
      ch=nextch;
      nextch=0;skip=false;
      if(ch) input = get_input(ch);
    } else if ( skip ) {
      skip = false;
      input=Nothing;
      ch=0;
    } else {
      ch=(int)getch();
      if(ch) input = get_input(ch);
    }
    get_direction(mx, my, input);
    if (mx != -2 && my != -2) {	// Directional key pressed
      lx += mx;
      ly += my;
    }

    werase(w_terrain);
    draw_ter(lx, ly);
    mvwprintz(w_look, 0, 2 ,c_ltgray, "< %d,%d >",lx,ly);
    for (int i = 1; i < lookHeight; i++) {
      mvwprintz(w_look, i, 1, c_white, padding.c_str());
    }

    // Debug helper 2, child of debug helper
    int veh_part = 0;
    vehicle *veh = m.veh_at(lx, ly, veh_part);
    int veh_in=-1;
    if(veh) veh_in=veh->is_inside(veh_part);

    int off=1;
    int boff=lookHeight-1;

    int tter=m.ter(lx, ly);
    ter_t terrain_type = terlist[m.ter(lx, ly)];
    furn_t furniture_type = furnlist[m.furn(lx, ly)];

    mvwputch(w_look, off, 2, terrain_type.color, terrain_type.sym);
    mvwprintw(w_look, off, 4, "%d: %s; movecost %d", m.ter(lx, ly),
         terrain_type.name.c_str(),
         terrain_type.movecost
    );
    off++; // 2

    mvwputch(w_look, off, 2, furniture_type.color, furniture_type.sym);
    mvwprintw(w_look, off, 4, "%d: %s; movecost %d movestr %d", m.furn(lx, ly),
         furniture_type.name.c_str(),
         furniture_type.movecost,
         furniture_type.move_str_req
    );
    off++; // 3

    mvwprintw(w_look, off, 2, "dist: %d u_see: %d light: %d v_in: %d", rl_dist(u.posx, u.posy, lx, ly), u_see(lx, ly), m.light_at(lx,ly), veh_in );
    off++; // 3

    std::string extras="";
    if(veh_in >= 0) extras+=" [vehicle]";
    if(m.has_flag(indoors, lx, ly)) extras+=" [indoors]";
    if(m.has_flag(supports_roof, lx, ly)) extras+=" [roof]";

    mvwprintw(w_look, off, 1, "%s %s", m.features(lx, ly).c_str(),extras.c_str());
    off++;

    field curfield = m.field_at(lx, ly);
    if (curfield.fieldCount() > 0) {
		field_entry *cur = NULL;
		for(std::vector<field_entry*>::iterator field_list_it = curfield.getFieldStart(); field_list_it != curfield.getFieldEnd(); ++field_list_it){
			cur = (*field_list_it);
			if(cur == NULL) continue;
			mvwprintz(w_look, off, 1, fieldlist[cur->getFieldType()].color[cur->getFieldDensity()-1], "field: %s (%d) density %d age %d",
				fieldlist[cur->getFieldType()].name[cur->getFieldDensity()-1].c_str(), cur->getFieldType(), cur->getFieldDensity(), cur->getFieldAge()
			);
			off++; // 4ish
		}
    }

    trap_id curtrap=m.tr_at(lx, ly);
    if (curtrap != tr_null) {
       mvwprintz(w_look, off, 1, traps[curtrap]->color, "trap: %s (%d)",
           traps[curtrap]->name.c_str(), curtrap
       );
       off++; // 5
    }

    int dex = mon_at(lx, ly);
    if (dex != -1) {
        z[mon_at(lx, ly)].draw(w_terrain, lx, ly, true);
        z[mon_at(lx, ly)].print_info(this, w_look);
        off+=6;
    } else if (npc_at(lx, ly) != -1) {
        active_npc[npc_at(lx, ly)]->draw(w_terrain, lx, ly, true);
        active_npc[npc_at(lx, ly)]->print_info(w_look);
        off+=6;
    } else if (veh) {
        mvwprintw(w_look, off, 1, "There is a %s there. Parts:", veh->name.c_str());
        off++;
        veh->print_part_desc(w_look, off, 48, veh_part);
        off+=6;
        m.drawsq(w_terrain, u, lx, ly, true, true, lx, ly);
    } else {
        m.drawsq(w_terrain, u, lx, ly, true, true, lx, ly);
    }

    if (!m.has_flag(container, lx, ly) && m.i_at(lx, ly).size() > 0)
    {
        mvwprintw(w_look, off, 1, "There is a %s there.",
                  m.i_at(lx, ly)[0].tname(this).c_str()); off++;
        if (m.i_at(lx, ly).size() > 1) {
            mvwprintw(w_look, off, 1, "There are %d other items there as well.",m.i_at(lx, ly).size()-1); off++;
        }
    }


    if (m.graffiti_at(lx, ly).contents)
      mvwprintw(w_look, off, 1, "Graffiti: %s", m.graffiti_at(lx, ly).contents->c_str()); off++;

    mvwprintw(w_look, boff, 1, "[t] add trap, [f] add field effect"); boff--;
    mvwprintw(w_look, boff, 1, "[g] edit m_ter"); boff--;

    wrefresh(w_look);
    wrefresh(w_terrain);

    if(ch == 'g') {
      ///////////////////////////////////////////
      ///// tile edit
      int pwh=TERMY;
      int pww=48;
      int pwy=0;
      int pwx=VIEWX * 2 + 8+VIEW_OFFSET_X;

      WINDOW* w_pickter = newwin(pwh, pww, pwy, pwx);
      wborder(w_pickter, LINE_XOXO, LINE_XOXO, LINE_OXOX, LINE_OXOX,
                 LINE_OXXO, LINE_OOXX, LINE_XXOO, LINE_XOOX );
      wrefresh(w_pickter);

      int pickh=pwh-2;
      int pickw=pww-2;
      int cur_t=0;

      if( pter < 0 ) pter=tter;
      int lastpter=pter;
      int xmax=pickw; //int(pickw/2);
      int ymax=int(num_terrain_types/xmax);
      int subch=0;
      point pterp=point(-1,-1);
      point lastpterp=point(-1,-1);
      point tterp=point(-1,-1);

      do {
            cur_t=0;
            for (int y=2; y < pickh && cur_t < num_terrain_types; y+=2) {
              for (int x=2; x < pickw && cur_t < num_terrain_types; x++,cur_t++) {

                 ter_t ttype = terlist[cur_t];
                 mvwputch(w_pickter, y, x, ttype.color, ttype.sym);

                 if(cur_t == pter) {
                    pterp=point(x,y);
                 } else if(cur_t == lastpter) {
                    lastpterp=point(x,y);
                 } else if (cur_t == tter) {
                    tterp=point(x,y);
                 }
              }
            }

            mvwputch(w_pickter, lastpterp.y+1, lastpterp.x-1, c_ltgreen, ' ');
            mvwputch(w_pickter, lastpterp.y-1, lastpterp.x+1, c_ltgreen, ' ');
            mvwputch(w_pickter, lastpterp.y+1, lastpterp.x+1, c_ltgreen, ' ');
            mvwputch(w_pickter, lastpterp.y-1, lastpterp.x-1, c_ltgreen, ' ');

            mvwputch(w_pickter, tterp.y+1, tterp.x, c_ltgray, '^');
            mvwputch(w_pickter, tterp.y-1, tterp.x, c_ltgray, 'v');

            mvwputch(w_pickter, pterp.y+1, pterp.x-1, c_ltgreen, LINE_XXOO);
            mvwputch(w_pickter, pterp.y-1, pterp.x+1, c_ltgreen, LINE_OOXX);
            mvwputch(w_pickter, pterp.y+1, pterp.x+1, c_ltgreen, LINE_XOOX);
            mvwputch(w_pickter, pterp.y-1, pterp.x-1, c_ltgreen, LINE_OXXO);

            wborder(w_pickter, LINE_XOXO, LINE_XOXO, LINE_OXOX, LINE_OXOX,
                 LINE_OXXO, LINE_OOXX, LINE_XXOO, LINE_XOOX );

            ter_t pttype = terlist[pter];

            mvwprintz(w_pickter, 0, 2, c_white, "< %d: %s >-----------",pter,pttype.name.c_str());
            int off=ymax*3;
            for (int i=off;i < 3; i++) {
              mvwprintw(w_pickter, i, 1, "%s",padding.c_str());
            }
              mvwprintz(w_pickter, off, 2, c_white, "movecost %d",pttype.movecost);
              //mvwprintw(w_pickter, off+1, 2, "%s", m.features(lx, ly).c_str());
              std::string extras="";
              if(pttype.flags & mfb(indoors)) extras+="[indoors] ";
              if(pttype.flags & mfb(supports_roof)) extras+="[roof] ";
              mvwprintw(w_pickter, off+2, 2, "%s", extras.c_str());

            wrefresh(w_pickter);
            ///////////////////////
            /// 0: 0 1 2 3
            /// 1: 4 5 6 7
            /// 3: 8 9
            subch=(int)getch();
            lastpter=pter;
            if( subch == KEY_LEFT ) {
                pter=(pter-1 >= 0 ? pter-1 : num_terrain_types - 1);
            } else if( subch == KEY_RIGHT ) {
                pter=(pter+1 < num_terrain_types ? pter+1 : 0 );
            } else if( subch == KEY_UP ) {
                pter=( pter-xmax+2 > 0 ? pter-xmax+2 : 0 );
            } else if( subch == KEY_DOWN ) {
                pter=( pter + xmax-2 < num_terrain_types ? pter+xmax-2 : num_terrain_types - 1);
            } else if( subch == 't' ) {
                nextch=subch;
            }
      } while (subch == KEY_UP || subch == KEY_DOWN || subch == KEY_LEFT || subch == KEY_RIGHT );

      werase(w_pickter);
      delwin(w_pickter);
      refresh_all();
      if( ( subch == KEY_ENTER || subch == '\n' || subch == 'g' ) && pter != tter) {
          ter_t tset = terlist[pter];
          m.ter_set(lx, ly, (ter_id)pter);
      }
      skip = true;


    } else if ( ch == 'f' ) {
      ///////////////////////////////////////////
      ///// field edit
		///This needs some serious rework for the new system. Disabled for now.
      /*int pwh=lookHeight-1;int pww=48;int pwy=0;int pwx=VIEWX * 2 + 8+VIEW_OFFSET_X;
      WINDOW* w_pickfield = newwin(pwh, pww, pwy, pwx);
      wborder(w_pickfield, LINE_XOXO, LINE_XOXO, LINE_OXOX, LINE_OXOX,
                 LINE_OXXO, LINE_OOXX, LINE_XXOO, LINE_XOOX );
      int fmax=pwh-4;
      int fshift=0;
      int subch=0;
      if ( fsel == -1 ) fsel=curfield.type;
      std::string fids[num_fields];
      fids[0]="-clear-";
      fids[fd_fire_vent]="fire_vent";
      fids[fd_push_items]="push_items";
      fids[fd_shock_vent]="shock_vent";
      fids[fd_acid_vent]="acid_vent";
      do {
        if( fsel < fshift ) {
            fshift=fsel;
        } else if ( fsel > fshift+fmax ) {
            fshift=fsel-fmax;
        }
            field_t ftype;
            std::string fnam;
            for ( int f=fshift; f<=fshift+fmax; f++ ) {
                  mvwprintz(w_pickfield, f+1-fshift, 1, c_white, "%s", padding.c_str());
                  if ( f < num_fields ) {
                      ftype = fieldlist[f];
                      fnam = ( ftype.name[0].size() == 0 ? fids[f] : ftype.name[0] );
                      mvwprintz(w_pickfield, f+1-fshift, 2, (fsel==f ? h_white : ( curfield.type == f ? c_green : c_ltgray ) ), "%d %s",f,fnam.c_str());
                  }
            }
            wrefresh(w_pickfield);

            subch=(int)getch();
            if(subch==KEY_UP) {
                fsel--;
            } else if (subch==KEY_DOWN) {
                fsel++;
            }
            if( fsel < 0 ) {
                fsel = num_fields-1;
            } else if ( fsel >= num_fields ) {
                fsel = 0;
            }

      } while (subch == KEY_UP || subch == KEY_DOWN || subch == KEY_LEFT || subch == KEY_RIGHT );
      if( ( subch == KEY_ENTER || subch == '\n' || subch == 'f' ) && curfield.type != fsel ) {
            if ( fsel == 0 ) {
                  fset=fsel;
                  m.remove_field(lx, ly);
            } else if ( fset < num_fields-1 ) {
                  int num=uimenu(false,"density?","1","2","3","-cancel-",NULL);
                  if(num<1 || num>3) {
                      nextch='t';
                  } else if ( curfield.type != fsel && num != curfield.density ) {
                      fset=fsel;
                      m.remove_field(lx, ly);
                      m.add_field(this, lx, ly, field_id(fset), num);
                  }
            }
      }
      werase(w_pickfield);
      wrefresh(w_pickfield);
      delwin(w_pickfield);
      wrefresh(w_look);
      skip = true;
	  */
    } else if ( ch == 't' ) {
      ///////////////////////////////////////////
      ///// trap edit
      int pwh=lookHeight-1;int pww=48;int pwy=0;int pwx=VIEWX * 2 + 8+VIEW_OFFSET_X;

      WINDOW* w_picktrap = newwin(pwh, pww, pwy, pwx);
      wborder(w_picktrap, LINE_XOXO, LINE_XOXO, LINE_OXOX, LINE_OXOX,
                 LINE_OXXO, LINE_OOXX, LINE_XXOO, LINE_XOOX );
      //
      int tmax=pwh-4;
      int tshift=0;
      int subch=0;
      if ( trsel == -1 ) trsel=curtrap;
      std::string trids[num_trap_types];
      trids[0]="-clear-";
      do {
        if( trsel < tshift ) {
            tshift=trsel;
        } else if ( trsel > tshift+tmax ) {
            tshift=trsel-tmax;
        }
            std::string tnam;
            for ( int t=tshift; t<=tshift+tmax; t++ ) {
                  mvwprintz(w_picktrap, t+1-tshift, 1, c_white, "%s", padding.c_str());
                  if ( t < num_trap_types ) {
                      tnam = ( traps[t]->name.size() == 0 ? trids[t] : traps[t]->name );
                      mvwputch(w_picktrap, t+1-tshift, 2, traps[t]->color, traps[t]->sym);
                      mvwprintz(w_picktrap, t+1-tshift, 4, (trsel==t ? h_white : ( curtrap == t ? c_green : c_ltgray ) ), "%d %s", t, tnam.c_str() );
                  }
            }
            wrefresh(w_picktrap);

            subch=(int)getch();
            if(subch==KEY_UP) {
                trsel--;
            } else if (subch==KEY_DOWN) {
                trsel++;
            }
            if( trsel < 0 ) {
                trsel = num_trap_types-1;
            } else if ( trsel >= num_trap_types ) {
                trsel = 0;
            }

      } while (subch == KEY_UP || subch == KEY_DOWN || subch == KEY_LEFT || subch == KEY_RIGHT );
      if( ( subch == KEY_ENTER || subch == '\n' || subch == 't' ) && curtrap != trsel ) {
          if ( trsel == 0 ) {
              trset=trsel;
              m.add_trap(lx, ly, trap_id(trset));
          } else if ( trsel < num_trap_types-1 ) {
              trset=trsel;
              m.add_trap(lx, ly, trap_id(trset));
          }
      }
      werase(w_picktrap);
      wrefresh(w_picktrap);

      delwin(w_picktrap);
      wrefresh(w_look);
      skip = true;
      //
    }
  } while (input != Close && input != Cancel && input != Confirm);
  if (input == Confirm) return point(lx, ly);
  return point(-1, -1);
}

////////////////////////////////////////////////////////////////////////////////////////////
point game::look_around()
{
 draw_ter();
 int lx = u.posx + u.view_offset_x, ly = u.posy + u.view_offset_y;
 int mx, my;
 InputEvent input;
 const int lookHeight=TERMY-12+VIEW_OFFSET_Y;
 WINDOW* w_look = newwin(lookHeight+1, 48, 12+VIEW_OFFSET_Y, VIEWX * 2 + 8+VIEW_OFFSET_X);
 wborder(w_look, LINE_XOXO, LINE_XOXO, LINE_OXOX, LINE_OXOX,
                 LINE_OXXO, LINE_OOXX, LINE_XXOO, LINE_XOOX );
 mvwprintz(w_look, 1, 1, c_white, "Looking Around");
 mvwprintz(w_look, 2, 1, c_white, "Use directional keys to move the cursor");
 mvwprintz(w_look, 3, 1, c_white, "to a nearby square.");
 wrefresh(w_look);
 do {
  werase(w_terrain);
  draw_ter(lx, ly);
  for (int i = 1; i < 12; i++) {
   for (int j = 1; j < 47; j++)
    mvwputch(w_look, i, j, c_white, ' ');
  }

  // Debug helper
  //mvwprintw(w_look, 6, 1, "Items: %d", m.i_at(lx, ly).size() );
  int junk;
  int veh_part = 0;
  int off = 4;
  vehicle *veh = m.veh_at(lx, ly, veh_part);
  if (u_see(lx, ly)) {
   std::string tile = m.tername(lx, ly);
   if (m.has_furn(lx, ly))
    tile += "; " + m.furnname(lx, ly);

   if (m.move_cost(lx, ly) == 0)
    mvwprintw(w_look, 1, 1, "%s; Impassable", tile.c_str());
   else
    mvwprintw(w_look, 1, 1, "%s; Movement cost %d", tile.c_str(),
                                                    m.move_cost(lx, ly) * 50);
   mvwprintw(w_look, 2, 1, "%s", m.features(lx, ly).c_str());

   field tmpfield = m.field_at(lx, ly);

   if (tmpfield.fieldCount() > 0) {
		field_entry *cur = NULL;
		for(std::vector<field_entry*>::iterator field_list_it = tmpfield.getFieldStart(); field_list_it != tmpfield.getFieldEnd(); ++field_list_it){
			cur = (*field_list_it);
			if(cur == NULL) continue;
			mvwprintz(w_look, off, 1, fieldlist[cur->getFieldType()].color[cur->getFieldDensity()-1], "%s",
				fieldlist[cur->getFieldType()].name[cur->getFieldDensity()-1].c_str());
			off++; // 4ish
		}
    }
   //if (tmpfield.type != fd_null)
   // mvwprintz(w_look, 4, 1, fieldlist[tmpfield.type].color[tmpfield.density-1],
   //           "%s", fieldlist[tmpfield.type].name[tmpfield.density-1].c_str());

   if (m.tr_at(lx, ly) != tr_null &&
       u.per_cur - u.encumb(bp_eyes) >= traps[m.tr_at(lx, ly)]->visibility)
    mvwprintz(w_look, ++off, 1, traps[m.tr_at(lx, ly)]->color, "%s",
              traps[m.tr_at(lx, ly)]->name.c_str());

   int dex = mon_at(lx, ly);
   if (dex != -1 && u_see(&(z[dex])))
   {
       z[mon_at(lx, ly)].draw(w_terrain, lx, ly, true);
       z[mon_at(lx, ly)].print_info(this, w_look);
       if (!m.has_flag(container, lx, ly))
       {
           if (m.i_at(lx, ly).size() > 1)
           {
               mvwprintw(w_look, 3, 1, "There are several items there.");
           }
           else if (m.i_at(lx, ly).size() == 1)
           {
               mvwprintw(w_look, 3, 1, "There is an item there.");
           }
       } else {
           mvwprintw(w_look, 3, 1, "You cannot see what is inside of it.");
       }
   }
   else if (npc_at(lx, ly) != -1)
   {
       active_npc[npc_at(lx, ly)]->draw(w_terrain, lx, ly, true);
       active_npc[npc_at(lx, ly)]->print_info(w_look);
       if (!m.has_flag(container, lx, ly))
       {
           if (m.i_at(lx, ly).size() > 1)
           {
               mvwprintw(w_look, 3, 1, "There are several items there.");
           }
           else if (m.i_at(lx, ly).size() == 1)
           {
               mvwprintw(w_look, 3, 1, "There is an item there.");
           }
       } else {
           mvwprintw(w_look, 3, 1, "You cannot see what is inside of it.");
       }
   }
   else if (veh)
   {
       mvwprintw(w_look, 3, 1, "There is a %s there. Parts:", veh->name.c_str());
       veh->print_part_desc(w_look, ++off, 48, veh_part);
       m.drawsq(w_terrain, u, lx, ly, true, true, lx, ly);
   }
   else if (!m.has_flag(container, lx, ly) && m.i_at(lx, ly).size() > 0)
   {
       mvwprintw(w_look, 3, 1, "There is a %s there.",
                 m.i_at(lx, ly)[0].tname(this).c_str());
       if (m.i_at(lx, ly).size() > 1)
       {
           mvwprintw(w_look, ++off, 1, "There are other items there as well.");
       }
       m.drawsq(w_terrain, u, lx, ly, true, true, lx, ly);
   } else if (m.has_flag(container, lx, ly)) {
       mvwprintw(w_look, 3, 1, "You cannot see what is inside of it.");
       m.drawsq(w_terrain, u, lx, ly, true, false, lx, ly);
   }
   else if (lx == u.posx + u.view_offset_x && ly == u.posy + u.view_offset_y)
   {
       int x,y;
       x = getmaxx(w_terrain)/2 - u.view_offset_x;
       y = getmaxy(w_terrain)/2 - u.view_offset_y;
       mvwputch_inv(w_terrain, y, x, u.color(), '@');

       mvwprintw(w_look, 1, 1, "You (%s)", u.name.c_str());
       if (veh) {
           mvwprintw(w_look, 3, 1, "There is a %s there. Parts:", veh->name.c_str());
           veh->print_part_desc(w_look, 4, 48, veh_part);
           m.drawsq(w_terrain, u, lx, ly, true, true, lx, ly);
   }

   }
   else
   {
       m.drawsq(w_terrain, u, lx, ly, true, true, lx, ly);
   }
  } else if (u.sight_impaired() &&
              m.light_at(lx, ly) == LL_BRIGHT &&
              rl_dist(u.posx, u.posy, lx, ly) < u.unimpaired_range() &&
              m.sees(u.posx, u.posy, lx, ly, u.unimpaired_range(), junk)) {
   if (u.has_disease(DI_BOOMERED))
    mvwputch_inv(w_terrain, ly - u.posy + VIEWY, lx - u.posx + VIEWX, c_pink, '#');
   else
    mvwputch_inv(w_terrain, ly - u.posy + VIEWY, lx - u.posx + VIEWX, c_ltgray, '#');
   mvwprintw(w_look, 1, 1, "Bright light.");
  } else {
   mvwputch(w_terrain, VIEWY, VIEWX, c_white, 'x');
   mvwprintw(w_look, 1, 1, "Unseen.");
  }
  if (m.graffiti_at(lx, ly).contents)
   mvwprintw(w_look, ++off + 1, 1, "Graffiti: %s", m.graffiti_at(lx, ly).contents->c_str());
  wrefresh(w_look);
  wrefresh(w_terrain);

  DebugLog() << __FUNCTION__ << "calling get_input() \n";
  input = get_input();
  if (!u_see(lx, ly))
   mvwputch(w_terrain, ly - u.posy + VIEWY, lx - u.posx + VIEWX, c_black, ' ');
  get_direction(mx, my, input);
  if (mx != -2 && my != -2) {	// Directional key pressed
   lx += mx;
   ly += my;
  }
 } while (input != Close && input != Cancel && input != Confirm);

 werase(w_look);
 delwin(w_look);
 if (input == Confirm)
  return point(lx, ly);
 return point(-1, -1);
}

bool game::list_items_match(std::string sText, std::string sPattern)
{
 size_t iPos;

 do {
  iPos = sPattern.find(",");

  if (sText.find((iPos == std::string::npos) ? sPattern : sPattern.substr(0, iPos)) != std::string::npos)
   return true;

  if (iPos != std::string::npos)
   sPattern = sPattern.substr(iPos+1, sPattern.size());

 } while(iPos != std::string::npos);

 return false;
}

std::vector<map_item_stack> game::find_nearby_items(int iSearchX, int iSearchY)
{
    std::vector<item> here;
    std::map<std::string, map_item_stack> temp_items;
    std::vector<map_item_stack> ret;

    // Go through each nearby square one-by-one and make note of the items
    for (int iRow = (iSearchY * -1); iRow <= iSearchY; iRow++)
    {
        for (int iCol = (iSearchX * -1); iCol <= iSearchX; iCol++)
        {
            if (u_see(u.posx + iCol, u.posy + iRow) &&
               (!m.has_flag(container, u.posx + iCol, u.posy + iRow) ||
               (rl_dist(u.posx, u.posy, u.posx + iCol, u.posy + iRow) == 1 && !m.has_flag(sealed, u.posx + iCol, u.posy + iRow))))
            {
                temp_items.clear();
                here.clear();
                here = m.i_at(u.posx + iCol, u.posy + iRow);

                for (int i = 0; i < here.size(); i++)
                {
                    const std::string name = here[i].tname(this);
                    if (temp_items.find(name) == temp_items.end())
                    {
                        temp_items[name] = map_item_stack(here[i], iCol, iRow);
                    }
                    else
                    {
                        temp_items[name].count++;
                    }
                }
                for (std::map<std::string, map_item_stack>::iterator iter = temp_items.begin();
                     iter != temp_items.end();
                     ++iter)
                {
                    ret.push_back(iter->second);
                }
            }
        }
    }
    return ret;
}


std::vector<map_item_stack> game::filter_item_stacks(std::vector<map_item_stack> stack, std::string filter)
{
    std::vector<map_item_stack> ret;

    std::string sFilterPre = "";
    std::string sFilterTemp = filter;
    if (sFilterTemp != "" && filter.substr(0, 1) == "-")
    {
        sFilterPre = "-";
        sFilterTemp = sFilterTemp.substr(1, sFilterTemp.size()-1);
    }

    for (std::vector<map_item_stack>::iterator iter = stack.begin(); iter != stack.end(); ++iter)
    {
        std::string name = iter->example.tname(this);
        if (sFilterTemp == "" || ((sFilterPre != "-" && list_items_match(name, sFilterTemp)) ||
                                  (sFilterPre == "-" && !list_items_match(name, sFilterTemp))))
        {
            ret.push_back(*iter);
        }
    }
    return ret;
}

std::string game::ask_item_filter(WINDOW* window, int rows)
{
    for (int i = 0; i < rows-1; i++)
    {
        mvwprintz(window, i, 1, c_black, "%s", "\
                                                     ");
    }
    mvwprintz(window, 2, 2, c_white, "%s", "How to use the filter:");
    mvwprintz(window, 3, 2, c_white, "%s", "Example: pi  will match any itemname with pi in it.");
    mvwprintz(window, 5, 2, c_white, "%s", "Seperate multiple items with ,");
    mvwprintz(window, 6, 2, c_white, "%s", "Example: back,flash,aid, ,band");
    //TODO: fix up the filter code so that "-" applies to each comma-separated bit
    //or, failing that, make the description sound more like what the current behavior does
    mvwprintz(window, 8, 2, c_white, "%s", "To exclude certain items, place a - in front");
    mvwprintz(window, 9, 2, c_white, "%s", "Example: -pipe,chunk,steel");
    wrefresh(window);
    return string_input_popup("Filter:", 55, sFilter);
}


void game::draw_trail_to_square(std::vector<point>& vPoint, int x, int y)
{
    //Remove previous trail, if any
    for (int i = 0; i < vPoint.size(); i++)
    {
        m.drawsq(w_terrain, u, vPoint[i].x, vPoint[i].y, false, true);
    }

    //Draw new trail
    vPoint = line_to(u.posx, u.posy, u.posx + x, u.posy + y, 0);
    for (int i = 1; i < vPoint.size(); i++)
    {
        m.drawsq(w_terrain, u, vPoint[i-1].x, vPoint[i-1].y, true, true);
    }

    mvwputch(w_terrain, vPoint[vPoint.size()-1].y + VIEWY - u.posy - u.view_offset_y,
                        vPoint[vPoint.size()-1].x + VIEWX - u.posx - u.view_offset_x, c_white, 'X');

    wrefresh(w_terrain);
}

//helper method so we can keep list_items shorter
void game::reset_item_list_state(WINDOW* window, int height)
{
    for (int i = 1; i < TERMX; i++)
    {
        if (i < 55)
        {
            mvwputch(window, 0, i, c_ltgray, LINE_OXOX); // -
            mvwputch(window, TERMY-height-1-VIEW_OFFSET_Y*2, i, c_ltgray, LINE_OXOX); // -
        }

        if (i < TERMY-height-VIEW_OFFSET_Y*2)
        {
            mvwputch(window, i, 0, c_ltgray, LINE_XOXO); // |
            mvwputch(window, i, 54, c_ltgray, LINE_XOXO); // |
        }
    }

    mvwputch(window, 0,  0, c_ltgray, LINE_OXXO); // |^
    mvwputch(window, 0, 54, c_ltgray, LINE_OOXX); // ^|

    mvwputch(window, TERMY-height-1-VIEW_OFFSET_Y*2,  0, c_ltgray, LINE_XXXO); // |-
    mvwputch(window, TERMY-height-1-VIEW_OFFSET_Y*2, 54, c_ltgray, LINE_XOXX); // -|

    int iTempStart = 6;
    if (sFilter != "")
    {
        iTempStart = 10;
        mvwprintz(window, TERMY-height-1-VIEW_OFFSET_Y*2, 2, c_ltgreen, " %s", "R");
        wprintz(window, c_white, "%s", "eset ");
    }

    mvwprintz(window, TERMY-height-1-VIEW_OFFSET_Y*2, iTempStart, c_ltgreen, " %s", "E");
    wprintz(window, c_white, "%s", "xamine ");

    mvwprintz(window, TERMY-height-1-VIEW_OFFSET_Y*2, iTempStart + 10, c_ltgreen, " %s", "C");
    wprintz(window, c_white, "%s", "ompare ");

    mvwprintz(window, TERMY-height-1-VIEW_OFFSET_Y*2, iTempStart + 20, c_ltgreen, " %s", "F");
    wprintz(window, c_white, "%s", "ilter ");

    mvwprintz(window, TERMY-height-1-VIEW_OFFSET_Y*2, iTempStart + 29, c_ltgreen, " %s", "+/-");
    wprintz(window, c_white, "%s", ":Priority ");

    refresh_all();
}

//returns the first non prority items.
int game::list_filter_high_priority(std::vector<map_item_stack> &stack, std::string prorities)
{
    //TODO:optimize if necessary
    std::vector<map_item_stack> tempstack; // temp
    for(int i = 0 ; i < stack.size() ; i++)
    {
        std::string name = stack[i].example.tname(this);
        if(prorities == "" || !list_items_match(name,prorities))
        {
            tempstack.push_back(stack[i]);
            stack.erase(stack.begin()+i);
            i--;
        }
    }
    int id = stack.size();
    for(int i = 0 ; i < tempstack.size() ; i++)
    {
        stack.push_back(tempstack[i]);
    }
    return id;
}
int game::list_filter_low_priority(std::vector<map_item_stack> &stack, int start,std::string prorities)
{
    //TODO:optimize if necessary
    std::vector<map_item_stack> tempstack; // temp
    for(int i = start ; i < stack.size() ; i++)
    {
        std::string name = stack[i].example.tname(this);
        if(prorities != "" && list_items_match(name,prorities))
        {
            tempstack.push_back(stack[i]);
            stack.erase(stack.begin()+i);
            i--;
        }
    }
    int id = stack.size();
    for(int i = 0 ; i < tempstack.size() ; i++)
    {
        stack.push_back(tempstack[i]);
    }
    return id;
}

void game::list_items()
{
    int iInfoHeight = 12;
    WINDOW* w_items = newwin(TERMY-iInfoHeight-VIEW_OFFSET_Y*2, 55, VIEW_OFFSET_Y, TERRAIN_WINDOW_WIDTH + VIEW_OFFSET_X);
    WINDOW* w_item_info = newwin(iInfoHeight-1, 53, TERMY-iInfoHeight-VIEW_OFFSET_Y, TERRAIN_WINDOW_WIDTH+1+VIEW_OFFSET_X);
    WINDOW* w_item_info_border = newwin(iInfoHeight, 55, TERMY-iInfoHeight-VIEW_OFFSET_Y, TERRAIN_WINDOW_WIDTH+VIEW_OFFSET_X);

    //Area to search +- of players position. TODO: Use Perception
    const int iSearchX = 12 + ((VIEWX > 12) ? ((VIEWX-12)/2) : 0);
    const int iSearchY = 12 + ((VIEWY > 12) ? ((VIEWY-12)/2) : 0);

    //this stores the items found, along with the coordinates
    std::vector<map_item_stack> ground_items = find_nearby_items(iSearchX, iSearchY);
    //this stores only those items that match our filter
    std::vector<map_item_stack> filtered_items = (sFilter != "" ?
                                                  filter_item_stacks(ground_items, sFilter) :
                                                  ground_items);
    int highPEnd = list_filter_high_priority(filtered_items,list_item_upvote);
    int lowPStart = list_filter_low_priority(filtered_items,highPEnd,list_item_downvote);
    const int iItemNum = ground_items.size();

    const int iStoreViewOffsetX = u.view_offset_x;
    const int iStoreViewOffsetY = u.view_offset_y;

    int iActive = 0; // Item index that we're looking at
    const int iMaxRows = TERMY-iInfoHeight-2-VIEW_OFFSET_Y*2;
    int iStartPos = 0;
    int iActiveX = 0;
    int iActiveY = 0;
    int iLastActiveX = -1;
    int iLastActiveY = -1;
    std::vector<point> vPoint;
    InputEvent input = Undefined;
    long ch = 0; //this is a long because getch returns a long
    bool reset = true;
    bool refilter = true;
    int iFilter = 0;
    bool bStopDrawing = false;
    do
    {
        if (ground_items.size() > 0)
        {
            u.view_offset_x = 0;
            u.view_offset_y = 0;

            if (ch == 'I' || ch == 'c' || ch == 'C')
            {
                compare(iActiveX, iActiveY);
                reset = true;
                refresh_all();
            }
            else if (ch == 'f' || ch == 'F')
            {
                sFilter = ask_item_filter(w_item_info, iInfoHeight);
                reset = true;
                refilter = true;
            }
            else if (ch == 'r' || ch == 'R')
            {
                sFilter = "";
                filtered_items = ground_items;
                iLastActiveX = -1;
                iLastActiveY = -1;
                reset = true;
                refilter = true;
            }
            else if (ch == 'e' || ch == 'E')
            {
                item oThisItem = filtered_items[iActive].example;
                std::vector<iteminfo> vThisItem, vDummy;

                oThisItem.info(true, &vThisItem);
                compare_split_screen_popup(0, 50, TERMY-VIEW_OFFSET_Y*2, oThisItem.tname(this), vThisItem, vDummy);

                getch(); // wait until the user presses a key to wipe the screen
                iLastActiveX = -1;
                iLastActiveY = -1;
                reset = true;
            }
            else if(ch == '+')
            {
                std::string temp = string_input_popup("High Priority : ",55,list_item_upvote);
                list_item_upvote = temp;
                refilter = true;
                reset = true;
            }
            else if(ch == '-')
            {
                std::string temp = string_input_popup("Low Priority : ",55,list_item_downvote);
                list_item_downvote = temp;
                refilter = true;
                reset = true;
            }
            if (refilter)
            {
                filtered_items = filter_item_stacks(ground_items, sFilter);
                highPEnd = list_filter_high_priority(filtered_items,list_item_upvote);
                lowPStart = list_filter_low_priority(filtered_items,highPEnd,list_item_downvote);
                iActive = 0;
                iLastActiveX = -1;
                iLastActiveY = -1;
                refilter = false;
            }
            if (reset)
            {
                reset_item_list_state(w_items, iInfoHeight);
                reset = false;
            }

            bStopDrawing = false;

            // we're switching on input here, whereas above it was if/else clauses on a char
            switch(input)
            {
                case DirectionN:
                    iActive--;
                    if (iActive < 0)
                    {
                        iActive = 0;
                        bStopDrawing = true;
                    }
                    break;
                case DirectionS:
                    iActive++;
                    if (iActive >= iItemNum - iFilter)
                    {
                        iActive = iItemNum - iFilter-1;
                        bStopDrawing = true;
                    }
                    break;
            }

            if (!bStopDrawing)
            {
                if (iItemNum - iFilter > iMaxRows)
                {
                    iStartPos = iActive - (iMaxRows - 1) / 2;

                    if (iStartPos < 0)
                    {
                        iStartPos = 0;
                    }
                    else if (iStartPos + iMaxRows > iItemNum - iFilter)
                    {
                        iStartPos = iItemNum - iFilter - iMaxRows;
                    }
                }

                for (int i = 0; i < iMaxRows; i++)
                {
                    mvwprintz(w_items, 1 + i, 1, c_black, "%s", "\
                                                     ");
                }

                int iNum = 0;
                iFilter = ground_items.size() - filtered_items.size();
                iActiveX = 0;
                iActiveY = 0;
                std::string sActiveItemName;
                item activeItem;
                std::stringstream sText;
                bool high = true;
                bool low = false;
                int index = 0;
                for (std::vector<map_item_stack>::iterator iter = filtered_items.begin() ;
                     iter != filtered_items.end();
                     ++iter,++index)
                {
                    if(index == highPEnd)
                    {
                        high = false;
                    }
                    if(index == lowPStart)
                    {
                        low = true;
                    }
                    if (iNum >= iStartPos && iNum < iStartPos + ((iMaxRows > iItemNum) ? iItemNum : iMaxRows) )
                    {
                        if (iNum == iActive)
                        {
                            iActiveX = iter->x;
                            iActiveY = iter->y;
                            sActiveItemName = iter->example.tname(this);
                            activeItem = iter->example;
                        }
                        sText.str("");
                        sText << iter->example.tname(this);
                        if (iter->count > 1)
                        {
                            sText << " " << "[" << iter->count << "]";
                        }
                        mvwprintz(w_items, 1 + iNum - iStartPos, 2,
                                  ((iNum == iActive) ? c_ltgreen : (high ? c_yellow : (low ? c_red : c_white))),
                                  "%s", (sText.str()).c_str());
                        mvwprintz(w_items, 1 + iNum - iStartPos, 48,
                                  ((iNum == iActive) ? c_ltgreen : c_ltgray), "%*d %s",
                                  ((iItemNum > 9) ? 2 : 1), trig_dist(0, 0, iter->x, iter->y),
                                  direction_name_short(direction_from(0, 0, iter->x, iter->y)).c_str()
                                 );
                     }
                     iNum++;
                }

                mvwprintz(w_items, 0, 23 + ((iItemNum - iFilter > 9) ? 0 : 1),
                          c_ltgreen, " %*d", ((iItemNum - iFilter > 9) ? 2 : 1), iActive+1);
                wprintz(w_items, c_white, " / %*d ", ((iItemNum - iFilter > 9) ? 2 : 1), iItemNum - iFilter);

                werase(w_item_info);
                fold_and_print(w_item_info,1,1,53-3, c_white, "%s", activeItem.info().c_str());

                for (int j=0; j < iInfoHeight-1; j++)
                {
                    mvwputch(w_item_info_border, j, 0, c_ltgray, LINE_XOXO);
                }

                for (int j=0; j < iInfoHeight-1; j++)
                {
                    mvwputch(w_item_info_border, j, 54, c_ltgray, LINE_XOXO);
                }

                for (int j=0; j < 54; j++)
                {
                    mvwputch(w_item_info_border, iInfoHeight-1, j, c_ltgray, LINE_OXOX);
                }

                mvwputch(w_item_info_border, iInfoHeight-1, 0, c_ltgray, LINE_XXOO);
                mvwputch(w_item_info_border, iInfoHeight-1, 54, c_ltgray, LINE_XOOX);

                //Only redraw trail/terrain if x/y position changed
                if (iActiveX != iLastActiveX || iActiveY != iLastActiveY)
                {
                    iLastActiveX = iActiveX;
                    iLastActiveY = iActiveY;

                    draw_trail_to_square(vPoint, iActiveX, iActiveY);
                }

                wrefresh(w_items);
                wrefresh(w_item_info_border);
                wrefresh(w_item_info);
            }

            refresh();
            ch = getch();
            input = get_input(ch);
        }
        else
        {
            add_msg("You dont see any items around you!");
            ch = ' ';
            input = Close;
        }
    }
    while (input != Close && input != Cancel);

    u.view_offset_x = iStoreViewOffsetX;
    u.view_offset_y = iStoreViewOffsetY;

    werase(w_items);
    werase(w_item_info);
    werase(w_item_info_border);
    delwin(w_items);
    delwin(w_item_info);
    delwin(w_item_info_border);
    refresh_all(); // TODO - figure out what precisely needs refreshing, rather than the whole screen
}

// Pick up items at (posx, posy).
void game::pickup(int posx, int posy, int min)
{
 //min == -1 is Autopickup

 item_exchanges_since_save += 1; // Keeping this simple.
 write_msg();
 if (u.weapon.type->id == "bio_claws_weapon") {
  add_msg("You cannot pick up items with your claws out!");
  return;
 }
 bool weight_is_okay = (u.weight_carried() <= u.weight_capacity() * .25);
 bool volume_is_okay = (u.volume_carried() <= u.volume_capacity() -  2);
 bool from_veh = false;
 int veh_part = 0;
 int k_part = 0;
 vehicle *veh = m.veh_at (posx, posy, veh_part);
 if (veh) {
  k_part = veh->part_with_feature(veh_part, vpf_kitchen);
  veh_part = veh->part_with_feature(veh_part, vpf_cargo, false);
  from_veh = veh && veh_part >= 0 &&
             veh->parts[veh_part].items.size() > 0 &&
             query_yn("Get items from %s?", veh->part_info(veh_part).name);

  if (!from_veh && k_part >= 0) {
    if (veh->fuel_left(AT_WATER)) {
      if (query_yn("Have a drink?")) {
        veh->drain(AT_WATER, 1);

        item water(itypes["water_clean"], 0);
        u.eat(this, u.inv.add_item(water).invlet);
        u.moves -= 250;
      }
    } else {
      add_msg("The water tank is empty.");
    }
  }
 }
 if ((!from_veh) && m.i_at(posx, posy).size() == 0)
 {
     return;
 }
 // Not many items, just grab them
 if ((from_veh ? veh->parts[veh_part].items.size() : m.i_at(posx, posy).size() ) <= min && min != -1)
 {
  int iter = 0;
  item newit = from_veh ? veh->parts[veh_part].items[0] : m.i_at(posx, posy)[0];
  if (newit.made_of(LIQUID)) {
   add_msg("You can't pick up a liquid!");
   return;
  }
  if (newit.invlet == 0) {
   newit.invlet = nextinv;
   advance_nextinv();
  }
  while (iter <= inv_chars.size() && u.has_item(newit.invlet) &&
         !u.i_at(newit.invlet).stacks_with(newit)) {
   newit.invlet = nextinv;
   iter++;
   advance_nextinv();
  }
  if (iter > inv_chars.size()) {
   add_msg("You're carrying too many items!");
   return;
  } else if (u.weight_carried() + newit.weight() > u.weight_capacity()) {
   add_msg("The %s is too heavy!", newit.tname(this).c_str());
   decrease_nextinv();
  } else if (u.volume_carried() + newit.volume() > u.volume_capacity()) {
   if (u.is_armed()) {
    if (!u.weapon.has_flag("NO_UNWIELD")) {
     if (newit.is_armor() && // Armor can be instantly worn
         query_yn("Put on the %s?", newit.tname(this).c_str())) {
      if(u.wear_item(this, &newit)){
       if (from_veh)
        veh->remove_item (veh_part, 0);
       else
        m.i_clear(posx, posy);
      }
     } else if (query_yn("Drop your %s and pick up %s?",
                u.weapon.tname(this).c_str(), newit.tname(this).c_str())) {
      if (from_veh)
       veh->remove_item (veh_part, 0);
      else
       m.i_clear(posx, posy);
      m.add_item_or_charges(posx, posy, u.remove_weapon(), 1);
      u.wield(this, u.i_add(newit, this).invlet);
      u.moves -= 100;
      add_msg("Wielding %c - %s", newit.invlet, newit.tname(this).c_str());
     } else
      decrease_nextinv();
    } else {
     add_msg("There's no room in your inventory for the %s, and you can't\
 unwield your %s.", newit.tname(this).c_str(), u.weapon.tname(this).c_str());
     decrease_nextinv();
    }
   } else {
    u.wield(this, u.i_add(newit, this).invlet);
    if (from_veh)
     veh->remove_item (veh_part, 0);
    else
     m.i_clear(posx, posy);
    u.moves -= 100;
    add_msg("Wielding %c - %s", newit.invlet, newit.tname(this).c_str());
   }
  } else if (!u.is_armed() &&
             (u.volume_carried() + newit.volume() > u.volume_capacity() - 2 ||
              newit.is_weap() || newit.is_gun())) {
   u.weapon = newit;
   if (from_veh)
    veh->remove_item (veh_part, 0);
   else
    m.i_clear(posx, posy);
   u.moves -= 100;
   add_msg("Wielding %c - %s", newit.invlet, newit.tname(this).c_str());
  } else {
   newit = u.i_add(newit, this);
   if (from_veh)
    veh->remove_item (veh_part, 0);
   else
    m.i_clear(posx, posy);
   u.moves -= 100;
   add_msg("%c - %s", newit.invlet, newit.tname(this).c_str());
  }
  if (weight_is_okay && u.weight_carried() >= u.weight_capacity() * .25)
   add_msg("You're overburdened!");
  if (volume_is_okay && u.volume_carried() > u.volume_capacity() - 2) {
   add_msg("You struggle to carry such a large volume!");
  }
  return;
 }

 // Otherwise, we have Autopickup, 2 or more items and should list them, etc.
 #ifdef MAXLISTHEIGHT
  int maxmaxitems=TERMY-15;
 #else
  int maxmaxitems=MONINFO_HEIGHT+MESSAGES_HEIGHT - 3;
 #endif
  if(maxmaxitems > TERMY - 15) maxmaxitems=TERMY - 15;

 const int minmaxitems=9;

 std::vector <item> here = from_veh? veh->parts[veh_part].items : m.i_at(posx, posy);
 std::vector<bool> getitem;
 getitem.resize(here.size(), false);

 int maxitems=here.size();
 maxitems=(maxitems < minmaxitems ? minmaxitems : (maxitems > maxmaxitems ? maxmaxitems : maxitems ));
 // maxitems=9; // old behavior
 int pickupHeight=maxitems+3;

 WINDOW* w_pickup = newwin(pickupHeight, 48, VIEW_OFFSET_Y, VIEWX * 2 + 8 + VIEW_OFFSET_X);
 WINDOW* w_item_info = newwin(12, 48, TERMY-12, VIEWX * 2 + 8 + VIEW_OFFSET_X);
 int ch = ' ';
 int start = 0, cur_it, iter;
 int new_weight = u.weight_carried(), new_volume = u.volume_carried();
 bool update = true;
 mvwprintw(w_pickup, 0,  0, "PICK UP (, = all)");
 int selected=0;
 int last_selected=-1;

 if (min == -1) {
    //Auto Pickup, select matching items
    //TODO: pickup items with matching text
    //      a way to add/edit/delete those texts

    if (OPTIONS[OPT_AUTO_PICKUP]) {
        //Loop through Items lowest Volume first
        bool bPickup = false;
        for(int iVol=0, iNumChecked = 0; iNumChecked < here.size(); iVol++) {
            for (int i = 0; i < here.size(); i++) {
                bPickup = false;
                if (here[i].volume() == iVol) {
                    iNumChecked++;

                    //Pickup Rules in here
                    if (here[i].volume() == 0 && here[i].weight() == 0) { //Auto Pickup all items with 0 Volume and Weight
                        bPickup = true;
                    }
                }

                if (bPickup) {
                    getitem[i] = bPickup;
                    add_msg(("You pick up " + here[i].tname(this)).c_str());
                }
            }
        }
    }
 } else {
 // Now print the two lists; those on the ground and about to be added to inv
 // Continue until we hit return or space
  do {
   static const std::string pickup_chars = "abcdefghijklmnopqrstuvwxyzABCDEFGHIJKLMNOPQRSTUVWXYZ0123456789:;";
   size_t idx=-1;
   for (int i = 1; i < pickupHeight; i++) {
     mvwprintw(w_pickup, i, 0, "                                                ");
   }
   if ((ch == '<' || ch == KEY_PPAGE) && start > 0) {
    start -= maxitems;
    selected = start;
    mvwprintw(w_pickup, maxitems + 2, 0, "         ");
   } else if ((ch == '>' || ch == KEY_NPAGE) && start + maxitems < here.size()) {
    start += maxitems;
    selected = start;
    mvwprintw(w_pickup, maxitems + 2, pickupHeight, "            ");
   } else if ( ch == KEY_UP ) {
       selected--;
       if ( selected < 0 ) {
           selected = here.size()-1;
           start = (int)( here.size() / maxitems ) * maxitems;
           if (start >= here.size()-1) start -= maxitems;
       } else if ( selected < start ) {
           start -= maxitems;
       }
   } else if ( ch == KEY_DOWN ) {
       selected++;
       if ( selected >= here.size() ) {
           selected=0;
           start=0;
       } else if ( selected >= start + maxitems ) {
           start+=maxitems;
       }
   } else if ( selected >= 0 && (
                  ( ch == KEY_RIGHT && !getitem[selected]) ||
                  ( ch == KEY_LEFT && getitem[selected] )
             ) ) {
       idx = selected;
   } else if ( ch == '`' ) {
       std::string ext = string_input_popup("Enter 2 letters (case sensitive):",2);
       if(ext.size() == 2) {
            int p1=pickup_chars.find(ext.at(0));
            int p2=pickup_chars.find(ext.at(1));
            if ( p1 != -1 && p2 != -1 ) {
                 idx=pickup_chars.size() + ( p1 * pickup_chars.size() ) + p2;
            }
       }
   } else {
       idx = pickup_chars.find(ch);
   }

   if ( idx < here.size()) {
    getitem[idx] = ( ch == KEY_RIGHT ? true : ( ch == KEY_LEFT ? false : !getitem[idx] ) );
    if ( ch != KEY_RIGHT && ch != KEY_LEFT) {
       selected = idx;
       start = (int)( idx / maxitems ) * maxitems;
    }

    if (getitem[idx]) {
        new_weight += here[idx].weight();
        new_volume += here[idx].volume();
    } else {
        new_weight -= here[idx].weight();
        new_volume -= here[idx].volume();
    }
    update = true;
   }

   if ( selected != last_selected ) {
       last_selected = selected;
       werase(w_item_info);
       if ( selected >= 0 && selected <= here.size()-1 ) {
           fold_and_print(w_item_info,1,2,48-3, c_ltgray, "%s",  here[selected].info().c_str());
       }
       wborder(w_item_info, LINE_XOXO, LINE_XOXO, LINE_OXOX, LINE_OXOX,
                            LINE_OXXO, LINE_OOXX, LINE_XXOO, LINE_XOOX );
       mvwprintw(w_item_info, 0, 2, "< %s >", here[selected].tname(this).c_str() );
       wrefresh(w_item_info);
   }

   if (ch == ',') {
    int count = 0;
    for (int i = 0; i < here.size(); i++) {
     if (getitem[i])
      count++;
     else {
      new_weight += here[i].weight();
      new_volume += here[i].volume();
     }
     getitem[i] = true;
    }
    if (count == here.size()) {
     for (int i = 0; i < here.size(); i++)
      getitem[i] = false;
     new_weight = u.weight_carried();
     new_volume = u.volume_carried();
    }
    update = true;
   }
   for (cur_it = start; cur_it < start + maxitems; cur_it++) {
    mvwprintw(w_pickup, 1 + (cur_it % maxitems), 0,
              "                                        ");
    if (cur_it < here.size()) {
     nc_color icolor=here[cur_it].color(&u);
     if(cur_it == selected) {
         icolor=hilite(icolor);
     }

     if (cur_it < pickup_chars.size() ) {
        mvwputch(w_pickup, 1 + (cur_it % maxitems), 0, icolor, char(pickup_chars[cur_it]));
     } else {
        int p=cur_it - pickup_chars.size();
        int p1=p / pickup_chars.size();
        int p2=p % pickup_chars.size();
        mvwprintz(w_pickup, 1 + (cur_it % maxitems), 0, icolor, "`%c%c",char(pickup_chars[p1]),char(pickup_chars[p2]));
     }
     if (getitem[cur_it])
      wprintz(w_pickup, c_ltblue, " + ");
     else
      wprintw(w_pickup, " - ");
     wprintz(w_pickup, icolor, here[cur_it].tname(this).c_str());
     if (here[cur_it].charges > 0)
      wprintz(w_pickup, icolor, " (%d)", here[cur_it].charges);
    }
   }
   mvwprintw(w_pickup, maxitems + 1, 0, "[left] Unmark    [up/dn] Scroll    [right] Mark");
   if (start > 0)
    mvwprintw(w_pickup, maxitems + 2, 0, "[pgup] Prev");
   mvwprintw(w_pickup, maxitems + 2, 20, "[,] All");
   if (cur_it < here.size())
    mvwprintw(w_pickup, maxitems + 2, 36, "[pgdn] Next");
   if (update) {		// Update weight & volume information
    update = false;
    mvwprintw(w_pickup, 0,  7, "                           ");
    mvwprintz(w_pickup, 0,  9,
              (new_weight >= u.weight_capacity() * .25 ? c_red : c_white),
              "Wgt %d", new_weight);
    wprintz(w_pickup, c_white, "/%d", int(u.weight_capacity() * .25));
    mvwprintz(w_pickup, 0, 22,
              (new_volume > u.volume_capacity() - 2 ? c_red : c_white),
              "Vol %d", new_volume);
    wprintz(w_pickup, c_white, "/%d", u.volume_capacity() - 2);
   }
   wrefresh(w_pickup);
 /* No longer using
   ch = input();
    because it pulls a: case KEY_DOWN:  return 'j';
 */
   ch = (int)getch();

  } while (ch != ' ' && ch != '\n' && ch != KEY_ESCAPE);
  if (ch != '\n') {
   werase(w_pickup);
   wrefresh(w_pickup);
   werase(w_item_info);
   wrefresh(w_item_info);
   delwin(w_pickup);
   delwin(w_item_info);
   add_msg("Never mind.");
   return;
  }
 }

 // At this point we've selected our items, now we add them to our inventory
 int curmit = 0;
 bool got_water = false;	// Did we try to pick up water?
 bool offered_swap = false;
 for (int i = 0; i < here.size(); i++) {
  iter = 0;
  // This while loop guarantees the inventory letter won't be a repeat. If it
  // tries all 52 letters, it fails and we don't pick it up.
  if (getitem[i] && here[i].made_of(LIQUID))
   got_water = true;
  else if (getitem[i]) {
   iter = 0;
   while (iter < inv_chars.size() && (here[i].invlet == 0 ||
                        (u.has_item(here[i].invlet) &&
                         !u.i_at(here[i].invlet).stacks_with(here[i]))) ) {
    here[i].invlet = nextinv;
    iter++;
    advance_nextinv();
   }
   if (iter == inv_chars.size()) {
    add_msg("You're carrying too many items!");
    werase(w_pickup);
    wrefresh(w_pickup);
    delwin(w_pickup);
    return;
   } else if (u.weight_carried() + here[i].weight() > u.weight_capacity()) {
    add_msg("The %s is too heavy!", here[i].tname(this).c_str());
    decrease_nextinv();
   } else if (u.volume_carried() + here[i].volume() > u.volume_capacity()) {
    if (u.is_armed()) {
     if (!u.weapon.has_flag("NO_UNWIELD")) {
      if (here[i].is_armor() && // Armor can be instantly worn
          query_yn("Put on the %s?", here[i].tname(this).c_str())) {
       if(u.wear_item(this, &(here[i])))
       {
        if (from_veh)
         veh->remove_item (veh_part, curmit);
        else
         m.i_rem(posx, posy, curmit);
        curmit--;
       }
      } else if (!offered_swap) {
       if (query_yn("Drop your %s and pick up %s?",
                u.weapon.tname(this).c_str(), here[i].tname(this).c_str())) {
        if (from_veh)
         veh->remove_item (veh_part, curmit);
        else
         m.i_rem(posx, posy, curmit);
        m.add_item_or_charges(posx, posy, u.remove_weapon(), 1);
        u.wield(this, u.i_add(here[i], this).invlet);
        curmit--;
        u.moves -= 100;
        add_msg("Wielding %c - %s", u.weapon.invlet, u.weapon.tname(this).c_str());
       }
       offered_swap = true;
      } else
       decrease_nextinv();
     } else {
      add_msg("There's no room in your inventory for the %s, and you can't\
  unwield your %s.", here[i].tname(this).c_str(), u.weapon.tname(this).c_str());
      decrease_nextinv();
     }
    } else {
     u.wield(this, u.i_add(here[i], this).invlet);
     if (from_veh)
      veh->remove_item (veh_part, curmit);
     else
      m.i_rem(posx, posy, curmit);
     curmit--;
     u.moves -= 100;
    }
   } else if (!u.is_armed() &&
            (u.volume_carried() + here[i].volume() > u.volume_capacity() - 2 ||
              here[i].is_weap() || here[i].is_gun())) {
    u.weapon = here[i];
    if (from_veh)
     veh->remove_item (veh_part, curmit);
    else
     m.i_rem(posx, posy, curmit);
    u.moves -= 100;
    curmit--;
   } else {
    u.i_add(here[i], this);
    if (from_veh)
     veh->remove_item (veh_part, curmit);
    else
     m.i_rem(posx, posy, curmit);
    u.moves -= 100;
    curmit--;
   }
  }
  curmit++;
 }
 if (got_water)
  add_msg("You can't pick up a liquid!");
 if (weight_is_okay && u.weight_carried() >= u.weight_capacity() * .25)
  add_msg("You're overburdened!");
 if (volume_is_okay && u.volume_carried() > u.volume_capacity() - 2) {
  add_msg("You struggle to carry such a large volume!");
 }
 werase(w_pickup);
 wrefresh(w_pickup);
 werase(w_item_info);
 wrefresh(w_item_info);
 delwin(w_pickup);
 delwin(w_item_info);
}

// Handle_liquid returns false if we didn't handle all the liquid.
bool game::handle_liquid(item &liquid, bool from_ground, bool infinite)
{
 if (!liquid.made_of(LIQUID)) {
  dbg(D_ERROR) << "game:handle_liquid: Tried to handle_liquid a non-liquid!";
  debugmsg("Tried to handle_liquid a non-liquid!");
  return false;
 }
 if (liquid.type->id == "gasoline" && vehicle_near() && query_yn("Refill vehicle?")) {
  int vx = u.posx, vy = u.posy;
  refresh_all();
  if (choose_adjacent("Refill vehicle", vx, vy)) {
   vehicle *veh = m.veh_at (vx, vy);
   if (veh) {
    int ftype = AT_GAS;
    int fuel_cap = veh->fuel_capacity(ftype);
    int fuel_amnt = veh->fuel_left(ftype);
    if (fuel_cap < 1)
     add_msg ("This vehicle doesn't use %s.", veh->fuel_name(ftype).c_str());
    else if (fuel_amnt == fuel_cap)
     add_msg ("Already full.");
    else if (from_ground && query_yn("Pump until full?")) {
     u.assign_activity(this, ACT_REFILL_VEHICLE, 2 * (fuel_cap - fuel_amnt));
     u.activity.placement = point(vx, vy);
    } else { // Not pump
     veh->refill (AT_GAS, liquid.charges);
     add_msg ("You refill %s with %s%s.", veh->name.c_str(),
              veh->fuel_name(ftype).c_str(),
              veh->fuel_left(ftype) >= fuel_cap? " to its maximum" : "");
     u.moves -= 100;
     return true;
    }
   } else // if (veh)
    add_msg ("There isn't any vehicle there.");
   return false;
  } // if (choose_adjacent("Refill vehicle", vx, vy))

 } else { // Not filling vehicle

   // Ask to pour rotten liquid (milk!) from the get-go
  if (!from_ground && liquid.rotten(this) &&
      query_yn("Pour %s on the ground?", liquid.tname(this).c_str())) {
   m.add_item_or_charges(u.posx, u.posy, liquid, 1);
   return true;
  }

  std::stringstream text;
  text << "Container for " << liquid.tname(this);
  char ch = inv_type(text.str().c_str(), IC_CONTAINER);
  if (!u.has_item(ch)) {
    // No container selected (escaped, ...), ask to pour
    // we asked to pour rotten already
   if (!from_ground && !liquid.rotten(this) &&
       query_yn("Pour %s on the ground?", liquid.tname(this).c_str())) {
    m.add_item_or_charges(u.posx, u.posy, liquid, 1);
    return true;
   }
   return false;
  }

  item *cont = &(u.i_at(ch));
  if (cont == NULL || cont->is_null()) {
    // Container is null, ask to pour.
    // we asked to pour rotten already
   if (!from_ground && !liquid.rotten(this) &&
       query_yn("Pour %s on the ground?", liquid.tname(this).c_str())) {
    m.add_item_or_charges(u.posx, u.posy, liquid, 1);
    return true;
   }
   add_msg("Never mind.");
   return false;

  } else if (liquid.is_ammo() && (cont->is_tool() || cont->is_gun())) {
// for filling up chainsaws, jackhammers and flamethrowers
   ammotype ammo = AT_NULL;
   int max = 0;

   if (cont->is_tool()) {
    it_tool* tool = dynamic_cast<it_tool*>(cont->type);
    ammo = tool->ammo;
    max = tool->max_charges;
   } else {
    it_gun* gun = dynamic_cast<it_gun*>(cont->type);
    ammo = gun->ammo;
    max = gun->clip;
   }

   ammotype liquid_type = liquid.ammo_type();

   if (ammo != liquid_type) {
    add_msg("Your %s won't hold %s.", cont->tname(this).c_str(),
                                      liquid.tname(this).c_str());
    return false;
   }

   if (max <= 0 || cont->charges >= max) {
    add_msg("Your %s can't hold any more %s.", cont->tname(this).c_str(),
                                               liquid.tname(this).c_str());
    return false;
   }

   if (cont->charges > 0 && cont->curammo->id != liquid.type->id) {
    add_msg("You can't mix loads in your %s.", cont->tname(this).c_str());
    return false;
   }

   add_msg("You pour %s into your %s.", liquid.tname(this).c_str(),
                                        cont->tname(this).c_str());
   cont->curammo = dynamic_cast<it_ammo*>(liquid.type);
   if (infinite)
    cont->charges = max;
   else {
    cont->charges += liquid.charges;
    if (cont->charges > max) {
     int extra = cont->charges - max;
     cont->charges = max;
     liquid.charges = extra;
     add_msg("There's some left over!");
     return false;
    }
   }
   return true;

  } else if (!cont->is_container()) {
   add_msg("That %s won't hold %s.", cont->tname(this).c_str(),
                                     liquid.tname(this).c_str());
   return false;
  } else        // filling up normal containers
    {
      // first, check if liquid types are compatible
      if (!cont->contents.empty())
      {
        if  (cont->contents[0].type->id != liquid.type->id)
        {
          add_msg("You can't mix loads in your %s.", cont->tname(this).c_str());
          return false;
        }
      }

      // ok, liquids are compatible.  Now check what the type of liquid is
      // this will determine how much the holding container can hold

      it_container* container = dynamic_cast<it_container*>(cont->type);
      int holding_container_charges;

      if (liquid.type->is_food())
      {
        it_comest* tmp_comest = dynamic_cast<it_comest*>(liquid.type);
        holding_container_charges = container->contains * tmp_comest->charges;
      }
      else if (liquid.type->is_ammo())
      {
        it_ammo* tmp_ammo = dynamic_cast<it_ammo*>(liquid.type);
        holding_container_charges = container->contains * tmp_ammo->count;
      }
      else
        holding_container_charges = container->contains;

      // if the holding container is NOT empty
      if (!cont->contents.empty())
      {
        // case 1: container is completely full
        if (cont->contents[0].charges == holding_container_charges)
        {
          add_msg("Your %s can't hold any more %s.", cont->tname(this).c_str(),
                                                   liquid.tname(this).c_str());
          return false;
        }

        // case 2: container is half full

        if (infinite)
        {
          cont->contents[0].charges = holding_container_charges;
          add_msg("You pour %s into your %s.", liquid.tname(this).c_str(),
                                        cont->tname(this).c_str());
          return true;
        }
        else // Container is finite, not empty and not full, add liquid to it
        {
          add_msg("You pour %s into your %s.", liquid.tname(this).c_str(),
                    cont->tname(this).c_str());
          cont->contents[0].charges += liquid.charges;
          if (cont->contents[0].charges > holding_container_charges)
          {
            int extra = cont->contents[0].charges - holding_container_charges;
            cont->contents[0].charges = holding_container_charges;
            liquid.charges = extra;
            add_msg("There's some left over!");
            // Why not try to find another container here?
            return false;
          }
          return true;
        }
      }
      else  // pouring into an empty container
      {
        if (!(container->flags & mfb(con_wtight)))  // invalid container types
        {
          add_msg("That %s isn't water-tight.", cont->tname(this).c_str());
          return false;
        }
        else if (!(container->flags & mfb(con_seals)))
        {
          add_msg("You can't seal that %s!", cont->tname(this).c_str());
          return false;
        }
        // pouring into a valid empty container
        int default_charges = 1;

        if (liquid.is_food())
        {
          it_comest* comest = dynamic_cast<it_comest*>(liquid.type);
          default_charges = comest->charges;
        }
        else if (liquid.is_ammo())
        {
          it_ammo* ammo = dynamic_cast<it_ammo*>(liquid.type);
          default_charges = ammo->count;
        }

        if (infinite) // if filling from infinite source, top it to max
          liquid.charges = container->contains * default_charges;
        else if (liquid.charges > container->contains * default_charges)
        {
          add_msg("You fill your %s with some of the %s.", cont->tname(this).c_str(),
                                                    liquid.tname(this).c_str());
          u.inv.unsort();
          int oldcharges = liquid.charges - container->contains * default_charges;
          liquid.charges = container->contains * default_charges;
          cont->put_in(liquid);
          liquid.charges = oldcharges;
          return false;
        }
        cont->put_in(liquid);
        return true;
      }
    }
    return false;
  }
 return true;
}

void game::drop(char chInput)
{
 std::vector<item> dropped;

 if (chInput == '.')
  dropped = multidrop();
 else {
  if (u.inv.item_by_letter(chInput).is_null()) {
   dropped.push_back(u.i_rem(this,chInput));
  } else {
   dropped.push_back(u.inv.remove_item_by_letter(chInput));
  }
 }

 if (dropped.size() == 0) {
  add_msg("Never mind.");
  return;
 }

 item_exchanges_since_save += dropped.size();

 itype_id first = itype_id(dropped[0].type->id);
 bool same = true;
 for (int i = 1; i < dropped.size() && same; i++) {
  if (dropped[i].type->id != first)
   same = false;
 }

 int veh_part = 0;
 bool to_veh = false;
 vehicle *veh = m.veh_at(u.posx, u.posy, veh_part);
 if (veh) {
  veh_part = veh->part_with_feature (veh_part, vpf_cargo);
  to_veh = veh_part >= 0;
 }
 if (dropped.size() == 1 || same) {
  if (to_veh)
   add_msg("You put your %s%s in the %s's %s.", dropped[0].tname(this).c_str(),
          (dropped.size() == 1 ? "" : "s"), veh->name.c_str(),
          veh->part_info(veh_part).name);
  else
   add_msg("You drop your %s%s.", dropped[0].tname(this).c_str(),
          (dropped.size() == 1 ? "" : "s"));
 } else {
  if (to_veh)
   add_msg("You put several items in the %s's %s.", veh->name.c_str(),
           veh->part_info(veh_part).name);
  else
   add_msg("You drop several items.");
 }

 if (to_veh) {
  bool vh_overflow = false;
  for (int i = 0; i < dropped.size(); i++) {
   vh_overflow = vh_overflow || !veh->add_item (veh_part, dropped[i]);
   if (vh_overflow)
    m.add_item_or_charges(u.posx, u.posy, dropped[i], 1);
  }
  if (vh_overflow)
   add_msg ("The trunk is full, so some items fall on the ground.");
 } else {
  for (int i = 0; i < dropped.size(); i++)
   m.add_item_or_charges(u.posx, u.posy, dropped[i], 1);
 }
}

void game::drop_in_direction()
{
 int dirx, diry;
 if (!choose_adjacent("Drop", dirx, diry))
  return;

 int veh_part = 0;
 bool to_veh = false;
 vehicle *veh = m.veh_at(dirx, diry, veh_part);
 if (veh) {
  veh_part = veh->part_with_feature (veh_part, vpf_cargo);
  to_veh = veh->type != veh_null && veh_part >= 0;
 }

 if (m.has_flag(noitem, dirx, diry) || m.has_flag(sealed, dirx, diry)) {
  add_msg("You can't place items there!");
  return;
 }

 std::string verb = (m.move_cost(dirx, diry) == 0 ? "put" : "drop");
 std::string prep = (m.move_cost(dirx, diry) == 0 ? "in"  : "on"  );

 std::vector<item> dropped = multidrop();

 if (dropped.size() == 0) {
  add_msg("Never mind.");
  return;
 }

 item_exchanges_since_save += dropped.size();

 itype_id first = itype_id(dropped[0].type->id);
 bool same = true;
 for (int i = 1; i < dropped.size() && same; i++) {
  if (dropped[i].type->id != first)
   same = false;
 }
 if (dropped.size() == 1 || same)
 {
  if (to_veh)
   add_msg("You put your %s%s in the %s's %s.", dropped[0].tname(this).c_str(),
          (dropped.size() == 1 ? "" : "s"), veh->name.c_str(),
          veh->part_info(veh_part).name);
  else
   add_msg("You %s your %s%s %s the %s.", verb.c_str(),
           dropped[0].tname(this).c_str(),
           (dropped.size() == 1 ? "" : "s"), prep.c_str(),
           m.name(dirx, diry).c_str());
 } else {
  if (to_veh)
   add_msg("You put several items in the %s's %s.", veh->name.c_str(),
           veh->part_info(veh_part).name);
  else
   add_msg("You %s several items %s the %s.", verb.c_str(), prep.c_str(),
           m.name(dirx, diry).c_str());
 }
 if (to_veh) {
  bool vh_overflow = false;
  for (int i = 0; i < dropped.size(); i++) {
   vh_overflow = vh_overflow || !veh->add_item (veh_part, dropped[i]);
   if (vh_overflow)
    m.add_item_or_charges(dirx, diry, dropped[i], 1);
  }
  if (vh_overflow)
   add_msg ("The trunk is full, so some items fall on the ground.");
 } else {
  for (int i = 0; i < dropped.size(); i++)
   m.add_item_or_charges(dirx, diry, dropped[i], 1);
 }
}

void game::reassign_item(char ch)
{
 if (ch == '.') {
     ch = inv("Reassign item:");
 }
 if (ch == ' ') {
  add_msg("Never mind.");
  return;
 }
 if (!u.has_item(ch)) {
  add_msg("You do not have that item.");
  return;
 }
 char newch = popup_getkey("%c - %s; enter new letter.", ch,
                           u.i_at(ch).tname().c_str());
 if (inv_chars.find(newch) == std::string::npos) {
  add_msg("%c is not a valid inventory letter.", newch);
  return;
 }
 item* change_from = &(u.i_at(ch));
 if (u.has_item(newch)) {
  item* change_to = &(u.i_at(newch));
  change_to->invlet = ch;
  add_msg("%c - %s", ch, change_to->tname().c_str());
 }
 change_from->invlet = newch;
 add_msg("%c - %s", newch, change_from->tname().c_str());
}

void game::plthrow(char chInput)
{
 char ch;

 if (chInput != '.') {
  ch = chInput;
 } else {
  ch = inv("Throw item:");
 }

 int range = u.throw_range(u.lookup_item(ch));
 if (range < 0) {
  add_msg("You don't have that item.");
  return;
 } else if (range == 0) {
  add_msg("That is too heavy to throw.");
  return;
 }
 item thrown = u.i_at(ch);
  if( std::find(unreal_itype_ids.begin(), unreal_itype_ids.end(),
    thrown.type->id) != unreal_itype_ids.end()) {
  add_msg("That's part of your body, you can't throw that!");
  return;
 }

 m.draw(this, w_terrain, point(u.posx, u.posy));

 std::vector <monster> mon_targets;
 std::vector <int> targetindices;
 int passtarget = -1;
 for (int i = 0; i < z.size(); i++) {
   if (u_see(&(z[i]))) {
     z[i].draw(w_terrain, u.posx, u.posy, true);
     if(rl_dist( u.posx, u.posy, z[i].posx, z[i].posy ) <= range) {
       mon_targets.push_back(z[i]);
       targetindices.push_back(i);
       if (i == last_target) {
	 passtarget = mon_targets.size() - 1;
       }
     }
   }
 }

 int x = u.posx;
 int y = u.posy;

 // target() sets x and y, or returns false if we canceled (by pressing Esc)
 std::vector <point> trajectory = target(x, y, u.posx - range, u.posy - range,
					 u.posx + range, u.posy + range,
					 mon_targets, passtarget, &thrown);
 if (trajectory.size() == 0)
  return;
 if (passtarget != -1)
  last_target = targetindices[passtarget];
 u.i_rem(this,ch);
 u.moves -= 125;
 u.practice(turn, "throw", 10);

 throw_item(u, x, y, thrown, trajectory);
}

void game::plfire(bool burst)
{
 char reload_invlet = 0;
 if (!u.weapon.is_gun())
  return;
 vehicle *veh = m.veh_at(u.posx, u.posy);
 if (veh && veh->player_in_control(&u) && u.weapon.is_two_handed(&u)) {
  add_msg ("You need a free arm to drive!");
  return;
 }
 if (u.weapon.has_flag("CHARGE") && !u.weapon.active) {
  if (u.has_charges("UPS_on", 1) || u.has_charges("UPS_off", 1) ||
      u.has_charges("adv_UPS_on", 1) || u.has_charges("adv_UPS_off", 1)) {
   add_msg("Your %s starts charging.", u.weapon.tname().c_str());
   u.weapon.charges = 0;
   u.weapon.curammo = dynamic_cast<it_ammo*>(itypes["charge_shot"]);
   u.weapon.active = true;
   return;
  } else {
   add_msg("You need a charged UPS.");
   return;
  }
 }

 if ((u.weapon.has_flag("STR8_DRAW")  && u.str_cur <  4) ||
     (u.weapon.has_flag("STR10_DRAW") && u.str_cur <  5) ||
     (u.weapon.has_flag("STR12_DRAW") && u.str_cur <  6)   ) {
  add_msg("You're not strong enough to draw the bow!");
  return;
 }

 if (u.weapon.has_flag("RELOAD_AND_SHOOT") && u.weapon.charges == 0) {
  reload_invlet = u.weapon.pick_reload_ammo(u, true);
  if (reload_invlet == 0) {
   add_msg("Out of ammo!");
   return;
  }

  u.weapon.reload(u, reload_invlet);
  u.moves -= u.weapon.reload_time(u);
  refresh_all();
 }

 if (u.weapon.num_charges() == 0 && !u.weapon.has_flag("RELOAD_AND_SHOOT")) {
  add_msg("You need to reload!");
  return;
 }
 if (u.weapon.has_flag("FIRE_100") && u.weapon.num_charges() < 100) {
  add_msg("Your %s needs 100 charges to fire!", u.weapon.tname().c_str());
  return;
 }
 if (u.weapon.has_flag("USE_UPS") && !u.has_charges("UPS_off", 5) &&
     !u.has_charges("UPS_on", 5) && !u.has_charges("adv_UPS_off", 53) &&
     !u.has_charges("adv_UPS_on", 3)) {
  add_msg("You need a UPS with at least 5 charges or an advanced UPS with at least 3 charged to fire that!");
  return;
 }

 int range = u.weapon.range(&u);

 m.draw(this, w_terrain, point(u.posx, u.posy));

// Populate a list of targets with the zombies in range and visible
 std::vector <monster> mon_targets;
 std::vector <int> targetindices;
 int passtarget = -1;
 for (int i = 0; i < z.size(); i++) {
   if (u_see(&(z[i]))) {
     z[i].draw(w_terrain, u.posx, u.posy, true);
     if(rl_dist( u.posx, u.posy, z[i].posx, z[i].posy ) <= range) {
       mon_targets.push_back(z[i]);
       targetindices.push_back(i);
       if (i == last_target) {
	 passtarget = mon_targets.size() - 1;
       }
     }
   }
 }

 int x = u.posx;
 int y = u.posy;

 // target() sets x and y, and returns an empty vector if we canceled (Esc)
 std::vector <point> trajectory = target(x, y, u.posx - range, u.posy - range,
					 u.posx + range, u.posy + range,
					 mon_targets, passtarget, &u.weapon);

 draw_ter(); // Recenter our view
 if (trajectory.size() == 0) {
  if(u.weapon.has_flag("RELOAD_AND_SHOOT"))
  {
      u.moves += u.weapon.reload_time(u);
      unload(u.weapon);
      u.moves += u.weapon.reload_time(u) / 2; // unloading time
  }
  return;
 }
 if (passtarget != -1) { // We picked a real live target
  last_target = targetindices[passtarget]; // Make it our default for next time
  z[targetindices[passtarget]].add_effect(ME_HIT_BY_PLAYER, 100);
 }

 if (u.weapon.has_flag("USE_UPS")) {
  if (u.has_charges("adv_UPS_off", 3))
   u.use_charges("adv_UPS_off", 3);
  else if (u.has_charges("adv_UPS_on", 3))
   u.use_charges("adv_UPS_on", 3);
  else if (u.has_charges("UPS_off", 5))
   u.use_charges("UPS_off", 5);
  else if (u.has_charges("UPS_on", 5))
   u.use_charges("UPS_on", 5);
 }
 if (u.weapon.mode == "MODE_BURST")
  burst = true;

// Train up our skill
 it_gun* firing = dynamic_cast<it_gun*>(u.weapon.type);
 int num_shots = 1;
 if (burst)
  num_shots = u.weapon.burst_size();
 if (num_shots > u.weapon.num_charges())
   num_shots = u.weapon.num_charges();
 if (u.skillLevel(firing->skill_used) == 0 ||
     (firing->ammo != AT_BB && firing->ammo != AT_NAIL))
     u.practice(turn, firing->skill_used, 4 + (num_shots / 2));
 if (u.skillLevel("gun") == 0 ||
     (firing->ammo != AT_BB && firing->ammo != AT_NAIL))
     u.practice(turn, "gun", 5);

 fire(u, x, y, trajectory, burst);
}

void game::butcher()
{
 if (u.in_vehicle)
 {
     add_msg("You can't butcher while driving!");
     return;
 }
 std::vector<int> corpses;
 for (int i = 0; i < m.i_at(u.posx, u.posy).size(); i++) {
  if (m.i_at(u.posx, u.posy)[i].type->id == "corpse")
   corpses.push_back(i);
 }
 if (corpses.size() == 0) {
  add_msg("There are no corpses here to butcher.");
  return;
 }
 int factor = u.butcher_factor();
 if (factor == 999) {
  add_msg("You don't have a sharp item to butcher with.");
  return;
 }
// We do it backwards to prevent the deletion of a corpse from corrupting our
// vector of indices.
 for (int i = corpses.size() - 1; i >= 0; i--) {
  mtype *corpse = m.i_at(u.posx, u.posy)[corpses[i]].corpse;
  if (query_yn("Butcher the %s corpse?", corpse->name.c_str())) {
   int time_to_cut;
   switch (corpse->size) {	// Time in turns to cut up te corpse
    case MS_TINY:   time_to_cut =  2; break;
    case MS_SMALL:  time_to_cut =  5; break;
    case MS_MEDIUM: time_to_cut = 10; break;
    case MS_LARGE:  time_to_cut = 18; break;
    case MS_HUGE:   time_to_cut = 40; break;
   }
   time_to_cut *= 100;	// Convert to movement points
   time_to_cut += factor * 5;	// Penalty for poor tool
   if (time_to_cut < 250)
    time_to_cut = 250;
   u.assign_activity(this, ACT_BUTCHER, time_to_cut, corpses[i]);
   u.moves = 0;
   return;
  }
 }
}

void game::complete_butcher(int index)
{
 // corpses can disappear (rezzing!), so check for that
 if (m.i_at(u.posx, u.posy).size() <= index || m.i_at(u.posx, u.posy)[index].typeId() != "corpse") {
  add_msg("There's no corpse to butcher!");
  return;
 }
 mtype* corpse = m.i_at(u.posx, u.posy)[index].corpse;
 std::vector<item> contents = m.i_at(u.posx, u.posy)[index].contents;
 int age = m.i_at(u.posx, u.posy)[index].bday;
 m.i_rem(u.posx, u.posy, index);
 int factor = u.butcher_factor();
 int pieces, pelts, bones, sinews, feathers;
 double skill_shift = 0.;

 int sSkillLevel = u.skillLevel("survival");

 switch (corpse->size) {
  case MS_TINY:   pieces =  1; pelts =  1; bones = 1; sinews = 1; feathers = 2;  break;
  case MS_SMALL:  pieces =  2; pelts =  3; bones = 4; sinews = 4; feathers = 6;  break;
  case MS_MEDIUM: pieces =  4; pelts =  6; bones = 9; sinews = 9; feathers = 11; break;
  case MS_LARGE:  pieces =  8; pelts = 10; bones = 14;sinews = 14; feathers = 17;break;
  case MS_HUGE:   pieces = 16; pelts = 18; bones = 21;sinews = 21; feathers = 24;break;
 }
 if (sSkillLevel < 3)
  skill_shift -= rng(0, 8 - sSkillLevel);
 else
  skill_shift += rng(0, sSkillLevel);
 if (u.dex_cur < 8)
  skill_shift -= rng(0, 8 - u.dex_cur) / 4;
 else
  skill_shift += rng(0, u.dex_cur - 8) / 4;
 if (u.str_cur < 4)
  skill_shift -= rng(0, 5 * (4 - u.str_cur)) / 4;
 if (factor > 0)
  skill_shift -= rng(0, factor / 5);

 int practice = 4 + pieces;
 if (practice > 20)
  practice = 20;
 u.practice(turn, "survival", practice);

 pieces += int(skill_shift);
 if (skill_shift < 5)  {	// Lose some pelts and bones
  pelts += (skill_shift - 5);
  bones += (skill_shift - 2);
  sinews += (skill_shift - 8);
  feathers += (skill_shift - 1);
 }

 if (bones > 0) {
  if (corpse->has_flag(MF_BONES)) {
    m.spawn_item(u.posx, u.posy, "bone", age, bones);
   add_msg("You harvest some usable bones!");
  } else if (corpse->mat == "veggy") {
    m.spawn_item(u.posx, u.posy, "plant_sac", age, bones);
   add_msg("You harvest some fluid bladders!");
  }
 }

 if (sinews > 0) {
  if (corpse->has_flag(MF_BONES)) {
    m.spawn_item(u.posx, u.posy, "sinew", age, sinews);
   add_msg("You harvest some usable sinews!");
  } else if (corpse->mat == "veggy") {
    m.spawn_item(u.posx, u.posy, "plant_fibre", age, sinews);
   add_msg("You harvest some plant fibres!");
  }
 }

 if ((corpse->has_flag(MF_FUR) || corpse->has_flag(MF_LEATHER)) &&
     pelts > 0) {
  add_msg("You manage to skin the %s!", corpse->name.c_str());
  int fur = 0;
  int leather = 0;

  if (corpse->has_flag(MF_FUR) && corpse->has_flag(MF_LEATHER)) {
   fur = rng(0, pelts);
   leather = pelts - fur;
  } else if (corpse->has_flag(MF_FUR)) {
   fur = pelts;
  } else {
   leather = pelts;
  }

  if(fur) m.spawn_item(u.posx, u.posy, "fur", age, fur);
  if(leather) m.spawn_item(u.posx, u.posy, "leather", age, leather);
 }

 if (feathers > 0) {
  if (corpse->has_flag(MF_FEATHER)) {
    m.spawn_item(u.posx, u.posy, "feather", age, feathers);
   add_msg("You harvest some feathers!");
  }
 }

 //Add a chance of CBM recovery. For shocker and cyborg corpses.
 if (corpse->has_flag(MF_CBM)) {
  //As long as the factor is above -4 (the sinew cutoff), you will be able to extract cbms
  if(skill_shift >= 0){
   add_msg("You discover a CBM in the %s!", corpse->name.c_str());
   //To see if it spawns a battery
   if(rng(0,1) == 1){ //The battery works
    m.spawn_item(u.posx, u.posy, "bio_power_storage", age);
   }else{//There is a burnt out CBM
    m.spawn_item(u.posx, u.posy, "burnt_out_bionic", age);
   }
  }
  if(skill_shift >= 0){
   //To see if it spawns a random additional CBM
   if(rng(0,1) == 1){ //The CBM works
    Item_tag bionic_item = item_controller->id_from("bionics");
    m.spawn_item(u.posx, u.posy, bionic_item, age);
   }else{//There is a burnt out CBM
    m.spawn_item(u.posx, u.posy, "burnt_out_bionic", age);
   }
  }
 }

 // Recover hidden items
 for (int i = 0; i < contents.size(); i++) {
   if ((skill_shift + 10) * 5 > rng(0,100)) {
     add_msg("You discover a %s in the %s!", contents[i].tname().c_str(), corpse->name.c_str());
     m.add_item(u.posx, u.posy, contents[i]);
   } else if (contents[i].is_bionic()){
     m.spawn_item(u.posx, u.posy, "burnt_out_bionic", age);
   }
 }

 if (pieces <= 0)
  add_msg("Your clumsy butchering destroys the meat!");
 else {
  itype_id meat;
  if (corpse->has_flag(MF_POISON)) {
    if (corpse->mat == "flesh")
     meat = "meat_tainted";
    else
     meat = "veggy_tainted";
  } else {
   if (corpse->mat == "flesh" || corpse->mat == "hflesh")
    if(corpse->has_flag(MF_HUMAN))
     meat = "human_flesh";
    else
     meat = "meat";
   else
    meat = "veggy";
  }
  item tmpitem=item_controller->create(meat, age);
  tmpitem.corpse=dynamic_cast<mtype*>(corpse);
  while ( pieces > 0 ) {
    pieces--;
    m.add_item(u.posx, u.posy, tmpitem);
  }
  add_msg("You butcher the corpse.");
 }
}

void game::forage()
{
  int veggy_chance = rng(1, 20);

  if (veggy_chance < u.skillLevel("survival"))
  {
    add_msg("You found some wild veggies!");
    u.practice(turn, "survival", 10);
    m.spawn_item(u.activity.placement.x, u.activity.placement.y, "veggy_wild", turn, 0);
    m.ter_set(u.activity.placement.x, u.activity.placement.y, t_dirt);
  }
  else
  {
    add_msg("You didn't find anything.");
    if (u.skillLevel("survival") < 7)
        u.practice(turn, "survival", rng(3, 6));
    else
        u.practice(turn, "survival", 1);
    if (one_in(2))
        m.ter_set(u.activity.placement.x, u.activity.placement.y, t_dirt);
  }
}

void game::eat(char chInput)
{
 char ch;
 if (u.has_trait(PF_RUMINANT) && m.ter(u.posx, u.posy) == t_underbrush &&
     query_yn("Eat underbrush?")) {
  u.moves -= 400;
  u.hunger -= 10;
  m.ter_set(u.posx, u.posy, t_grass);
  add_msg("You eat the underbrush.");
  return;
 }
 if (chInput == '.')
  ch = inv_type("Consume item:", IC_COMESTIBLE);
 else
  ch = chInput;

 if (ch == ' ') {
  add_msg("Never mind.");
  return;
 }

 if (!u.has_item(ch)) {
  add_msg("You don't have item '%c'!", ch);
  return;
 }
 u.eat(this, u.lookup_item(ch));
}

void game::wear(char chInput)
{
 char ch;
 if (chInput == '.')
  ch = inv_type("Wear item:", IC_ARMOR);
 else
  ch = chInput;

 if (ch == ' ') {
  add_msg("Never mind.");
  return;
 }
 u.wear(this, ch);
}

void game::takeoff(char chInput)
{
 char ch;
 if (chInput == '.')
  ch = inv_type("Take off item:", IC_NULL);
 else
  ch = chInput;

 if (u.takeoff(this, ch))
  u.moves -= 250; // TODO: Make this variable
 else
  add_msg("Invalid selection.");
}

void game::reload(char chInput)
{
 //Quick and dirty hack
 //Save old weapon in temp variable
 //Wield item that should be unloaded
 //Reload weapon
 //Put unloaded item back into inventory
 //Wield old weapon
 bool bSwitch = false;
 item oTempWeapon;
 item inv_it = u.inv.item_by_letter(chInput);

 if (u.weapon.invlet != chInput && !inv_it.is_null()) {
  oTempWeapon = u.weapon;
  u.weapon = inv_it;
  u.inv.remove_item_by_letter(chInput);
  bSwitch = true;
 }

 if (bSwitch || u.weapon.invlet == chInput) {
  reload();
  u.activity.moves_left = 0;
  monmove();
  process_activity();
 }

 if (bSwitch) {
  u.inv.push_back(u.weapon);
  u.weapon = oTempWeapon;
 }
}

void game::reload()
{
 if (u.weapon.is_gun()) {
  if (u.weapon.has_flag("RELOAD_AND_SHOOT")) {
   add_msg("Your %s does not need to be reloaded; it reloads and fires in a \
single action.", u.weapon.tname().c_str());
   return;
  }
  if (u.weapon.ammo_type() == AT_NULL) {
   add_msg("Your %s does not reload normally.", u.weapon.tname().c_str());
   return;
  }
  if (u.weapon.charges == u.weapon.clip_size()) {
      int alternate_magazine = -1;
      for (int i = 0; i < u.weapon.contents.size(); i++)
      {
          if ((u.weapon.contents[i].is_gunmod() &&
               (u.weapon.contents[i].typeId() == "spare_mag" &&
                u.weapon.contents[i].charges < (dynamic_cast<it_gun*>(u.weapon.type))->clip)) ||
              ((u.weapon.contents[i].has_flag("MODE_AUX") &&
                u.weapon.contents[i].charges < u.weapon.contents[i].clip_size())))
          {
              alternate_magazine = i;
          }
      }
      if(alternate_magazine == -1) {
          add_msg("Your %s is fully loaded!", u.weapon.tname(this).c_str());
          return;
      }
  }
  char invlet = u.weapon.pick_reload_ammo(u, true);
  if (invlet == 0) {
   add_msg("Out of ammo!");
   return;
  }
  u.assign_activity(this, ACT_RELOAD, u.weapon.reload_time(u), -1, invlet);
  u.moves = 0;
 } else if (u.weapon.is_tool()) {
  it_tool* tool = dynamic_cast<it_tool*>(u.weapon.type);
  if (tool->ammo == AT_NULL) {
   add_msg("You can't reload a %s!", u.weapon.tname(this).c_str());
   return;
  }
  char invlet = u.weapon.pick_reload_ammo(u, true);
  if (invlet == 0) {
// Reload failed
   add_msg("Out of %s!", ammo_name(tool->ammo).c_str());
   return;
  }
  u.assign_activity(this, ACT_RELOAD, u.weapon.reload_time(u), -1, invlet);
  u.moves = 0;
 } else if (!u.is_armed())
  add_msg("You're not wielding anything.");
 else
  add_msg("You can't reload a %s!", u.weapon.tname(this).c_str());
 refresh_all();
}

// Unload a containter, gun, or tool
// If it's a gun, some gunmods can also be loaded
void game::unload(char chInput)
{	// this is necessary to prevent re-selection of the same item later
    item it = (u.inv.remove_item_by_letter(chInput));
    if (!it.is_null())
    {
        unload(it);
        u.i_add(it, this);
    }
    else
    {
        item ite;
        if (u.weapon.invlet == chInput) {	// item is wielded as weapon.
            if (std::find(martial_arts_itype_ids.begin(), martial_arts_itype_ids.end(), u.weapon.type->id) != martial_arts_itype_ids.end()){
                return; //ABORT!
            } else {
                ite = u.weapon;
                u.weapon = item(itypes["null"], 0); //ret_null;
                unload(ite);
                u.weapon = ite;
                return;
            }
        } else {	//this is that opportunity for reselection where the original container is worn, see issue #808
            item& itm = u.i_at(chInput);
            if (!itm.is_null())
            {
                unload(itm);
            }
        }
    }
}

void game::unload(item& it)
{
    if ( it.has_flag("NO_UNLOAD") ||
         (!it.is_gun() && it.contents.size() == 0 && (!it.is_tool() || it.ammo_type() == AT_NULL)) )
    {
        add_msg("You can't unload a %s!", it.tname(this).c_str());
        return;
    }
    int spare_mag = -1;
    int has_m203 = -1;
    int has_shotgun = -1;
    if (it.is_gun()) {
        spare_mag = it.has_gunmod ("spare_mag");
        has_m203 = it.has_gunmod ("m203");
        has_shotgun = it.has_gunmod ("u_shotgun");
    }
    if (it.is_container() ||
        (it.charges == 0 &&
         (spare_mag == -1 || it.contents[spare_mag].charges <= 0) &&
         (has_m203 == -1 || it.contents[has_m203].charges <= 0) &&
         (has_shotgun == -1 || it.contents[has_shotgun].charges <= 0)))
    {
        if (it.contents.size() == 0)
        {
            if (it.is_gun())
            {
                add_msg("Your %s isn't loaded, and is not modified.",
                        it.tname(this).c_str());
            }
            else
            {
                add_msg("Your %s isn't charged." , it.tname(this).c_str());
            }
            return;
        }
        // Unloading a container!
        u.moves -= 40 * it.contents.size();
        std::vector<item> new_contents;	// In case we put stuff back
        while (it.contents.size() > 0)
        {
            item content = it.contents[0];
            int iter = 0;
// Pick an inventory item for the contents
            while ((content.invlet == 0 || u.has_item(content.invlet)) && iter < inv_chars.size())
            {
                content.invlet = nextinv;
                advance_nextinv();
                iter++;
            }
            if (content.made_of(LIQUID))
            {
                if (!handle_liquid(content, false, false))
                {
                    new_contents.push_back(content);// Put it back in (we canceled)
                }
            } else {
                if (u.volume_carried() + content.volume() <= u.volume_capacity() &&
                    u.weight_carried() + content.weight() <= u.weight_capacity() &&
                    iter < inv_chars.size())
                {
                    add_msg("You put the %s in your inventory.", content.tname(this).c_str());
                    u.i_add(content, this);
                } else {
                    add_msg("You drop the %s on the ground.", content.tname(this).c_str());
                    m.add_item_or_charges(u.posx, u.posy, content, 1);
                }
            }
            it.contents.erase(it.contents.begin());
        }
        it.contents = new_contents;
        return;
    }
// Unloading a gun or tool!
 u.moves -= int(it.reload_time(u) / 2);

 // Default to unloading the gun, but then try other alternatives.
 item* weapon = &it;
 if (weapon->is_gun()) {	// Gun ammo is combined with existing items
  // If there's an active gunmod, unload it first.
  item* active_gunmod = weapon->active_gunmod();
  if (active_gunmod != NULL && active_gunmod->charges > 0)
   weapon = active_gunmod;
  // Then try and unload a spare magazine if there is one.
  else if (spare_mag != -1 && weapon->contents[spare_mag].charges > 0)
   weapon = &weapon->contents[spare_mag];
  // Then try the grenade launcher
  else if (has_m203 != -1 && weapon->contents[has_m203].charges > 0)
   weapon = &weapon->contents[has_m203];
  // Then try an underslung shotgun
  else if (has_shotgun != -1 && weapon->contents[has_shotgun].charges > 0)
   weapon = &weapon->contents[has_shotgun];
 }

 item newam;

 if (weapon->curammo != NULL) {
  newam = item(weapon->curammo, turn);
 } else {
  newam = item(itypes[default_ammo(weapon->ammo_type())], turn);
 }
 if(weapon->typeId() == "adv_UPS_off" || weapon->typeId() == "adv_UPS_on") {
    int chargesPerPlutonium = 500;
    int chargesRemoved = weapon->charges - (weapon-> charges % chargesPerPlutonium);;
    int plutoniumRemoved = chargesRemoved / chargesPerPlutonium;
    if(chargesRemoved < weapon->charges) {
        add_msg("You can't remove partially depleted plutonium!");
    }
    if(plutoniumRemoved > 0) {
        add_msg("You remove %i plutonium from the advanced UPS", plutoniumRemoved);
        newam.charges = plutoniumRemoved;
        weapon->charges -= chargesRemoved;
    } else { return; }
 } else {
    newam.charges = weapon->charges;
    weapon->charges = 0;
 }

 if (newam.made_of(LIQUID)) {
  if (!handle_liquid(newam, false, false))
   weapon->charges += newam.charges;	// Put it back in
 } else if(newam.charges > 0) {
  int iter = 0;
  while ((newam.invlet == 0 || u.has_item(newam.invlet)) && iter < inv_chars.size()) {
   newam.invlet = nextinv;
   advance_nextinv();
   iter++;
  }
  if (u.weight_carried() + newam.weight() < u.weight_capacity() &&
      u.volume_carried() + newam.volume() < u.volume_capacity() && iter < inv_chars.size()) {
   u.i_add(newam, this);
  } else {
   m.add_item_or_charges(u.posx, u.posy, newam, 1);
  }
 }
 // null the curammo, but only if we did empty the item
 if (weapon->charges == 0) {
  weapon->curammo = NULL;
 }
}

void game::wield(char chInput)
{
 if (u.weapon.has_flag("NO_UNWIELD")) {
// Bionics can't be unwielded
  add_msg("You cannot unwield your %s.", u.weapon.tname(this).c_str());
  return;
 }
 char ch;
 if (chInput == '.') {
  if (u.styles.empty())
   ch = inv("Wield item:");
  else
   ch = inv("Wield item: Press - to choose a style");
 } else
  ch = chInput;

 bool success = false;
 if (ch == '-')
  success = u.wield(this, -3);
 else
  success = u.wield(this, u.lookup_item(ch));

 if (success)
  u.recoil = 5;
}

void game::read()
{
 char ch = inv_type("Read:", IC_BOOK);
 u.read(this, ch);
}

void game::chat()
{
    if (active_npc.size() == 0)
    {
        add_msg("You talk to yourself for a moment.");
        return;
    }

    std::vector<npc*> available;

    for (int i = 0; i < active_npc.size(); i++)
    {
        if (u_see(active_npc[i]->posx, active_npc[i]->posy) && rl_dist(u.posx, u.posy, active_npc[i]->posx, active_npc[i]->posy) <= 24)
        {
            available.push_back(active_npc[i]);
        }
    }

    if (available.size() == 0)
    {
        add_msg("There's no-one close enough to talk to.");
        return;
    }
    else if (available.size() == 1)
    {
        available[0]->talk_to_u(this);
    }
    else
    {
        std::vector<std::string> npcs;

        for (int i = 0; i < available.size(); i++)
        {
            npcs.push_back(available[i]->name);
        }
        npcs.push_back("Cancel");

        int npc_choice = menu_vec(true, "Who do you want to talk to?", npcs) - 1;

        if(npc_choice >= 0 && npc_choice < available.size())
        {
            available[npc_choice]->talk_to_u(this);
        }
    }
    u.moves -= 100;
}

void game::pldrive(int x, int y) {
 if (run_mode == 2) { // Monsters around and we don't wanna run
   add_msg("Monster spotted--run mode is on! "
           "(%s to turn it off or %s to ignore monster.)",
           press_x(ACTION_TOGGLE_SAFEMODE).c_str(),
           from_sentence_case(press_x(ACTION_IGNORE_ENEMY)).c_str());
  return;
 }
 int part = -1;
 vehicle *veh = m.veh_at (u.posx, u.posy, part);
 if (!veh) {
  dbg(D_ERROR) << "game:pldrive: can't find vehicle! Drive mode is now off.";
  debugmsg ("game::pldrive error: can't find vehicle! Drive mode is now off.");
  u.in_vehicle = false;
  return;
 }
 int pctr = veh->part_with_feature (part, vpf_controls);
 if (pctr < 0) {
  add_msg ("You can't drive the vehicle from here. You need controls!");
  return;
 }

 int thr_amount = 10 * 100;
 if (veh->cruise_on)
  veh->cruise_thrust (-y * thr_amount);
 else {
  veh->thrust (-y);
 }
 veh->turn (15 * x);
 if (veh->skidding && veh->valid_wheel_config()) {
  if (rng (0, 100) < u.dex_cur + u.skillLevel("driving") * 2) {
   add_msg ("You regain control of the %s.", veh->name.c_str());
   veh->velocity = veh->forward_velocity();
   veh->skidding = false;
   veh->move.init (veh->turn_dir);
  }
 }
 // Don't spend turns to adjust cruise speed.
 if( x != 0 || !veh->cruise_on ){ u.moves = 0; }

 if (x != 0 && veh->velocity != 0 && one_in(4))
     u.practice(turn, "driving", 1);
}

void game::plmove(int x, int y)
{
 if (run_mode == 2) { // Monsters around and we don't wanna run
   add_msg("Monster spotted--safe mode is on! \
(%s to turn it off or %s to ignore monster.)",
           press_x(ACTION_TOGGLE_SAFEMODE).c_str(),
           from_sentence_case(press_x(ACTION_IGNORE_ENEMY)).c_str());
  return;
 }
 if (u.has_disease(DI_STUNNED)) {
  x = rng(u.posx - 1, u.posx + 1);
  y = rng(u.posy - 1, u.posy + 1);
 } else {
  x += u.posx;
  y += u.posy;

  if (moveCount % 60 == 0) {
   if (u.has_bionic("bio_torsionratchet")) {
    u.charge_power(1);
   }
  }
 }

 dbg(D_PEDANTIC_INFO) << "game:plmove: From ("<<u.posx<<","<<u.posy<<") to ("<<x<<","<<y<<")";

// Check if our movement is actually an attack on a monster
 int mondex = mon_at(x, y);
 bool displace = false;	// Are we displacing a monster?
 if (mondex != -1) {
  if (z[mondex].friendly == 0) {
   int udam = u.hit_mon(this, &z[mondex]);
   char sMonSym = '%';
   nc_color cMonColor = z[mondex].type->color;
   if (z[mondex].hurt(udam))
    kill_mon(mondex, true);
   else
    sMonSym = z[mondex].symbol();
   hit_animation(x - u.posx + VIEWX - u.view_offset_x,
                 y - u.posy + VIEWY - u.view_offset_y,
                 red_background(cMonColor), sMonSym);
   return;
  } else
   displace = true;
 }
// If not a monster, maybe there's an NPC there
 int npcdex = npc_at(x, y);
 if (npcdex != -1) {
	 if(!active_npc[npcdex]->is_enemy()){
		if (!query_yn("Really attack %s?", active_npc[npcdex]->name.c_str())) {
				if (active_npc[npcdex]->is_friend()) {
					add_msg("%s moves out of the way.", active_npc[npcdex]->name.c_str());
					active_npc[npcdex]->move_away_from(this, u.posx, u.posy);
				}

				return;	// Cancel the attack
		} else {
			active_npc[npcdex]->hit_by_player = true; //The NPC knows we started the fight, used for morale penalty.
		}
	 }

	 u.hit_player(this, *active_npc[npcdex]);
	 active_npc[npcdex]->make_angry();
	 if (active_npc[npcdex]->hp_cur[hp_head]  <= 0 ||
		 active_npc[npcdex]->hp_cur[hp_torso] <= 0   ) {
			 active_npc[npcdex]->die(this, true);
	 }
	 return;
 }

// Otherwise, actual movement, zomg
 if (u.has_disease(DI_AMIGARA)) {
  int curdist = 999, newdist = 999;
  for (int cx = 0; cx < SEEX * MAPSIZE; cx++) {
   for (int cy = 0; cy < SEEY * MAPSIZE; cy++) {
    if (m.ter(cx, cy) == t_fault) {
     int dist = rl_dist(cx, cy, u.posx, u.posy);
     if (dist < curdist)
      curdist = dist;
     dist = rl_dist(cx, cy, x, y);
     if (dist < newdist)
      newdist = dist;
    }
   }
  }
  if (newdist > curdist) {
   add_msg("You cannot pull yourself away from the faultline...");
   return;
  }
 }

 if (u.has_disease(DI_IN_PIT)) {
  if (rng(0, 40) > u.str_cur + int(u.dex_cur / 2)) {
   add_msg("You try to escape the pit, but slip back in.");
   u.moves -= 100;
   return;
  } else {
   add_msg("You escape the pit!");
   u.rem_disease(DI_IN_PIT);
  }
 }
 if (u.has_disease(DI_DOWNED)) {
  if (rng(0, 40) > u.dex_cur + int(u.str_cur / 2)) {
   add_msg("You struggle to stand.");
   u.moves -= 100;
   return;
  } else {
   add_msg("You stand up.");
   u.rem_disease(DI_DOWNED);
   u.moves -= 100;
   return;
  }
 }

 int vpart0 = -1, vpart1 = -1, dpart = -1;
 vehicle *veh0 = m.veh_at(u.posx, u.posy, vpart0);
 vehicle *veh1 = m.veh_at(x, y, vpart1);
 bool veh_closed_door = false;
 if (veh1) {
  dpart = veh1->part_with_feature (vpart1, vpf_openable);
  veh_closed_door = dpart >= 0 && !veh1->parts[dpart].open;
 }

 if (veh0 && abs(veh0->velocity) > 100) {
  if (!veh1) {
   if (query_yn("Dive from moving vehicle?")) {
    moving_vehicle_dismount(x, y);
   }
   return;
  } else if (veh1 != veh0) {
   add_msg("There is another vehicle in the way.");
   return;
  } else if (veh1->part_with_feature(vpart1, vpf_boardable) < 0) {
   add_msg("That part of the vehicle is currently unsafe.");
   return;
  }
 }


 if (m.move_cost(x, y) > 0) { // move_cost() of 0 = impassible (e.g. a wall)
  if (u.underwater)
   u.underwater = false;

  //Ask for EACH bad field, maybe not? Maybe say "theres X bad shit in there don't do it."
  field_entry *cur = NULL;
  field tmpfld = m.field_at(x, y);
	for(std::vector<field_entry*>::iterator field_list_it = tmpfld.getFieldStart(); field_list_it != tmpfld.getFieldEnd(); ++field_list_it){
		cur = (*field_list_it);
		if(cur == NULL) continue;
		if (cur->is_dangerous() &&
			!query_yn("Really step into that %s?", cur->name().c_str()))
			return;
	}



// no need to query if stepping into 'benign' traps
/*
  if (m.tr_at(x, y) != tr_null &&
      u.per_cur - u.encumb(bp_eyes) >= traps[m.tr_at(x, y)]->visibility &&
      !query_yn("Really step onto that %s?",traps[m.tr_at(x, y)]->name.c_str()))
   return;
*/

  if (m.tr_at(x, y) != tr_null &&
      u.per_cur - u.encumb(bp_eyes) >= traps[m.tr_at(x, y)]->visibility)
      {
        if (!traps[m.tr_at(x, y)]->is_benign())
                  if (!query_yn("Really step onto that %s?",traps[m.tr_at(x, y)]->name.c_str()))
             return;
      }

// Calculate cost of moving
  bool diag = trigdist && u.posx != x && u.posy != y;
  u.moves -= u.run_cost(m.combined_movecost(u.posx, u.posy, x, y), diag);

// Adjust recoil down
  if (u.recoil > 0) {
    if (int(u.str_cur / 2) + u.skillLevel("gun") >= u.recoil)
    u.recoil = 0;
   else {
     u.recoil -= int(u.str_cur / 2) + u.skillLevel("gun");
    u.recoil = int(u.recoil / 2);
   }
  }
  if ((!u.has_trait(PF_PARKOUR) && m.move_cost(x, y) > 2) ||
      ( u.has_trait(PF_PARKOUR) && m.move_cost(x, y) > 4    ))
  {
   if (veh1 && m.move_cost(x,y) != 2)
    add_msg("Moving past this %s is slow!", veh1->part_info(vpart1).name);
   else
    add_msg("Moving past this %s is slow!", m.name(x, y).c_str());
  }
  if (m.has_flag(rough, x, y) && (!u.in_vehicle)) {
   if (one_in(5) && u.armor_bash(bp_feet) < rng(2, 5)) {
    add_msg("You hurt your feet on the %s!", m.tername(x, y).c_str());
    u.hit(this, bp_feet, 0, 0, 1);
    u.hit(this, bp_feet, 1, 0, 1);
   }
  }
  if (m.has_flag(sharp, x, y) && !one_in(3) && !one_in(40 - int(u.dex_cur/2))
      && (!u.in_vehicle)) {
   if (!u.has_trait(PF_PARKOUR) || one_in(4)) {
    body_part bp = random_body_part();
    int side = rng(0, 1);
    add_msg("You cut your %s on the %s!", body_part_name(bp, side).c_str(), m.tername(x, y).c_str());
    u.hit(this, bp, side, 0, rng(1, 4));
   }
  }
  if (!u.has_artifact_with(AEP_STEALTH) && !u.has_trait(PF_LEG_TENTACLES)) {
   if (u.has_trait(PF_LIGHTSTEP))
    sound(x, y, 2, "");	// Sound of footsteps may awaken nearby monsters
   else
    sound(x, y, 6, "");	// Sound of footsteps may awaken nearby monsters
  }
  if (one_in(20) && u.has_artifact_with(AEP_MOVEMENT_NOISE))
   sound(x, y, 40, "You emit a rattling sound.");
// If we moved out of the nonant, we need update our map data
  if (m.has_flag(swimmable, x, y) && u.has_disease(DI_ONFIRE)) {
   add_msg("The water puts out the flames!");
   u.rem_disease(DI_ONFIRE);
  }
// displace is set at the top of this function.
  if (displace) { // We displaced a friendly monster!
// Immobile monsters can't be displaced.
   if (z[mondex].has_flag(MF_IMMOBILE)) {
// ...except that turrets can be picked up.
// TODO: Make there a flag, instead of hard-coded to mon_turret
    if (z[mondex].type->id == mon_turret) {
     if (query_yn("Deactivate the turret?")) {
      z.erase(z.begin() + mondex);
      u.moves -= 100;
      m.spawn_item(x, y, "bot_turret", turn);
     }
     return;
    } else {
     add_msg("You can't displace your %s.", z[mondex].name().c_str());
     return;
    }
   }
   z[mondex].move_to(this, u.posx, u.posy);
   add_msg("You displace the %s.", z[mondex].name().c_str());
  }
  if (x < SEEX * int(MAPSIZE / 2) || y < SEEY * int(MAPSIZE / 2) ||
      x >= SEEX * (1 + int(MAPSIZE / 2)) || y >= SEEY * (1 + int(MAPSIZE / 2)))
   update_map(x, y);

// If the player is in a vehicle, unboard them from the current part
  if (u.in_vehicle)
   m.unboard_vehicle(this, u.posx, u.posy);

// Move the player
  u.posx = x;
  u.posy = y;

  //Autopickup
  pickup(u.posx, u.posy, -1);

// If the new tile is a boardable part, board it
  if (veh1 && veh1->part_with_feature(vpart1, vpf_boardable) >= 0)
   m.board_vehicle(this, u.posx, u.posy, &u);

  if (m.tr_at(x, y) != tr_null) { // We stepped on a trap!
   trap* tr = traps[m.tr_at(x, y)];
   if (!u.avoid_trap(tr)) {
    trapfunc f;
    (f.*(tr->act))(this, x, y);
   }
  }

// Some martial art styles have special effects that trigger when we move
  if(u.weapon.type->id == "style_capoeira"){
    if (u.disease_level(DI_ATTACK_BOOST) < 2)
     u.add_disease(DI_ATTACK_BOOST, 2, this, 2, 2);
    if (u.disease_level(DI_DODGE_BOOST) < 2)
     u.add_disease(DI_DODGE_BOOST, 2, this, 2, 2);
  } else if(u.weapon.type->id == "style_ninjutsu"){
    u.add_disease(DI_ATTACK_BOOST, 2, this, 1, 3);
  } else if(u.weapon.type->id == "style_crane"){
    if (!u.has_disease(DI_DODGE_BOOST))
     u.add_disease(DI_DODGE_BOOST, 1, this, 3, 3);
  } else if(u.weapon.type->id == "style_leopard"){
    u.add_disease(DI_ATTACK_BOOST, 2, this, 1, 4);
  } else if(u.weapon.type->id == "style_dragon"){
    if (!u.has_disease(DI_DAMAGE_BOOST))
     u.add_disease(DI_DAMAGE_BOOST, 2, this, 3, 3);
  } else if(u.weapon.type->id == "style_lizard"){
    bool wall = false;
    for (int wallx = x - 1; wallx <= x + 1 && !wall; wallx++) {
     for (int wally = y - 1; wally <= y + 1 && !wall; wally++) {
      if (m.has_flag(supports_roof, wallx, wally))
       wall = true;
     }
    }
    if (wall)
     u.add_disease(DI_ATTACK_BOOST, 2, this, 2, 8);
    else
     u.rem_disease(DI_ATTACK_BOOST);
  }

// List items here
  if (!u.has_disease(DI_BLIND) && m.i_at(x, y).size() <= 3 &&
                                  m.i_at(x, y).size() != 0) {
   std::string buff = "You see here ";
   for (int i = 0; i < m.i_at(x, y).size(); i++) {
    buff += m.i_at(x, y)[i].tname(this);
    if (i + 2 < m.i_at(x, y).size())
     buff += ", ";
    else if (i + 1 < m.i_at(x, y).size())
     buff += ", and ";
   }
   buff += ".";
   add_msg(buff.c_str());
  } else if (m.i_at(x, y).size() != 0)
   add_msg("There are many items here.");
  if (veh1 && veh1->part_with_feature(vpart1, vpf_controls) >= 0
           && u.in_vehicle)
      add_msg("There are vehicle controls here.  %s to drive.",
              press_x(ACTION_CONTROL_VEHICLE).c_str() );

 } else if (!m.has_flag(swimmable, x, y) && u.has_active_bionic("bio_probability_travel")) { //probability travel through walls but not water
  int tunneldist = 0;
  // tile is impassable
  while((m.move_cost(x + tunneldist*(x - u.posx), y + tunneldist*(y - u.posy)) == 0 &&
         // but allow water tiles
         !m.has_flag(swimmable, x + tunneldist*(x - u.posx), y + tunneldist*(y - u.posy))) ||
         // a monster is there
         ((mon_at(x + tunneldist*(x - u.posx), y + tunneldist*(y - u.posy)) != -1 ||
           // so keep tunneling
           npc_at(x + tunneldist*(x - u.posx), y + tunneldist*(y - u.posy)) != -1) &&
          // assuming we've already started
          tunneldist > 0))
  {
      tunneldist += 1; //add 1 to tunnel distance for each impassable tile in the line
      if(tunneldist * 10 > u.power_level) //oops, not enough energy! Tunneling costs 10 bionic power per impassable tile
      {
          add_msg("You try to quantum tunnel through the barrier but are reflected! Try again with more energy!");
          tunneldist = 0; //we didn't tunnel anywhere
          break;
      }
      if(tunneldist > 24) 
      {
          add_msg("It's too dangerous to tunnel that far!");
          tunneldist = 0;
          break;    //limit maximum tunneling distance
      }
  }
  if(tunneldist) //you tunneled
  {
    u.power_level -= (tunneldist * 10); //tunneling costs 10 bionic power per impassable tile
    u.moves -= 100; //tunneling costs 100 moves
    u.posx += (tunneldist + 1) * (x - u.posx); //move us the number of tiles we tunneled in the x direction, plus 1 for the last tile
    u.posy += (tunneldist + 1) * (y - u.posy); //ditto for y
    add_msg("You quantum tunnel through the %d-tile wide barrier!", tunneldist);
  }
  else //or you couldn't tunnel due to lack of energy
  {
      u.power_level -= 10; //failure is expensive!
  }

 } else if (veh_closed_door) { // move_cost <= 0
  veh1->parts[dpart].open = 1;
  veh1->insides_dirty = true;
  u.moves -= 100;
  add_msg ("You open the %s's %s.", veh1->name.c_str(),
                                    veh1->part_info(dpart).name);

 } else if (m.has_flag(swimmable, x, y)) { // Dive into water!
// Requires confirmation if we were on dry land previously
  if ((m.has_flag(swimmable, u.posx, u.posy) &&
      m.move_cost(u.posx, u.posy) == 0) || query_yn("Dive into the water?")) {
   if (m.move_cost(u.posx, u.posy) > 0 && u.swim_speed() < 500)
     add_msg("You start swimming.  %s to dive underwater.",
             press_x(ACTION_MOVE_DOWN).c_str());
   plswim(x, y);
  }

 } else { // Invalid move
  if (u.has_disease(DI_BLIND) || u.has_disease(DI_STUNNED)) {
// Only lose movement if we're blind
   add_msg("You bump into a %s!", m.name(x, y).c_str());
   u.moves -= 100;
  } else if (m.open_door(x, y, !m.is_outside(u.posx, u.posy)))
   u.moves -= 100;
  else if (m.ter(x, y) == t_door_locked || m.ter(x, y) == t_door_locked_alarm || m.ter(x, y) == t_door_locked_interior) {
   u.moves -= 100;
   add_msg("That door is locked!");
  }
  else if (m.ter(x, y) == t_door_bar_locked) {
   u.moves -= 80;
   add_msg("You rattle the bars but the door is locked!");
  }
 }
}

void game::plswim(int x, int y)
{
 if (x < SEEX * int(MAPSIZE / 2) || y < SEEY * int(MAPSIZE / 2) ||
     x >= SEEX * (1 + int(MAPSIZE / 2)) || y >= SEEY * (1 + int(MAPSIZE / 2)))
  update_map(x, y);
 bool diagonal=( x != u.posx && y != u.posy );
 u.posx = x;
 u.posy = y;
 if (!m.has_flag(swimmable, x, y)) {
  dbg(D_ERROR) << "game:plswim: Tried to swim in "
               << m.tername(x, y).c_str() << "!";
  debugmsg("Tried to swim in %s!", m.tername(x, y).c_str());
  return;
 }
 if (u.has_disease(DI_ONFIRE)) {
  add_msg("The water puts out the flames!");
  u.rem_disease(DI_ONFIRE);
 }
 int movecost = u.swim_speed();
 u.practice(turn, "swimming", 1);
 if (movecost >= 500) {
  if (!u.underwater) {
   add_msg("You sink%s!", (movecost >= 400 ? " like a rock" : ""));
   u.underwater = true;
   u.oxygen = 30 + 2 * u.str_cur;
  }
 }
 if (u.oxygen <= 5 && u.underwater) {
  if (movecost < 500)
    popup("You need to breathe! (%s to surface.)",
          press_x(ACTION_MOVE_UP).c_str());
  else
   popup("You need to breathe but you can't swim!  Get to dry land, quick!");
 }
 u.moves -= (movecost > 200 ? 200 : movecost)  * (trigdist && diagonal ? 1.41 : 1 );
 u.inv.rust_iron_items();
}

void game::fling_player_or_monster(player *p, monster *zz, const int& dir, float flvel, bool controlled)
{
    int steps = 0;
    bool is_u = p && (p == &u);
    int dam1, dam2;

    bool is_player;
    if (p)
        is_player = true;
    else
    if (zz)
        is_player = false;
    else
    {
     dbg(D_ERROR) << "game:fling_player_or_monster: "
                     "neither player nor monster";
     debugmsg ("game::fling neither player nor monster");
     return;
    }

    tileray tdir(dir);
    std::string sname, snd;
    if (p)
    {
        if (is_u)
            sname = std::string ("You are");
        else
            sname = p->name + " is";
    }
    else
        sname = zz->name() + " is";
    int range = flvel / 10;
    int x = (is_player? p->posx : zz->posx);
    int y = (is_player? p->posy : zz->posy);
    while (range > 0)
    {
        tdir.advance();
        x = (is_player? p->posx : zz->posx) + tdir.dx();
        y = (is_player? p->posy : zz->posy) + tdir.dy();
        std::string dname;
        bool thru = true;
        bool slam = false;
        int mondex = mon_at(x, y);
        dam1 = flvel / 3 + rng (0, flvel * 1 / 3);
        if (controlled)
            dam1 = std::max(dam1 / 2 - 5, 0);
        if (mondex >= 0)
        {
            slam = true;
            dname = z[mondex].name();
            dam2 = flvel / 3 + rng (0, flvel * 1 / 3);
            if (z[mondex].hurt(dam2))
             kill_mon(mondex, false);
            else
             thru = false;
            if (is_player)
             p->hitall (this, dam1, 40);
            else
                zz->hurt(dam1);
        } else if (m.move_cost(x, y) == 0 && !m.has_flag(swimmable, x, y)) {
            slam = true;
            int vpart;
            vehicle *veh = m.veh_at(x, y, vpart);
            dname = veh ? veh->part_info(vpart).name : m.tername(x, y).c_str();
            if (m.has_flag(bashable, x, y))
                thru = m.bash(x, y, flvel, snd);
            else
                thru = false;
            if (snd.length() > 0)
                add_msg ("You hear a %s", snd.c_str());
            if (is_player)
                p->hitall (this, dam1, 40);
            else
                zz->hurt (dam1);
            flvel = flvel / 2;
        }
        if (slam && dam1)
            add_msg ("%s slammed against the %s for %d damage!", sname.c_str(), dname.c_str(), dam1);
        if (thru)
        {
            if (is_player)
            {
                p->posx = x;
                p->posy = y;
            }
            else
            {
                zz->posx = x;
                zz->posy = y;
            }
        }
        else
            break;
        range--;
        steps++;
        timespec ts;   // Timespec for the animation
        ts.tv_sec = 0;
        ts.tv_nsec = BILLION / 20;
        nanosleep (&ts, 0);
    }

    if (!m.has_flag(swimmable, x, y))
    {
        // fall on ground
        dam1 = rng (flvel / 3, flvel * 2 / 3) / 2;
        if (controlled)
            dam1 = std::max(dam1 / 2 - 5, 0);
        if (is_player)
        {
            int dex_reduce = p->dex_cur < 4? 4 : p->dex_cur;
            dam1 = dam1 * 8 / dex_reduce;
            if (p->has_trait(PF_PARKOUR))
            {
                dam1 /= 2;
            }
            if (dam1 > 0)
            {
                p->hitall (this, dam1, 40);
            }
        } else {
            zz->hurt (dam1);
        }
        if (is_u)
        {
            if (dam1 > 0)
            {
                add_msg ("You fall on the ground for %d damage.", dam1);
            } else if (!controlled) {
                add_msg ("You land on the ground.");
            }
        }
    }
    else if (is_u)
    {
        if (controlled)
            add_msg ("You dive into water.");
        else
            add_msg ("You fall into water.");
    }
}

void game::vertical_move(int movez, bool force)
{
// > and < are used for diving underwater.
 if (m.move_cost(u.posx, u.posy) == 0 && m.has_flag(swimmable, u.posx, u.posy)){
  if (movez == -1) {
   if (u.underwater) {
    add_msg("You are already underwater!");
    return;
   }
   u.underwater = true;
   u.oxygen = 30 + 2 * u.str_cur;
   add_msg("You dive underwater!");
  } else {
   if (u.swim_speed() < 500) {
    u.underwater = false;
    add_msg("You surface.");
   } else
    add_msg("You can't surface!");
  }
  return;
 }
// Force means we're going down, even if there's no staircase, etc.
// This happens with sinkholes and the like.
 if (!force && ((movez == -1 && !m.has_flag(goes_down, u.posx, u.posy)) ||
                (movez ==  1 && !m.has_flag(goes_up,   u.posx, u.posy)) ||
                !m.ter(u.posx, u.posy) == t_elevator )) {
  add_msg("You can't go %s here!", (movez == -1 ? "down" : "up"));
  return;
 }

<<<<<<< HEAD
 map tmpmap(&itypes, &traps);
=======
 map tmpmap(&traps);
>>>>>>> 923db00e
 tmpmap.load(this, levx, levy, levz + movez, false);
// Find the corresponding staircase
 int stairx = -1, stairy = -1;
 bool rope_ladder = false;
 if (force) {
  stairx = u.posx;
  stairy = u.posy;
 } else { // We need to find the stairs.
  int best = 999;
   for (int i = u.posx - SEEX * 2; i <= u.posx + SEEX * 2; i++) {
    for (int j = u.posy - SEEY * 2; j <= u.posy + SEEY * 2; j++) {
    if (rl_dist(u.posx, u.posy, i, j) <= best &&
        ((movez == -1 && tmpmap.has_flag(goes_up, i, j)) ||
         (movez == 1 && (tmpmap.has_flag(goes_down, i, j) ||
                         tmpmap.ter(i, j) == t_manhole_cover)) ||
         ((movez == 2 || movez == -2) && tmpmap.ter(i, j) == t_elevator))) {
     stairx = i;
     stairy = j;
     best = rl_dist(u.posx, u.posy, i, j);
    }
   }
  }

  if (stairx == -1 || stairy == -1) { // No stairs found!
   if (movez < 0) {
    if (tmpmap.move_cost(u.posx, u.posy) == 0) {
     popup("Halfway down, the way down becomes blocked off.");
     return;
    } else if (u.has_amount("rope_30", 1)) {
     if (query_yn("There is a sheer drop halfway down. Climb your rope down?")){
      rope_ladder = true;
      u.use_amount("rope_30", 1);
     } else
      return;
    } else if (!query_yn("There is a sheer drop halfway down.  Jump?"))
     return;
   }
   stairx = u.posx;
   stairy = u.posy;
  }
 }

 bool replace_monsters = false;
// Replace the stair monsters if we just came back
 if (abs(monstairx - levx) <= 1 && abs(monstairy - levy) <= 1 &&
     monstairz == levz + movez)
  replace_monsters = true;

 if (!force) {
  monstairx = levx;
  monstairy = levy;
  monstairz = levz;
 }
 // Despawn monsters, only push them onto the stair monster list if we're taking stairs.
 despawn_monsters( abs(movez) == 1 && !force );
 z.clear();

// Figure out where we know there are up/down connectors
 std::vector<point> discover;
 for (int x = 0; x < OMAPX; x++) {
  for (int y = 0; y < OMAPY; y++) {
   if (cur_om->seen(x, y, levz) &&
       ((movez ==  1 && oterlist[ cur_om->ter(x, y, levz) ].known_up) ||
        (movez == -1 && oterlist[ cur_om->ter(x, y, levz) ].known_down) ))
    discover.push_back( point(x, y) );
  }
 }

 int z_coord = levz + movez;
 // Fill in all the tiles we know about (e.g. subway stations)
 for (int i = 0; i < discover.size(); i++) {
  int x = discover[i].x, y = discover[i].y;
  cur_om->seen(x, y, z_coord) = true;
  if (movez ==  1 && !oterlist[ cur_om->ter(x, y, z_coord) ].known_down &&
      !cur_om->has_note(x, y, z_coord))
   cur_om->add_note(x, y, z_coord, "AUTO: goes down");
  if (movez == -1 && !oterlist[ cur_om->ter(x, y, z_coord) ].known_up &&
      !cur_om->has_note(x, y, z_coord))
   cur_om->add_note(x, y, z_coord, "AUTO: goes up");
 }

 levz += movez;
 u.moves -= 100;
 m.clear_vehicle_cache();
 m.vehicle_list.clear();
 m.load(this, levx, levy, levz);
 u.posx = stairx;
 u.posy = stairy;
 if (rope_ladder)
  m.ter_set(u.posx, u.posy, t_rope_up);
 if (m.ter(stairx, stairy) == t_manhole_cover) {
  m.spawn_item(stairx + rng(-1, 1), stairy + rng(-1, 1), "manhole_cover", 0);
  m.ter_set(stairx, stairy, t_manhole);
 }

 if (replace_monsters)
  replace_stair_monsters();

 m.spawn_monsters(this);

 if (force) {	// Basically, we fell.
  if (u.has_trait(PF_WINGS_BIRD))
   add_msg("You flap your wings and flutter down gracefully.");
  else {
   int dam = int((u.str_max / 4) + rng(5, 10)) * rng(1, 3);//The bigger they are
   dam -= rng(u.dodge(this), u.dodge(this) * 3);
   if (dam <= 0)
    add_msg("You fall expertly and take no damage.");
   else {
    add_msg("You fall heavily, taking %d damage.", dam);
    u.hurtall(dam);
   }
  }
 }

 if (m.tr_at(u.posx, u.posy) != tr_null) { // We stepped on a trap!
  trap* tr = traps[m.tr_at(u.posx, u.posy)];
  if (force || !u.avoid_trap(tr)) {
   trapfunc f;
   (f.*(tr->act))(this, u.posx, u.posy);
  }
 }

 set_adjacent_overmaps(true);
 refresh_all();
}


void game::update_map(int &x, int &y)
{
 int shiftx = 0, shifty = 0;
 int olevx = 0, olevy = 0;
 while (x < SEEX * int(MAPSIZE / 2)) {
  x += SEEX;
  shiftx--;
 }
 while (x >= SEEX * (1 + int(MAPSIZE / 2))) {
  x -= SEEX;
  shiftx++;
 }
 while (y < SEEY * int(MAPSIZE / 2)) {
  y += SEEY;
  shifty--;
 }
 while (y >= SEEY * (1 + int(MAPSIZE / 2))) {
  y -= SEEY;
  shifty++;
 }
 m.shift(this, levx, levy, levz, shiftx, shifty);
 levx += shiftx;
 levy += shifty;
 if (levx < 0) {
  levx += OMAPX * 2;
  olevx = -1;
 } else if (levx > OMAPX * 2 - 1) {
  levx -= OMAPX * 2;
  olevx = 1;
 }
 if (levy < 0) {
  levy += OMAPY * 2;
  olevy = -1;
 } else if (levy > OMAPY * 2 - 1) {
  levy -= OMAPY * 2;
  olevy = 1;
 }
 if (olevx != 0 || olevy != 0) {
  cur_om->save();
  cur_om = &overmap_buffer.get(this, cur_om->pos().x + olevx, cur_om->pos().y + olevy);
 }
 set_adjacent_overmaps();

 // Shift monsters if we're actually shifting
 if(shiftx || shifty)
  despawn_monsters(false, shiftx, shifty);

 // Shift NPCs
 for (int i = 0; i < active_npc.size(); i++) {
  active_npc[i]->shift(shiftx, shifty);
  if (active_npc[i]->posx < 0 - SEEX * 2 ||
      active_npc[i]->posy < 0 - SEEX * 2 ||
      active_npc[i]->posx >     SEEX * (MAPSIZE + 2) ||
      active_npc[i]->posy >     SEEY * (MAPSIZE + 2)   ) {
   active_npc[i]->mapx = levx + (active_npc[i]->posx / SEEX);
   active_npc[i]->mapy = levy + (active_npc[i]->posy / SEEY);
   active_npc[i]->posx %= SEEX;
   active_npc[i]->posy %= SEEY;
    //don't remove them from the overmap list.
   active_npc.erase(active_npc.begin() + i); //Remove the npc from the active list. It remains in the overmap list.
   i--;
  }
 }
    // Check for overmap saved npcs that should now come into view.
    // Put those in the active list.
    load_npcs();
 // Spawn monsters if appropriate
 m.spawn_monsters(this);	// Static monsters
 if (turn >= nextspawn)
  spawn_mon(shiftx, shifty);
// Shift scent
 unsigned int newscent[SEEX * MAPSIZE][SEEY * MAPSIZE];
 for (int i = 0; i < SEEX * MAPSIZE; i++) {
  for (int j = 0; j < SEEY * MAPSIZE; j++)
   newscent[i][j] = scent(i + (shiftx * SEEX), j + (shifty * SEEY));
 }
 for (int i = 0; i < SEEX * MAPSIZE; i++) {
  for (int j = 0; j < SEEY * MAPSIZE; j++)
   scent(i, j) = newscent[i][j];

 }
 // Make sure map cache is consistent since it may have shifted.
 m.build_map_cache(this);
// Update what parts of the world map we can see
 update_overmap_seen();
 draw_minimap();
}

void game::set_adjacent_overmaps(bool from_scratch)
{
 bool do_h = false, do_v = false, do_d = false;
 int hori_disp = (levx > OMAPX) ? 1 : -1;
 int vert_disp = (levy > OMAPY) ? 1 : -1;
 int diag_posx = cur_om->pos().x + hori_disp;
 int diag_posy = cur_om->pos().y + vert_disp;

 if(!om_hori || om_hori->pos().x != diag_posx || om_hori->pos().y != cur_om->pos().y || from_scratch)
  do_h = true;
 if(!om_vert || om_vert->pos().x != cur_om->pos().x || om_vert->pos().y != diag_posy || from_scratch)
  do_v = true;
 if(!om_diag || om_diag->pos().x != diag_posx || om_diag->pos().y != diag_posy || from_scratch)
  do_d = true;

 if(do_h){
  om_hori = &overmap_buffer.get(this, diag_posx, cur_om->pos().y);
 }
 if(do_v){
  om_vert = &overmap_buffer.get(this, cur_om->pos().x, diag_posy);
 }
 if(do_d){
  om_diag = &overmap_buffer.get(this, diag_posx, diag_posy);
 }
}

void game::update_overmap_seen()
{
 int omx = (levx + int(MAPSIZE / 2)) / 2, omy = (levy + int(MAPSIZE / 2)) / 2;
 int dist = u.overmap_sight_range(light_level());
 cur_om->seen(omx, omy, levz) = true; // We can always see where we're standing
 if (dist == 0)
  return; // No need to run the rest!
 for (int x = omx - dist; x <= omx + dist; x++) {
  for (int y = omy - dist; y <= omy + dist; y++) {
   std::vector<point> line = line_to(omx, omy, x, y, 0);
   int sight_points = dist;
   int cost = 0;
   for (int i = 0; i < line.size() && sight_points >= 0; i++) {
    int lx = line[i].x, ly = line[i].y;
    if (lx >= 0 && lx < OMAPX && ly >= 0 && ly < OMAPY)
     cost = oterlist[cur_om->ter(lx, ly, levz)].see_cost;
    else if ((lx < 0 || lx >= OMAPX) && (ly < 0 || ly >= OMAPY)) {
     if (lx < 0) lx += OMAPX;
     else        lx -= OMAPX;
     if (ly < 0) ly += OMAPY;
     else        ly -= OMAPY;
     cost = oterlist[om_diag->ter(lx, ly, levz)].see_cost;
    } else if (lx < 0 || lx >= OMAPX) {
     if (lx < 0) lx += OMAPX;
     else        lx -= OMAPX;
     cost = oterlist[om_hori->ter(lx, ly, levz)].see_cost;
    } else if (ly < 0 || ly >= OMAPY) {
     if (ly < 0) ly += OMAPY;
     else        ly -= OMAPY;
     cost = oterlist[om_vert->ter(lx, ly, levz)].see_cost;
    }
    sight_points -= cost;
   }
   if (sight_points >= 0) {
    int tmpx = x, tmpy = y;
    if (tmpx >= 0 && tmpx < OMAPX && tmpy >= 0 && tmpy < OMAPY)
     cur_om->seen(tmpx, tmpy, levz) = true;
    else if ((tmpx < 0 || tmpx >= OMAPX) && (tmpy < 0 || tmpy >= OMAPY)) {
     if (tmpx < 0) tmpx += OMAPX;
     else          tmpx -= OMAPX;
     if (tmpy < 0) tmpy += OMAPY;
     else          tmpy -= OMAPY;
     om_diag->seen(tmpx, tmpy, levz) = true;
    } else if (tmpx < 0 || tmpx >= OMAPX) {
     if (tmpx < 0) tmpx += OMAPX;
     else          tmpx -= OMAPX;
     om_hori->seen(tmpx, tmpy, levz) = true;
    } else if (tmpy < 0 || tmpy >= OMAPY) {
     if (tmpy < 0) tmpy += OMAPY;
     else          tmpy -= OMAPY;
     om_vert->seen(tmpx, tmpy, levz) = true;
    }
   }
  }
 }
}

point game::om_location()
{
 point ret;
 ret.x = int( (levx + int(MAPSIZE / 2)) / 2);
 ret.y = int( (levy + int(MAPSIZE / 2)) / 2);
 return ret;
}

void game::replace_stair_monsters()
{
 for (int i = 0; i < coming_to_stairs.size(); i++)
  z.push_back(coming_to_stairs[i].mon);
 coming_to_stairs.clear();
}

void game::update_stair_monsters()
{
 if (abs(levx - monstairx) > 1 || abs(levy - monstairy) > 1)
  return;

 for (int i = 0; i < coming_to_stairs.size(); i++) {
  coming_to_stairs[i].count--;
  if (coming_to_stairs[i].count <= 0) {
   int startx = rng(0, SEEX * MAPSIZE - 1), starty = rng(0, SEEY * MAPSIZE - 1);
   bool found_stairs = false;
   for (int x = 0; x < SEEX * MAPSIZE && !found_stairs; x++) {
    for (int y = 0; y < SEEY * MAPSIZE && !found_stairs; y++) {
     int sx = (startx + x) % (SEEX * MAPSIZE),
         sy = (starty + y) % (SEEY * MAPSIZE);
     if (m.has_flag(goes_up, sx, sy) || m.has_flag(goes_down, sx, sy)) {
      found_stairs = true;
      int mposx = sx, mposy = sy;
      int tries = 0;
      while (!is_empty(mposx, mposy) && tries < 10) {
       mposx = sx + rng(-2, 2);
       mposy = sy + rng(-2, 2);
       tries++;
      }
      if (tries < 10) {
       coming_to_stairs[i].mon.posx = sx;
       coming_to_stairs[i].mon.posy = sy;
       z.push_back( coming_to_stairs[i].mon );
       if (u_see(sx, sy))
        add_msg("A %s comes %s the %s!", coming_to_stairs[i].mon.name().c_str(),
                (m.has_flag(goes_up, sx, sy) ? "down" : "up"),
                m.tername(sx, sy).c_str());
      }
     }
    }
   }
   coming_to_stairs.erase(coming_to_stairs.begin() + i);
   i--;
  }
 }
 if (coming_to_stairs.empty()) {
  monstairx = -1;
  monstairy = -1;
  monstairz = 999;
 }
}

void game::despawn_monsters(const bool stairs, const int shiftx, const int shifty)
{
 for (unsigned int i = 0; i < z.size(); i++) {
  // If either shift argument is non-zero, we're shifting.
  if(shiftx != 0 || shifty != 0) {
   z[i].shift(shiftx, shifty);
   if (z[i].posx >= 0 - SEEX             && z[i].posy >= 0 - SEEX &&
       z[i].posx <= SEEX * (MAPSIZE + 1) && z[i].posy <= SEEY * (MAPSIZE + 1))
     // We're inbounds, so don't despawn after all.
     continue;
  }

  if (stairs && z[i].will_reach(this, u.posx, u.posy)) {
   int turns = z[i].turns_to_reach(this, u.posx, u.posy);
   if (turns < 999)
    coming_to_stairs.push_back( monster_and_count(z[i], 1 + turns) );
  } else if ( (z[i].spawnmapx != -1) ||
      ((stairs || shiftx != 0 || shifty != 0) && z[i].friendly != 0 ) ) {
    // translate shifty relative coordinates to submapx, submapy, subtilex, subtiley
    real_coords rc(levx, levy, z[i].posx, z[i].posy); // this is madness
    z[i].spawnmapx = rc.sub.x;
    z[i].spawnmapy = rc.sub.y;
    z[i].spawnposx = rc.sub_pos.x;
    z[i].spawnposy = rc.sub_pos.y;

<<<<<<< HEAD
    tinymap tmp(&itypes, &traps);
=======
    tinymap tmp(&traps);
>>>>>>> 923db00e
    tmp.load(this, z[i].spawnmapx, z[i].spawnmapy, levz, false);
    tmp.add_spawn(&(z[i]));
    tmp.save(cur_om, turn, z[i].spawnmapx, z[i].spawnmapy, levz);
  } else {
   	// No spawn site, so absorb them back into a group.
   int group = valid_group((mon_id)(z[i].type->id), levx + shiftx, levy + shifty, levz);
   if (group != -1) {
    cur_om->zg[group].population++;
    if (cur_om->zg[group].population / (cur_om->zg[group].radius * cur_om->zg[group].radius) > 5 &&
        !cur_om->zg[group].diffuse)
     cur_om->zg[group].radius++;
   }
  }
  // Shifting needs some cleanup for despawned monsters since they won't be cleared afterwards.
  if(shiftx != 0 || shifty != 0) {
    z.erase(z.begin()+i);
    i--;
  }
 }
}

void game::spawn_mon(int shiftx, int shifty)
{
 int nlevx = levx + shiftx;
 int nlevy = levy + shifty;
 int group;
 int monx, mony;
 int dist;
 int pop, rad;
 int iter;
 int t;
 // Create a new NPC?
 if (OPTIONS[OPT_RANDOM_NPC] && one_in(100 + 15 * cur_om->npcs.size())) {
  npc * tmp = new npc();
  tmp->normalize(this);
  tmp->randomize(this);
  //tmp->stock_missions(this);
  tmp->spawn_at(cur_om, levx, levy, levz);
  tmp->place_near(this, SEEX * 2 * (tmp->mapx - levx) + rng(0 - SEEX, SEEX), SEEY * 2 * (tmp->mapy - levy) + rng(0 - SEEY, SEEY));
  tmp->form_opinion(&u);
  //tmp->attitude = NPCATT_TALK; //Form opinion seems to set the attitude.
  tmp->mission = NPC_MISSION_NULL;
  int mission_index = reserve_random_mission(ORIGIN_ANY_NPC,
                                             om_location(), tmp->getID());
  if (mission_index != -1)
  tmp->chatbin.missions.push_back(mission_index);
  active_npc.push_back(tmp);
 }

// Now, spawn monsters (perhaps)
 monster zom;
 for (int i = 0; i < cur_om->zg.size(); i++) { // For each valid group...
 	if (cur_om->zg[i].posz != levz) { continue; } // skip other levels - hack
  group = 0;
  if(cur_om->zg[i].diffuse)
   dist = rl_dist(nlevx, nlevy, cur_om->zg[i].posx, cur_om->zg[i].posy);
  else
   dist = trig_dist(nlevx, nlevy, cur_om->zg[i].posx, cur_om->zg[i].posy);
  pop = cur_om->zg[i].population;
  rad = cur_om->zg[i].radius;
  if (dist <= rad) {
// (The area of the group's territory) in (population/square at this range)
// chance of adding one monster; cap at the population OR 16
   while ( (cur_om->zg[i].diffuse ?
            long( pop) :
            long((1.0 - double(dist / rad)) * pop) )
	  > rng(0, (rad * rad)) &&
          rng(0, MAPSIZE * 4) > group && group < pop && group < MAPSIZE * 3)
    group++;

   cur_om->zg[i].population -= group;
   // Reduce group radius proportionally to remaining
   // population to maintain a minimal population density.
   if (cur_om->zg[i].population / (cur_om->zg[i].radius * cur_om->zg[i].radius) < 1.0 &&
       !cur_om->zg[i].diffuse)
     cur_om->zg[i].radius--;

   if (group > 0) // If we spawned some zombies, advance the timer
    nextspawn += rng(group * 4 + z.size() * 4, group * 10 + z.size() * 10);

   for (int j = 0; j < group; j++) {	// For each monster in the group...
     mon_id type = MonsterGroupManager::GetMonsterFromGroup( cur_om->zg[i].type, &mtypes,
                                                             &group, (int)turn );
     zom = monster(mtypes[type]);
     iter = 0;
     do {
      monx = rng(0, SEEX * MAPSIZE - 1);
      mony = rng(0, SEEY * MAPSIZE - 1);
      if (shiftx == 0 && shifty == 0) {
       if (one_in(2))
        shiftx = 1 - 2 * rng(0, 1);
       else
        shifty = 1 - 2 * rng(0, 1);
      }
      if (shiftx == -1)
       monx = (SEEX * MAPSIZE) / 6;
      else if (shiftx == 1)
       monx = (SEEX * MAPSIZE * 5) / 6;
      if (shifty == -1)
       mony = (SEEY * MAPSIZE) / 6;
      if (shifty == 1)
       mony = (SEEY * MAPSIZE * 5) / 6;
      monx += rng(-5, 5);
      mony += rng(-5, 5);
      iter++;

     } while ((!zom.can_move_to(this, monx, mony) || !is_empty(monx, mony) ||
                m.sees(u.posx, u.posy, monx, mony, SEEX, t) ||
                rl_dist(u.posx, u.posy, monx, mony) < 8) && iter < 50);
     if (iter < 50) {
      zom.spawn(monx, mony);
      z.push_back(zom);
     }
   }	// Placing monsters of this group is done!
   if (cur_om->zg[i].population <= 0) { // Last monster in the group spawned...
    cur_om->zg.erase(cur_om->zg.begin() + i); // ...so remove that group
    i--;	// And don't increment i.
   }
  }
 }
}

int game::valid_group(mon_id type, int x, int y, int z_coord)
{
 std::vector <int> valid_groups;
 std::vector <int> semi_valid;	// Groups that're ALMOST big enough
 int dist;
 for (int i = 0; i < cur_om->zg.size(); i++) {
 	if (cur_om->zg[i].posz != z_coord) { continue; }
  dist = trig_dist(x, y, cur_om->zg[i].posx, cur_om->zg[i].posy);
  if (dist < cur_om->zg[i].radius) {
   if(MonsterGroupManager::IsMonsterInGroup(cur_om->zg[i].type, type)) {
     valid_groups.push_back(i);
   }
  } else if (dist < cur_om->zg[i].radius + 3) {
   if(MonsterGroupManager::IsMonsterInGroup(cur_om->zg[i].type, type)) {
     semi_valid.push_back(i);
   }
  }
 }
 if (valid_groups.size() == 0) {
  if (semi_valid.size() == 0)
   return -1;
  else {
// If there's a group that's ALMOST big enough, expand that group's radius
// by one and absorb into that group.
   int semi = rng(0, semi_valid.size() - 1);
   if (!cur_om->zg[semi_valid[semi]].diffuse)
    cur_om->zg[semi_valid[semi]].radius++;
   return semi_valid[semi];
  }
 }
 return valid_groups[rng(0, valid_groups.size() - 1)];
}

void game::wait()
{
 char ch = menu(true, "Wait for how long?", "5 Minutes", "30 Minutes", "1 hour",
                "2 hours", "3 hours", "6 hours", "Exit", NULL);
 int time = 0;
 if (ch == 7)
  return;
 switch (ch) {
  case 1: time =   5000; break;
  case 2: time =  30000; break;
  case 3: time =  60000; break;
  case 4: time = 120000; break;
  case 5: time = 180000; break;
  case 6: time = 360000; break;
  default: return;
 }
 u.assign_activity(this, ACT_WAIT, time, 0);
 u.moves = 0;
}

void game::gameover()
{
 erase();
 gamemode->game_over(this);
 mvprintw(0, 35, "GAME OVER");
 inv(_("Inventory:"));
}

bool game::game_quit() { return (uquit == QUIT_MENU); }

void game::write_msg()
{
 werase(w_messages);
 int maxlength = FULL_SCREEN_WIDTH - (SEEX * 2 + 10);	// Matches size of w_messages
 int line = 7;
 for (int i = messages.size() - 1; i >= 0 && line < 8; i--) {
  std::string mes = messages[i].message;
  if (messages[i].count > 1) {
   std::stringstream mesSS;
   mesSS << mes << " x " << messages[i].count;
   mes = mesSS.str();
  }
// Split the message into many if we must!
  nc_color col = c_dkgray;
  if (int(messages[i].turn) >= curmes)
    col = c_ltred;
  else if (int(messages[i].turn) + 5 >= curmes)
    col = c_ltgray;
  std::vector<std::string> folded = foldstring(mes, maxlength);
  for(int j=folded.size()-1; j>=0 && line>=0; j--, line--) {
    mvwprintz(w_messages, line, 0, col, folded[j].c_str());
  }
 }
 curmes = int(turn);
 wrefresh(w_messages);
}

void game::msg_buffer()
{
 WINDOW *w = newwin(FULL_SCREEN_HEIGHT, FULL_SCREEN_WIDTH,
                     (TERMY > FULL_SCREEN_HEIGHT) ? (TERMY-FULL_SCREEN_HEIGHT)/2 : 0,
                     (TERMX > FULL_SCREEN_WIDTH) ? (TERMX-FULL_SCREEN_WIDTH)/2 : 0);

 int offset = 0;
 InputEvent input;
 do {
  werase(w);
  wborder(w, LINE_XOXO, LINE_XOXO, LINE_OXOX, LINE_OXOX,
             LINE_OXXO, LINE_OOXX, LINE_XXOO, LINE_XOOX );
  mvwprintz(w, FULL_SCREEN_HEIGHT-1, 32, c_red, "Press q to return");

  int line = 1;
  int lasttime = -1;
  int i;
  for (i = 1; i <= 20 && line <= FULL_SCREEN_HEIGHT-2 && offset + i <= messages.size(); i++) {
   game_message *mtmp = &(messages[ messages.size() - (offset + i) ]);
   calendar timepassed = turn - mtmp->turn;

   int tp = int(timepassed);
   nc_color col = (tp <=  2 ? c_ltred : (tp <=  7 ? c_white :
                   (tp <= 12 ? c_ltgray : c_dkgray)));

   if (int(timepassed) > lasttime) {
    mvwprintz(w, line, 3, c_ltblue, "%s ago:",
              timepassed.textify_period().c_str());
    line++;
    lasttime = int(timepassed);
   }

   if (line <= FULL_SCREEN_HEIGHT-2) { // Print the actual message... we may have to split it
    std::string mes = mtmp->message;
    if (mtmp->count > 1) {
     std::stringstream mesSS;
     mesSS << mes << " x " << mtmp->count;
     mes = mesSS.str();
    }
// Split the message into many if we must!
    std::vector<std::string> folded = foldstring(mes, FULL_SCREEN_WIDTH-2);
    for(int j=0; j<folded.size() && line <= FULL_SCREEN_HEIGHT-2; j++, line++) {
     mvwprintz(w, line, 1, c_ltgray, folded[j].c_str());
    }
   } // if (line <= 23)
  } //for (i = 1; i <= 10 && line <= 23 && offset + i <= messages.size(); i++)
  if (offset > 0)
   mvwprintz(w, FULL_SCREEN_HEIGHT-1, 27, c_magenta, "^^^");
  if (offset + i < messages.size())
   mvwprintz(w, FULL_SCREEN_HEIGHT-1, 51, c_magenta, "vvv");
  wrefresh(w);

  DebugLog() << __FUNCTION__ << "calling get_input() \n";
  input = get_input();
  int dirx = 0, diry = 0;

  get_direction(dirx, diry, input);
  if (diry == -1 && offset > 0)
   offset--;
  if (diry == 1 && offset < messages.size())
   offset++;

 } while (input != Close && input != Cancel && input != Confirm);

 werase(w);
 delwin(w);
 refresh_all();
}

void game::teleport(player *p)
{
 if (p == NULL)
  p = &u;
 int newx, newy, tries = 0;
 bool is_u = (p == &u);

 p->add_disease(DI_TELEGLOW, 300, this);
 do {
  newx = p->posx + rng(0, SEEX * 2) - SEEX;
  newy = p->posy + rng(0, SEEY * 2) - SEEY;
  tries++;
 } while (tries < 15 && !is_empty(newx, newy));
 bool can_see = (is_u || u_see(newx, newy));
 std::string You = (is_u ? "You" : p->name);
 if (p->in_vehicle)
   m.unboard_vehicle (this, p->posx, p->posy);
 p->posx = newx;
 p->posy = newy;
 if (tries == 15) {
  if (m.move_cost(newx, newy) == 0) {	// TODO: If we land in water, swim
   if (can_see)
    add_msg("%s teleport%s into the middle of a %s!", You.c_str(),
            (is_u ? "" : "s"), m.name(newx, newy).c_str());
   p->hurt(this, bp_torso, 0, 500);
  } else if (mon_at(newx, newy) != -1) {
   int i = mon_at(newx, newy);
   if (can_see)
    add_msg("%s teleport%s into the middle of a %s!", You.c_str(),
            (is_u ? "" : "s"), z[i].name().c_str());
   explode_mon(i);
  }
 }
 if (is_u)
  update_map(u.posx, u.posy);
}

void game::nuke(int x, int y)
{
	// TODO: nukes hit above surface, not z = 0
    if (x < 0 || y < 0 || x >= OMAPX || y >= OMAPY)
        return;
    int mapx = x * 2, mapy = y * 2;
<<<<<<< HEAD
    map tmpmap(&itypes, &traps);
=======
    map tmpmap(&traps);
>>>>>>> 923db00e
    tmpmap.load(this, mapx, mapy, 0, false);
    for (int i = 0; i < SEEX * 2; i++)
    {
        for (int j = 0; j < SEEY * 2; j++)
        {
            if (!one_in(10))
                tmpmap.ter_set(i, j, t_rubble);
            if (one_in(3))
                tmpmap.add_field(NULL, i, j, fd_nuke_gas, 3);
            tmpmap.radiation(i, j) += rng(20, 80);
        }
    }
    tmpmap.save(cur_om, turn, mapx, mapy, 0);
    cur_om->ter(x, y, 0) = ot_crater;
    //Kill any npcs on that omap location.
    for(int i = 0; i < cur_om->npcs.size();i++)
        if(cur_om->npcs[i]->mapx/2== x && cur_om->npcs[i]->mapy/2 == y && cur_om->npcs[i]->omz == 0)
            cur_om->npcs[i]->marked_for_death = true;
}

std::vector<faction *> game::factions_at(int x, int y)
{
 std::vector<faction *> ret;
 for (int i = 0; i < factions.size(); i++) {
  if (factions[i].omx == cur_om->pos().x && factions[i].omy == cur_om->pos().y &&
      trig_dist(x, y, factions[i].mapx, factions[i].mapy) <= factions[i].size)
   ret.push_back(&(factions[i]));
 }
 return ret;
}

nc_color sev(int a)
{
 switch (a) {
  case 0: return c_cyan;
  case 1: return c_ltcyan;
  case 2: return c_ltblue;
  case 3: return c_blue;
  case 4: return c_ltgreen;
  case 5: return c_green;
  case 6: return c_yellow;
  case 7: return c_pink;
  case 8: return c_ltred;
  case 9: return c_red;
  case 10: return c_magenta;
  case 11: return c_brown;
  case 12: return c_cyan_red;
  case 13: return c_ltcyan_red;
  case 14: return c_ltblue_red;
  case 15: return c_blue_red;
  case 16: return c_ltgreen_red;
  case 17: return c_green_red;
  case 18: return c_yellow_red;
  case 19: return c_pink_red;
  case 20: return c_magenta_red;
  case 21: return c_brown_red;
 }
 return c_dkgray;
}

void game::display_scent()
{
 int div = 1 + query_int("Sensitivity");
 draw_ter();
 for (int x = u.posx - getmaxx(w_terrain)/2; x <= u.posx + getmaxx(w_terrain)/2; x++) {
  for (int y = u.posy - getmaxy(w_terrain)/2; y <= u.posy + getmaxy(w_terrain)/2; y++) {
   int sn = scent(x, y) / (div * 2);
   mvwprintz(w_terrain, getmaxy(w_terrain)/2 + y - u.posy, getmaxx(w_terrain)/2 + x - u.posx, sev(sn/10), "%d",
             sn % 10);
  }
 }
 wrefresh(w_terrain);
 getch();
}

void game::init_autosave()
{
 moves_since_last_save = 0;
 item_exchanges_since_save = 0;
 last_save_timestamp = time(NULL);
}

// Currently unused.
int game::autosave_timeout()
{
 if (!OPTIONS[OPT_AUTOSAVE])
  return -1; // -1 means block instead of timeout

 const double upper_limit = 60 * 1000;
 const double lower_limit = 5 * 1000;
 const double range = upper_limit - lower_limit;

 // Items exchanged
 const double max_changes = 20.0;
 const double max_moves = 500.0;

 double move_multiplier = 0.0;
 double changes_multiplier = 0.0;

 if( moves_since_last_save < max_moves )
  move_multiplier = 1 - (moves_since_last_save / max_moves);

 if( item_exchanges_since_save < max_changes )
  changes_multiplier = 1 - (item_exchanges_since_save / max_changes);

 double ret = lower_limit + (range * move_multiplier * changes_multiplier);
 return ret;
}

void game::autosave()
{
    time_t now = time(NULL);
    // Don't autosave while driving, if the player's done nothing, or if it's been less than 5 real minutes.
    if (u.in_vehicle || (!moves_since_last_save && !item_exchanges_since_save) ||
        now < last_save_timestamp + (60 * OPTIONS[OPT_AUTOSAVE_MINUTES]))
    {
        return;
    }
    add_msg("Saving game, this may take a while");
    save();

    save_factions_missions_npcs();
    save_artifacts();
    save_maps();

    moves_since_last_save = 0;
    item_exchanges_since_save = 0;
    last_save_timestamp = now;
}

void intro()
{
 int maxx, maxy;
 getmaxyx(stdscr, maxy, maxx);
 WINDOW* tmp = newwin(FULL_SCREEN_HEIGHT, FULL_SCREEN_WIDTH, 0, 0);
 while (maxy < FULL_SCREEN_HEIGHT || maxx < FULL_SCREEN_WIDTH) {
  werase(tmp);
  wprintw(tmp, "\
Whoa. Whoa. Hey. This game requires a minimum terminal size of %dx%d. I'm\n\
sorry if your graphical terminal emulator went with the woefully-diminutive\n\
%dx%d as its default size, but that just won't work here.  Now stretch the\n\
window until you've got it at the right size (or bigger).\n",
          FULL_SCREEN_WIDTH, FULL_SCREEN_HEIGHT, maxx, maxy);
  wgetch(tmp);
  getmaxyx(stdscr, maxy, maxx);
 }
 werase(tmp);
 wrefresh(tmp);
 delwin(tmp);
 erase();
}

// (Press X (or Y)|Try) to Z
std::string game::press_x(action_id act)
{
    return press_x(act,"Press ","","Try");
}
std::string game::press_x(action_id act, std::string key_bound, std::string key_unbound)
{
    return press_x(act,key_bound,"",key_unbound);
}
std::string game::press_x(action_id act, std::string key_bound_pre, std::string key_bound_suf, std::string key_unbound)
{
    std::vector<char> keys = keys_bound_to( action_id(act) );
    if (keys.empty()) {
        return key_unbound;
    } else {
        std::string keyed = key_bound_pre.append("");
        for (int j = 0; j < keys.size(); j++) {
            if (keys[j] == '\'' || keys[j] == '"'){
                if (j < keys.size() - 1) {
                    keyed += keys[j]; keyed += " or ";
                } else {
                    keyed += keys[j];
                }
            } else {
                if (j < keys.size() - 1) {
                    keyed += "'"; keyed += keys[j]; keyed += "' or ";
                } else {
                    if (keys[j] == '_') {
                        keyed += "'_' (underscore)";
                    } else {
                        keyed += "'"; keyed += keys[j]; keyed += "'";
                    }
                }
            }
        }
        return keyed.append(key_bound_suf.c_str());
    }
}
// ('Z'ing|zing) (\(X( or Y))\))
std::string game::press_x(action_id act, std::string act_desc)
{
    bool key_after=false;
    bool z_ing=false;
    char zing = tolower(act_desc.at(0));
    std::vector<char> keys = keys_bound_to( action_id(act) );
    if (keys.empty()) {
        return act_desc;
    } else {
        std::string keyed = ("");
        for (int j = 0; j < keys.size(); j++) {
            if (tolower(keys[j])==zing) {
                if (z_ing) {
                    keyed.replace(1,1,1,act_desc.at(0));
                    if (key_after) {
                        keyed += " or '";
                        keyed += (islower(act_desc.at(0)) ? toupper(act_desc.at(0))
                                                          : tolower(act_desc.at(0)));
                        keyed += "'";
                    } else {
                        keyed +=" ('";
                        keyed += (islower(act_desc.at(0)) ? toupper(act_desc.at(0))
                                                          : tolower(act_desc.at(0)));
                        keyed += "'";
                        key_after=true;
                    }
                } else {
                    std::string uhh="";
                    if (keys[j] == '\'' || keys[j] == '"'){
                        uhh+="("; uhh+=keys[j]; uhh+=")";
                    } else {
                        uhh+="'"; uhh+=keys[j]; uhh+="'";
                    }
                    if(act_desc.length()>1) {
                        uhh+=act_desc.substr(1);
                    }
                    if (keys[j] == '_') {
                        uhh += " (underscore)";
                    }
                    keyed.insert(0,uhh);
                    z_ing=true;
                }
            } else {
                if (key_after) {
                    if (keys[j] == '\'' || keys[j] == '"'){
                        keyed += " or "; keyed += keys[j];
                    } else if (keys[j] == '_') {
                        keyed += "or '_' (underscore)";
                    } else {
                        keyed+=" or '"; keyed+=keys[j]; keyed+="'";
                    }
                } else {
                    if (keys[j] == '\'' || keys[j] == '"'){
                        keyed += " ("; keyed += keys[j];
                    } else if (keys[j] == '_') {
                        keyed += " ('_' (underscore)";
                    } else {
                        keyed += " ('"; keyed+=keys[j]; keyed+="'";
                    }
                   key_after=true;
                }
            }
        }
        if (!z_ing) {
            keyed.insert(0,act_desc);
        }
        if (key_after) {
            keyed+=")";
        }
        return keyed;
    }
}<|MERGE_RESOLUTION|>--- conflicted
+++ resolved
@@ -188,11 +188,7 @@
 void game::setup()
 {
  u = player();
-<<<<<<< HEAD
- m = map(&itypes, &traps); // Init the root map with our vectors
-=======
  m = map(&traps); // Init the root map with our vectors
->>>>>>> 923db00e
  z.reserve(1000); // Reserve some space
 
 // Even though we may already have 'd', nextinv will be incremented as needed
@@ -10431,11 +10427,7 @@
   return;
  }
 
-<<<<<<< HEAD
- map tmpmap(&itypes, &traps);
-=======
  map tmpmap(&traps);
->>>>>>> 923db00e
  tmpmap.load(this, levx, levy, levz + movez, false);
 // Find the corresponding staircase
  int stairx = -1, stairy = -1;
@@ -10821,11 +10813,7 @@
     z[i].spawnposx = rc.sub_pos.x;
     z[i].spawnposy = rc.sub_pos.y;
 
-<<<<<<< HEAD
-    tinymap tmp(&itypes, &traps);
-=======
     tinymap tmp(&traps);
->>>>>>> 923db00e
     tmp.load(this, z[i].spawnmapx, z[i].spawnmapy, levz, false);
     tmp.add_spawn(&(z[i]));
     tmp.save(cur_om, turn, z[i].spawnmapx, z[i].spawnmapy, levz);
@@ -11150,11 +11138,7 @@
     if (x < 0 || y < 0 || x >= OMAPX || y >= OMAPY)
         return;
     int mapx = x * 2, mapy = y * 2;
-<<<<<<< HEAD
-    map tmpmap(&itypes, &traps);
-=======
     map tmpmap(&traps);
->>>>>>> 923db00e
     tmpmap.load(this, mapx, mapy, 0, false);
     for (int i = 0; i < SEEX * 2; i++)
     {
