#include "player.h" // IWYU pragma: associated

#include <algorithm>
#include <string>

#include "addiction.h"
#include "calendar.h" // ticks_between
#include "cata_utility.h"
#include "debug.h"
#include "game.h"
#include "itype.h"
#include "map.h"
#include "map_iterator.h"
#include "material.h"
#include "messages.h"
#include "monster.h"
#include "morale_types.h"
#include "mutation.h"
#include "options.h"
#include "output.h"
#include "stomach.h"
#include "string_formatter.h"
#include "translations.h"
#include "units.h"
#include "vitamin.h"
#include "vehicle.h"
#include "vpart_position.h"
#include "vpart_reference.h"

namespace
{
const skill_id skill_survival( "survival" );
const skill_id skill_cooking( "cooking" );

const efftype_id effect_foodpoison( "foodpoison" );
const efftype_id effect_poison( "poison" );
const efftype_id effect_tapeworm( "tapeworm" );
const efftype_id effect_bloodworms( "bloodworms" );
const efftype_id effect_brainworms( "brainworms" );
const efftype_id effect_paincysts( "paincysts" );
const efftype_id effect_nausea( "nausea" );
const efftype_id effect_hallu( "hallu" );
const efftype_id effect_visuals( "visuals" );
const efftype_id effect_common_cold( "common_cold" );
const efftype_id effect_flu( "flu" );

const mtype_id mon_player_blob( "mon_player_blob" );

const bionic_id bio_advreactor( "bio_advreactor" );
const bionic_id bio_batteries( "bio_batteries" );
const bionic_id bio_digestion( "bio_digestion" );
const bionic_id bio_ethanol( "bio_ethanol" );
const bionic_id bio_furnace( "bio_furnace" );
const bionic_id bio_reactor( "bio_reactor" );
const bionic_id bio_taste_blocker( "bio_taste_blocker" );

const std::vector<std::string> carnivore_blacklist {{
        "ALLERGEN_VEGGY", "ALLERGEN_FRUIT", "ALLERGEN_WHEAT",
    }
};
// This ugly temp array is here because otherwise it goes
// std::vector(char*, char*)->vector(InputIterator,InputIterator) or some such
const std::array<std::string, 2> temparray {{"ALLERGEN_MEAT", "ALLERGEN_EGG"}};
const std::vector<std::string> herbivore_blacklist( temparray.begin(), temparray.end() );

// Defines the maximum volume that a internal furnace can consume
const units::volume furnace_max_volume( 3000_ml ) ;

// TODO: JSONize.
const std::map<itype_id, int> plut_charges = {
    { "plut_cell",         PLUTONIUM_CHARGES * 10 },
    { "plut_slurry_dense", PLUTONIUM_CHARGES },
    { "plut_slurry",       PLUTONIUM_CHARGES / 2 }
};

}

int player::stomach_capacity() const
{
    if( has_trait( trait_id( "GIZZARD" ) ) ) {
        return 0;
    }

    if( has_active_mutation( trait_id( "HIBERNATE" ) ) ) {
        return -620;
    }

    if( has_trait( trait_id( "GOURMAND" ) ) || has_trait( trait_id( "HIBERNATE" ) ) ) {
        return -60;
    }

    return -20;
}

// TODO: Move pizza scraping here.
// Same for other kinds of nutrition alterations
// This is used by item display, making actual nutrition available to player.
int player::kcal_for( const item &comest ) const
{
    static const trait_id trait_CARNIVORE( "CARNIVORE" );
    static const trait_id trait_GIZZARD( "GIZZARD" );
    static const trait_id trait_SAPROPHAGE( "SAPROPHAGE" );
    static const std::string flag_CARNIVORE_OK( "CARNIVORE_OK" );
    if( !comest.is_comestible() ) {
        return 0;
    }

    // As float to avoid rounding too many times
    float kcal = 0;

    // if item has components, will derive calories from that instead.
    if( !comest.components.empty() && !comest.has_flag( "NUTRIENT_OVERRIDE" ) ) {
        int byproduct_multiplier;
        for( const item &component : comest.components ) {
            component.has_flag( "BYPRODUCT" ) ? byproduct_multiplier = -1 : byproduct_multiplier = 1;
            kcal += this->kcal_for( component ) * component.charges * byproduct_multiplier;
        }
        kcal /= comest.recipe_charges;
    } else {
        kcal = comest.get_comestible()->get_calories();
    }

    if( has_trait( trait_GIZZARD ) ) {
        kcal *= 0.6f;
    }

    if( has_trait( trait_CARNIVORE ) && comest.has_flag( flag_CARNIVORE_OK ) &&
        comest.has_any_flag( carnivore_blacklist ) ) {
        // TODO: Comment pizza scrapping
        kcal *= 0.5f;
    }

    const float relative_rot = comest.get_relative_rot();
    // Saprophages get full nutrition from rotting food
    if( relative_rot > 1.0f && !has_trait( trait_SAPROPHAGE ) ) {
        // everyone else only gets a portion of the nutrition
        // Scaling linearly from 100% at just-rotten to 0 at halfway-rotten-away
        const float rottedness = clamp( 2 * relative_rot - 2.0f, 0.1f, 1.0f );
        kcal *= ( 1.0f - rottedness );
    }

    // Bionic digestion gives extra nutrition
    if( has_bionic( bio_digestion ) ) {
        kcal *= 1.5f;
    }

    return static_cast<int>( kcal );
}

int player::nutrition_for( const item &comest ) const
{
    return kcal_for( comest ) / islot_comestible::kcal_per_nutr;
}

std::pair<int, int> player::fun_for( const item &comest ) const
{
    static const trait_id trait_GOURMAND( "GOURMAND" );
    static const trait_id trait_SAPROPHAGE( "SAPROPHAGE" );
    static const trait_id trait_SAPROVORE( "SAPROVORE" );
    static const std::string flag_EATEN_COLD( "EATEN_COLD" );
    static const std::string flag_COLD( "COLD" );
    static const std::string flag_FROZEN( "FROZEN" );
    static const std::string flag_MUSHY( "MUSHY" );
    static const std::string flag_MELTS( "MELTS" );
    if( !comest.is_comestible() ) {
        return std::pair<int, int>( 0, 0 );
    }

    // As float to avoid rounding too many times
    float fun = comest.get_comestible()->fun;
    if( comest.has_flag( flag_MUSHY ) && fun > -5.0f ) {
        fun = -5.0f; // defrosted MUSHY food is practicaly tastless or tastes off
    }
    if( ( has_effect( effect_common_cold ) || has_effect( effect_flu ) ) && fun > 0 ) {
        fun /= 3; // food doesn't taste as good when you're sick
    }
    // Rotten food should be pretty disgusting
    const float relative_rot = comest.get_relative_rot();
    if( relative_rot > 1.0f && !has_trait( trait_SAPROPHAGE ) && !has_trait( trait_SAPROVORE ) ) {
        const float rottedness = clamp( 2 * relative_rot - 2.0f, 0.1f, 1.0f );
        // Three effects:
        // penalty for rot goes from -2 to -20
        // bonus for tasty food drops from 90% to 0%
        // disgusting food unfun increases from 110% to 200%
        fun -= rottedness * 10;
        if( fun > 0 ) {
            fun *= ( 1.0f - rottedness );
        } else {
            fun *= ( 1.0f + rottedness );
        }
    }

    float fun_max = fun < 0 ? fun * 6 : fun * 3;
    if( comest.has_flag( flag_EATEN_COLD ) && comest.has_flag( flag_COLD ) ) {
        if( fun > 0 ) {
            fun *= 2;
        } else {
            fun = 1;
            fun_max = 5;
        }
    }

    if( comest.has_flag( flag_MELTS ) && !comest.has_flag( flag_FROZEN ) ) {
        if( fun > 0 ) {
            fun *= 0.5;
        } else {
            fun *= 1.25; // melted freezable food tastes 25% worse than frozen freezable food
            // frozen freezable food... say that 5 times fast
        }
    }

    if( has_trait( trait_GOURMAND ) ) {
        if( fun < -1 ) {
            fun_max = fun;
            fun /= 2;
        } else if( fun > 0 ) {
            fun_max *= 3;
            fun = fun * 3 / 2;
        }
    }

    if( has_active_bionic( bio_taste_blocker ) &&
        power_level > abs( comest.get_comestible()->fun ) &&
        comest.get_comestible()->fun < 0 ) {
        fun = 0;
    }

    return { static_cast< int >( fun ), static_cast< int >( fun_max ) };
}

std::map<vitamin_id, int> player::vitamins_from( const itype_id &id ) const
{
    return vitamins_from( item( id ) );
}

// list of traits the player has that modifies vitamin absorption
std::list<trait_id> mut_vitamin_absorb_modify( const player &p )
{
    std::list<trait_id> traits;
    for( auto &m : p.get_mutations() ) {
        const auto &mut = m.obj();
        if( !mut.vitamin_absorb_multi.empty() ) {
            traits.push_back( m );
        }
    }
    return traits;
}

// is the material associated with this item?
bool material_exists( const material_id &material, const item &item )
{
    for( const material_id &mat : item.type->materials ) {
        if( mat == material ) {
            return true;
        }
    }
    return false;
}

std::map<vitamin_id, int> player::vitamins_from( const item &it ) const
{
    std::map<vitamin_id, int> res;

    if( !it.get_comestible() ) {
        return res;
    }

    if( !it.components.empty() && !it.has_flag( "NUTRIENT_OVERRIDE" ) ) {
        // if an item is a byproduct, it should subtract the calories and vitamins instead of add
        int byproduct_multiplier = 1;
        for( const auto &comp : it.components ) {
            comp.has_flag( "BYPRODUCT" ) ? byproduct_multiplier = -1 : byproduct_multiplier = 1;
            std::map<vitamin_id, int> component_map = this->vitamins_from( comp );
            for( const auto &vit : component_map ) {
                res[ vit.first ] += byproduct_multiplier * ceil( static_cast<float>
                                    ( vit.second ) / static_cast<float>
                                    ( it.type->charges_default() ) );
            }
        }
    } else {
        // if we're here, whatever is returned is going to be based on the item's defined stats
        res = it.get_comestible()->vitamins;
        std::list<trait_id> traits = mut_vitamin_absorb_modify( *this );
        // traits modify the absorption of vitamins here
        if( !traits.empty() ) {
            // make sure to iterate over every trait that has an effect on vitamin absorption
            for( const trait_id &trait : traits ) {
                const auto &mut = trait.obj();
                // make sure to iterate over every material defined for vitamin absorption
                // TODO: put this loop into a function and utilize it again for bionics
                for( const auto &mat : mut.vitamin_absorb_multi ) {
                    // this is where we are able to check if the food actually is changed by the trait
                    if( mat.first == material_id( "all" ) || material_exists( mat.first, it ) ) {
                        std::map<vitamin_id, double> mat_vit_map = mat.second;
                        // finally iterate over every vitamin in each material
                        for( const auto &vit : res ) {
                            // to avoid errors with undefined keys, and to initialize numbers to 1 if undefined
                            mat_vit_map.emplace( vit.first, 1 );
                            // finally edit the vitamin value that will be returned
                            res[ vit.first ] *= mat_vit_map[ vit.first ];
                        }
                    }
                }
            }
        }
    }

    return res;
}

time_duration player::vitamin_rate( const vitamin_id &vit ) const
{
    time_duration res = vit.obj().rate();

    for( const auto &m : get_mutations() ) {
        const auto &mut = m.obj();
        auto iter = mut.vitamin_rates.find( vit );
        if( iter != mut.vitamin_rates.end() ) {
            res += iter->second;
        }
    }

    return res;
}

int player::vitamin_mod( const vitamin_id &vit, int qty, bool capped )
{
    auto it = vitamin_levels.find( vit );
    if( it == vitamin_levels.end() ) {
        return 0;
    }
    const auto &v = it->first.obj();

    if( qty > 0 ) {
        // accumulations can never occur from food sources
        it->second = std::min( it->second + qty, capped ? 0 : v.max() );
        update_vitamins( vit );

    } else if( qty < 0 ) {
        it->second = std::max( it->second + qty, v.min() );
        update_vitamins( vit );
    }

    return it->second;
}

void player::vitamins_mod( std::map<vitamin_id, int> vitamins, bool capped )
{
    for( auto vit : vitamins ) {
        vitamin_mod( vit.first, vit.second, capped );
    }
}

int player::vitamin_get( const vitamin_id &vit ) const
{
    if( get_option<bool>( "NO_VITAMINS" ) ) {
        return 0;
    }

    const auto &v = vitamin_levels.find( vit );
    return v != vitamin_levels.end() ? v->second : 0;
}

bool player::vitamin_set( const vitamin_id &vit, int qty )
{
    auto v = vitamin_levels.find( vit );
    if( v == vitamin_levels.end() ) {
        return false;
    }
    vitamin_mod( vit, qty - v->second, false );

    return true;
}

float player::metabolic_rate_base() const
{
    float hunger_rate = get_option< float >( "PLAYER_HUNGER_RATE" );
    return hunger_rate * ( 1.0f + mutation_value( "metabolism_modifier" ) );
}

// TODO: Make this less chaotic to let NPC retroactive catch up work here
// TODO: Involve body heat (cold -> higher metabolism, unless cold-blooded)
// TODO: Involve stamina (maybe not here?)
float player::metabolic_rate() const
{
    // First value is effective hunger, second is nutrition multiplier
    // Note: Values do not match hungry/v.hungry/famished/starving,
    // because effective hunger is affected by speed (which drops when hungry)
    static const std::vector<std::pair<float, float>> thresholds = {{
            { 300.0f, 1.0f },
            { 2000.0f, 0.8f },
            { 5000.0f, 0.6f },
            { 8000.0f, 0.5f }
        }
    };

    // Penalize fast survivors
    // TODO: Have cold temperature increase, not decrease, metabolism
    const float effective_hunger = ( get_hunger() + get_starvation() ) * 100.0f / std::max( 50,
                                   get_speed() );
    const float modifier = multi_lerp( thresholds, effective_hunger );

    return modifier * metabolic_rate_base();
}

morale_type player::allergy_type( const item &food ) const
{
    using allergy_tuple = std::tuple<trait_id, std::string, morale_type>;
    static const std::array<allergy_tuple, 8> allergy_tuples = {{
            std::make_tuple( trait_id( "VEGETARIAN" ), "ALLERGEN_MEAT", MORALE_VEGETARIAN ),
            std::make_tuple( trait_id( "MEATARIAN" ), "ALLERGEN_VEGGY", MORALE_MEATARIAN ),
            std::make_tuple( trait_id( "LACTOSE" ), "ALLERGEN_MILK", MORALE_LACTOSE ),
            std::make_tuple( trait_id( "ANTIFRUIT" ), "ALLERGEN_FRUIT", MORALE_ANTIFRUIT ),
            std::make_tuple( trait_id( "ANTIJUNK" ), "ALLERGEN_JUNK", MORALE_ANTIJUNK ),
            std::make_tuple( trait_id( "ANTIWHEAT" ), "ALLERGEN_WHEAT", MORALE_ANTIWHEAT )
        }
    };

    for( const auto &tp : allergy_tuples ) {
        if( has_trait( std::get<0>( tp ) ) &&
            food.has_flag( std::get<1>( tp ) ) ) {
            return std::get<2>( tp );
        }
    }

    return MORALE_NULL;
}

ret_val<edible_rating> player::can_eat( const item &food ) const
{

    const auto &comest = food.get_comestible();
    if( !comest ) {
        return ret_val<edible_rating>::make_failure( _( "That doesn't look edible." ) );
    }

    if( food.is_craft() ) {
        return ret_val<edible_rating>::make_failure( _( "That doesn't look edible in its current form." ) );
    }

    if( food.item_tags.count( "DIRTY" ) ) {
        return ret_val<edible_rating>::make_failure(
                   _( "This is full of dirt after being on the ground." ) );
    }

    const bool eat_verb  = food.has_flag( "USE_EAT_VERB" );
    const bool edible    = eat_verb ||  comest->comesttype == "FOOD";
    const bool drinkable = !eat_verb && comest->comesttype == "DRINK";

    // TODO: This condition occurs way too often. Unify it.
    // update Sep. 26 2018: this apparently still occurs way too often. yay!
    if( is_underwater() && !has_trait( trait_id( "WATERSLEEP" ) ) ) {
        return ret_val<edible_rating>::make_failure( _( "You can't do that while underwater." ) );
    }

    if( edible || drinkable ) {
        for( const auto &elem : food.type->materials ) {
            if( !elem->edible() ) {
                return ret_val<edible_rating>::make_failure( _( "That doesn't look edible in its current form." ) );
            }
        }
    }
    if( food.item_tags.count( "FROZEN" ) && !food.has_flag( "EDIBLE_FROZEN" ) &&
        !food.has_flag( "MELTS" ) ) {
        if( edible ) {
            return ret_val<edible_rating>::make_failure(
                       _( "It's frozen solid.  You must defrost it before you can eat it." ) );
        }
        if( drinkable ) {
            return ret_val<edible_rating>::make_failure( _( "You can't drink it while it's frozen." ) );
        }
    }

    if( comest->tool != "null" ) {
        const bool has = item::count_by_charges( comest->tool )
                         ? has_charges( comest->tool, 1 )
                         : has_amount( comest->tool, 1 );
        if( !has ) {
            return ret_val<edible_rating>::make_failure( NO_TOOL,
                    string_format( _( "You need a %s to consume that!" ),
                                   item::nname( comest->tool ).c_str() ) );
        }
    }

    // For all those folks who loved eating marloss berries.  D:< mwuhahaha
    if( has_trait( trait_id( "M_DEPENDENT" ) ) && !food.has_flag( "MYCUS_OK" ) ) {
        return ret_val<edible_rating>::make_failure( INEDIBLE_MUTATION,
                _( "We can't eat that.  It's not right for us." ) );
    }
    // Here's why PROBOSCIS is such a negative trait.
    if( has_trait( trait_id( "PROBOSCIS" ) ) && !( drinkable || food.is_medication() ) ) {
        return ret_val<edible_rating>::make_failure( INEDIBLE_MUTATION, _( "Ugh, you can't drink that!" ) );
    }

    if( has_trait( trait_id( "CARNIVORE" ) ) && nutrition_for( food ) > 0 &&
        food.has_any_flag( carnivore_blacklist ) && !food.has_flag( "CARNIVORE_OK" ) ) {
        return ret_val<edible_rating>::make_failure( INEDIBLE_MUTATION,
                _( "Eww.  Inedible plant stuff!" ) );
    }

    if( ( has_trait( trait_id( "HERBIVORE" ) ) || has_trait( trait_id( "RUMINANT" ) ) ) &&
        food.has_any_flag( herbivore_blacklist ) ) {
        // Like non-cannibal, but more strict!
        return ret_val<edible_rating>::make_failure( INEDIBLE_MUTATION,
                _( "The thought of eating that makes you feel sick." ) );
    }

    return ret_val<edible_rating>::make_success();
}

ret_val<edible_rating> player::will_eat( const item &food, bool interactive ) const
{
    const auto ret = can_eat( food );
    if( !ret.success() ) {
        if( interactive ) {
            add_msg_if_player( m_info, "%s", ret.c_str() );
        }
        return ret;
    }

    std::vector<ret_val<edible_rating>> consequences;
    const auto add_consequence = [&consequences]( const std::string & msg, edible_rating code ) {
        consequences.emplace_back( ret_val<edible_rating>::make_failure( code, msg ) );
    };

    const bool saprophage = has_trait( trait_id( "SAPROPHAGE" ) );
    const auto &comest = food.get_comestible();

    if( food.rotten() ) {
        const bool saprovore = has_trait( trait_id( "SAPROVORE" ) );
        if( !saprophage && !saprovore ) {
            add_consequence( _( "This is rotten and smells awful!" ), ROTTEN );
        }
    }

    const bool carnivore = has_trait( trait_id( "CARNIVORE" ) );
    if( food.has_flag( "CANNIBALISM" ) && !has_trait_flag( "CANNIBAL" ) ) {
        add_consequence( _( "The thought of eating human flesh makes you feel sick." ), CANNIBALISM );
    }

    const bool edible = comest->comesttype == "FOOD" || food.has_flag( "USE_EAT_VERB" );

    if( edible && has_effect( effect_nausea ) ) {
        add_consequence( _( "You still feel nauseous and will probably puke it all up again." ), NAUSEA );
    }

    if( ( allergy_type( food ) != MORALE_NULL ) || ( carnivore && food.has_flag( "ALLERGEN_JUNK" ) &&
            !food.has_flag( "CARNIVORE_OK" ) ) ) {
        add_consequence( _( "Your stomach won't be happy (allergy)." ), ALLERGY );
    }

    if( saprophage && edible && food.rotten() && !food.has_flag( "FERTILIZER" ) ) {
        // Note: We're allowing all non-solid "food". This includes drugs
        // Hard-coding fertilizer for now - should be a separate flag later
        //~ No, we don't eat "rotten" food. We eat properly aged food, like a normal person.
        //~ Semantic difference, but greatly facilitates people being proud of their character.
        add_consequence( _( "Your stomach won't be happy (not rotten enough)." ), ALLERGY_WEAK );
    }

    if( stomach.stomach_remaining() < food.volume() / food.charges && !food.has_infinite_charges() ) {
        if( food.has_flag( "USE_EAT_VERB" ) ) {
            add_consequence( _( "You're full already and will be forcing yourself to eat." ), TOO_FULL );
        } else {
            add_consequence( _( "You're full already and will be forcing yourself to drink." ), TOO_FULL );
        }
    }

    if( !consequences.empty() ) {
        if( !interactive ) {
            return consequences.front();
        }
        std::ostringstream req;
        for( const auto &elem : consequences ) {
            req << elem.str() << std::endl;
        }

        const bool eat_verb  = food.has_flag( "USE_EAT_VERB" );
        std::string food_tame = food.tname();
        const nc_color food_color = food.color_in_inventory();
        if( eat_verb || comest->comesttype == "FOOD" ) {
            req << string_format( _( "Eat your %s anyway?" ), colorize( food_tame, food_color ) );
        } else if( !eat_verb && comest->comesttype == "DRINK" ) {
            req << string_format( _( "Drink your %s anyway?" ), colorize( food_tame, food_color ) );
        } else {
            req << string_format( _( "Consume your %s anyway?" ), colorize( food_tame, food_color ) );
        }

        if( !query_yn( req.str() ) ) {
            return consequences.front();
        }
    }
    // All checks ended, it's edible (or we're pretending it is)
    return ret_val<edible_rating>::make_success();
}

bool player::eat( item &food, bool force )
{
    if( !food.is_food() ) {
        return false;
    }

    const auto ret = force ? can_eat( food ) : will_eat( food, is_player() );
    if( !ret.success() ) {
        return false;
    }

    if( food.type->has_use() ) {
        if( food.type->invoke( *this, food, pos() ) <= 0 ) {
            return false;
        }
    }

    // Note: the block below assumes we decided to eat it
    // No coming back from here

    const bool hibernate = has_active_mutation( trait_id( "HIBERNATE" ) );
    const int nutr = nutrition_for( food );
    const int quench = food.get_comestible()->quench;
    const bool spoiled = food.rotten();

    // The item is solid food
    const bool chew = food.get_comestible()->comesttype == "FOOD" || food.has_flag( "USE_EAT_VERB" );
    // This item is a drink and not a solid food (and not a thick soup)
    const bool drinkable = !chew && food.get_comestible()->comesttype == "DRINK";
    // If neither of the above is true then it's a drug and shouldn't get mealtime penalty/bonus

    if( hibernate &&
        ( get_hunger() > -60 && get_thirst() > -60 ) &&
        ( get_hunger() - nutr < -60 || get_thirst() - quench < -60 ) ) {
        add_memorial_log( pgettext( "memorial_male", "Began preparing for hibernation." ),
                          pgettext( "memorial_female", "Began preparing for hibernation." ) );
        add_msg_if_player(
            _( "You've begun stockpiling calories and liquid for hibernation.  You get the feeling that you should prepare for bed, just in case, but...you're hungry again, and you could eat a whole week's worth of food RIGHT NOW." ) );
    }

    const bool will_vomit = stomach.stomach_remaining() < food.volume() &&
                            rng( units::to_milliliter( stomach.capacity() ) / 2,
                                 units::to_milliliter( stomach.contains() ) ) > units::to_milliliter(
                                stomach.capacity() );
    const bool saprophage = has_trait( trait_id( "SAPROPHAGE" ) );
    if( spoiled && !saprophage ) {
        add_msg_if_player( m_bad, _( "Ick, this %s doesn't taste so good..." ), food.tname().c_str() );
        if( !has_trait( trait_id( "SAPROVORE" ) ) && !has_trait( trait_id( "EATDEAD" ) ) &&
            ( !has_bionic( bio_digestion ) || one_in( 3 ) ) ) {
            add_effect( effect_foodpoison, rng( 6_minutes, ( nutr + 1 ) * 6_minutes ) );
        }
        consume_effects( food );
    } else if( spoiled && saprophage ) {
        add_msg_if_player( m_good, _( "Mmm, this %s tastes delicious..." ), food.tname().c_str() );
        consume_effects( food );
    } else {
        consume_effects( food );
    }

    const bool amorphous = has_trait( trait_id( "AMORPHOUS" ) );
    int mealtime = 250;
    if( drinkable || chew ) {
        // Those bonuses/penalties only apply to food
        // Not to smoking weed or applying bandages!
        if( has_trait( trait_id( "MOUTH_TENTACLES" ) )  || has_trait( trait_id( "MANDIBLES" ) ) ||
            has_trait( trait_id( "FANGS_SPIDER" ) ) ) {
            mealtime /= 2;
        } else if( has_trait( trait_id( "SHARKTEETH" ) ) ) {
            //SHARKBAIT! HOO HA HA!
            mealtime /= 3;
        } else if( has_trait( trait_id( "GOURMAND" ) ) ) {
            // Don't stack those two - that would be 25 moves per item
            mealtime -= 100;
        }

        if( has_trait( trait_id( "BEAK_HUM" ) ) && !drinkable ) {
            mealtime += 200; // Much better than PROBOSCIS but still optimized for fluids
        } else if( has_trait( trait_id( "SABER_TEETH" ) ) ) {
            mealtime += 250; // They get In The Way
        }

        if( amorphous ) {
            mealtime *= 1.1;
            // Minor speed penalty for having to flow around it
            // rather than just grab & munch
        }
    }

    moves -= mealtime;

    // If it's poisonous... poison us.
    // TODO: Move this to a flag
    if( food.poison > 0 && !has_trait( trait_id( "EATPOISON" ) ) &&
        !has_trait( trait_id( "EATDEAD" ) ) ) {
        if( food.poison >= rng( 2, 4 ) ) {
            add_effect( effect_poison, food.poison * 10_minutes );
        }

        add_effect( effect_foodpoison, food.poison * 30_minutes );
    }

    const bool spiritual = has_trait( trait_id( "SPIRITUAL" ) );
    if( food.has_flag( "HIDDEN_HALLU" ) ) {
        if( spiritual ) {
            add_morale( MORALE_FOOD_GOOD, 36, 72, 2_hours, 1_hours, false );
        } else {
            add_morale( MORALE_FOOD_GOOD, 18, 36, 1_hours, 30_minutes, false );
        }
        if( !has_effect( effect_hallu ) ) {
            add_effect( effect_hallu, 6_hours );
        }
    }

    if( amorphous ) {
        add_msg_player_or_npc( _( "You assimilate your %s." ), _( "<npcname> assimilates a %s." ),
                               food.tname().c_str() );
    } else if( drinkable ) {
        if( ( has_trait( trait_id( "SCHIZOPHRENIC" ) ) || has_artifact_with( AEP_SCHIZO ) ) &&
            one_in( 50 ) && !spoiled && food.goes_bad() && is_player() ) {

            add_msg( m_bad, _( "Ick, this %s (rotten) doesn't taste so good..." ), food.tname().c_str() );
            add_msg( _( "You drink your %s (rotten)." ), food.tname().c_str() );
        } else {
            add_msg_player_or_npc( _( "You drink your %s." ), _( "<npcname> drinks a %s." ),
                                   food.tname().c_str() );
        }
    } else if( chew ) {
        if( ( has_trait( trait_id( "SCHIZOPHRENIC" ) ) || has_artifact_with( AEP_SCHIZO ) ) &&
            one_in( 50 ) && !spoiled && food.goes_bad() && is_player() ) {

            add_msg( m_bad, _( "Ick, this %s (rotten) doesn't taste so good..." ), food.tname().c_str() );
            add_msg( _( "You eat your %s (rotten)." ), food.tname().c_str() );
        } else {
            add_msg_player_or_npc( _( "You eat your %s." ), _( "<npcname> eats a %s." ),
                                   food.tname().c_str() );
            if( !spoiled && !food.has_flag( "ALLERGEN_JUNK" ) ) {
                bool has_table_nearby = false;
                for( const tripoint &pt : g->m.points_in_radius( pos(), 1 ) ) {
                    if( g->m.has_flag_furn( "FLAT_SURF", pt ) || g->m.has_flag( "FLAT_SURF", pt ) ||
                        ( g->m.veh_at( pt ) && g->m.veh_at( pt )->vehicle().has_part( "KITCHEN" ) ) ) {
                        has_table_nearby = true;
                    }
                }
                if( g->m.has_flag_furn( "CAN_SIT", pos() ) && has_table_nearby ) {
                    if( has_trait( trait_id( "TABLEMANNERS" ) ) ) {
                        rem_morale( MORALE_ATE_WITHOUT_TABLE );
                        add_morale( MORALE_ATE_WITH_TABLE, 3, 3, 3_hours, 2_hours, true );
                    } else {
                        add_morale( MORALE_ATE_WITH_TABLE, 1, 1, 3_hours, 2_hours, true );
                    }
                } else {
                    if( has_trait( trait_id( "TABLEMANNERS" ) ) ) {
                        rem_morale( MORALE_ATE_WITH_TABLE );
                        add_morale( MORALE_ATE_WITHOUT_TABLE, -2, -4, 3_hours, 2_hours, true );
                    }
                }
            }
        }
    }

    if( item::find_type( food.get_comestible()->tool )->tool ) {
        // Tools like lighters get used
        use_charges( food.get_comestible()->tool, 1 );
    }

    if( has_bionic( bio_ethanol ) && food.type->can_use( "ALCOHOL" ) ) {
        charge_power( rng( 50, 200 ) );
    }
    if( has_bionic( bio_ethanol ) && food.type->can_use( "ALCOHOL_WEAK" ) ) {
        charge_power( rng( 25, 100 ) );
    }
    if( has_bionic( bio_ethanol ) && food.type->can_use( "ALCOHOL_STRONG" ) ) {
        charge_power( rng( 75, 300 ) );
    }

    if( has_active_bionic( bio_taste_blocker ) ) {
        charge_power( -abs( food.get_comestible()->fun ) );
    }

    if( food.has_flag( "CANNIBALISM" ) ) {
        // Sapiovores don't recognize humans as the same species.
        // But let them possibly feel cool about eating sapient stuff - treat like psycho
        // However, spiritual sapiovores should still recognize humans as having a soul or special for religious reasons
        const bool cannibal = has_trait( trait_id( "CANNIBAL" ) );
        const bool psycho = has_trait( trait_id( "PSYCHOPATH" ) );
        const bool sapiovore = has_trait( trait_id( "SAPIOVORE" ) );
        if( ( cannibal || sapiovore ) && psycho && spiritual ) {
            add_msg_if_player( m_good,
                               _( "You feast upon the human flesh, and in doing so, devour their spirit." ) );
            // You're not really consuming anything special; you just think you are.
            add_morale( MORALE_CANNIBAL, 25, 300 );
        } else if( cannibal && psycho ) {
            add_msg_if_player( m_good, _( "You feast upon the human flesh." ) );
            add_morale( MORALE_CANNIBAL, 15, 200 );
        } else if( ( cannibal || sapiovore ) && spiritual ) {
            add_msg_if_player( m_good, _( "You consume the sacred human flesh." ) );
            // Boosted because you understand the philosophical implications of your actions, and YOU LIKE THEM.
            add_morale( MORALE_CANNIBAL, 15, 200 );
        } else if( cannibal ) {
            add_msg_if_player( m_good, _( "You indulge your shameful hunger." ) );
            add_morale( MORALE_CANNIBAL, 10, 50 );
        } else if( ( psycho || sapiovore ) && spiritual ) {
            add_msg_if_player( _( "You greedily devour the taboo meat." ) );
            // Small bonus for violating a taboo.
            add_morale( MORALE_CANNIBAL, 5, 50 );
        } else if( psycho || sapiovore ) {
            add_msg_if_player( _( "Meh. You've eaten worse." ) );
        } else if( spiritual ) {
            add_msg_if_player( m_bad,
                               _( "This is probably going to count against you if there's still an afterlife." ) );
            add_morale( MORALE_CANNIBAL, -60, -400, 60_minutes, 30_minutes );
        } else {
            add_msg_if_player( m_bad, _( "You feel horrible for eating a person." ) );
            add_morale( MORALE_CANNIBAL, -60, -400, 60_minutes, 30_minutes );
        }
    }

    // The fun changes for these effects are applied in fun_for().
    if( food.has_flag( "MUSHY" ) ) {
        add_msg_if_player( m_bad,
                           _( "You try to ignore its mushy texture, but it leaves you with an awful aftertaste." ) );
    }
    if( food.type->comestible->fun > 0 ) {
        if( has_effect( effect_common_cold ) ) {
            add_msg_if_player( m_bad, _( "You can't taste much of anything with this cold." ) );
        }
        if( has_effect( effect_flu ) ) {
            add_msg_if_player( m_bad, _( "You can't taste much of anything with this flu." ) );
        }
    }

    // Allergy check
    const auto allergy = allergy_type( food );
    if( allergy != MORALE_NULL ) {
        add_msg_if_player( m_bad, _( "Yuck! How can anybody eat this stuff?" ) );
        add_morale( allergy, -75, -400, 30_minutes, 24_minutes );
    }
    if( food.has_flag( "ALLERGEN_JUNK" ) ) {
        if( has_trait( trait_id( "PROJUNK" ) ) ) {
            add_msg_if_player( m_good, _( "Mmm, junk food." ) );
            add_morale( MORALE_SWEETTOOTH, 5, 30, 30_minutes, 24_minutes );
        }
        if( has_trait( trait_id( "PROJUNK2" ) ) ) {
            if( !one_in( 100 ) ) {
                add_msg_if_player( m_good, _( "When life's got you down, there's always sugar." ) );
            } else {
                add_msg_if_player( m_good, _( "They may do what they must... you've already won." ) );
            }
            add_morale( MORALE_SWEETTOOTH, 10, 50, 1_hours, 50_minutes );
        }
    }
    // Carnivores CAN eat junk food, but they won't like it much.
    // Pizza-scraping happens in consume_effects.
    if( has_trait( trait_id( "CARNIVORE" ) ) && food.has_flag( "ALLERGEN_JUNK" ) &&
        !food.has_flag( "CARNIVORE_OK" ) ) {
        add_msg_if_player( m_bad, _( "Your stomach begins gurgling and you feel bloated and ill." ) );
        add_morale( MORALE_NO_DIGEST, -25, -125, 30_minutes, 24_minutes );
    }
    if( !spoiled && chew && has_trait( trait_id( "SAPROPHAGE" ) ) ) {
        // It's OK to *drink* things that haven't rotted.  Alternative is to ban water.  D:
        add_msg_if_player( m_bad, _( "Your stomach begins gurgling and you feel bloated and ill." ) );
        add_morale( MORALE_NO_DIGEST, -75, -400, 30_minutes, 24_minutes );
    }
    if( food.has_flag( "URSINE_HONEY" ) && ( !crossed_threshold() ||
            has_trait( trait_id( "THRESH_URSINE" ) ) ) &&
        mutation_category_level["URSINE"] > 40 ) {
        //Need at least 5 bear mutations for effect to show, to filter out mutations in common with other categories
        int honey_fun = has_trait( trait_id( "THRESH_URSINE" ) ) ?
                        std::min( mutation_category_level["URSINE"] / 8, 20 ) :
                        mutation_category_level["URSINE"] / 12;
        if( honey_fun < 10 ) {
            add_msg_if_player( m_good, _( "You find the sweet taste of honey surprisingly palatable." ) );
        } else {
            add_msg_if_player( m_good, _( "You feast upon the sweet honey." ) );
        }
        add_morale( MORALE_HONEY, honey_fun, 100 );
    }

    // chance to become parasitised
<<<<<<< HEAD
    if( !will_vomit && !( has_bionic( bio_digestion ) || has_trait( trait_id( "PARAIMMUNE" ) ) ) ) {
        if( food.type->comestible->parasites > 0 && !food.has_flag( "NO_PARASITES" ) &&
            one_in( food.type->comestible->parasites ) ) {
=======
    if( !( has_bionic( bio_digestion ) || has_trait( trait_id( "PARAIMMUNE" ) ) ) ) {
        if( food.get_comestible()->parasites > 0 && !food.has_flag( "NO_PARASITES" ) &&
            one_in( food.get_comestible()->parasites ) ) {
>>>>>>> 7225789c
            switch( rng( 0, 3 ) ) {
                case 0:
                    if( !has_trait( trait_id( "EATHEALTH" ) ) ) {
                        add_effect( effect_tapeworm, 1_turns, num_bp, true );
                    }
                    break;
                case 1:
                    if( !has_trait( trait_id( "ACIDBLOOD" ) ) ) {
                        add_effect( effect_bloodworms, 1_turns, num_bp, true );
                    }
                    break;
                case 2:
                    add_effect( effect_brainworms, 1_turns, num_bp, true );
                    break;
                case 3:
                    add_effect( effect_paincysts, 1_turns, num_bp, true );
            }
        }
    }

    if( will_vomit ) {
        vomit();
    }
    return true;
}

void player::consume_effects( item &food )
{
    if( !food.is_comestible() ) {
        debugmsg( "called player::consume_effects with non-comestible" );
        return;
    }
    const auto &comest = *food.get_comestible();

    if( has_trait( trait_id( "THRESH_PLANT" ) ) && food.type->can_use( "PLANTBLECH" ) ) {
        // used to cap nutrition and thirst, but no longer
        return;
    }
    if( ( has_trait( trait_id( "HERBIVORE" ) ) || has_trait( trait_id( "RUMINANT" ) ) ) &&
        food.has_any_flag( herbivore_blacklist ) ) {
        // No good can come of this.
        return;
    }

    // Rotten food causes health loss
    const float relative_rot = food.get_relative_rot();
    if( relative_rot > 1.0f && !has_trait( trait_id( "SAPROPHAGE" ) ) &&
        !has_trait( trait_id( "SAPROVORE" ) ) && !has_bionic( bio_digestion ) ) {
        const float rottedness = clamp( 2 * relative_rot - 2.0f, 0.1f, 1.0f );
        // ~-1 health per 1 nutrition at halfway-rotten-away, ~0 at "just got rotten"
        // But always round down
        int h_loss = -rottedness * comest.get_nutr();
        mod_healthy_mod( h_loss, -200 );
        add_msg( m_debug, "%d health from %0.2f%% rotten food", h_loss, rottedness );
    }

    const auto nutr = nutrition_for( food ); // used in hibernation messages.
    int effective_health = comest.healthy;
    if( effective_health != 0 ) {
        // Effectively no cap on health modifiers from food
        if( has_trait( trait_id( "PROJUNK2" ) ) && effective_health < 0 ) {
            effective_health = 0; // we can handle junk just fine!
        }
        mod_healthy_mod( effective_health, ( effective_health >= 0 ) ? 200 : -200 );
    }

    if( comest.stim != 0 &&
        ( abs( stim ) < ( abs( comest.stim ) * 3 ) ||
          sgn( stim ) != sgn( comest.stim ) ) ) {
        if( comest.stim < 0 ) {
            stim = std::max( comest.stim * 3, stim + comest.stim );
        } else {
            stim = std::min( comest.stim * 3, stim + comest.stim );
        }
    }
    if( has_trait( trait_id( "STIMBOOST" ) ) && ( stim > 30 ) && ( ( comest.add == ADD_CAFFEINE )
            || ( comest.add == ADD_SPEED ) || ( comest.add == ADD_COKE ) || ( comest.add == ADD_CRACK ) ) ) {
        int hallu_duration = ( stim - comest.stim < 30 ) ? stim - 30 : comest.stim;
        add_effect( effect_visuals, hallu_duration * 30_minutes );
        std::vector<std::string> stimboost_msg{ _( "The shadows are getting ever closer." ),
                                                _( "You have a bad feeling about this." ),
                                                _( "A powerful sense of dread comes over you." ),
                                                _( "Your skin starts crawling." ),
                                                _( "They're coming to get you." ),
                                                _( "This might've been a bad idea..." ),
                                                _( "You've really done it this time, haven't you?" ),
                                                _( "You have to stay vigilant. They're always watching..." ),
                                                _( "mistake mistake mistake mistake mistake" ),
                                                _( "Just gotta stay calm, and you'll make it through this." ),
                                                _( "You're starting to feel very jumpy." ),
                                                _( "Something is twitching at the edge of your vision." ),
                                                _( "They know what you've done..." ),
                                                _( "You're feeling even more paranoid than usual." ) };
        add_msg_if_player( m_bad, random_entry_ref( stimboost_msg ) );
    }
    add_addiction( comest.add, comest.addict );
    if( addiction_craving( comest.add ) != MORALE_NULL ) {
        rem_morale( addiction_craving( comest.add ) );
    }

    time_duration morale_time = 2_hours;
    if( food.has_flag( "HOT" ) && food.has_flag( "EATEN_HOT" ) ) {
        morale_time = 3_hours;
        int clamped_nutr = std::max( 5, std::min( 20, nutr / 10 ) );
        add_morale( MORALE_FOOD_HOT, clamped_nutr, 20, morale_time, morale_time / 2 );
    }

    std::pair<int, int> fun = fun_for( food );
    if( fun.first < 0 ) {
        add_morale( MORALE_FOOD_BAD, fun.first, fun.second, morale_time, morale_time / 2, false,
                    food.type );
    } else if( fun.first > 0 ) {
        add_morale( MORALE_FOOD_GOOD, fun.first, fun.second, morale_time, morale_time / 2, false,
                    food.type );
    }

    const bool hibernate = has_active_mutation( trait_id( "HIBERNATE" ) );
    if( hibernate ) {
        if( ( nutr > 0 && get_hunger() < -60 ) || ( comest.quench > 0 && get_thirst() < -60 ) ) {
            //Tell the player what's going on
            add_msg_if_player( _( "You gorge yourself, preparing to hibernate." ) );
            if( one_in( 2 ) ) {
                //50% chance of the food tiring you
                mod_fatigue( nutr );
            }
        }
        if( ( nutr > 0 && get_hunger() < -200 ) || ( comest.quench > 0 && get_thirst() < -200 ) ) {
            //Hibernation should cut burn to 60/day
            add_msg_if_player( _( "You feel stocked for a day or two. Got your bed all ready and secured?" ) );
            if( one_in( 2 ) ) {
                //And another 50%, intended cumulative
                mod_fatigue( nutr );
            }
        }

        if( ( nutr > 0 && get_hunger() < -400 ) || ( comest.quench > 0 && get_thirst() < -400 ) ) {
            add_msg_if_player(
                _( "Mmm.  You can still fit some more in...but maybe you should get comfortable and sleep." ) );
            if( !one_in( 3 ) ) {
                //Third check, this one at 66%
                mod_fatigue( nutr );
            }
        }
        if( ( nutr > 0 && get_hunger() < -600 ) || ( comest.quench > 0 && get_thirst() < -600 ) ) {
            add_msg_if_player( _( "That filled a hole!  Time for bed..." ) );
            // At this point, you're done.  Schlaf gut.
            mod_fatigue( nutr );
        }
    }
    // @TODO: remove this
    int capacity = stomach_capacity();
    // Moved here and changed a bit - it was too complex
    // Incredibly minor stuff like this shouldn't require complexity
    if( !is_npc() && has_trait( trait_id( "SLIMESPAWNER" ) ) &&
        ( get_healthy_kcal() < get_stored_kcal() + 4000 || get_thirst() < capacity + 40 ) ) {
        add_msg_if_player( m_mixed,
                           _( "You feel as though you're going to split open!  In a good way?" ) );
        mod_pain( 5 );
        std::vector<tripoint> valid;
        for( const tripoint &dest : g->m.points_in_radius( pos(), 1 ) ) {
            if( g->is_empty( dest ) ) {
                valid.push_back( dest );
            }
        }
        int numslime = 1;
        for( int i = 0; i < numslime && !valid.empty(); i++ ) {
            const tripoint target = random_entry_removed( valid );
            if( monster *const slime = g->summon_mon( mon_player_blob, target ) ) {
                slime->friendly = -1;
            }
        }
        mod_hunger( 40 );
        mod_thirst( 40 );
        //~slimespawns have *small voices* which may be the Nice equivalent
        //~of the Rat King's ALL CAPS invective.  Probably shared-brain telepathy.
        add_msg_if_player( m_good, _( "hey, you look like me! let's work together!" ) );
    }

    // Last thing that happens before capping hunger
    if( get_hunger() < capacity && has_trait( trait_id( "EATHEALTH" ) ) ) {
        int excess_food = capacity - get_hunger();
        add_msg_player_or_npc( _( "You feel the %s filling you out." ),
                               _( "<npcname> looks better after eating the %s." ),
                               food.tname().c_str() );
        // Guaranteed 1 HP healing, no matter what.  You're welcome.  ;-)
        if( excess_food <= 5 ) {
            healall( 1 );
        } else {
            // Straight conversion, except it's divided amongst all your body parts.
            healall( excess_food /= 5 );
        }

        // Note: We want this here to prevent "you can't finish this" messages
        set_hunger( capacity );
    }
    // GET IN MAH BELLY!
    stomach.ingest( *this, food, 1 );
}

hint_rating player::rate_action_eat( const item &it ) const
{
    if( !can_consume( it ) ) {
        return HINT_CANT;
    }

    const auto rating = will_eat( it );
    if( rating.success() ) {
        return HINT_GOOD;
    } else if( rating.value() == INEDIBLE || rating.value() == INEDIBLE_MUTATION ) {
        return HINT_CANT;
    }

    return HINT_IFFY;
}

bool player::can_feed_battery_with( const item &it ) const
{
    if( !it.is_ammo() || can_eat( it ).success() || !has_active_bionic( bio_batteries ) ) {
        return false;
    }

    return it.type->ammo->type.count( ammotype( "battery" ) );
}

bool player::feed_battery_with( item &it )
{
    if( !can_feed_battery_with( it ) ) {
        return false;
    }

    const int energy = get_acquirable_energy( it, rechargeable_cbm::battery );
    const int profitable_energy = std::min( energy, max_power_level - power_level );

    if( profitable_energy <= 0 ) {
        add_msg_player_or_npc( m_info,
                               _( "Your internal power storage is fully powered." ),
                               _( "<npcname>'s internal power storage is fully powered." ) );
        return false;
    }

    charge_power( it.charges );
    it.charges -= profitable_energy;

    add_msg_player_or_npc( m_info,
                           _( "You recharge your battery system with the %s." ),
                           _( "<npcname> recharges their battery system with the %s." ),
                           it.tname().c_str() );
    mod_moves( -250 );
    return true;
}

bool player::can_feed_reactor_with( const item &it ) const
{
    static const std::set<ammotype> acceptable = {{
            ammotype( "reactor_slurry" ),
            ammotype( "plutonium" )
        }
    };

    if( !it.is_ammo() || can_eat( it ).success() ) {
        return false;
    }

    if( !has_active_bionic( bio_reactor ) && !has_active_bionic( bio_advreactor ) ) {
        return false;
    }

    return std::any_of( acceptable.begin(), acceptable.end(), [ &it ]( const ammotype & elem ) {
        return it.type->ammo->type.count( elem );
    } );
}

bool player::feed_reactor_with( item &it )
{
    if( !can_feed_reactor_with( it ) ) {
        return false;
    }

    const auto iter = plut_charges.find( it.typeId() );
    const int max_amount = iter != plut_charges.end() ? iter->second : 0;
    const int amount = std::min( get_acquirable_energy( it, rechargeable_cbm::reactor ), max_amount );

    if( amount >= PLUTONIUM_CHARGES * 10 &&
        !query_yn( _( "That is a LOT of plutonium.  Are you sure you want that much?" ) ) ) {
        return false;
    }

    add_msg_player_or_npc( _( "You add your %s to your reactor's tank." ),
                           _( "<npcname> pours %s into their reactor's tank." ),
                           it.tname().c_str() );

    tank_plut += amount; // TODO: Encapsulate
    it.charges -= 1;
    mod_moves( -250 );
    return true;
}

bool player::can_feed_furnace_with( const item &it ) const
{
    if( !it.flammable() || it.has_flag( "RADIOACTIVE" ) || can_eat( it ).success() ) {
        return false;
    }

    if( !has_active_bionic( bio_furnace ) ) {
        return false;
    }

    if( it.charges_per_volume( furnace_max_volume ) < 1 ) { // not even one charge fits
        return false;
    }

    return it.typeId() != "corpse"; // TODO: Eliminate the hard-coded special case.
}

bool player::feed_furnace_with( item &it )
{
    if( !can_feed_furnace_with( it ) ) {
        return false;
    }

    const long consumed_charges = std::min( it.charges, it.charges_per_volume( furnace_max_volume ) );
    const int energy = get_acquirable_energy( it, rechargeable_cbm::furnace );

    if( energy == 0 ) {
        add_msg_player_or_npc( m_info,
                               _( "You digest your %s, but fail to acquire energy from it." ),
                               _( "<npcname> digests their %s for energy, but fails to acquire energy from it." ),
                               it.tname().c_str() );
    } else if( power_level >= max_power_level ) {
        add_msg_player_or_npc(
            _( "You digest your %s, but you're fully powered already, so the energy is wasted." ),
            _( "<npcname> digests a %s for energy, they're fully powered already, so the energy is wasted." ),
            it.tname().c_str() );
    } else {
        const int profitable_energy = std::min( energy, max_power_level - power_level );
        if( it.count_by_charges() ) {
            add_msg_player_or_npc( m_info,
                                   ngettext( "You digest %d %s and recharge %d point of energy.",
                                             "You digest %d %s and recharge %d points of energy.",
                                             profitable_energy
                                           ),
                                   ngettext( "<npcname> digests %d %s and recharges %d point of energy.",
                                             "<npcname> digests %d %s and recharges %d points of energy.",
                                             profitable_energy
                                           ), consumed_charges, it.tname().c_str(), profitable_energy
                                 );
        } else {
            add_msg_player_or_npc( m_info,
                                   ngettext( "You digest your %s and recharge %d point of energy.",
                                             "You digest your %s and recharge %d points of energy.",
                                             profitable_energy
                                           ),
                                   ngettext( "<npcname> digests a %s and recharges %d point of energy.",
                                             "<npcname> digests a %s and recharges %d points of energy.",
                                             profitable_energy
                                           ), it.tname().c_str(), profitable_energy
                                 );
        }
        charge_power( profitable_energy );
    }

    it.charges -= consumed_charges;
    mod_moves( -250 );

    return true;
}

rechargeable_cbm player::get_cbm_rechargeable_with( const item &it ) const
{
    if( can_feed_reactor_with( it ) ) {
        return rechargeable_cbm::reactor;
    }

    const int battery_energy = get_acquirable_energy( it, rechargeable_cbm::battery );
    const int furnace_energy = get_acquirable_energy( it, rechargeable_cbm::furnace );

    if( can_feed_battery_with( it ) && battery_energy >= furnace_energy ) {
        return rechargeable_cbm::battery;
    } else if( can_feed_furnace_with( it ) ) {
        return rechargeable_cbm::furnace;
    }

    return rechargeable_cbm::none;
}

int player::get_acquirable_energy( const item &it, rechargeable_cbm cbm ) const
{
    switch( cbm ) {
        case rechargeable_cbm::none:
            break;

        case rechargeable_cbm::battery:
            return std::min<long>( it.charges, std::numeric_limits<int>::max() );

        case rechargeable_cbm::reactor:
            if( it.charges > 0 ) {
                const auto iter = plut_charges.find( it.typeId() );
                return iter != plut_charges.end() ? it.charges * iter->second : 0;
            }

            break;

        case rechargeable_cbm::furnace: {
            units::volume consumed_vol = it.volume();
            units::mass consumed_mass = it.weight();
            if( it.count_by_charges() && it.charges > it.charges_per_volume( furnace_max_volume ) ) {
                const double n_stacks = static_cast<double>( it.charges_per_volume( furnace_max_volume ) ) /
                                        it.type->stack_size;
                consumed_vol = it.type->volume * n_stacks;
                consumed_mass = it.type->weight * 10 * n_stacks; // it.type->weight is in 10g units?
            }
            int amount = ( consumed_vol / 250_ml + consumed_mass / 1_gram ) / 9;

            // TODO: JSONize.
            if( it.made_of( material_id( "leather" ) ) ) {
                amount /= 4;
            }
            if( it.made_of( material_id( "wood" ) ) ) {
                amount /= 2;
            }

            return amount;
        }
    }

    return 0;
}

int player::get_acquirable_energy( const item &it ) const
{
    return get_acquirable_energy( it, get_cbm_rechargeable_with( it ) );
}

bool player::can_estimate_rot() const
{
    return get_skill_level( skill_cooking ) >= 3 || get_skill_level( skill_survival ) >= 4;
}

bool player::can_consume_as_is( const item &it ) const
{
    return it.is_comestible() || get_cbm_rechargeable_with( it ) != rechargeable_cbm::none;
}

bool player::can_consume( const item &it ) const
{
    if( can_consume_as_is( it ) ) {
        return true;
    }
    // checking NO_UNLOAD to prevent consumption of `battery` when contained in `battery_car` (#20012)
    return !it.is_container_empty() && !it.has_flag( "NO_UNLOAD" ) &&
           can_consume_as_is( it.contents.front() );
}

item &player::get_comestible_from( item &it ) const
{
    if( !it.is_container_empty() && can_consume_as_is( it.contents.front() ) ) {
        return it.contents.front();
    } else if( can_consume_as_is( it ) ) {
        return it;
    }

    static item null_comestible;
    null_comestible = item();   // Since it's not const.
    return null_comestible;
}<|MERGE_RESOLUTION|>--- conflicted
+++ resolved
@@ -872,15 +872,9 @@
     }
 
     // chance to become parasitised
-<<<<<<< HEAD
     if( !will_vomit && !( has_bionic( bio_digestion ) || has_trait( trait_id( "PARAIMMUNE" ) ) ) ) {
-        if( food.type->comestible->parasites > 0 && !food.has_flag( "NO_PARASITES" ) &&
-            one_in( food.type->comestible->parasites ) ) {
-=======
-    if( !( has_bionic( bio_digestion ) || has_trait( trait_id( "PARAIMMUNE" ) ) ) ) {
         if( food.get_comestible()->parasites > 0 && !food.has_flag( "NO_PARASITES" ) &&
             one_in( food.get_comestible()->parasites ) ) {
->>>>>>> 7225789c
             switch( rng( 0, 3 ) ) {
                 case 0:
                     if( !has_trait( trait_id( "EATHEALTH" ) ) ) {
