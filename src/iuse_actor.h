--- conflicted
+++ resolved
@@ -923,11 +923,7 @@
         std::set<std::string> used_up_item_flags;
 
         /** How much hp would `healer` heal using this actor on `healed` body part. */
-<<<<<<< HEAD
-        int get_heal_value( const player &healer, bodypart_id healed ) const;
-=======
-        int get_heal_value( const Character &healer, hp_part healed ) const;
->>>>>>> c9e1ae07
+        int get_heal_value( const Character &healer, bodypart_id healed ) const;
         /** How many intensity levels will be applied using this actor by `healer`. */
         int get_bandaged_level( const Character &healer ) const;
         /** How many intensity levels will be applied using this actor by `healer`. */
