--- conflicted
+++ resolved
@@ -878,7 +878,6 @@
         std::vector<std::string> string_values {};
 };
 
-<<<<<<< HEAD
 class disassemble_activity_actor : public activity_actor
 {
     private:
@@ -899,7 +898,12 @@
 
         std::unique_ptr<activity_actor> clone() const override {
             return std::make_unique<disassemble_activity_actor>( *this );
-=======
+        }
+
+        void serialize( JsonOut &jsout ) const override;
+        static std::unique_ptr<activity_actor> deserialize( JsonIn &jsin );
+};
+
 class move_furniture_activity_actor : public activity_actor
 {
     private:
@@ -920,15 +924,10 @@
 
         std::unique_ptr<activity_actor> clone() const override {
             return std::make_unique<move_furniture_activity_actor>( *this );
->>>>>>> bb2b16f4
-        }
-
-        void serialize( JsonOut &jsout ) const override;
-        static std::unique_ptr<activity_actor> deserialize( JsonIn &jsin );
-};
-<<<<<<< HEAD
-=======
-
-
->>>>>>> bb2b16f4
+        }
+
+        void serialize( JsonOut &jsout ) const override;
+        static std::unique_ptr<activity_actor> deserialize( JsonIn &jsin );
+};
+
 #endif // CATA_SRC_ACTIVITY_ACTOR_DEFINITIONS_H