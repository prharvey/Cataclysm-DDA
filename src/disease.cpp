#include "rng.h"
#include "game.h"
#include "monster.h"
#include "bodypart.h"
#include "disease.h"
#include "weather.h"
#include "translations.h"
#include "martialarts.h"
#include "monstergenerator.h"
#include "messages.h"
#include <stdlib.h>
#include <sstream>
#include <algorithm>

// Used only internally for fast lookups.
enum dis_type_enum {
 DI_NULL,
// Weather
// Temperature, the order is important (dependent on bodypart.h)
 DI_COLD,
 DI_FROSTBITE,
 DI_HOT,
 DI_BLISTERS,
// Diseases
 DI_INFECTION,
 DI_COMMON_COLD, DI_FLU, DI_RECOVER, DI_TAPEWORM, DI_BLOODWORMS, DI_BRAINWORM, DI_PAINCYSTS,
 DI_TETANUS,
// Fields - onfire moved to effects
 DI_CRUSHED, DI_BOULDERING,
// Monsters
 DI_SAP, DI_SPORES, DI_FUNGUS, DI_SLIMED,
 DI_LYING_DOWN, DI_SLEEP, DI_ALARM_CLOCK,
 DI_PARALYZEPOISON, DI_BLEED, DI_BADPOISON, DI_FOODPOISON, DI_SHAKES,
 DI_DERMATIK, DI_FORMICATION,
 DI_WEBBED,
 DI_RAT, DI_BITE,
// Food & Drugs
 DI_PKILL1, DI_PKILL2, DI_PKILL3, DI_PKILL_L, DI_DRUNK, DI_CIG, DI_HIGH, DI_WEED_HIGH,
  DI_HALLU, DI_VISUALS, DI_IODINE, DI_TOOK_XANAX, DI_TOOK_PROZAC,
  DI_TOOK_FLUMED, DI_ADRENALINE, DI_JETINJECTOR, DI_ASTHMA, DI_GRACK, DI_METH, DI_VALIUM,
// Traps
 DI_BEARTRAP, DI_LIGHTSNARE, DI_HEAVYSNARE, DI_IN_PIT, DI_STUNNED, DI_DOWNED,
// Other
 DI_AMIGARA, DI_STEMCELL_TREATMENT, DI_TELEGLOW, DI_ATTENTION, DI_EVIL,
// Bite wound infected (dependent on bodypart.h)
 DI_INFECTED,
// Inflicted by an NPC
 DI_ASKED_TO_FOLLOW, DI_ASKED_TO_LEAD, DI_ASKED_FOR_ITEM,
 DI_ASKED_TO_TRAIN, DI_ASKED_PERSONAL_INFO,
// Martial arts-related buffs
 DI_MA_BUFF,
// NPC-only
 DI_CATCH_UP,
 // Lack/sleep
 DI_LACKSLEEP,
 // Grabbed (from MA or monster)
 DI_GRABBED
};

std::map<std::string, dis_type_enum> disease_type_lookup;

// Todo: Move helper functions into a DiseaseHandler Class.
// Should standardize parameters so we can make function pointers.
static void manage_fungal_infection(player& p, disease& dis);
static void manage_sleep(player& p, disease& dis);

static void handle_alcohol(player& p, disease& dis);
static void handle_bite_wound(player& p, disease& dis);
static void handle_infected_wound(player& p, disease& dis);
static void handle_recovery(player& p, disease& dis);
static void handle_cough(player& p, int intensity = 1, int volume = 4, bool harmful = false);
static void handle_deliriant(player& p, disease& dis);
static void handle_evil(player& p, disease& dis);
static void handle_insect_parasites(player& p, disease& dis);

static bool will_vomit(player& p, int chance = 1000);

void game::init_diseases() {
    // Initialize the disease lookup table.

    disease_type_lookup["null"] = DI_NULL;
    disease_type_lookup["cold"] = DI_COLD;
    disease_type_lookup["frostbite"] = DI_FROSTBITE;
    disease_type_lookup["hot"] = DI_HOT;
    disease_type_lookup["blisters"] = DI_BLISTERS;
    disease_type_lookup["infection"] = DI_INFECTION;
    disease_type_lookup["common_cold"] = DI_COMMON_COLD;
    disease_type_lookup["flu"] = DI_FLU;
    disease_type_lookup["recover"] = DI_RECOVER;
    disease_type_lookup["tapeworm"] = DI_TAPEWORM;
    disease_type_lookup["bloodworms"] = DI_BLOODWORMS;
    disease_type_lookup["brainworm"] = DI_BRAINWORM;
    disease_type_lookup["tetanus"] = DI_TETANUS;
    disease_type_lookup["paincysts"] = DI_PAINCYSTS;
    disease_type_lookup["crushed"] = DI_CRUSHED;
    disease_type_lookup["bouldering"] = DI_BOULDERING;
    disease_type_lookup["sap"] = DI_SAP;
    disease_type_lookup["spores"] = DI_SPORES;
    disease_type_lookup["fungus"] = DI_FUNGUS;
    disease_type_lookup["slimed"] = DI_SLIMED;
    disease_type_lookup["lying_down"] = DI_LYING_DOWN;
    disease_type_lookup["sleep"] = DI_SLEEP;
    disease_type_lookup["alarm_clock"] = DI_ALARM_CLOCK;
    disease_type_lookup["bleed"] = DI_BLEED;
    disease_type_lookup["badpoison"] = DI_BADPOISON;
    disease_type_lookup["paralyzepoison"] = DI_PARALYZEPOISON;
    disease_type_lookup["foodpoison"] = DI_FOODPOISON;
    disease_type_lookup["shakes"] = DI_SHAKES;
    disease_type_lookup["dermatik"] = DI_DERMATIK;
    disease_type_lookup["formication"] = DI_FORMICATION;
    disease_type_lookup["webbed"] = DI_WEBBED;
    disease_type_lookup["rat"] = DI_RAT;
    disease_type_lookup["bite"] = DI_BITE;
    disease_type_lookup["pkill1"] = DI_PKILL1;
    disease_type_lookup["pkill2"] = DI_PKILL2;
    disease_type_lookup["pkill3"] = DI_PKILL3;
    disease_type_lookup["pkill_l"] = DI_PKILL_L;
    disease_type_lookup["drunk"] = DI_DRUNK;
    disease_type_lookup["valium"] = DI_VALIUM;
    disease_type_lookup["cig"] = DI_CIG;
    disease_type_lookup["high"] = DI_HIGH;
    disease_type_lookup["hallu"] = DI_HALLU;
    disease_type_lookup["visuals"] = DI_VISUALS;
    disease_type_lookup["iodine"] = DI_IODINE;
    disease_type_lookup["took_xanax"] = DI_TOOK_XANAX;
    disease_type_lookup["took_prozac"] = DI_TOOK_PROZAC;
    disease_type_lookup["took_flumed"] = DI_TOOK_FLUMED;
    disease_type_lookup["adrenaline"] = DI_ADRENALINE;
    disease_type_lookup["jetinjector"] = DI_JETINJECTOR;
    disease_type_lookup["asthma"] = DI_ASTHMA;
    disease_type_lookup["grack"] = DI_GRACK;
    disease_type_lookup["meth"] = DI_METH;
    disease_type_lookup["beartrap"] = DI_BEARTRAP;
    disease_type_lookup["lightsnare"] = DI_LIGHTSNARE;
    disease_type_lookup["heavysnare"] = DI_HEAVYSNARE;
    disease_type_lookup["in_pit"] = DI_IN_PIT;
    disease_type_lookup["stunned"] = DI_STUNNED;
    disease_type_lookup["downed"] = DI_DOWNED;
    disease_type_lookup["amigara"] = DI_AMIGARA;
    disease_type_lookup["stemcell_treatment"] = DI_STEMCELL_TREATMENT;
    disease_type_lookup["teleglow"] = DI_TELEGLOW;
    disease_type_lookup["attention"] = DI_ATTENTION;
    disease_type_lookup["evil"] = DI_EVIL;
    disease_type_lookup["infected"] = DI_INFECTED;
    disease_type_lookup["asked_to_follow"] = DI_ASKED_TO_FOLLOW;
    disease_type_lookup["asked_to_lead"] = DI_ASKED_TO_LEAD;
    disease_type_lookup["asked_for_item"] = DI_ASKED_FOR_ITEM;
    disease_type_lookup["asked_to_train"] = DI_ASKED_TO_TRAIN;
    disease_type_lookup["asked_personal_info"] = DI_ASKED_PERSONAL_INFO;
    disease_type_lookup["catch_up"] = DI_CATCH_UP;
    disease_type_lookup["weed_high"] = DI_WEED_HIGH;
    disease_type_lookup["ma_buff"] = DI_MA_BUFF;
    disease_type_lookup["lack_sleep"] = DI_LACKSLEEP;
    disease_type_lookup["grabbed"] = DI_GRABBED;
}

bool dis_msg(dis_type type_string) {
    dis_type_enum type = disease_type_lookup[type_string];
    switch (type) {
    case DI_COMMON_COLD:
        add_msg(m_bad, _("You feel a cold coming on..."));
        g->u.add_memorial_log(pgettext("memorial_male", "Caught a cold."),
                              pgettext("memorial_female", "Caught a cold."));
        break;
    case DI_FLU:
        add_msg(m_bad, _("You feel a flu coming on..."));
        g->u.add_memorial_log(pgettext("memorial_male", "Caught the flu."),
                              pgettext("memorial_female", "Caught the flu."));
        break;
    case DI_CRUSHED:
        add_msg(m_bad, _("The ceiling collapses on you!"));
        break;
    case DI_BOULDERING:
        add_msg(m_warning, _("You are slowed by the rubble."));
        break;
    case DI_SAP:
        add_msg(m_bad, _("You're coated in sap!"));
        break;
    case DI_SLIMED:
        add_msg(m_bad, _("You're covered in thick goo!"));
        break;
    case DI_LYING_DOWN:
        add_msg(_("You lie down to go to sleep..."));
        break;
    case DI_FORMICATION:
        add_msg(m_bad, _("Your skin feels extremely itchy!"));
        break;
    case DI_WEBBED:
        add_msg(m_bad, _("You're covered in webs!"));
        break;
    case DI_DRUNK:
    case DI_HIGH:
    case DI_WEED_HIGH:
        add_msg(m_warning, _("You feel lightheaded."));
        break;
    case DI_ADRENALINE:
        add_msg(m_good, _("You feel a surge of adrenaline!"));
        break;
    case DI_JETINJECTOR:
        add_msg(_("You feel a rush as the chemicals flow through your body!"));
        break;
    case DI_ASTHMA:
        add_msg(m_bad, _("You can't breathe... asthma attack!"));
        break;
    case DI_STUNNED:
        add_msg(m_bad, _("You're stunned!"));
        break;
    case DI_DOWNED:
        add_msg(m_bad, _("You're knocked to the floor!"));
        break;
    case DI_AMIGARA:
        add_msg(m_bad, _("You can't look away from the faultline..."));
        break;
    case DI_STEMCELL_TREATMENT:
        add_msg(m_good, _("You receive a pureed bone & enamel injection into your eyeball."));
        if (!(g->u.has_trait("NOPAIN"))) {
            add_msg(m_bad, _("It is excruciating."));
        }
        break;
    case DI_BITE:
        add_msg(m_bad, _("The bite wound feels really deep..."));
        g->u.add_memorial_log(pgettext("memorial_male", "Received a deep bite wound."),
                              pgettext("memorial_female", "Received a deep bite wound."));
        break;
    case DI_INFECTED:
        add_msg(m_bad, _("Your bite wound feels infected."));
        g->u.add_memorial_log(pgettext("memorial_male", "Contracted an infection."),
                              pgettext("memorial_female", "Contracted an infection."));
        break;
    case DI_LIGHTSNARE:
        add_msg(m_bad, _("You are snared."));
        break;
    case DI_HEAVYSNARE:
        add_msg(m_bad, _("You are snared."));
        break;
    case DI_LACKSLEEP:
        add_msg(m_warning, _("You are too tired to function well."));
        break;
    case DI_GRABBED:
        add_msg(m_bad, _("You have been grabbed."));
        break;
    default:
        return false;
        break;
    }

    return true;
}

void weed_msg(player *p) {
    int howhigh = p->disease_duration("weed_high");
    int smarts = p->get_int();
    if(howhigh > 125 && one_in(7)) {
        int msg = rng(0,5);
        switch(msg) {
        case 0: // Freakazoid
            p->add_msg_if_player(_("The scariest thing in the world would be... if all the air in the world turned to WOOD!"));
            return;
        case 1: // Simpsons
            p->add_msg_if_player(_("Could Jesus microwave a burrito so hot, that he himself couldn't eat it?"));
            p->hunger += 2;
            return;
        case 2:
            if(smarts > 8) { // Timothy Leary
                p->add_msg_if_player(_("Science is all metaphor."));
            } else if(smarts < 3){ // It's Always Sunny in Phildelphia
                p->add_msg_if_player(_("Science is a liar sometimes."));
            } else { // Durr
                p->add_msg_if_player(_("Science is... wait, what was I talking about again?"));
            }
            return;
        case 3: // Dazed and Confused
            p->add_msg_if_player(_("Behind every good man there is a woman, and that woman was Martha Washington, man."));
            if(one_in(2)) {
                p->add_msg_if_player(_("Every day, George would come home, and she would have a big fat bowl waiting for him when he came in the door, man."));
                if(one_in(2)) {
                    p->add_msg_if_player(_("She was a hip, hip, hip lady, man."));
                }
            }
            return;
        case 4:
            if(p->has_amount("money_bundle", 1)) { // Half Baked
                p->add_msg_if_player(_("You ever see the back of a twenty dollar bill... on weed?"));
                if(one_in(2)) {
                    p->add_msg_if_player(_("Oh, there's some crazy shit, man. There's a dude in the bushes. Has he got a gun? I dunno!"));
                    if(one_in(3)) {
                        p->add_msg_if_player(_("RED TEAM GO, RED TEAM GO!"));
                    }
                }
            } else if(p->has_amount("holybook_bible", 1)) {
                p->add_msg_if_player(_("You have a sudden urge to flip your bible open to Genesis 1:29..."));
            } else { // Big Lebowski
                p->add_msg_if_player(_("That rug really tied the room together..."));
            }
            return;
        case 5:
            p->add_msg_if_player(_("I used to do drugs...  I still do, but I used to, too."));
        default:
            return;
        }
    } else if(howhigh > 100 && one_in(5)) {
        int msg = rng(0, 5);
        switch(msg) {
        case 0: // Bob Marley
            p->add_msg_if_player(_("The herb reveals you to yourself."));
            return;
        case 1: // Freakazoid
            p->add_msg_if_player(_("Okay, like, the scariest thing in the world would be... if like you went to grab something and it wasn't there!"));
            return;
        case 2: // Simpsons
            p->add_msg_if_player(_("They call them fingers, but I never see them fing."));
            if(smarts > 2 && one_in(2)) {
                p->add_msg_if_player(_("... oh, there they go."));
            }
            return;
        case 3: // Bill Hicks
            p->add_msg_if_player(_("You suddenly realize that all matter is merely energy condensed to a slow vibration, and we are all one consciousness experiencing itself subjectively."));
            return;
        case 4: // Steve Martin
            p->add_msg_if_player(_("I usually only smoke in the late evening."));
            if(one_in(4)) {
                p->add_msg_if_player(_("Oh, occasionally the early evening, but usually the late evening, or the mid-evening."));
            }
            if(one_in(4)) {
                p->add_msg_if_player(_("Just the early evening, mid-evening and late evening."));
            }
            if(one_in(4)) {
                p->add_msg_if_player(_("Occasionally, early afternoon, early mid-afternoon, or perhaps the late mid-afternoon."));
            }
            if(one_in(4)) {
                p->add_msg_if_player(_("Oh, sometimes the early-mid-late-early-morning."));
            }
            if(smarts > 2) {
                p->add_msg_if_player(_("...But never at dusk."));
            }
            return;
        case 5:
        default:
            return;
        }
    } else if(howhigh > 50 && one_in(3)) {
        int msg = rng(0, 5);
        switch(msg) {
        case 0: // Cheech and Chong
            p->add_msg_if_player(_("Dave's not here, man."));
            return;
        case 1: // Real Life
            p->add_msg_if_player(_("Man, a cheeseburger sounds SO awesome right now."));
            p->hunger += 4;
            if(p->has_trait("VEGETARIAN")) {
               p->add_msg_if_player(_("Eh... maybe not."));
            } else if(p->has_trait("LACTOSE")) {
                p->add_msg_if_player(_("I guess, maybe, without the cheese... yeah."));
            }
            return;
        case 2: // Dazed and Confused
            p->add_msg_if_player( _("Walkin' down the hall, by myself, smokin' a j with fifty elves."));
            return;
        case 3: // Half Baked
            p->add_msg_if_player(_("That weed was the shiz-nittlebam snip-snap-sack."));
            return;
        case 4:
            weed_msg(p); // re-roll
        case 5:
        default:
            return;
        }
    }
}

void dis_end_msg(player &p, disease &dis)
{
    switch (disease_type_lookup[dis.type]) {
    case DI_SLEEP:
        p.add_msg_if_player(_("You wake up."));
        break;
    default:
        break;
    }
}

void dis_remove_memorial(dis_type type_string) {

  dis_type_enum type = disease_type_lookup[type_string];

  switch(type) {
    case DI_COMMON_COLD:
      g->u.add_memorial_log(pgettext("memorial_male", "Got over the cold."),
                            pgettext("memorial_female", "Got over the cold."));
      break;
    case DI_FLU:
      g->u.add_memorial_log(pgettext("memorial_male", "Got over the flu."),
                            pgettext("memorial_female", "Got over the flu."));
      break;
    case DI_FUNGUS:
      g->u.add_memorial_log(pgettext("memorial_male", "Cured the fungal infection."),
                            pgettext("memorial_female", "Cured the fungal infection."));
      break;
    case DI_BITE:
      g->u.add_memorial_log(pgettext("memorial_male", "Recovered from a bite wound."),
                            pgettext("memorial_female", "Recovered from a bite wound."));
      break;
    case DI_INFECTED:
      g->u.add_memorial_log(pgettext("memorial_male", "Recovered from an infection... this time."),
                            pgettext("memorial_female", "Recovered from an infection... this time."));
      break;

    default:
        break;
  }

}

void dis_effect(player &p, disease &dis)
{
    bool sleeping = p.has_disease("sleep");
    bool tempMsgTrigger = one_in(400);
    int bonus;
    dis_type_enum disType = disease_type_lookup[dis.type];
    int grackPower = 500;
    int BMB = 0; // Body Mass Bonus
    if (p.has_trait("FAT")) {
        BMB += 25;
    }
    if (p.has_trait("LARGE") || p.has_trait("LARGE_OK")) {
        BMB += 100;
    }
    if (p.has_trait("HUGE") || p.has_trait("HUGE_OK")) {
        BMB += 200;
    }
    bool inflictBadPsnPain = (!p.has_trait("POISRESIST") && one_in(100 + BMB)) ||
                                (p.has_trait("POISRESIST") && one_in(500 + BMB));
    switch(disType) {
        case DI_COLD:
            switch(dis.bp) {
                case bp_head:
                    switch(dis.intensity) {
                        case 3:
                            p.mod_int_bonus(-2);
                            if (!sleeping && tempMsgTrigger) {
                                add_msg(_("Your thoughts are unclear."));
                            }
                        case 2:
                            p.mod_int_bonus(-1);
                        default:
                            break;
                    }
                    break;
                case bp_mouth:
                    switch(dis.intensity) {
                        case 3:
                            p.mod_per_bonus(-2);
                        case 2:
                            p.mod_per_bonus(-1);
                            if (!sleeping && tempMsgTrigger) {
                                add_msg(m_bad, _("Your face is stiff from the cold."));
                            }
                        default:
                            break;
                    }
                    break;
                case bp_torso:
                    switch(dis.intensity) {
                        case 3:
                            // Speed -20
                            p.mod_dex_bonus(-2);
                            p.add_miss_reason(_("You quiver from the cold."), 2);
                            if (!sleeping && tempMsgTrigger) {
                                add_msg(m_bad, _("Your torso is freezing cold. \
                                     You should put on a few more layers."));
                            }
                        case 2:
                            p.mod_dex_bonus(-2);
                            p.add_miss_reason(_("Your shivering makes you unsteady."), 2);
                    }
                    break;
                case bp_arm_l:
                    switch(dis.intensity) {
                        case 3:
<<<<<<< HEAD
                            p.mod_dex_bonus(-1);
                        case 2:
                            p.mod_dex_bonus(-1);
                            if (!sleeping && tempMsgTrigger && one_in(2)) {
                                add_msg(m_bad, _("Your left arm is shivering."));
=======
                            p.mod_dex_bonus(-2);
                            p.add_miss_reason(_("Your arms tremble from the cold."), 2);
                        case 2:
                            p.mod_dex_bonus(-1);
                            p.add_miss_reason(_("Your arms shiver."), 1);
                            if (!sleeping && tempMsgTrigger) {
                                add_msg(m_bad, _("Your arms are shivering."));
>>>>>>> d85a865b
                            }
                        default:
                            break;
                    }
                    break;
                case bp_arm_r:
                    switch(dis.intensity) {
                        case 3:
<<<<<<< HEAD
                            p.mod_dex_bonus(-1);
                        case 2:
                            p.mod_dex_bonus(-1);
                            if (!sleeping && tempMsgTrigger && one_in(2)) {
                                add_msg(m_bad, _("Your right arm is shivering."));
                            }
                        default:
                            break;
                    }
                    break;
                case bp_hand_l:
                    switch(dis.intensity) {
                        case 3:
                            p.mod_dex_bonus(-1);
                        case 2:
                            p.mod_dex_bonus(-1);
                            if (!sleeping && tempMsgTrigger && one_in(2)) {
                                add_msg(m_bad, _("Your left hand feels like ice."));
                            }
                        default:
                            break;
                    }
                    break;
                case bp_hand_r:
                    switch(dis.intensity) {
                        case 3:
                            p.mod_dex_bonus(-1);
                        case 2:
                            p.mod_dex_bonus(-1);
                            if (!sleeping && tempMsgTrigger && one_in(2)) {
                                add_msg(m_bad, _("Your right hand feels like ice."));
=======
                            p.mod_dex_bonus(-2);
                            p.add_miss_reason(_("Your hands tremble from the cold."), 2);
                        case 2:
                            p.mod_dex_bonus(-1);
                            p.add_miss_reason(_("Your hands quiver."), 1);
                            if (!sleeping && tempMsgTrigger) {
                                add_msg(m_bad, _("Your hands feel like ice."));
>>>>>>> d85a865b
                            }
                        default:
                            break;
                    }
                    break;
                case bp_leg_l:
                    switch(dis.intensity) {
                        case 3:
                            p.mod_dex_bonus(-1);
                            p.add_miss_reason(_("Your legs uncontrollably shake from the cold."), 1);
                            p.mod_str_bonus(-1);
                            if (!sleeping && tempMsgTrigger && one_in(2)) {
                                add_msg(m_bad, _("Your left leg trembles against the relentless cold."));
                            }
                        case 2:
                            p.mod_dex_bonus(-1);
                            p.add_miss_reason(_("Your legs unsteadily shiver against the cold."), 1);
                            p.mod_str_bonus(-1);
                        default:
                            break;
                    }
                    break;
                case bp_leg_r:
                    switch(dis.intensity) {
                        case 3:
                            p.mod_dex_bonus(-1);
                            p.mod_str_bonus(-1);
                            if (!sleeping && tempMsgTrigger && one_in(2)) {
                                add_msg(m_bad, _("Your right leg trembles against the relentless cold."));
                            }
                        case 2:
                            p.mod_dex_bonus(-1);
                            p.mod_str_bonus(-1);
                        default:
                            break;
                    }
                    break;
                case bp_foot_l:
                    switch(dis.intensity) {
                        case 3:
                            p.mod_dex_bonus(-1);
                            p.add_miss_reason(_("Your feet feel as nimble as blocks of ice."), 1);
                            p.mod_str_bonus(-1);
                            break;
                        case 2:
                            p.mod_dex_bonus(-1);
<<<<<<< HEAD
                            if (!sleeping && tempMsgTrigger && one_in(2)) {
                                add_msg(m_bad, _("Your left foot feels frigid."));
                            }
                        default:
                            break;
                    }
                    break;
                case bp_foot_r:
                    switch(dis.intensity) {
                        case 3:
                            p.mod_dex_bonus(-1);
                            p.mod_str_bonus(-1);
                            break;
                        case 2:
                            p.mod_dex_bonus(-1);
                            if (!sleeping && tempMsgTrigger && one_in(2)) {
                                add_msg(m_bad, _("Your right foot feels frigid."));
=======
                            p.add_miss_reason(_("You attack unsteadily with your freezing feet."), 1);
                            if (!sleeping && tempMsgTrigger) {
                                add_msg(m_bad, _("Your feet feel frigid."));
>>>>>>> d85a865b
                            }
                        default:
                            break;
                    }
                    break;
                case bp_eyes:// Eyes are not susceptible to this disease.
                case num_bp: // Suppress compiler warning [-Wswitch]
                    break;
            }
            break;

        case DI_FROSTBITE:
            switch(dis.bp) {
                case bp_hand_l:
                    switch(dis.intensity) {
                        case 2:
<<<<<<< HEAD
                            p.mod_dex_bonus(-2);
=======
                            p.mod_dex_bonus(-3);
                            p.add_miss_reason(_("You have trouble grasping with your numb fingers."), 3);
>>>>>>> d85a865b
                        case 1:
                            if (one_in(2)) {
                                if ((p.temp_cur[bp_hand_l] > BODYTEMP_COLD ||
                                        p.temp_cur[bp_hand_r] > BODYTEMP_COLD) && p.pain < 40) {
                                    p.mod_pain(1);
                                }
                                if (!sleeping && tempMsgTrigger) {
                                    add_msg(m_bad, _("Your fingers itch."));
                                }
                            }
                        default:
                            break;
                    }
                    break;
                case bp_hand_r:
                    switch(dis.intensity) {
                        case 2:
                            p.mod_dex_bonus(-2);
                        case 1:
                            if (one_in(2)) {
                                if ((p.temp_cur[bp_hand_l] > BODYTEMP_COLD ||
                                        p.temp_cur[bp_hand_r] > BODYTEMP_COLD) && p.pain < 40) {
                                    p.mod_pain(1);
                                }
                                if (!sleeping && tempMsgTrigger) {
                                    add_msg(m_bad, _("Your fingers itch."));
                                }
                            }
                        default:
                            break;
                    }
                    break;
                case bp_foot_l:
                    switch(dis.intensity) {
                        case 2:
                            if ((p.temp_cur[bp_foot_l] > BODYTEMP_COLD ||
                                  p.temp_cur[bp_foot_r] > BODYTEMP_COLD) && p.pain < 40 &&
                                  one_in(2)) {
                                p.mod_pain(1);
                            }
                            // Fall-through
                        case 1:
                            if (!sleeping && tempMsgTrigger && one_in(2)) {
                                add_msg(m_bad, _("Your toes itch."));
                            }
                        default:
                            break;
                    }
                    break;
                case bp_foot_r:
                    switch(dis.intensity) {
                        case 2:
                            if ((p.temp_cur[bp_foot_l] > BODYTEMP_COLD ||
                                  p.temp_cur[bp_foot_r] > BODYTEMP_COLD) && p.pain < 40 &&
                                  one_in(2)) {
                                p.mod_pain(1);
                            }
                            // Fall-through
                        case 1:
                            if (!sleeping && tempMsgTrigger && one_in(2)) {
                                add_msg(m_bad, _("Your toes itch."));
                            }
                        default:
                            break;
                    }
                    break;
                case bp_mouth:
                    switch(dis.intensity) {
                        case 2:
                            p.mod_per_bonus(-2);
                            if ((p.temp_cur[bp_mouth] > BODYTEMP_COLD && p.pain < 40)) {
                                p.mod_pain(1);
                            }
                        case 1:
                            p.mod_per_bonus(-1);
                            if (!sleeping && tempMsgTrigger) {
                                add_msg(m_bad, _("Your face feels numb."));
                            }
                        default:
                            break;
                    }
                    break;
                default: // Suppress compiler warnings [-Wswitch]
                    break;
            }
            break;

        case DI_BLISTERS:
            switch(dis.bp) {
                case bp_hand_l:
                    p.mod_dex_bonus(-1);
                    if ( p.pain < 35 && one_in(2)) {
                        p.mod_pain(1);
                    }
                    if (one_in(4)) {
                        p.hp_cur[hp_arm_r]--;
                    } else {
                        p.hp_cur[hp_arm_l]--;
                    }
                    break;
                case bp_hand_r:
                    p.mod_dex_bonus(-1);
<<<<<<< HEAD
                    if ( p.pain < 35 && one_in(2)) {
=======
                    p.add_miss_reason(_("Your blisters distract you."), 1);
                    if ( p.pain < 35 ) {
>>>>>>> d85a865b
                        p.mod_pain(1);
                    }
                    if (one_in(4)) {
                        p.hp_cur[hp_arm_r]--;
                    } else {
                        p.hp_cur[hp_arm_l]--;
                    }
                    break;
                case bp_foot_l:
                    p.mod_str_bonus(-1);
                    if (p.pain < 35 && one_in(2)) {
                        p.mod_pain(1);
                    }
                    if (one_in(4)) {
                        p.hp_cur[hp_leg_r]--;
                    } else {
                        p.hp_cur[hp_leg_l]--;
                    }
                    break;
                case bp_foot_r:
                    p.mod_str_bonus(-1);
                    if (p.pain < 35 && one_in(2)) {
                        p.mod_pain(1);
                    }
                    if (one_in(4)) {
                        p.hp_cur[hp_leg_r]--;
                    } else {
                        p.hp_cur[hp_leg_l]--;
                    }
                    break;
                case bp_mouth:
                    p.mod_per_bonus(-1);
                    p.hp_cur[hp_head]--;
                    if (p.pain < 35) {
                        p.mod_pain(1);
                    }
                    break;
                default: // Suppress compiler warnings [-Wswitch]
                    break;
            }
            break;

        case DI_HOT:
            switch(dis.bp) {
                case bp_head:
                    switch(dis.intensity) {
                        case 3:
                            if (int(calendar::turn) % 150 == 0) {
                                p.thirst++;
                            }
                            if (p.pain < 40) {
                                p.mod_pain(1);
                            }
                            if (!sleeping && tempMsgTrigger) {
                                add_msg(m_bad, _("Your head is pounding from the heat."));
                            }
                        case 2:
                            if (int(calendar::turn) % 300 == 0) {
                                p.thirst++;
                            }
                            // Hallucinations handled in game.cpp
                            if (one_in(std::min(14500, 15000 - p.temp_cur[bp_head]))) {
                                p.vomit();
                            }
                            if (p.pain < 20) {
                                p.mod_pain(1);
                            }
                            if (!sleeping && tempMsgTrigger) {
                                add_msg(m_bad, _("The heat is making you see things."));
                            }
                    }
                    break;
                case bp_mouth:
                    switch(dis.intensity) {
                        case 3:
                            if (int(calendar::turn) % 150 == 0) {
                                p.thirst++;
                            }
                            if (p.pain < 30) {
                                p.mod_pain(1);
                            }
                        case 2:
                            if (int(calendar::turn) % 300 == 0) {
                                p.thirst++;
                            }
                    }
                    break;
                case bp_torso:
                    switch(dis.intensity) {
                        case 3:
                            if (int(calendar::turn) % 150 == 0) {
                                p.thirst++;
                            }
                            p.mod_str_bonus(-1);
                            if (!sleeping && tempMsgTrigger) {
                                add_msg(m_bad, _("You are sweating profusely."));
                            }
                        case 2:
                            if (int(calendar::turn) % 300 == 0) {
                                p.thirst++;
                            }
                            p.mod_str_bonus(-1);
                        default:
                            break;
                    }
                    break;
                case bp_arm_l:
                    switch(dis.intensity) {
                        case 3 :
                            if (one_in(2)) {
                                if (int(calendar::turn) % 150 == 0) {
                                    p.thirst++;
                                }
                                if (p.pain < 30) {
                                    p.mod_pain(1);
                                }
                            }
                            // Fall-through
                        case 2:
                            if (one_in(2)) {
                                if (int(calendar::turn) % 300 == 0) {
                                    p.thirst++;
                                }
                            }
                        default:
                            break;
                    }
                    break;
                case bp_arm_r:
                    switch(dis.intensity) {
                        case 3 :
                            if (one_in(2)) {
                                if (int(calendar::turn) % 150 == 0) {
                                    p.thirst++;
                                }
                                if (p.pain < 30) {
                                    p.mod_pain(1);
                                }
                            }
                            // Fall-through
                        case 2:
                            if (one_in(2)) {
                                if (int(calendar::turn) % 300 == 0) {
                                    p.thirst++;
                                }
                            }
                        default:
                            break;
                    }
                    break;
                case bp_hand_l:
                    switch(dis.intensity) {
                        case 3:
                            p.mod_dex_bonus(-1);
                            // Fall-through
                        case 2:
                            p.mod_dex_bonus(-1);
                        default:
                            break;
                    }
                    break;
                case bp_hand_r:
                    switch(dis.intensity) {
                        case 3:
                            p.mod_dex_bonus(-1);
<<<<<<< HEAD
                            // Fall-through
=======
                            p.add_miss_reason(_("The heat distracts you."), 1);
>>>>>>> d85a865b
                        case 2:
                            p.mod_dex_bonus(-1);
                            p.add_miss_reason(_("The heat distracts you."), 1);
                        default:
                            break;
                    }
                    break;
                case bp_leg_l:
                    switch (dis.intensity) {
                        case 3 :
                            if (one_in(2)) {
                                if (int(calendar::turn) % 150 == 0) {
                                    p.thirst++;
                                }
                                if (p.pain < 30) {
                                    p.mod_pain(1);
                                }
                                if (!sleeping && tempMsgTrigger) {
                                    add_msg(m_bad, _("Your left leg is cramping up."));
                                }
                            }
                            // Fall-through
                        case 2:
                            if (one_in(2)) {
                                if (int(calendar::turn) % 300 == 0) {
                                    p.thirst++;
                                }
                            }
                    }
                    break;
                case bp_leg_r:
                    switch (dis.intensity) {
                        case 3 :
                            if (one_in(2)) {
                                if (int(calendar::turn) % 150 == 0) {
                                    p.thirst++;
                                }
                                if (p.pain < 30) {
                                    p.mod_pain(1);
                                }
                                if (!sleeping && tempMsgTrigger) {
                                    add_msg(m_bad, _("Your right leg is cramping up."));
                                }
                            }
                            // Fall-through
                        case 2:
                            if (one_in(2)) {
                                if (int(calendar::turn) % 300 == 0) {
                                    p.thirst++;
                                }
                            }
                    }
                    break;
                case bp_foot_l:
                    switch (dis.intensity) {
                        case 3 :
                            if (one_in(2)) {
                                if (p.pain < 30) {
                                    p.mod_pain(1);
                                }
                                if (!sleeping && tempMsgTrigger) {
                                    add_msg(m_bad, _("Your left foot is swelling in the heat."));
                                }
                            }
                    }
                    break;
                case bp_foot_r:
                    switch (dis.intensity) {
                        case 3 :
                            if (one_in(2)) {
                                if (p.pain < 30) {
                                    p.mod_pain(1);
                                }
                                if (!sleeping && tempMsgTrigger) {
                                    add_msg(m_bad, _("Your right foot is swelling in the heat."));
                                }
                            }
                    }
                    break;
                case bp_eyes:// Eyes are not susceptible by this disease.
                case num_bp: // Suppress compiler warning [-Wswitch]
                    break;
            }
            break;
        case DI_COMMON_COLD:
            if (int(calendar::turn) % 300 == 0) {
                p.thirst++;
            }
            if (int(calendar::turn) % 50 == 0) {
                p.fatigue++;
            }
            if (p.has_disease("took_flumed")) {
            p.mod_str_bonus(-1);
            p.mod_int_bonus(-1);
            } else {
                p.mod_str_bonus(-3);
                p.mod_dex_bonus(-1);
                p.add_miss_reason(_("You're too stuffed up to fight effectively."), 1);
                p.mod_int_bonus(-2);
                p.mod_per_bonus(-1);
            }

            if (one_in(300)) {
                handle_cough(p);
            }
            break;

        case DI_FLU:
            if (int(calendar::turn) % 300 == 0) {
                p.thirst++;
            }
            if (int(calendar::turn) % 50 == 0) {
                p.fatigue++;
            }
            if (p.has_disease("took_flumed")) {
                p.mod_str_bonus(-2);
                p.mod_int_bonus(-1);
                } else {
                    p.mod_str_bonus(-4);
                    p.mod_dex_bonus(-2);
                    p.add_miss_reason(_("You can barely keep your balance with this flu, let alone swing accurately."), 2);
                    p.mod_int_bonus(-2);
                    p.mod_per_bonus(-1);
                    if (p.pain < 15) {
                        p.mod_pain(1);
                    }
                }
            if (one_in(300)) {
                handle_cough(p);
            }
            if (!p.has_disease("took_flumed") || one_in(2)) {
                if (one_in(3600) || will_vomit(p)) {
                    p.vomit();
                }
            }
            break;

        case DI_CRUSHED:
            p.hurtall(10);
            /*  This could be developed on later, for instance
                to deal different damage amounts to different body parts and
                to account for helmets and other armor
            */
            break;

        case DI_BOULDERING:
            switch(dis.intensity) {
                case 3:
                    p.mod_dex_bonus(-2);
                    p.add_miss_reason(
                        _("You get off-balance from your unsteady footing."), 2);
                case 2:
                    p.mod_dex_bonus(-2);
                    p.add_miss_reason(
                        _("You waver over your unsteady footing."), 2);
                case 1:
                    p.mod_dex_bonus(-1);
                    p.add_miss_reason(
                        _("It's hard to fight on this rubble."), 1);
                    break;
                default:
                    debugmsg("Something went wrong with DI_BOULDERING.");
                    debugmsg("Check disease.cpp");
            }
            if (p.get_dex() < 1) {
                // Add to dexterity current + 1 so it's at least 1
                p.mod_dex_bonus(abs(p.get_dex())+1);
            }
            break;

        case DI_SAP:
            p.mod_dex_bonus(-3);
            p.add_miss_reason(_("The sap's too sticky for you to fight effectively."), 3);
            break;

        case DI_SPORES:
            // Equivalent to X in 150000 + health * 1000
            if (one_in(100) && x_in_y(dis.intensity, 150 + p.health)) {
                p.add_disease("fungus", 3601, false, 1, 1, 0, -1);
                g->u.add_memorial_log(pgettext("memorial_male", "Contracted a fungal infection."),
                                      pgettext("memorial_female", "Contracted a fungal infection."));
            }
            break;

        case DI_FUNGUS:
            manage_fungal_infection(p, dis);
            break;

        case DI_SLIMED:
            p.mod_dex_bonus(-2);
            p.add_miss_reason(_("This goo makes you slip."), 2);
            if (will_vomit(p, 2100)) {
                p.vomit();
            } else if (one_in(4800)) {
                p.add_msg_if_player(m_bad, _("You gag and retch."));
            }
            break;

        case DI_LYING_DOWN:
            p.moves = 0;
            if (p.can_sleep()) {
                dis.duration = 1;
                p.add_msg_if_player(_("You fall asleep."));
                // Communicate to the player that he is using items on the floor
                std::string item_name = p.is_snuggling();
                if (item_name == "many") {
                    if (one_in(15) ) {
                        add_msg(_("You nestle your pile of clothes for warmth."));
                    } else {
                        add_msg(_("You use your pile of clothes for warmth."));
                    }
                } else if (item_name != "nothing") {
                    if (one_in(15)) {
                        add_msg(_("You snuggle your %s to keep warm."), item_name.c_str());
                    } else {
                        add_msg(_("You use your %s to keep warm."), item_name.c_str());
                    }
                }
                if (p.has_trait("HIBERNATE") && (p.hunger < -60)) {
                    p.add_memorial_log(pgettext("memorial_male", "Entered hibernation."),
                                       pgettext("memorial_female", "Entered hibernation."));
                    // 10 days' worth of round-the-clock Snooze.  Cata seasons default to 14 days.
                    p.fall_asleep(144000);
                }
                // If you're not fatigued enough for 10 days, you won't sleep the whole thing.
                // In practice, the fatigue from filling the tank from (no msg) to Time For Bed
                // will last about 8 days.
                if (p.hunger >= -60) {
                p.fall_asleep(6000); //10 hours, default max sleep time.
                }
            }
            if (dis.duration == 1 && !p.has_disease("sleep")) {
                p.add_msg_if_player(_("You try to sleep, but can't..."));
            }
            break;

        case DI_ALARM_CLOCK:
            {
                if (p.has_disease("sleep")) {
                    if (dis.duration == 1) {
                        if(p.has_bionic("bio_watch")) {
                            // Normal alarm is volume 12, tested against (2/3/6)d15 for
                            // normal/HEAVYSLEEPER/HEAVYSLEEPER2.
                            //
                            // It's much harder to ignore an alarm inside your own skull,
                            // so this uses an effective volume of 20.
                            const int volume = 20;
                            if ((!(p.has_trait("HEAVYSLEEPER") ||
                                   p.has_trait("HEAVYSLEEPER2")) && dice(2, 15) < volume) ||
                                (p.has_trait("HEAVYSLEEPER") && dice(3, 15) < volume) ||
                                (p.has_trait("HEAVYSLEEPER2") && dice(6, 15) < volume)) {
                                p.rem_disease("sleep");
                                add_msg(_("Your internal chronometer wakes you up."));
                            } else {
                                // 10 minute cyber-snooze
                                dis.duration += 100;
                            }
                        } else {
                            if(!g->sound(p.posx, p.posy, 12, _("beep-beep-beep!"))) {
                                // 10 minute automatic snooze
                                dis.duration += 100;
                            } else {
                                add_msg(_("You turn off your alarm-clock."));
                            }
                        }
                    }
                } else if (!p.has_disease("lying_down")) {
                    // Turn the alarm-clock off if you woke up before the alarm
                    dis.duration = 1;
                }
            }

        case DI_SLEEP:
            manage_sleep(p, dis);
            break;

        case DI_STEMCELL_TREATMENT:
            // slightly repair broken limbs. (also nonbroken limbs (unless they're too healthy))
            for (int i = 0; i < num_hp_parts; i++) {
                if (one_in(6)) {
                    if (p.hp_cur[i] < rng(0, 40)) {
                        add_msg(m_good, _("Your bones feel like rubber as they melt and remend."));
                        p.hp_cur[i]+= rng(1,8);
                    } else if (p.hp_cur[i] > rng(10, 2000)) {
                        add_msg(m_bad, _("Your bones feel like they're crumbling."));
                        p.hp_cur[i] -= rng(0,8);
                    }
                }
            }
            break;

        case DI_PKILL1:
            if (dis.duration <= 70 && dis.duration % 7 == 0 && p.pkill < 15) {
                p.pkill++;
            }
            break;

        case DI_PKILL2:
            if (dis.duration % 7 == 0 && (one_in(p.addiction_level(ADD_PKILLER)*2))) {
                p.pkill += 2;
            }
            break;

        case DI_PKILL3:
            if (dis.duration % 2 == 0 && (one_in(p.addiction_level(ADD_PKILLER)*2))) {
                p.pkill++;
            }
            break;

        case DI_PKILL_L:
            {
                bool painkillerOK = p.pkill < 40 && (one_in(p.addiction_level(ADD_PKILLER)*2));
                if (dis.duration % 20 == 0 && painkillerOK) {
                    p.pkill++;
                }
            }
            break;

        case DI_IODINE:
            if (p.radiation > 0 && one_in(16)) {
                p.radiation--;
            }
            break;

        case DI_TOOK_XANAX:
            if (dis.duration % 25 == 0 && (p.stim > 0 || one_in(2))) {
                p.stim--;
            }
            break;

        case DI_DRUNK:
            handle_alcohol(p, dis);
            break;

        case DI_VALIUM:
            if (dis.duration % 25 == 0 && (p.stim > 0 || one_in(2))) {
                p.stim--;
            }
            break;

        case DI_CIG:
            if (dis.duration >= 600) { // Smoked too much
                p.mod_str_bonus(-1);
                p.mod_dex_bonus(-1);
                p.add_miss_reason(
                    _("You're winded from smoking."), 1);
                if (dis.duration >= 1200 && (one_in(50) || will_vomit(p, 10))) {
                    p.vomit();
                }
            } else {
                // p.dex_cur++;
                p.mod_int_bonus(1);
                p.mod_per_bonus(1);
            }
            break;

        case DI_HIGH:
            p.mod_int_bonus(-1);
            p.mod_per_bonus(-1);
            break;

        case DI_WEED_HIGH:
            p.mod_str_bonus(-1);
            p.mod_dex_bonus(-1);
            p.add_miss_reason(_("That critter's jumping around like a jitterbug! It needs to mellow out."), 1);
            p.mod_per_bonus(-1);
            break;

        case DI_BLEED:
            // Presuming that during the first-aid process you're putting pressure
            // on the wound or otherwise suppressing the flow. (Kits contain either
            // quikclot or bandages per the recipe.)
            if ( (one_in(6 / dis.intensity)) && (!(p.activity.type == ACT_FIRSTAID)) ) {
                p.add_msg_player_or_npc(m_bad, _("You lose some blood."),
                                               _("<npcname> loses some blood.") );
                p.mod_pain(1);
                p.hurt(dis.bp, 1);
                p.mod_per_bonus(-1);
                p.mod_str_bonus(-1);
                g->m.add_field(p.posx, p.posy, p.playerBloodType(), 1);
            }
            break;

        case DI_BADPOISON:
            if( inflictBadPsnPain && !p.has_trait("NOPAIN") ) {
                p.add_msg_if_player(m_bad, _("You're suddenly wracked with pain!"));
                p.mod_pain( 2 );
                p.hurt(bp_torso, rng(0, 2));
            }
            p.mod_per_bonus(-2);
            p.mod_dex_bonus(-2);
            p.add_miss_reason(_("You feel bad inside."), 2);
            if (!p.has_trait("POISRESIST")) {
                p.mod_str_bonus(-3);
            } else {
                p.mod_str_bonus(-1);
            }
            break;

        case DI_PARALYZEPOISON:
            p.mod_dex_bonus(-(dis.intensity / 3));
            p.add_miss_reason(_("You feel stiff."), dis.intensity / 3);
            break;

        case DI_FOODPOISON:
            bonus = 0;
            p.mod_str_bonus(-3);
            p.mod_dex_bonus(-1);
            p.add_miss_reason(_("Your stomach bothers you."), 1);
            p.mod_per_bonus(-1);
            if (p.has_trait("POISRESIST")) {
                bonus += 600;
                p.mod_str_bonus(2);
            }
            if ((one_in(300 + bonus)) && (!(p.has_trait("NOPAIN")))) {
                p.add_msg_if_player(m_bad, _("You're suddenly wracked with pain and nausea!"));
                p.hurt(bp_torso, 1);
            }
            if (will_vomit(p, 100+bonus) || one_in(600 + bonus)) {
                p.vomit();
            }
            break;

        case DI_TAPEWORM:
            if (p.has_trait("PARAIMMUNE") || p.has_trait("EATHEALTH")) {
               p.rem_disease("tapeworm");
            } else {
                if(one_in(512)) {
                    p.hunger++;
                }
            }
            break;

        case DI_TETANUS:
            if (p.has_trait("INFIMMUNE")) {
               p.rem_disease("tetanus");
            }
            if (!p.has_disease("valium")) {
            p.mod_dex_bonus(-4);
            p.add_miss_reason(_("Your muscles are locking up and you can't fight effectively."), 4);
            if (one_in(512)) {
                add_msg(m_bad, "Your muscles spasm.");
                p.add_effect("downed",rng(1,4));
                p.add_effect("stunned",rng(1,4));
                if (one_in(10)) {
                    p.mod_pain(rng(1, 10));
                }
            }
            }
            break;

        case DI_BLOODWORMS:
            if (p.has_trait("PARAIMMUNE")) {
               p.rem_disease("bloodworms");
            } else {
                if(one_in(512)) {
                    p.health--;
                }
            }
            break;

        case DI_BRAINWORM:
            if (p.has_trait("PARAIMMUNE")) {
               p.rem_disease("brainworm");
            } else {
                if((one_in(512)) && (!p.has_trait("NOPAIN"))) {
                    add_msg(m_bad, _("Your head hurts."));
                    p.mod_pain(rng(2, 8));
                }
                if(one_in(1024)) {
                    p.health--;
                    p.hurt(bp_head, rng(0, 1));
                    if (!p.has_disease("visuals")) {
                    add_msg(m_bad, _("Your vision is getting fuzzy."));
                    p.add_disease("visuals", rng(10, 600));
                  }
                }
                if(one_in(4096)) {
                    p.health--;
                    p.hurt(bp_head, rng(1, 2));
                    if (!p.has_effect("blind")) {
                    p.add_msg_if_player(m_bad, _("You can't see!"));
                    p.add_effect("blind", rng(5, 20));
                  }
                }
            }
            break;

        case DI_PAINCYSTS:
            if (p.has_trait("PARAIMMUNE")) {
               p.rem_disease("paincysts");
            } else {
                if((one_in(256)) && (!p.has_trait("NOPAIN"))) {
                    add_msg(m_bad, _("Your joints ache."));
                    p.mod_pain(rng(1, 4));
                }
                if(one_in(256)) {
                    p.fatigue++;
                }
            }
            break;

        case DI_SHAKES:
            if (p.has_disease("valium")) {
               p.rem_disease("shakes");
            }
            p.mod_dex_bonus(-4);
            p.add_miss_reason(_("You tremble."), 4);
            p.mod_str_bonus(-1);
            break;

        case DI_DERMATIK:
            if (p.has_trait("PARAIMMUNE")) {
               p.rem_disease("dermatik");
            } else {
                handle_insect_parasites(p, dis);
            }
            break;

        case DI_WEBBED:
            p.mod_str_bonus(-2);
            p.mod_dex_bonus(-4);
            p.add_miss_reason(_("The webs constrict your movement."), 4);
            break;

        case DI_RAT:
            p.mod_int_bonus(-(int(dis.duration / 20)));
            p.mod_str_bonus(-(int(dis.duration / 50)));
            p.mod_per_bonus(-(int(dis.duration / 25)));
            if (rng(0, 100) < dis.duration / 10) {
                if (!one_in(5)) {
                    p.mutate_category("MUTCAT_RAT");
                    dis.duration /= 5;
                } else {
                    p.mutate_category("MUTCAT_TROGLOBITE");
                    dis.duration /= 3;
                }
            } else if (rng(0, 100) < dis.duration / 8) {
                if (one_in(3)) {
                    p.vomit();
                    dis.duration -= 10;
                } else {
                    add_msg(m_bad, _("You feel nauseous!"));
                    dis.duration += 3;
                }
            }
            break;

        case DI_FORMICATION:
            p.mod_int_bonus(-(dis.intensity));
            p.mod_str_bonus(-(int(dis.intensity / 3)));
            if (x_in_y(dis.intensity, 100 + 50 * p.get_int())) {
                if (!p.is_npc()) {
                    //~ %s is bodypart in accusative.
                     add_msg(m_warning, _("You start scratching your %s!"),
                                              body_part_name_accusative(dis.bp).c_str());
                     g->cancel_activity();
                } else if (g->u_see(p.posx, p.posy)) {
                    //~ 1$s is NPC name, 2$s is bodypart in accusative. 
                    add_msg(_("%1$s starts scratching their %2$s!"), p.name.c_str(),
                                       body_part_name_accusative(dis.bp).c_str());
                }
                p.moves -= 150;
                p.hurt(dis.bp, 1);
            }
            break;

        case DI_HALLU:
            handle_deliriant(p, dis);
        break;

        case DI_ADRENALINE:
            if (dis.duration > 150) {
                // 5 minutes positive effects
                p.mod_str_bonus(5);
                p.mod_dex_bonus(3);
                p.mod_int_bonus(-8);
                p.mod_per_bonus(1);
            } else if (dis.duration == 150) {
                // 15 minutes come-down
                p.add_msg_if_player(m_bad, _("Your adrenaline rush wears off.  You feel AWFUL!"));
            } else {
                p.mod_str_bonus(-2);
                p.mod_dex_bonus(-1);
                p.add_miss_reason(_("Your comedown throws you off."), 1);
                p.mod_int_bonus(-1);
                p.mod_per_bonus(-1);
            }
            break;

        case DI_JETINJECTOR:
            if (dis.duration > 50) {
                // 15 minutes positive effects
                p.mod_str_bonus(1);
                p.mod_dex_bonus(1);
                p.mod_per_bonus(1);
            } else if (dis.duration == 50) {
                // 5 minutes come-down
                p.add_msg_if_player(m_bad, _("The jet injector's chemicals wear off.  You feel AWFUL!"));
            } else {
                p.mod_str_bonus(-1);
                p.mod_dex_bonus(-2);
                p.add_miss_reason(_("Your body longs for more chemicals."), 2);
                p.mod_int_bonus(-1);
                p.mod_per_bonus(-2);
            }
            break;

        case DI_ASTHMA:
            if (dis.duration > 1200) {
                p.add_msg_if_player(m_bad, _("Your asthma overcomes you.\nYou asphyxiate."));
                g->u.add_memorial_log(pgettext("memorial_male", "Succumbed to an asthma attack."),
                                      pgettext("memorial_female", "Succumbed to an asthma attack."));
                p.hurtall(500);
            } else if (dis.duration > 700) {
                if (one_in(20)) {
                    p.add_msg_if_player(m_bad, _("You wheeze and gasp for air."));
                }
            }
            p.mod_str_bonus(-2);
            p.mod_dex_bonus(-3);
            p.add_miss_reason(_("You're winded."), 3);
            break;

        case DI_GRACK:
            p.mod_str_bonus(grackPower);
            p.mod_dex_bonus(grackPower);
            p.mod_int_bonus(grackPower);
            p.mod_per_bonus(grackPower);
            break;

        case DI_METH:
            if (dis.duration > 200) {
                p.mod_str_bonus(1);
                p.mod_dex_bonus(2);
                p.mod_int_bonus(2);
                p.mod_per_bonus(3);
            } else {
                p.mod_str_bonus(-3);
                p.mod_dex_bonus(-2);
                p.add_miss_reason(_("The bees have started escaping your teeth."), 2);
                p.mod_int_bonus(-1);
                p.mod_per_bonus(-2);
                if (one_in(150)) {
                    p.add_msg_if_player(m_bad, _("You feel paranoid. They're watching you."));
                    p.mod_pain(1);
                    p.fatigue += dice(1,6);
                } else if (one_in(500)) {
                    p.add_msg_if_player(m_bad, _("You feel like you need less teeth. You pull one out, and it is rotten to the core."));
                    p.mod_pain(1);
                } else if (one_in(500)) {
                    p.add_msg_if_player(m_bad, _("You notice a large abscess. You pick at it."));
                    body_part bp = random_body_part(true);
                    p.add_disease("formication", 600, false, 1, 3, 0, 1, bp, true);
                    p.mod_pain(1);
                } else if (one_in(500)) {
                    p.add_msg_if_player(m_bad, _("You feel so sick, like you've been poisoned, but you need more. So much more."));
                    p.vomit();
                    p.fatigue += dice(1,6);
                }
                p.fatigue += 1;
            }
            if (will_vomit(p, 2000)) {
                p.vomit();
            }
            break;

        case DI_TELEGLOW:
            // Default we get around 300 duration points per teleport (possibly more
            // depending on the source).
            // TODO: Include a chance to teleport to the nether realm.
            // TODO: This with regards to NPCS
            if(&p != &(g->u)) {
                // NO, no teleporting around the player because an NPC has teleglow!
                return;
            }
            if (dis.duration > 6000) {
                // 20 teles (no decay; in practice at least 21)
                if (one_in(1000 - ((dis.duration - 6000) / 10))) {
                    if (!p.is_npc()) {
                        add_msg(_("Glowing lights surround you, and you teleport."));
                        g->u.add_memorial_log(pgettext("memorial_male", "Spontaneous teleport."),
                                              pgettext("memorial_female", "Spontaneous teleport."));
                    }
                    g->teleport();
                    if (one_in(10)) {
                        p.rem_disease("teleglow");
                    }
                }
                if (one_in(1200 - ((dis.duration - 6000) / 5)) && one_in(20)) {
                    if (!p.is_npc()) {
                        add_msg(m_bad, _("You pass out."));
                    }
                    p.fall_asleep(1200);
                    if (one_in(6)) {
                        p.rem_disease("teleglow");
                    }
                }
            }
            if (dis.duration > 3600) {
                // 12 teles
                if (one_in(4000 - int(.25 * (dis.duration - 3600)))) {
                    MonsterGroupResult spawn_details = MonsterGroupManager::GetResultFromGroup("GROUP_NETHER");
                    monster beast(GetMType(spawn_details.name));
                    int x, y;
                    int tries = 0;
                    do {
                        x = p.posx + rng(-4, 4);
                        y = p.posy + rng(-4, 4);
                        tries++;
                        if (tries >= 10) {
                            break;
                        }
                    } while (((x == p.posx && y == p.posy) || g->mon_at(x, y) != -1));
                    if (tries < 10) {
                        if (g->m.move_cost(x, y) == 0) {
                            g->m.ter_set(x, y, t_rubble);
                        }
                        beast.spawn(x, y);
                        g->add_zombie(beast);
                        if (g->u_see(x, y)) {
                            g->cancel_activity_query(_("A monster appears nearby!"));
                            add_msg(m_warning, _("A portal opens nearby, and a monster crawls through!"));
                        }
                        if (one_in(2)) {
                            p.rem_disease("teleglow");
                        }
                    }
                }
                if (one_in(3500 - int(.25 * (dis.duration - 3600)))) {
                    p.add_msg_if_player(m_bad, _("You shudder suddenly."));
                    p.mutate();
                    if (one_in(4))
                    p.rem_disease("teleglow");
                }
            } if (dis.duration > 2400) {
                // 8 teleports
                if (one_in(10000 - dis.duration) && !p.has_disease("valium")) {
                    p.add_disease("shakes", rng(40, 80));
                }
                if (one_in(12000 - dis.duration)) {
                    p.add_msg_if_player(m_bad, _("Your vision is filled with bright lights..."));
                    p.add_effect("blind", rng(10, 20));
                    if (one_in(8)) {
                        p.rem_disease("teleglow");
                    }
                }
                if (one_in(5000) && !p.has_disease("hallu")) {
                    p.add_disease("hallu", 3600);
                    if (one_in(5)) {
                        p.rem_disease("teleglow");
                    }
                }
            }
            if (one_in(4000)) {
                p.add_msg_if_player(m_bad, _("You're suddenly covered in ectoplasm."));
                p.add_disease("boomered", 100);
                if (one_in(4)) {
                    p.rem_disease("teleglow");
                }
            }
            if (one_in(10000)) {
                p.add_disease("fungus", 3601, false, 1, 1, 0, -1);
                p.rem_disease("teleglow");
            }
            break;

        case DI_ATTENTION:
            if (one_in(100000 / dis.duration) && one_in(100000 / dis.duration) && one_in(250)) {
                MonsterGroupResult spawn_details = MonsterGroupManager::GetResultFromGroup("GROUP_NETHER");
                monster beast(GetMType(spawn_details.name));
                int x, y;
                int tries = 0;
                do {
                    x = p.posx + rng(-4, 4);
                    y = p.posy + rng(-4, 4);
                    tries++;
                } while (((x == p.posx && y == p.posy) || g->mon_at(x, y) != -1) && tries < 10);
                if (tries < 10) {
                    if (g->m.move_cost(x, y) == 0) {
                        g->m.ter_set(x, y, t_rubble);
                    }
                    beast.spawn(x, y);
                    g->add_zombie(beast);
                    if (g->u_see(x, y)) {
                        g->cancel_activity_query(_("A monster appears nearby!"));
                        add_msg(m_warning, _("A portal opens nearby, and a monster crawls through!"));
                    }
                    dis.duration /= 4;
                }
            }
            break;

        case DI_EVIL:
            handle_evil(p, dis);
            break;

        case DI_BITE:
            handle_bite_wound(p, dis);
            break;

        case DI_LIGHTSNARE:
            p.moves = -500;
            if(one_in(10)) {
                add_msg(_("You attempt to free yourself from the snare."));
            }
            break;

        case DI_HEAVYSNARE:
            p.moves = -500;
            if(one_in(20)) {
                add_msg(_("You attempt to free yourself from the snare."));
            }
            break;

        case DI_INFECTED:
            handle_infected_wound(p, dis);
            break;

        case DI_RECOVER:
            handle_recovery(p, dis);
            break;

        case DI_MA_BUFF:
            if (ma_buffs.find(dis.buff_id) != ma_buffs.end()) {
              ma_buff b = ma_buffs[dis.buff_id];
              if (b.is_valid_player(p)) {
                b.apply_player(p);
              }
              else {
                p.rem_disease(dis.type);
              }
            }
            break;

        case DI_LACKSLEEP:
            p.mod_str_bonus(-1);
            p.mod_dex_bonus(-1);
            p.add_miss_reason(_("You don't have energy to fight."), 1);
            p.mod_int_bonus(-2);
            p.mod_per_bonus(-2);
            break;

        case DI_GRABBED:
            p.blocks_left -= dis.intensity;
            p.dodges_left = 0;
            p.rem_disease(dis.type);
            break;
        default: // Other diseases don't have any effects. Suppress warning.
            break;
    }
}

int disease_speed_boost(disease dis)
{
    dis_type_enum type = disease_type_lookup[dis.type];
    switch (type) {
        case DI_COLD:
            switch (dis.bp) {
                case bp_torso:
                    switch (dis.intensity) {
                        case 1 : return  -2;
                        case 2 : return  -5;
                        case 3 : return -20;
                    }
                case bp_leg_l:
                case bp_leg_r:
                    switch (dis.intensity) {
                        case 1 : return  -1;
                        case 2 : return  -3;
                        case 3 : return -10;
                    }
                default:
                    return 0;
            }
            break;
        case DI_FROSTBITE:
            switch (dis.bp) {
                case bp_foot_l:
                case bp_foot_r:
                    switch (dis.intensity) {
                        case 2 : return -2;
                    }
                default:
                    return 0;
            }
            break;
        case DI_HOT:
            switch(dis.bp) {
                case bp_head:
                    switch (dis.intensity) {
                        case 1 : return  -2;
                        case 2 : return  -5;
                        case 3 : return -20;
                    }
                case bp_torso:
                    switch (dis.intensity) {
                        case 1 : return  -2;
                        case 2 : return  -5;
                        case 3 : return -20;
                    }
                default:
                    return 0;
            }
        break;

        case DI_SPORES:
            switch (dis.bp) {
                case bp_head:
                    switch (dis.intensity) {
                        case 1: return -10;
                        case 2: return -15;
                        case 3: return -20;
                    }
                case bp_torso:
                    switch (dis.intensity) {
                        case 1: return -15;
                        case 2: return -20;
                        case 3: return -25;
                    }
                case bp_arm_l:
                case bp_arm_r:
                    switch (dis.intensity) {
                        case 1: return -3;
                        case 2: return -5;
                        case 3: return -8;
                    }
                case bp_leg_l:
                case bp_leg_r:
                    switch (dis.intensity) {
                        case 1: return -3;
                        case 2: return -5;
                        case 3: return -8;
                    }
                default:
                    return 0;
            }

        case DI_PARALYZEPOISON:
            return dis.intensity * -5;

        case DI_INFECTION:  return -80;
        case DI_SAP:        return -25;
        case DI_SLIMED:     return -25;
        case DI_BADPOISON:  return -10;
        case DI_FOODPOISON: return -20;
        case DI_WEBBED:     return -25;
        case DI_ADRENALINE: return (dis.duration > 150 ? 40 : -10);
        case DI_ASTHMA:     return 0 - int(dis.duration / 5);
        case DI_GRACK:      return +20000;
        case DI_METH:       return (dis.duration > 600 ? 50 : -40);
        case DI_BOULDERING: return ( 0 - (dis.intensity * 10));
        case DI_LACKSLEEP:  return -5;
        case DI_GRABBED:    return -25;
        default:            break;
    }
    return 0;
}

std::string dis_name(disease& dis)
{
    // Maximum length of returned string is 26 characters
    dis_type_enum type = disease_type_lookup[dis.type];
    switch (type) {
    case DI_NULL: return "";
    case DI_COLD:
        switch (dis.bp) {
            case bp_head:
                switch (dis.intensity) {
                case 1: return _("Chilly head");
                case 2: return _("Cold head!");
                case 3: return _("Freezing head!!");}
            case bp_mouth:
                switch (dis.intensity) {
                case 1: return _("Chilly face");
                case 2: return _("Cold face!");
                case 3: return _("Freezing face!!");}
            case bp_torso:
                switch (dis.intensity) {
                case 1: return _("Chilly torso");
                case 2: return _("Cold torso!");
                case 3: return _("Freezing torso!!");}
            case bp_arm_l:
            case bp_arm_r:
                switch (dis.intensity) {
                case 1: return _("Chilly arm");
                case 2: return _("Cold arm!");
                case 3: return _("Freezing arm!!");}
            case bp_hand_l:
            case bp_hand_r:
                switch (dis.intensity) {
                case 1: return _("Chilly hand");
                case 2: return _("Cold hand!");
                case 3: return _("Freezing hand!!");}
            case bp_leg_l:
            case bp_leg_r:
                switch (dis.intensity) {
                case 1: return _("Chilly leg");
                case 2: return _("Cold leg!");
                case 3: return _("Freezing leg!!");}
            case bp_foot_l:
            case bp_foot_r:
                switch (dis.intensity) {
                case 1: return _("Chilly foot");
                case 2: return _("Cold foot!");
                case 3: return _("Freezing foot!!");}
            case bp_eyes: // Eyes are not susceptible by this disease.
            case num_bp: // Suppress compiler warning [-Wswitch]
                break; // function return "" in this case
        }

    case DI_FROSTBITE:
        switch(dis.bp) {
            case bp_hand_l:
            case bp_hand_r:
                switch (dis.intensity) {
                case 1: return _("Frostnip - hand");
                case 2: return _("Frostbite - hand");}
            case bp_foot_l:
            case bp_foot_r:
                switch (dis.intensity) {
                case 1: return _("Frostnip - foot");
                case 2: return _("Frostbite - foot");}
            case bp_mouth:
                switch (dis.intensity) {
                case 1: return _("Frostnip - face");
                case 2: return _("Frostbite - face");}
            default: // Suppress compiler warning [-Wswitch]
                break; // function return "" in this case
        }

    case DI_HOT:
        switch (dis.bp) {
            case bp_head:
                switch (dis.intensity) {
                case 1: return _("Warm head");
                case 2: return _("Hot head!");
                case 3: return _("Scorching head!!");}
            case bp_mouth:
                switch (dis.intensity) {
                case 1: return _("Warm face");
                case 2: return _("Hot face!");
                case 3: return _("Scorching face!!");}
            case bp_torso:
                switch (dis.intensity) {
                case 1: return _("Warm torso");
                case 2: return _("Hot torso!");
                case 3: return _("Scorching torso!!");}
            case bp_arm_l:
            case bp_arm_r:
                switch (dis.intensity) {
                case 1: return _("Warm arm");
                case 2: return _("Hot arm!");
                case 3: return _("Scorching arm!!");}
            case bp_hand_l:
            case bp_hand_r:
                switch (dis.intensity) {
                case 1: return _("Warm hand");
                case 2: return _("Hot hand!");
                case 3: return _("Scorching hand!!");}
                break;
            case bp_leg_l:
            case bp_leg_r:
                switch (dis.intensity) {
                case 1: return _("Warm leg");
                case 2: return _("Hot leg!");
                case 3: return _("Scorching leg!!");}
            case bp_foot_l:
            case bp_foot_r:
                switch (dis.intensity) {
                case 1: return _("Warm foot");
                case 2: return _("Hot foot!");
                case 3: return _("Scorching foot!!");}
            case bp_eyes: // Eyes are not susceptible by this disease.
            case num_bp: // Suppress compiler warning [-Wswitch]
                break; // function return "" in this case
        }

    case DI_BLISTERS:
        switch(dis.bp) {
            case bp_mouth:
                return _("Blisters - face");
            case bp_torso:
                return _("Blisters - torso");
            case bp_arm_l:
                return _("Blisters - Left Arm");
            case bp_arm_r:
                return _("Blisters - Right Arm");
            case bp_hand_l:
                return _("Blisters - Left Hand");
            case bp_hand_r:
                return _("Blisters - Right Hand");
            case bp_leg_l:
                return _("Blisters - Left Leg");
            case bp_leg_r:
                return _("Blisters - Right Leg");
            case bp_foot_l:
                return _("Blisters - Left Foot");
            case bp_foot_r:
                return _("Blisters - Right Foot");
            default: // Suppress compiler warning [-Wswitch]
                break;
        }

    case DI_COMMON_COLD: return _("Common Cold");
    case DI_FLU: return _("Influenza");
    case DI_SAP: return _("Sap-coated");

    case DI_SPORES:
    {
        std::string status = "";
        switch (dis.intensity) {
        case 1: status = _("Spore dusted - "); break;
        case 2: status = _("Spore covered - "); break;
        case 3: status = _("Spore coated - "); break;
        }
        switch (dis.bp) {
            case bp_head:
                status += _("Head");
                break;
            case bp_torso:
                status += _("Torso");
                break;
            case bp_arm_l:
                status += _("Left Arm");
                break;
            case bp_arm_r:
                status += _("Right Arm");
                break;
            case bp_leg_l:
                status += _("Left Leg");
                break;
            case bp_leg_r:
                status += _("Right Leg");
                break;
            default: // Suppress compile warning [-Wswitch]
                break;
        }
        return status;
    }

    case DI_SLIMED: return _("Slimed");
    case DI_STUNNED: return _("Stunned");
    case DI_DOWNED: return _("Downed");
    case DI_BLEED:
    {
        std::string status = "";
        switch (dis.intensity) {
        case 1: status = _("Bleeding - "); break;
        case 2: status = _("Bad Bleeding - "); break;
        case 3: status = _("Heavy Bleeding - "); break;
        }
        switch (dis.bp) {
            case bp_head:
                status += _("Head");
                break;
            case bp_torso:
                status += _("Torso");
                break;
            case bp_arm_l:
                status += _("Left Arm");
                break;
            case bp_arm_r:
                status += _("Right Arm");
                break;
            case bp_leg_l:
                status += _("Left Leg");
                break;
            case bp_leg_r:
                status += _("Right Leg");
                break;
            default: // Suppress compiler warning [-Wswitch]
                break;
        }
        return status;
    }
    case DI_PARALYZEPOISON:
    {
        if (dis.intensity > 15) {
                return _("Completely Paralyzed");
        } else if (dis.intensity > 10) {
                return _("Partially Paralyzed");
        } else if (dis.intensity > 5) {
                return _("Sluggish");
        } else {
                return _("Slowed");
        }
    }

    case DI_BADPOISON: return _("Badly Poisoned");
    case DI_FOODPOISON: return _("Food Poisoning");
    case DI_SHAKES: return _("Shakes");
    case DI_FORMICATION:
    {
        std::string status = "";
        switch (dis.intensity) {
        case 1: status = _("Itchy skin - "); break;
        case 2: status = _("Writhing skin - "); break;
        case 3: status = _("Bugs in skin - "); break;
        }
        switch (dis.bp) {
            case bp_head:
                status += _("Head");
                break;
            case bp_torso:
                status += _("Torso");
                break;
            case bp_arm_l:
                status += _("Left Arm");
                break;
            case bp_arm_r:
                status += _("Right Arm");
                break;
            case bp_leg_l:
                status += _("Left Leg");
                break;
            case bp_leg_r:
                status += _("Right Leg");
                break;
            default: // Suppress compiler warning [-Wswitch]
                break;
        }
        return status;
    }
    case DI_WEBBED: return _("Webbed");
    case DI_RAT: return _("Ratting");
    case DI_DRUNK:
        if (dis.duration > 2200) return _("Wasted");
        if (dis.duration > 1400) return _("Trashed");
        if (dis.duration > 800)  return _("Drunk");
        else return _("Tipsy");

    case DI_CIG: return _("Nicotine");
    case DI_HIGH: return _("High");
    case DI_VISUALS: return _("Hallucinating");

    case DI_ADRENALINE:
        if (dis.duration > 150) return _("Adrenaline Rush");
        else return _("Adrenaline Comedown");

    case DI_JETINJECTOR:
        if (dis.duration > 150) return _("Chemical Rush");
        else return _("Chemical Comedown");

    case DI_ASTHMA:
        if (dis.duration > 800) return _("Heavy Asthma");
        else return _("Asthma");

    case DI_GRACK: return _("RELEASE THE GRACKEN!!!!");

    case DI_METH:
        if (dis.duration > 200) return _("High on Meth");
        else return _("Meth Comedown");

    case DI_IN_PIT: return _("Stuck in Pit");
    case DI_BOULDERING: return _("Clambering Over Rubble");

    case DI_STEMCELL_TREATMENT: return _("Stem cell treatment");
    case DI_BITE:
    {
        std::string status = "";
        if ((dis.duration > 2401) || (g->u.has_trait("INFIMMUNE"))) {status = _("Bite - ");
        } else { status = _("Painful Bite - ");
        }
        switch (dis.bp) {
            case bp_head:
                status += _("Head");
                break;
            case bp_torso:
                status += _("Torso");
                break;
            case bp_arm_l:
                status += _("Left Arm");
                break;
            case bp_arm_r:
                status += _("Right Arm");
                break;
            case bp_leg_l:
                status += _("Left Leg");
                break;
            case bp_leg_r:
                status += _("Right Leg");
                break;
            default: // Suppress compiler warning [-Wswitch]
                break;
        }
        return status;
    }
    case DI_INFECTED:
    {
        std::string status = "";
        if (dis.duration > 8401) {
            status = _("Infected - ");
        } else if (dis.duration > 3601) {
            status = _("Badly Infected - ");
        } else {
            status = _("Pus Filled - ");
        }
        switch (dis.bp) {
            case bp_head:
                status += _("Head");
                break;
            case bp_torso:
                status += _("Torso");
                break;
            case bp_arm_l:
                status += _("Left Arm");
                break;
            case bp_arm_r:
                status += _("Right Arm");
                break;
            case bp_leg_l:
                status += _("Left Leg");
                break;
            case bp_leg_r:
                status += _("Right Leg");
                break;
            default: // Suppress compiler warning [-Wswitch]
                break;
        }
        return status;
    }
    case DI_RECOVER: return _("Recovering From Infection");

    case DI_MA_BUFF:
        if (ma_buffs.find(dis.buff_id) != ma_buffs.end()) {
            std::stringstream buf;
            if (ma_buffs[dis.buff_id].max_stacks > 1) {
                buf << ma_buffs[dis.buff_id].name << " (" << dis.intensity << ")";
                return buf.str();
            } else {
                buf << ma_buffs[dis.buff_id].name.c_str();
                return buf.str();
            }
        } else
            return "Invalid martial arts buff";

    case DI_LACKSLEEP: return _("Lacking Sleep");
    case DI_GRABBED: return _("Grabbed");
    default: break;
    }
    return "";
}

std::string dis_combined_name(disease& dis)
{
    // Maximum length of returned string is 19 characters
    dis_type_enum type = disease_type_lookup[dis.type];
    switch (type) {
        case DI_SPORES:
            return _("Spore covered");
        case DI_COLD:
            return _("Cold");
        case DI_FROSTBITE:
            return _("Frostbite");
        case DI_HOT:
            return _("Hot");
        default: // Suppress compiler warnings [-Wswitch]
            break;
    }
    return "";
}

std::string dis_description(disease& dis)
{
    int strpen, dexpen, intpen, perpen, speed_pen;
    std::stringstream stream;
    dis_type_enum type = disease_type_lookup[dis.type];
    switch (type) {

    case DI_NULL:
        return _("None");

    case DI_COLD:
        switch(dis.bp) {
            case bp_head:
                switch (dis.intensity) {
                case 1: return _("Your head is exposed to the cold.");
                case 2: return _("Your head is very exposed to the cold. It is hard to concentrate.");
                case 3: return _("Your head is extremely cold.  You can barely think straight.");
                }
            case bp_mouth:
                switch (dis.intensity) {
                case 1: return _("Your face is exposed to the cold.");
                case 2: return _("Your face is very exposed to the cold.");
                case 3: return _("Your face is dangerously cold.");
                }
            case bp_torso:
                switch (dis.intensity) {
                case 1: return _("Your torso is exposed to the cold.");
                case 2: return _("Your torso is very cold, and your actions are uncoordinated.");
                case 3: return _("Your torso is dangerously cold. Your actions are very uncoordinated.");
                }
            case bp_arm_l:
                switch (dis.intensity) {
                case 1: return _("Your left arm is exposed to the cold.");
                case 2: return _("Your left arm is very exposed to the cold. Your arm is shivering.");
                case 3: return _("Your left arm is dangerously cold. Your arm is shivering uncontrollably");
                }
            case bp_arm_r:
                switch (dis.intensity) {
                case 1: return _("Your right arm is exposed to the cold.");
                case 2: return _("Your right arm is very exposed to the cold. Your arm is shivering.");
                case 3: return _("Your right arm is dangerously cold. Your arm is shivering uncontrollably");
                }
            case bp_hand_l:
                switch (dis.intensity) {
                case 1: return _("Your left hand is exposed to the cold.");
                case 2: return _("Your left hand is shivering from the cold.");
                case 3: return _("Your left hand is shivering uncontrollably from the extreme cold.");
                }
            case bp_hand_r:
                switch (dis.intensity) {
                case 1: return _("Your right hand is exposed to the cold.");
                case 2: return _("Your right hand is shivering from the cold.");
                case 3: return _("Your right hand is shivering uncontrollably from the extreme cold.");
                }
            case bp_leg_l:
                switch (dis.intensity) {
                case 1: return _("Your left leg is exposed to the cold.");
                case 2: return _("Your left leg is very exposed to the cold. Your strength is sapped.");
                case 3: return _("Your left leg is dangerously cold. Your strength is sapped.");
                }
            case bp_leg_r:
                switch (dis.intensity) {
                case 1: return _("Your right leg is exposed to the cold.");
                case 2: return _("Your right leg is very exposed to the cold. Your strength is sapped.");
                case 3: return _("Your right leg is dangerously cold. Your strength is sapped.");
                }
            case bp_foot_l:
                switch (dis.intensity) {
                case 1: return _("Your left foot is exposed to the cold.");
                case 2: return _("Your left foot is very exposed to the cold. Your strength is sapped.");
                case 3: return _("Your left foot is dangerously cold. Your strength is sapped.");
                }
            case bp_foot_r:
                switch (dis.intensity) {
                case 1: return _("Your right foot is exposed to the cold.");
                case 2: return _("Your right foot is very exposed to the cold. Your strength is sapped.");
                case 3: return _("Your right foot is dangerously cold. Your strength is sapped.");
                }
            case bp_eyes:// Eyes are not susceptible by this disease.
            case num_bp: // Suppress compiler warning [-Wswitch]
                break;
        }

    case DI_FROSTBITE:
        if (g->u.has_trait("NOPAIN")) {
            switch(dis.bp) {
            case bp_hand_l:
                switch (dis.intensity) {
                case 1: return _("\
Your left hand is frostnipped from the prolonged exposure to the cold and have gone numb.");
                case 2: return _("\
Your left hand is frostbitten from the prolonged exposure to the cold. The tissues in your hand is frozen.");
                }
            case bp_hand_r:
                switch (dis.intensity) {
                case 1: return _("\
Your right hand is frostnipped from the prolonged exposure to the cold and have gone numb.");
                case 2: return _("\
Your right hand is frostbitten from the prolonged exposure to the cold. The tissues in your hand is frozen.");
                }
            case bp_foot_l:
                switch (dis.intensity) {
                case 1: return _("\
Your left foot is frostnipped from the prolonged exposure to the cold and have gone numb.");
                case 2: return _("\
Your left foot is frostbitten from the prolonged exposure to the cold. The tissues in your foot is frozen.");
                }
            case bp_foot_r:
                switch (dis.intensity) {
                case 1: return _("\
Your right foot is frostnipped from the prolonged exposure to the cold and have gone numb.");
                case 2: return _("\
Your right foot is frostbitten from the prolonged exposure to the cold. The tissues in your foot is frozen.");
                }
            case bp_mouth:
                switch (dis.intensity) {
                case 1: return _("\
Your face is frostnipped from the prolonged exposure to the cold and has gone numb.");
                case 2: return _("\
Your face is frostbitten from the prolonged exposure to the cold. The tissues in your face are frozen.");
                }
            case bp_torso:
                return _("\
Your torso is frostbitten from prolonged exposure to the cold.");
            case bp_arm_l:
                return _("\
Your left arm is frostbitten from prolonged exposure to the cold.");
            case bp_arm_r:
                return _("\
Your right arm is frostbitten from prolonged exposure to the cold.");
            case bp_leg_l:
                return _("\
Your left leg is frostbitten from prolonged exposure to the cold.");
            case bp_leg_r:
                return _("\
Your right leg is frostbitten from prolonged exposure to the cold.");
            default: // Suppress compiler warning [-Wswitch]
                break;
          }
        } else {
            switch(dis.bp) {
            case bp_hand_l:
                switch (dis.intensity) {
                case 1: return _("\
Your left hand is frostnipped from the prolonged exposure to the cold and have gone numb. When the blood begins to flow, it will be painful.");
                case 2: return _("\
Your left hand is frostbitten from the prolonged exposure to the cold. The tissues in your hand is frozen.");
                }
            case bp_hand_r:
                switch (dis.intensity) {
                case 1: return _("\
Your right hand is frostnipped from the prolonged exposure to the cold and have gone numb. When the blood begins to flow, it will be painful.");
                case 2: return _("\
Your right hand is frostbitten from the prolonged exposure to the cold. The tissues in your hand is frozen.");
                }
            case bp_foot_l:
                switch (dis.intensity) {
                case 1: return _("\
Your left foot is frostnipped from the prolonged exposure to the cold and have gone numb. When the blood begins to flow, it will be painful.");
                case 2: return _("\
Your left foot is frostbitten from the prolonged exposure to the cold. The tissues in your foot is frozen.");
                }
            case bp_foot_r:
                switch (dis.intensity) {
                case 1: return _("\
Your right foot is frostnipped from the prolonged exposure to the cold and have gone numb. When the blood begins to flow, it will be painful.");
                case 2: return _("\
Your right foot is frostbitten from the prolonged exposure to the cold. The tissues in your foot is frozen.");
                }
            case bp_mouth:
                switch (dis.intensity) {
                case 1: return _("\
Your face is frostnipped from the prolonged exposure to the cold and has gone numb. When the blood begins to flow, it will be painful.");
                case 2: return _("\
Your face is frostbitten from the prolonged exposure to the cold. The tissues in your face are frozen.");
                }
            case bp_torso:
                return _("\
Your torso is frostbitten from prolonged exposure to the cold. It is extremely painful.");
            case bp_arm_l:
                return _("\
Your left arm is frostbitten from prolonged exposure to the cold. It is extremely painful.");
            case bp_arm_r:
                return _("\
Your right arm is frostbitten from prolonged exposure to the cold. It is extremely painful.");
            case bp_leg_l:
                return _("\
Your left leg is frostbitten from prolonged exposure to the cold. It is extremely painful.");
            case bp_leg_r:
                return _("\
Your right leg is frostbitten from prolonged exposure to the cold. It is extremely painful.");
            default: // Suppress compiler warning [-Wswitch]
                break;
            }
        }

    case DI_HOT:
        switch (dis.bp) {
            case bp_head:
                switch (dis.intensity) {
                case 1: return _("Your head feels warm.");
                case 2: return _("Your head is sweating from the heat. You feel nauseated.");
                case 3: return _("Your head is sweating profusely. You feel very nauseated.");
                }
            case bp_mouth:
                switch (dis.intensity) {
                case 1: return _("Your face feels warm.");
                case 2: return _("Your face is sweating from the heat, making it hard to see.");
                case 3: return _("Your face is sweating profusely, making it hard to see.");
                }
            case bp_torso:
                switch (dis.intensity) {
                case 1: return _("Your torso feels warm.");
                case 2: return _("Your torso is sweating from the heat. You feel weak.");
                case 3: return _("Your torso is sweating profusely. You feel very weak.");
                }
            case bp_arm_l:
                switch (dis.intensity) {
                case 1: return _("Your left arm feels warm.");
                case 2: return _("Your left arm is sweating from the heat.");
                case 3: return _("Your left arm is sweating profusely. Your muscles are cramping.");
                }
            case bp_arm_r:
                switch (dis.intensity) {
                case 1: return _("Your right arm feels warm.");
                case 2: return _("Your right arm is sweating from the heat.");
                case 3: return _("Your right arm is sweating profusely. Your muscles are cramping.");
                }
            case bp_hand_l:
                switch (dis.intensity) {
                case 1: return _("Your left hand feels warm.");
                case 2: return _("Your left hand feels hot and uncoordinated.");
                case 3: return _("Your left hand feels disgustingly hot and is very uncoordinated.");
                }
            case bp_hand_r:
                switch (dis.intensity) {
                case 1: return _("Your right hand feels warm.");
                case 2: return _("Your right hand feels hot and uncoordinated.");
                case 3: return _("Your right hand feels disgustingly hot and is very uncoordinated.");
                }
            case bp_leg_l:
                switch (dis.intensity) {
                case 1: return _("Your left leg feels warm.");
                case 2: return _("Your left leg is sweating from the heat.");
                case 3: return _("Your left leg is sweating profusely. Your muscles are cramping.");
                }
            case bp_leg_r:
                switch (dis.intensity) {
                case 1: return _("Your right leg feels warm.");
                case 2: return _("Your right leg is sweating from the heat.");
                case 3: return _("Your right leg is sweating profusely. Your muscles are cramping.");
                }
            case bp_foot_l:
                switch (dis.intensity) {
                case 1: return _("Your left foot feels warm.");
                case 2: return _("Your left foot is swollen due to the heat.");
                case 3: return _("Your left foot is swollen due to the heat.");
                }
            case bp_foot_r:
                switch (dis.intensity) {
                case 1: return _("Your right foot feels warm.");
                case 2: return _("Your right foot is swollen due to the heat.");
                case 3: return _("Your right foot is swollen due to the heat.");
                }
            case bp_eyes:// Eyes are not susceptible by this disease.
            case num_bp: // Suppress compiler warning [-Wswitch]
                break;
        }

    case DI_BLISTERS:
      if (g->u.has_trait("NOPAIN")) {
        switch (dis.bp) {
            case bp_mouth:
                return _("\
Your face is blistering from the intense heat.");
            case bp_torso:
                return _("\
Your torso is blistering from the intense heat.");
            case bp_arm_l:
                return _("\
Your left arm is blistering from the intense heat.");
            case bp_arm_r:
                return _("\
Your right arm is blistering from the intense heat.");
            case bp_hand_l:
                return _("\
Your left hand is blistering from the intense heat.");
            case bp_hand_r:
                return _("\
Your right hand is blistering from the intense heat.");
            case bp_leg_l:
                return _("\
Your left leg is blistering from the intense heat.");
            case bp_leg_r:
                return _("\
Your right leg is blistering from the intense heat.");
            case bp_foot_l:
                return _("\
Your left foot is blistering from the intense heat.");
            case bp_foot_r:
                return _("\
Your right foot is blistering from the intense heat.");
            default: // Suppress compiler warning [-Wswitch]
                break;
        }
      } else {
          switch (dis.bp) {
            case bp_mouth:
                return _("\
Your face is blistering from the intense heat. It is extremely painful.");
            case bp_torso:
                return _("\
Your torso is blistering from the intense heat. It is extremely painful.");
            case bp_arm_l:
                return _("\
Your left arm is blistering from the intense heat. It is extremely painful.");
            case bp_arm_r:
                return _("\
Your right arm is blistering from the intense heat. It is extremely painful.");
            case bp_hand_l:
                return _("\
Your left hand is blistering from the intense heat. It is extremely painful.");
            case bp_hand_r:
                return _("\
Your right hand is blistering from the intense heat. It is extremely painful.");
            case bp_leg_l:
                return _("\
Your left leg is blistering from the intense heat. It is extremely painful.");
            case bp_leg_r:
                return _("\
Your right leg is blistering from the intense heat. It is extremely painful.");
            case bp_foot_l:
                return _("\
Your left foot is blistering from the intense heat. It is extremely painful.");
            case bp_foot_r:
                return _("\
Your right foot is blistering from the intense heat. It is extremely painful.");
            default: // Suppress compiler warning [-Wswitch]
                break;
          }
      }

    case DI_COMMON_COLD:
        return _(
        "Increased thirst;   Frequent coughing\n"
        "Strength - 3;   Dexterity - 1;   Intelligence - 2;   Perception - 1\n"
        "Symptoms alleviated by medication (cough syrup).");

    case DI_FLU:
        return _(
        "Increased thirst;   Frequent coughing;   Occasional vomiting\n"
        "Strength - 4;   Dexterity - 2;   Intelligence - 2;   Perception - 1\n"
        "Symptoms alleviated by medication (cough syrup).");

    case DI_CRUSHED: return "If you're seeing this, there is a bug in disease.cpp!";

    case DI_BOULDERING:
        switch (dis.intensity){
        case 1:
            stream << _(
            "Dexterity - 1;   Speed -10%\n"
            "You are being slowed by climbing over a pile of rubble.");
        case 2:
            stream << _(
            "Dexterity - 3;   Speed -20%\n"
            "You are being slowed by climbing over a heap of rubble.");
        case 3:
            stream << _(
            "Dexterity - 5;   Speed -30%\n"
            "You are being slowed by climbing over a mountain of rubble.");
        }
        return stream.str();

    case DI_STEMCELL_TREATMENT: return _("Your insides are shifting in strange ways as the treatment takes effect.");

    case DI_SAP:
        return _("Dexterity - 3;   Speed - 25");

    case DI_SPORES:
        speed_pen = disease_speed_boost(dis);
        stream << string_format(_(
                "Speed %d%%\n"
                "You can feel the tiny spores sinking directly into your flesh."), speed_pen);
        return stream.str();

    case DI_SLIMED:
        return _("Speed -25%;   Dexterity - 2");

    case DI_STUNNED: return _("Your movement is randomized.");

    case DI_DOWNED: return _("You're knocked to the ground.  You have to get up before you can move.");

    case DI_BLEED:
        switch (dis.intensity) {
            case 1:
                return _("You are slowly losing blood.");
            case 2:
                return _("You are losing blood.");
            case 3:
                return _("You are rapidly loosing blood.");
        }

    case DI_PARALYZEPOISON:
        dexpen = int(dis.intensity / 3);
        if (dexpen > 0) {
            stream << string_format(_("Dexterity - %d"), dexpen);
        }
        return stream.str();

    case DI_BADPOISON:
        if (g->u.has_trait("NOPAIN")) {
            return _("Perception - 2;   Dexterity - 2;\n"
                     "Strength - 3 IF not resistant, -1 otherwise\n"
                     "Frequent damage.");
        } else {
            return _("Perception - 2;   Dexterity - 2;\n"
                     "Strength - 3 IF not resistant, -1 otherwise\n"
                     "Frequent pain and/or damage.");
        }

    case DI_FOODPOISON:
        if (g->u.has_trait("NOPAIN")) {
            return _("Speed - 35%;   Strength - 3;   Dexterity - 1;   Perception - 1\n"
                     "Your stomach is extremely upset, and you are quite nauseous.");
        } else {
            return _("Speed - 35%;   Strength - 3;   Dexterity - 1;   Perception - 1\n"
                     "Your stomach is extremely upset, and you keep having pangs of pain and nausea.");
        }

    case DI_SHAKES:
        return _("Strength - 1;   Dexterity - 4");

    case DI_FORMICATION:
    {
        intpen = int(dis.intensity);
        strpen = int(dis.intensity / 3);
        stream << _("You stop to scratch yourself frequently; high intelligence helps you resist\n"
        "this urge.\n");
        if (intpen > 0) {
            stream << string_format(_("Intelligence - %d;   "), intpen);
        }
        if (strpen > 0) {
            stream << string_format(_("Strength - %d;   "), strpen);
        }
        return stream.str();
    }

    case DI_WEBBED:
        return _(
        "Strength - 1;   Dexterity - 4;   Speed - 25");

    case DI_RAT:
    {
        intpen = int(dis.duration / 20);
        perpen = int(dis.duration / 25);
        strpen = int(dis.duration / 50);
        stream << _("You feel nauseated and rat-like.\n");
        if (intpen > 0) {
            stream << string_format(_("Intelligence - %d;   "), intpen);
        }
        if (perpen > 0) {
            stream << string_format(_("Perception - %d;   "), perpen);
        }
        if (strpen > 0) {
            stream << string_format(_("Strength - %d;   "), strpen);
        }
        return stream.str();
    }

    case DI_DRUNK:
    {
        perpen = int(dis.duration / 1000);
        dexpen = int(dis.duration / 1000);
        intpen = int(dis.duration /  700);
        strpen = int(dis.duration / 1500);
        if (strpen > 0) {
            stream << string_format(_("Strength - %d;   "), strpen);
        }
        else if (dis.duration <= 600)
            stream << _("Strength + 1;    ");
        if (dexpen > 0) {
            stream << string_format(_("Dexterity - %d;   "), dexpen);
        }
        if (intpen > 0) {
            stream << string_format(_("Intelligence - %d;   "), intpen);
        }
        if (perpen > 0) {
            stream << string_format(_("Perception - %d;   "), perpen);
        }
        return stream.str();
    }

    case DI_CIG:
        if (dis.duration >= 600)
            return _(
            "Strength - 1;   Dexterity - 1\n"
            "You smoked too much.");
        else
            return _(
            "Dexterity + 1;   Intelligence + 1;   Perception + 1");

    case DI_HIGH:
        return _("Intelligence - 1;   Perception - 1");

    case DI_VISUALS: return _("You can't trust everything that you see.");

    case DI_ADRENALINE:
        if (dis.duration > 150)
            return _(
            "Speed +80;   Strength + 5;   Dexterity + 3;\n"
            "Intelligence - 8;   Perception + 1");
        else
            return _(
            "Strength - 2;   Dexterity - 1;   Intelligence - 1;   Perception - 1");

    case DI_JETINJECTOR:
        if (dis.duration > 50)
            return _(
            "Strength + 1;   Dexterity + 1; Perception + 1");
        else
            return _(
            "Strength - 1;   Dexterity - 2;   Intelligence - 1;   Perception - 2");

    case DI_ASTHMA:
        return string_format(_("Speed - %d%%;   Strength - 2;   Dexterity - 3"), int(dis.duration / 5));

    case DI_GRACK: return _("Unleashed the Gracken.");

    case DI_METH:
        if (dis.duration > 200)
            return _(
            "Speed +50;   Strength + 2;   Dexterity + 2;\n"
            "Intelligence + 3;   Perception + 3");
        else
            return _(
            "Speed -40;   Strength - 3;   Dexterity - 2;   Intelligence - 2");

    case DI_IN_PIT: return _("You're stuck in a pit.  Sight distance is limited and you have to climb out.");

    case DI_BITE: return _("You have a nasty bite wound.");
    case DI_INFECTED: return _("You have an infected wound.");
    case DI_RECOVER: return _("You are recovering from an infection.");

    case DI_MA_BUFF:
        if (ma_buffs.find(dis.buff_id) != ma_buffs.end())
          return ma_buffs[dis.buff_id].description.c_str();
        else
          return "This is probably a bug.";

    case DI_LACKSLEEP: return _("You haven't slept in a while, and it shows. \n\
    You can't move as quickly and your stats just aren't where they should be.");
    case DI_GRABBED: return _("You have been grabbed by an attacker. \n\
    You cannot dodge and blocking is very difficult.");
    default: break;
    }
    return "Who knows?  This is probably a bug. (disease.cpp:dis_description)";
}

void manage_fungal_infection(player& p, disease& dis)
{
    int bonus = p.health + (p.has_trait("POISRESIST") ? 100 : 0);
    p.moves -= 10;
    p.mod_str_bonus(-1);
    p.mod_dex_bonus(-1);
    p.add_miss_reason(_("You feel sick inside."), 1);
    if (!dis.permanent) {
        if (dis.duration > 3001) { // First hour symptoms
            if (one_in(160 + bonus)) {
                handle_cough(p, 5, true);
            }
            if (one_in(100 + bonus)) {
                p.add_msg_if_player(m_warning, _("You feel nauseous."));
            }
            if (one_in(100 + bonus)) {
                p.add_msg_if_player(m_warning, _("You smell and taste mushrooms."));
            }
        } else if (dis.duration > 1) { // Five hours of worse symptoms
            if (one_in(600 + bonus * 3)) {
                p.add_msg_if_player(m_bad,  _("You spasm suddenly!"));
                p.moves -= 100;
                p.hurt(bp_torso, 5);
            }
            if (will_vomit(p, 800 + bonus * 4) || one_in(2000 + bonus * 10)) {
                p.add_msg_player_or_npc(m_bad, _("You vomit a thick, gray goop."),
                                               _("<npcname> vomits a thick, grey goop.") );

                int awfulness = rng(0,70);
                p.moves = -200;
                p.hunger += awfulness;
                p.thirst += awfulness;
                p.hurt(bp_torso, awfulness / std::max(p.str_cur, 1)); // can't be healthy
            }
        } else {
            p.add_disease("fungus", 1, true, 1, 1, 0, -1);
        }
    } else if (one_in(1000 + bonus * 8)) {
        p.add_msg_player_or_npc(m_bad,  _("You vomit thousands of live spores!"),
                                        _("<npcname> vomits thousands of live spores!") );

        p.moves = -500;
        int sporex, sporey;
        monster spore(GetMType("mon_spore"));
        for (int i = -1; i <= 1; i++) {
            for (int j = -1; j <= 1; j++) {
                if (i == 0 && j == 0) {
                    continue;
                }
                sporex = p.posx + i;
                sporey = p.posy + j;
                if (g->m.move_cost(sporex, sporey) > 0) {
                    const int zid = g->mon_at(sporex, sporey);
                    if (zid >= 0) {  // Spores hit a monster
                        if (g->u_see(sporex, sporey) &&
                              !g->zombie(zid).type->in_species("FUNGUS")) {
                            add_msg(_("The %s is covered in tiny spores!"),
                                       g->zombie(zid).name().c_str());
                        }
                        monster &critter = g->zombie( zid );
                        if( !critter.make_fungus() ) {
                            critter.die( &p ); // counts as kill by player
                        }
                    } else if (one_in(4) && g->num_zombies() <= 1000){
                        spore.spawn(sporex, sporey);
                        g->add_zombie(spore);
                    }
                }
            }
        }
    // we're fucked
    } else if (one_in(6000 + bonus * 20)) {
        if(p.hp_cur[hp_arm_l] <= 0 || p.hp_cur[hp_arm_r] <= 0) {
            if(p.hp_cur[hp_arm_l] <= 0 && p.hp_cur[hp_arm_r] <= 0) {
                p.add_msg_player_or_npc(m_bad, _("The flesh on your broken arms bulges. Fungus stalks burst through!"),
                _("<npcname>'s broken arms bulge. Fungus stalks burst out of the bulges!"));
            } else {
                p.add_msg_player_or_npc(m_bad, _("The flesh on your broken arm bulges, your unbroken arm also bulges. Fungus stalks burst through!"),
                _("<npcname>'s arms bulge. Fungus stalks burst out of the bulges!"));
            }
        } else {
            p.add_msg_player_or_npc(m_bad, _("Your hands bulge. Fungus stalks burst through the bulge!"),
                _("<npcname>'s hands bulge. Fungus stalks burst through the bulge!"));
        }
        p.hurt(bp_arm_l, 999);
        p.hurt(bp_arm_r, 999);
    }
}

void manage_sleep(player& p, disease& dis)
{
    p.moves = 0;
    // Hibernating only kicks in whilst Engorged; separate tracking for hunger/thirst here
    // as a safety catch.  One test subject managed to get two Colds during hibernation;
    // since those add fatigue and dry out the character, the subject went for the full 10 days plus
    // a little, and came out of it well into Parched.  Hibernating shouldn't endanger your
    // life like that--but since there's much less fluid reserve than food reserve,
    // simply using the same numbers won't work.
    if((int(calendar::turn) % 350 == 0) && p.has_trait("HIBERNATE") && (p.hunger < -60) && !(p.thirst >= 80)) {
        int recovery_chance;
        // Hibernators' metabolism slows down: you heal and recover Fatigue much more slowly.
        // Accelerated recovery capped to 2x over 2 hours...well, it was ;-P
        // After 16 hours of activity, equal to 7.25 hours of rest
        if (dis.intensity < 24) {
            dis.intensity++;
        } else if (dis.intensity < 1) {
            dis.intensity = 1;
        }
        recovery_chance = 24 - dis.intensity + 1;
        if (p.fatigue > 0) {
            p.fatigue -= 1 + one_in(recovery_chance);
        }
        if ((p.has_trait("FLIMSY") && x_in_y(3 , 4)) || (p.has_trait("FLIMSY2") && one_in(2)) ||
              (p.has_trait("FLIMSY3") && one_in(4)) ||
              (!(p.has_trait("FLIMSY")) && (!(p.has_trait("FLIMSY2"))) &&
               (!(p.has_trait("FLIMSY3"))))) {
            if (p.has_trait("FASTHEALER")) {
                p.healall(1);
            } else if (p.has_trait("FASTHEALER2")) {
                p.healall(1 + one_in(2));
            } else if (p.has_trait("REGEN")) {
                p.healall(2);
            } else if (p.has_trait("SLOWHEALER")) {
                p.healall(one_in(8));
            } else {
                p.healall(one_in(4));
            }
        }

        if (p.fatigue <= 0 && p.fatigue > -20) {
            p.fatigue = -25;
            add_msg(m_good, _("You feel well rested."));
            dis.duration = dice(3, 100);
            p.add_memorial_log(pgettext("memorial_male", "Awoke from hibernation."),
                               pgettext("memorial_female", "Awoke from hibernation."));
        }
    }

    // If you hit Very Thirsty, you kick up into regular Sleep as a safety precaution.
    // See above.  No log note for you. :-/
    if((int(calendar::turn) % 50 == 0) && (!(p.hunger < -60) || (p.thirst >= 80))) {
        int recovery_chance;
        // Accelerated recovery capped to 2x over 2 hours
        // After 16 hours of activity, equal to 7.25 hours of rest
        if (dis.intensity < 24) {
            dis.intensity++;
        } else if (dis.intensity < 1) {
            dis.intensity = 1;
        }
        recovery_chance = 24 - dis.intensity + 1;
        if (p.fatigue > 0) {
            p.fatigue -= 1 + one_in(recovery_chance);
            // You fatigue & recover faster with Sleepy
            // Very Sleepy, you just fatigue faster
            if (p.has_trait("SLEEPY")) {
                p.fatigue -=(1 + one_in(recovery_chance) / 2);
            }
            // Tireless folks recover fatigue really fast
            // as well as gaining it really slowly
            // (Doesn't speed healing any, though...)
            if (p.has_trait("WAKEFUL3")) {
                p.fatigue -=(2 + one_in(recovery_chance) / 2);
            }
        }
        if ((p.has_trait("FLIMSY") && x_in_y(3 , 4)) || (p.has_trait("FLIMSY2") && one_in(2)) ||
              (p.has_trait("FLIMSY3") && one_in(4)) ||
              (!(p.has_trait("FLIMSY")) && (!(p.has_trait("FLIMSY2"))) &&
               (!(p.has_trait("FLIMSY3"))))) {
            if (p.has_trait("FASTHEALER")) {
                p.healall(1);
            } else if (p.has_trait("FASTHEALER2")) {
                p.healall(1 + one_in(2));
            } else if (p.has_trait("REGEN")) {
                p.healall(2);
            } else if (p.has_trait("SLOWHEALER")) {
                p.healall(one_in(8));
            } else {
                p.healall(one_in(4));
            }

            if (p.fatigue <= 0 && p.fatigue > -20) {
                p.fatigue = -25;
                add_msg(m_good, _("You feel well rested."));
                dis.duration = dice(3, 100);
            }
        }
    }

    if (int(calendar::turn) % 100 == 0 && !p.has_bionic("bio_recycler") && !(p.hunger < -60)) {
        // Hunger and thirst advance more slowly while we sleep. This is the standard rate.
        p.hunger--;
        p.thirst--;
    }

    // Hunger and thirst advance *much* more slowly whilst we hibernate.
    // (int (calendar::turn) % 50 would be zero burn.)
    // Very Thirsty catch deliberately NOT applied here, to fend off Dehydration debuffs
    // until the char wakes.  This was time-trial'd quite thoroughly,so kindly don't "rebalance"
    // without a good explanation and taking a night to make sure it works
    // with the extended sleep duration, OK?
    if (int(calendar::turn) % 70 == 0 && !p.has_bionic("bio_recycler") && (p.hunger < -60)) {
        p.hunger--;
        p.thirst--;
    }

    if (int(calendar::turn) % 100 == 0 && p.has_trait("CHLOROMORPH") &&
    g->is_in_sunlight(g->u.posx, g->u.posy) ) {
        // Hunger and thirst fall before your Chloromorphic physiology!
        if (p.hunger >= -30) {
            p.hunger -= 5;
        }
        if (p.thirst >= -30) {
            p.thirst -= 5;
        }
    }

    // Check mutation category strengths to see if we're mutated enough to get a dream
    std::string highcat = p.get_highest_category();
    int highest = p.mutation_category_level[highcat];

    // Determine the strength of effects or dreams based upon category strength
    int strength = 0; // Category too weak for any effect or dream
    if (g->u.crossed_threshold()) {
        strength = 4; // Post-human.
    } else if (highest >= 20 && highest < 35) {
        strength = 1; // Low strength
    } else if (highest >= 35 && highest < 50) {
        strength = 2; // Medium strength
    } else if (highest >= 50) {
        strength = 3; // High strength
    }

    // Get a dream if category strength is high enough.
    if (strength != 0) {
        //Once every 6 / 3 / 2 hours, with a bit of randomness
        if ((int(calendar::turn) % (3600 / strength) == 0) && one_in(3)) {
            // Select a dream
            std::string dream = p.get_category_dream(highcat, strength);
            add_msg("%s",dream.c_str());
        }
    }

    int tirednessVal = rng(5, 200) + rng(0,abs(p.fatigue * 2 * 5));
    if (p.has_trait("HEAVYSLEEPER2") && !p.has_trait("HIBERNATE")) {
        // So you can too sleep through noon
        if ((tirednessVal * 1.25) < g->light_level() && (p.fatigue < 10 || one_in(p.fatigue / 2))) {
        add_msg(_("The light wakes you up."));
        dis.duration = 1;
        }
        return;}
     // Ursine hibernators would likely do so indoors.  Plants, though, might be in the sun.
    if (p.has_trait("HIBERNATE")) {
        if ((tirednessVal * 5) < g->light_level() && (p.fatigue < 10 || one_in(p.fatigue / 2))) {
        add_msg(_("The light wakes you up."));
        dis.duration = 1;
        }
        return;}
    if (tirednessVal < g->light_level() && (p.fatigue < 10 || one_in(p.fatigue / 2))) {
        add_msg(_("The light wakes you up."));
        dis.duration = 1;
        return;
    }

    // Cold or heat may wake you up.
    // Player will sleep through cold or heat if fatigued enough
    for (int i = 0 ; i < num_bp ; i++) {
        if (p.temp_cur[i] < BODYTEMP_VERY_COLD - p.fatigue/2) {
            if (one_in(5000)) {
                add_msg(_("You toss and turn trying to keep warm."));
            }
            if (p.temp_cur[i] < BODYTEMP_FREEZING - p.fatigue/2 ||
                                (one_in(p.temp_cur[i] + 5000))) {
                add_msg(m_bad, _("The cold wakes you up."));
                dis.duration = 1;
                return;
            }
        } else if (p.temp_cur[i] > BODYTEMP_VERY_HOT + p.fatigue/2) {
            if (one_in(5000)) {
                add_msg(_("You toss and turn in the heat."));
            }
            if (p.temp_cur[i] > BODYTEMP_SCORCHING + p.fatigue/2 ||
                                (one_in(15000 - p.temp_cur[i]))) {
                add_msg(m_bad, _("The heat wakes you up."));
                dis.duration = 1;
                return;
            }
        }
    }
}

static void handle_alcohol(player& p, disease& dis)
{
    /*  We get 600 turns, or one hour, of DI_DRUNK for each drink we have (on avg).
        Duration of DI_DRUNK is a good indicator of how much alcohol is in our system.
    */
    p.mod_per_bonus( - int(dis.duration / 1000));
    p.mod_dex_bonus( - int(dis.duration / 1000));
    p.add_miss_reason(_("You feel woozy."), int(dis.duration / 1000));
    p.mod_int_bonus( - int(dis.duration /  700));
    p.mod_str_bonus( - int(dis.duration / 1500));
    if (dis.duration <= 600) {
        p.mod_str_bonus(+1);
    }
    if (dis.duration > 2000 + 100 * dice(2, 100) &&
        (will_vomit(p, 1) || one_in(20))) {
        p.vomit();
    }
    bool readyForNap = one_in(500 - int(dis.duration / 80));
    if (!p.has_disease("sleep") && dis.duration >= 4500 && readyForNap) {
        p.add_msg_if_player(m_bad, _("You pass out."));
        p.fall_asleep(dis.duration / 2);
    }
}

static void handle_bite_wound(player& p, disease& dis)
{
    // Recovery chance
    if(int(calendar::turn) % 10 == 1) {
        int recover_factor = 100;
        if (p.has_disease("recover")) {
            recover_factor -= std::min(p.disease_duration("recover") / 720, 100);
        }
        // Infection Resist is exactly that: doesn't make the Deep Bites go away
        // but it does make it much more likely they won't progress
        if (p.has_trait("INFRESIST")) { recover_factor += 1000; }
        recover_factor += p.health; // Health still helps if factor is zero
        recover_factor = std::max(recover_factor, 0); // but can't hurt

        if ((x_in_y(recover_factor, 108000)) || (p.has_trait("INFIMMUNE"))) {
            //~ %s is bodypart name.
            p.add_msg_if_player(m_good, _("Your %s wound begins to feel better."),
                                 body_part_name(dis.bp).c_str());
             //No recovery time threshold
            if (((3601 - dis.duration) > 2400) && (!(p.has_trait("INFIMMUNE")))) {
                p.add_disease("recover", 2 * (3601 - dis.duration) - 4800);
            }
            p.rem_disease("bite", dis.bp);
        }
    }

    // 3600 (6-hour) lifespan + 1 "tick" for conversion
    if (dis.duration > 2401) {
        // No real symptoms for 2 hours
        if ((one_in(300)) && (!(p.has_trait("NOPAIN")))) {
            //~ %s is bodypart name.
            p.add_msg_if_player(m_bad, _("Your %s wound really hurts."),
                                 body_part_name(dis.bp).c_str());
        }
    } else if (dis.duration > 1) {
        // Then some pain for 4 hours
        if ((one_in(100)) && (!(p.has_trait("NOPAIN")))) {
            if (p.has_disease("sleep")) {
                p.wake_up();
            }
            //~ %s is bodypart name.
            p.add_msg_if_player(m_bad, _("Your %s wound feels swollen and painful."),
                                 body_part_name(dis.bp).c_str());
            if (p.pain < 10) {
                p.mod_pain(1);
            }
        }
        p.mod_dex_bonus(-1);
        p.add_miss_reason(_("Your wound distracts you."), 1);
    } else {
        // Infection starts
         // 1 day of timer + 1 tick
        p.add_disease("infected", 14401, false, 1, 1, 0, 0, dis.bp, true);
        p.rem_disease("bite", dis.bp);
    }
}

static void handle_infected_wound(player& p, disease& dis)
{
    // Recovery chance
    if(int(calendar::turn) % 10 == 1) {
        if(x_in_y(100 + p.health, 864000)) {
            //~ %s is bodypart name.
            p.add_msg_if_player(m_good, _("Your %s wound begins to feel better."),
                                 body_part_name(dis.bp).c_str());
            if (dis.duration > 8401) {
                p.add_disease("recover", 3 * (14401 - dis.duration + 3600) - 4800);
            } else {
                p.add_disease("recover", 4 * (14401 - dis.duration + 3600) - 4800);
            }
            p.rem_disease("infected", dis.bp);
        }
    }

    if (dis.duration > 8401) {
        // 10 hours bad pain
        if ((one_in(100)) && (!(p.has_trait("NOPAIN")))) {
            if (p.has_disease("sleep")) {
                p.wake_up();
            }
            //~ %s is bodypart name.
            p.add_msg_if_player(m_bad, _("Your %s wound is incredibly painful."),
                                 body_part_name(dis.bp).c_str());
            if(p.pain < 30) {
                p.mod_pain(1);
            }
        }
        p.mod_str_bonus(-1);
        p.mod_dex_bonus(-1);
        p.add_miss_reason(_("Your wound distracts you."), 1);
    } else if (dis.duration > 3601) {
        // 8 hours of vomiting + pain
        if (one_in(100)) {
            if (p.has_disease("sleep")) {
                p.wake_up();
            }
            //~ %s is bodypart name.
            p.add_msg_if_player(m_bad, _("You feel feverish and nauseous, your %s wound has begun to turn green."),
                  body_part_name(dis.bp).c_str());
            p.vomit();
            if(p.pain < 50) {
                p.mod_pain(1);
            }
        }
        p.mod_str_bonus(-2);
        p.mod_dex_bonus(-2);
        p.add_miss_reason(_("Your wound distracts you."), 2);
    } else if (dis.duration > 1) {
        // 6 hours extreme symptoms
        if (one_in(100)) {
            if (p.has_disease("sleep")) {
                p.wake_up();
                p.add_msg_if_player(m_warning, _("You feel terribly weak, standing up is nearly impossible."));
            } else {
                p.add_msg_if_player(m_warning, _("You can barely remain standing."));
            }
            p.vomit();
            if(p.pain < 100) {
                p.mod_pain(1);
            }
        }
        p.mod_str_bonus(-3);
        p.mod_dex_bonus(-3);
        p.add_miss_reason(_("You can barely keep fighting."), 3);
        if (!p.has_disease("sleep") && one_in(100)) {
            add_msg(m_bad, _("You pass out."));
            p.fall_asleep(60);
        }
    } else {
        // Death. 24 hours after infection. Total time, 30 hours including bite.
        if (p.has_disease("sleep")) {
            p.rem_disease("sleep");
        }
        add_msg(m_bad, _("You succumb to the infection."));
        g->u.add_memorial_log(pgettext("memorial_male", "Succumbed to the infection."),
                              pgettext("memorial_female", "Succumbed to the infection."));
        p.hurtall(500);
    }
}

static void handle_recovery(player& p, disease& dis)
{
    if (dis.duration > 52800) {
        if (one_in(100)) {
            if (p.has_disease("sleep")) {
                p.wake_up();
                p.add_msg_if_player(m_warning, _("You feel terribly weak, standing up is nearly impossible."));
            } else {
                p.add_msg_if_player(m_warning, _("You can barely remain standing."));
            }
            p.vomit();
            if(p.pain < 80) {
                p.mod_pain(1);
            }
        }
        p.mod_str_bonus(-3);
        p.mod_dex_bonus(-3);
        p.add_miss_reason(_("You can barely keep fighting."), 3);
        if (!p.has_disease("sleep") && one_in(100)) {
            add_msg(m_bad, _("You pass out."));
            p.fall_asleep(60);
        }
    } else if (dis.duration > 33600) {
        if (one_in(100)) {
            if (p.has_disease("sleep")) {
                p.wake_up();
            }
            p.add_msg_if_player(m_bad, _("You feel feverish and nauseous."));
            p.vomit();
            if(p.pain < 40) {
                p.mod_pain(1);
            }
        }
        p.mod_str_bonus(-2);
        p.mod_dex_bonus(-2);
        p.add_miss_reason(_("Your wound distracts you."), 2);
    } else if (dis.duration > 9600) {
        if ((one_in(100)) && (!(p.has_trait("NOPAIN")))) {
            if (p.has_disease("sleep")) {
                p.wake_up();
            }
            p.add_msg_if_player(m_bad, _("Your healing wound is incredibly painful."));
            if(p.pain < 24) {
                p.mod_pain(1);
            }
        }
        p.mod_str_bonus(-1);
        p.mod_dex_bonus(-1);
        p.add_miss_reason(_("Your wound distracts you."), 1);
    } else {
        if ((one_in(100)) && (!(p.has_trait("NOPAIN")))) {
            if (p.has_disease("sleep")) {
                p.wake_up();
            }
            p.add_msg_if_player(m_bad, _("Your healing wound feels swollen and painful."));
            if(p.pain < 8) {
                p.mod_pain(1);
            }
        }
        p.mod_dex_bonus(-1);
        p.add_miss_reason(_("Your wound distracts you."), 1);
    }
}

static void handle_cough(player &p, int, int loudness, bool harmful)
{
    if (!p.is_npc()) {
        add_msg(m_bad, _("You cough heavily."));
        g->sound(p.posx, p.posy, loudness, "");
    } else {
        g->sound(p.posx, p.posy, loudness, _("a hacking cough."));
    }
    p.moves -= 80;
    if (harmful && !one_in(4)) {
        p.hurt(bp_torso, 1);
    }
    if (p.has_disease("sleep") && ((harmful && one_in(3)) || one_in(10)) ) {
        p.wake_up(_("You wake up coughing."));
    }
}

static void handle_deliriant(player& p, disease& dis)
{
    // To be redone.
    // Time intervals are drawn from the old ones based on 3600 (6-hour) duration.
    static bool puked = false;
    int maxDuration = 3600;
    int comeupTime = int(maxDuration*0.9);
    int noticeTime = int(comeupTime + (maxDuration-comeupTime)/2);
    int peakTime = int(maxDuration*0.8);
    int comedownTime = int(maxDuration*0.3);
    // Baseline
    if (dis.duration == noticeTime) {
        p.add_msg_if_player(m_warning, _("You feel a little strange."));
    } else if (dis.duration == comeupTime) {
        // Coming up
        if (one_in(2)) {
            p.add_msg_if_player(m_warning, _("The world takes on a dreamlike quality."));
        } else if (one_in(3)) {
            p.add_msg_if_player(m_warning, _("You have a sudden nostalgic feeling."));
        } else if (one_in(5)) {
            p.add_msg_if_player(m_warning, _("Everything around you is starting to breathe."));
        } else {
            p.add_msg_if_player(m_warning, _("Something feels very, very wrong."));
        }
    } else if (dis.duration > peakTime && dis.duration < comeupTime) {
        if ((one_in(200) || will_vomit(p, 50)) && !puked) {
            p.add_msg_if_player(m_bad, _("You feel sick to your stomach."));
            p.hunger -= 2;
            if (one_in(6)) {
                p.vomit();
                if (one_in(2)) {
                    // we've vomited enough for now
                    puked = true;
                }
            }
        }
        if (p.is_npc() && one_in(200)) {
            std::string npcText;
            switch(rng(1,4)) {
                case 1:
                    npcText = "\"I think it's starting to kick in.\"";
                    break;
                case 2:
                    npcText = "\"Oh God, what's happening?\"";
                    break;
                case 3:
                    npcText = "\"Of course... it's all fractals!\"";
                    break;
                default:
                    npcText = "\"Huh?  What was that?\"";
                    break;

            }
            int loudness = 20 + p.str_cur - p.int_cur;
            loudness = (loudness > 5 ? loudness : 5);
            loudness = (loudness < 30 ? loudness : 30);
            g->sound(p.posx, p.posy, loudness, _(npcText.c_str()));
        }
    } else if (dis.duration == peakTime) {
        // Visuals start
        p.add_msg_if_player(m_bad, _("Fractal patterns dance across your vision."));
        p.add_disease("visuals", peakTime - comedownTime);
    } else if (dis.duration > comedownTime && dis.duration < peakTime) {
        // Full symptoms
        p.mod_per_bonus(-2);
        p.mod_int_bonus(-1);
        p.mod_dex_bonus(-2);
        p.add_miss_reason(_("Dancing fractals distract you."), 2);
        p.mod_str_bonus(-1);
        if (one_in(50)) {
            g->spawn_hallucination();
        }
    } else if (dis.duration == comedownTime) {
        if (one_in(42)) {
            p.add_msg_if_player(_("Everything looks SO boring now."));
        } else {
            p.add_msg_if_player(_("Things are returning to normal."));
        }
        puked = false;
    }
}

static void handle_evil(player& p, disease& dis)
{
    bool lesserEvil = false;  // Worn or wielded; diminished effects
    if (p.weapon.is_artifact() && p.weapon.is_tool()) {
        it_artifact_tool *tool = dynamic_cast<it_artifact_tool*>(p.weapon.type);
        for (std::vector<art_effect_passive>::iterator it =
                 tool->effects_carried.begin();
             it != tool->effects_carried.end(); ++it) {
            if (*it == AEP_EVIL) {
                lesserEvil = true;
            }
        }
        for (std::vector<art_effect_passive>::iterator it =
                 tool->effects_wielded.begin();
             it != tool->effects_wielded.end(); ++it) {
            if (*it == AEP_EVIL) {
                lesserEvil = true;
            }
        }
    }
    for (std::vector<item>::iterator it = p.worn.begin();
         !lesserEvil && it != p.worn.end(); ++it) {
        if (it->is_artifact()) {
            it_artifact_armor *armor = dynamic_cast<it_artifact_armor*>(it->type);
            for (std::vector<art_effect_passive>::iterator effect =
                     armor->effects_worn.begin();
                 effect != armor->effects_worn.end(); ++effect) {
                if (*effect == AEP_EVIL) {
                    lesserEvil = true;
                }
            }
        }
    }
    if (lesserEvil) {
        // Only minor effects, some even good!
        p.mod_str_bonus(dis.duration > 4500 ? 10 : int(dis.duration / 450));
        if (dis.duration < 600) {
            p.mod_dex_bonus(1);
        } else {
            int dex_mod = -(dis.duration > 3600 ? 10 : int((dis.duration - 600) / 300));
            p.mod_dex_bonus(dex_mod);
            p.add_miss_reason(_("Why waste your time on that insignificant speck?"), -dex_mod);
        }
        p.mod_int_bonus(-(dis.duration > 3000 ? 10 : int((dis.duration - 500) / 250)));
        p.mod_per_bonus(-(dis.duration > 4800 ? 10 : int((dis.duration - 800) / 400)));
    } else {
        // Major effects, all bad.
        p.mod_str_bonus(-(dis.duration > 5000 ? 10 : int(dis.duration / 500)));
        int dex_mod = -(dis.duration > 6000 ? 10 : int(dis.duration / 600));
        p.mod_dex_bonus(dex_mod);
        p.add_miss_reason(_("Why waste your time on that insignificant speck?"), -dex_mod);
        p.mod_int_bonus(-(dis.duration > 4500 ? 10 : int(dis.duration / 450)));
        p.mod_per_bonus(-(dis.duration > 4000 ? 10 : int(dis.duration / 400)));
    }
}

static void handle_insect_parasites(player& p, disease& dis)
{
    int formication_chance = 600;
    if (dis.duration > 12001) {
        formication_chance += 2400 - (14401 - dis.duration);
    }
    if (one_in(formication_chance)) {
        p.add_disease("formication", 600, false, 1, 3, 0, 1, dis.bp, true);
    }
    if (dis.duration > 1 && one_in(2400)) {
        p.vomit();
    }
    if (dis.duration == 1) {
        // Spawn some larvae!
        // Choose how many insects; more for large characters
        int num_insects = rng(1, std::min(3, p.str_max / 3));
        p.hurt(dis.bp, rng(2, 4) * num_insects);
        // Figure out where they may be placed
        p.add_msg_player_or_npc( m_bad, _("Your flesh crawls; insects tear through the flesh and begin to emerge!"),
            _("Insects begin to emerge from <npcname>'s skin!") );
        monster grub(GetMType("mon_dermatik_larva"));
        for (int i = p.posx - 1; i <= p.posx + 1; i++) {
            for (int j = p.posy - 1; j <= p.posy + 1; j++) {
                if (num_insects == 0) {
                    break;
                } else if (i == 0 && j == 0) {
                    continue;
                }
                if (g->mon_at(i, j) == -1) {
                    grub.spawn(i, j);
                    if (one_in(3)) {
                        grub.friendly = -1;
                    } else {
                        grub.friendly = 0;
                    }
                    g->add_zombie(grub);
                    num_insects--;
                }
            }
            if (num_insects == 0) {
                break;
            }
        }
        p.add_memorial_log(pgettext("memorial_male", "Dermatik eggs hatched."),
                           pgettext("memorial_female", "Dermatik eggs hatched."));
        p.rem_disease("formication", dis.bp);
        p.moves -= 600;
    }
}

bool will_vomit(player& p, int chance)
{
    bool drunk = p.has_disease("drunk");
    bool antiEmetics = p.has_disease("weed_high");
    bool hasNausea = p.has_trait("NAUSEA") && one_in(chance*2);
    bool stomachUpset = p.has_trait("WEAKSTOMACH") && one_in(chance*3);
    bool suppressed = (p.has_trait("STRONGSTOMACH") && one_in(2)) ||
        (antiEmetics && !drunk && !one_in(chance));
    return ((stomachUpset || hasNausea) && !suppressed);
}<|MERGE_RESOLUTION|>--- conflicted
+++ resolved
@@ -477,21 +477,12 @@
                 case bp_arm_l:
                     switch(dis.intensity) {
                         case 3:
-<<<<<<< HEAD
                             p.mod_dex_bonus(-1);
                         case 2:
                             p.mod_dex_bonus(-1);
+                            p.add_miss_reason(_("Your left arm trembles from the cold."), 1);
                             if (!sleeping && tempMsgTrigger && one_in(2)) {
                                 add_msg(m_bad, _("Your left arm is shivering."));
-=======
-                            p.mod_dex_bonus(-2);
-                            p.add_miss_reason(_("Your arms tremble from the cold."), 2);
-                        case 2:
-                            p.mod_dex_bonus(-1);
-                            p.add_miss_reason(_("Your arms shiver."), 1);
-                            if (!sleeping && tempMsgTrigger) {
-                                add_msg(m_bad, _("Your arms are shivering."));
->>>>>>> d85a865b
                             }
                         default:
                             break;
@@ -500,10 +491,10 @@
                 case bp_arm_r:
                     switch(dis.intensity) {
                         case 3:
-<<<<<<< HEAD
                             p.mod_dex_bonus(-1);
                         case 2:
                             p.mod_dex_bonus(-1);
+                            p.add_miss_reason(_("Your right arm trembles from the cold."), 1);
                             if (!sleeping && tempMsgTrigger && one_in(2)) {
                                 add_msg(m_bad, _("Your right arm is shivering."));
                             }
@@ -517,6 +508,7 @@
                             p.mod_dex_bonus(-1);
                         case 2:
                             p.mod_dex_bonus(-1);
+                            p.add_miss_reason(_("Your left hand quivers in the cold."), 1);
                             if (!sleeping && tempMsgTrigger && one_in(2)) {
                                 add_msg(m_bad, _("Your left hand feels like ice."));
                             }
@@ -530,17 +522,9 @@
                             p.mod_dex_bonus(-1);
                         case 2:
                             p.mod_dex_bonus(-1);
+                            p.add_miss_reason(_("Your right hand trembles in the cold."), 1);
                             if (!sleeping && tempMsgTrigger && one_in(2)) {
                                 add_msg(m_bad, _("Your right hand feels like ice."));
-=======
-                            p.mod_dex_bonus(-2);
-                            p.add_miss_reason(_("Your hands tremble from the cold."), 2);
-                        case 2:
-                            p.mod_dex_bonus(-1);
-                            p.add_miss_reason(_("Your hands quiver."), 1);
-                            if (!sleeping && tempMsgTrigger) {
-                                add_msg(m_bad, _("Your hands feel like ice."));
->>>>>>> d85a865b
                             }
                         default:
                             break;
@@ -582,12 +566,12 @@
                     switch(dis.intensity) {
                         case 3:
                             p.mod_dex_bonus(-1);
-                            p.add_miss_reason(_("Your feet feel as nimble as blocks of ice."), 1);
+                            p.add_miss_reason(_("Your left foot is as nimble as a block of ice."), 1);
                             p.mod_str_bonus(-1);
                             break;
                         case 2:
                             p.mod_dex_bonus(-1);
-<<<<<<< HEAD
+                            p.add_miss_reason(_("Your freezing left foot messes up your balance."), 1);
                             if (!sleeping && tempMsgTrigger && one_in(2)) {
                                 add_msg(m_bad, _("Your left foot feels frigid."));
                             }
@@ -599,17 +583,14 @@
                     switch(dis.intensity) {
                         case 3:
                             p.mod_dex_bonus(-1);
+                            p.add_miss_reason(_("Your right foot is as nimble as a block of ice."), 1);
                             p.mod_str_bonus(-1);
                             break;
                         case 2:
                             p.mod_dex_bonus(-1);
+                            p.add_miss_reason(_("Your freezing right foot messes up your balance."), 1);
                             if (!sleeping && tempMsgTrigger && one_in(2)) {
                                 add_msg(m_bad, _("Your right foot feels frigid."));
-=======
-                            p.add_miss_reason(_("You attack unsteadily with your freezing feet."), 1);
-                            if (!sleeping && tempMsgTrigger) {
-                                add_msg(m_bad, _("Your feet feel frigid."));
->>>>>>> d85a865b
                             }
                         default:
                             break;
@@ -626,12 +607,8 @@
                 case bp_hand_l:
                     switch(dis.intensity) {
                         case 2:
-<<<<<<< HEAD
                             p.mod_dex_bonus(-2);
-=======
-                            p.mod_dex_bonus(-3);
-                            p.add_miss_reason(_("You have trouble grasping with your numb fingers."), 3);
->>>>>>> d85a865b
+                            p.add_miss_reason(_("You have trouble grasping with your numb fingers."), 2);
                         case 1:
                             if (one_in(2)) {
                                 if ((p.temp_cur[bp_hand_l] > BODYTEMP_COLD ||
@@ -649,6 +626,7 @@
                 case bp_hand_r:
                     switch(dis.intensity) {
                         case 2:
+                            p.add_miss_reason(_("You have trouble grasping with your numb fingers."), 2);
                             p.mod_dex_bonus(-2);
                         case 1:
                             if (one_in(2)) {
@@ -723,6 +701,7 @@
             switch(dis.bp) {
                 case bp_hand_l:
                     p.mod_dex_bonus(-1);
+                    p.add_miss_reason(_("Your blistered left hand distracts you."), 1);
                     if ( p.pain < 35 && one_in(2)) {
                         p.mod_pain(1);
                     }
@@ -734,12 +713,8 @@
                     break;
                 case bp_hand_r:
                     p.mod_dex_bonus(-1);
-<<<<<<< HEAD
+                    p.add_miss_reason(_("Your blistered right hand distracts you."), 1);
                     if ( p.pain < 35 && one_in(2)) {
-=======
-                    p.add_miss_reason(_("Your blisters distract you."), 1);
-                    if ( p.pain < 35 ) {
->>>>>>> d85a865b
                         p.mod_pain(1);
                     }
                     if (one_in(4)) {
@@ -896,6 +871,7 @@
                             p.mod_dex_bonus(-1);
                             // Fall-through
                         case 2:
+                            p.add_miss_reason(_("Your left hand's too sweaty to grip well."), 1);
                             p.mod_dex_bonus(-1);
                         default:
                             break;
@@ -905,14 +881,10 @@
                     switch(dis.intensity) {
                         case 3:
                             p.mod_dex_bonus(-1);
-<<<<<<< HEAD
                             // Fall-through
-=======
-                            p.add_miss_reason(_("The heat distracts you."), 1);
->>>>>>> d85a865b
                         case 2:
                             p.mod_dex_bonus(-1);
-                            p.add_miss_reason(_("The heat distracts you."), 1);
+                            p.add_miss_reason(_("Your right hand's too sweaty to grip well."), 1);
                         default:
                             break;
                     }
@@ -989,7 +961,7 @@
                             }
                     }
                     break;
-                case bp_eyes:// Eyes are not susceptible by this disease.
+                case bp_eyes:// Eyes are not susceptible to this disease.
                 case num_bp: // Suppress compiler warning [-Wswitch]
                     break;
             }
