#include "vehicle.h"

#include "coordinate_conversions.h"
#include "map.h"
#include "mapbuffer.h"
#include "output.h"
#include "game.h"
#include "map.h"
#include "item.h"
#include "item_group.h"
#include "veh_interact.h"
#include "cursesdef.h"
#include "catacharset.h"
#include "overmapbuffer.h"
#include "messages.h"
#include "ui.h"
#include "debug.h"
#include "sounds.h"
#include "translations.h"
#include "options.h"
#include "material.h"
#include "monster.h"
#include "npc.h"
#include "veh_type.h"
#include "trap.h"
#include "itype.h"
#include "submap.h"
#include "mapdata.h"
#include "mtype.h"
#include "weather.h"
#include "map_iterator.h"
#include "vehicle_selector.h"
#include "cata_utility.h"

#include <sstream>
#include <stdlib.h>
#include <set>
#include <queue>
#include <math.h>
#include <array>
#include <numeric>
#include <algorithm>

/*
 * Speed up all those if ( blarg == "structure" ) statements that are used everywhere;
 *   assemble "structure" once here instead of repeatedly later.
 */
static const itype_id fuel_type_gasoline("gasoline");
static const itype_id fuel_type_diesel("diesel");
static const itype_id fuel_type_battery("battery");
static const itype_id fuel_type_plutonium("plut_cell");
static const itype_id fuel_type_water("water_clean");
static const itype_id fuel_type_muscle("muscle");
static const std::string part_location_structure("structure");

static const fault_id fault_belt( "fault_engine_belt_drive" );
static const fault_id fault_diesel( "fault_engine_pump_diesel" );
static const fault_id fault_glowplug( "fault_engine_glow_plug" );
static const fault_id fault_immobiliser( "fault_engine_immobiliser" );
static const fault_id fault_pump( "fault_engine_pump_fuel" );
static const fault_id fault_starter( "fault_engine_starter" );
static const fault_id fault_filter_air( "fault_engine_filter_air" );
static const fault_id fault_filter_fuel( "fault_engine_filter_fuel" );

const skill_id skill_mechanics( "mechanics" );

const efftype_id effect_stunned( "stunned" );

// Vehicle stack methods.
std::list<item>::iterator vehicle_stack::erase( std::list<item>::iterator it )
{
    return myorigin->remove_item(part_num, it);
}

void vehicle_stack::push_back( const item &newitem )
{
    myorigin->add_item(part_num, newitem);
}

void vehicle_stack::insert_at( std::list<item>::iterator index,
                                   const item &newitem )
{
    myorigin->add_item_at(part_num, index, newitem);
}

units::volume vehicle_stack::max_volume() const
{
    if( myorigin->part_flag( part_num, "CARGO" ) && !myorigin->parts[part_num].is_broken() ) {
        return myorigin->parts[part_num].info().size;
    }
    return 0;
}

// Vehicle class methods.

vehicle::vehicle(const vproto_id &type_id, int init_veh_fuel, int init_veh_status): type(type_id)
{
    turn_dir = 0;
    face.init(0);
    move.init(0);
    of_turn_carry = 0;

    if( !type.str().empty() && type.is_valid() ) {
        const vehicle_prototype &proto = type.obj();
        // Copy the already made vehicle. The blueprint is created when the json data is loaded
        // and is guaranteed to be valid (has valid parts etc.).
        *this = *proto.blueprint;
        init_state(init_veh_fuel, init_veh_status);
    }
    precalc_mounts(0, pivot_rotation[0], pivot_anchor[0]);
    refresh();
}

vehicle::vehicle() : vehicle( vproto_id() )
{
}

vehicle::~vehicle()
{
}

void vehicle::set_hp( vehicle_part &pt, int qty )
{
    if( qty == pt.info().durability ) {
        pt.base.set_damage( 0 );

    } else if( qty == 0 ) {
        pt.base.set_damage( pt.base.max_damage() );

    } else {
        double k = pt.base.max_damage() / double( pt.info().durability );
        pt.base.set_damage( pt.base.max_damage() - ( qty * k ) );
    }
}

bool vehicle::mod_hp( vehicle_part &pt, int qty, damage_type dt )
{
    double k = pt.base.max_damage() / double( pt.info().durability );
    return pt.base.mod_damage( - qty * k, dt );
}

bool vehicle::player_in_control(player const& p) const
{
    int veh_part;

    if( g->m.veh_at( p.pos(), veh_part ) == this &&
        part_with_feature(veh_part, VPFLAG_CONTROLS, false) >= 0 && p.controlling_vehicle ) {
        return true;
    }

    return remote_controlled( p );
}

bool vehicle::remote_controlled(player const &p) const
{
    vehicle *veh = g->remoteveh();
    if( veh != this ) {
        return false;
    }

    auto remote = all_parts_with_feature( "REMOTE_CONTROLS", true );
    for( int part : remote ) {
        if( rl_dist( p.pos(), tripoint( global_pos() + parts[part].precalc[0], p.posz() ) ) <= 40 ) {
            return true;
        }
    }

    add_msg(m_bad, _("Lost connection with the vehicle due to distance!"));
    g->setremoteveh( nullptr );
    return false;
}

void vehicle::load (std::istream &stin)
{
    std::string type;
    getline(stin, type);
    this->type = vproto_id( type );

    std::stringstream derp;
    derp << type;
    JsonIn jsin(derp);
    try {
        deserialize(jsin);
    } catch( const JsonError &jsonerr ) {
        debugmsg("Bad vehicle json\n%s", jsonerr.c_str() );
    }
    refresh(); // part index lists are lost on save??
    shift_if_needed();
}

/** Checks all parts to see if frames are missing (as they might be when
 * loading from a game saved before the vehicle construction rules overhaul). */
void vehicle::add_missing_frames()
{
    static const vpart_id frame_id( "frame_vertical" );
    const vpart_info &frame_part = frame_id.obj(); // NOT static, could be different each time
    //No need to check the same (x, y) spot more than once
    std::set< std::pair<int, int> > locations_checked;
    for (auto &i : parts) {
        int next_x = i.mount.x;
        int next_y = i.mount.y;
        std::pair<int, int> mount_location = std::make_pair(next_x, next_y);

        if(locations_checked.count(mount_location) == 0) {
            std::vector<int> parts_here = parts_at_relative(next_x, next_y, false);
            bool found = false;
            for( auto &elem : parts_here ) {
                if( part_info( elem ).location == part_location_structure ) {
                    found = true;
                    break;
                }
            }
            if( !found ) {
                // Install missing frame
                parts.emplace_back( frame_part.id, next_x, next_y, item( frame_part.item ) );
            }
        }

        locations_checked.insert(mount_location);
    }
}

// Called when loading a vehicle that predates steerable wheels.
// Tries to convert some wheels to steerable versions on the front axle.
void vehicle::add_steerable_wheels()
{
    int axle = INT_MIN;
    std::vector< std::pair<int, vpart_id> > wheels;

    // Find wheels that have steerable versions.
    // Convert the wheel(s) with the largest x value.
    for (size_t p = 0; p < parts.size(); ++p) {
        if (part_flag(p, "STEERABLE") || part_flag(p, "TRACKED")) {
            // Has a wheel that is inherently steerable
            // (e.g. unicycle, casters), this vehicle doesn't
            // need conversion.
            return;
        }

        if (parts[p].mount.x < axle) {
            // there is another axle in front of this
            continue;
        }

        if (part_flag(p, VPFLAG_WHEEL)) {
            vpart_id steerable_id(part_info(p).id.str() + "_steerable");
            if (steerable_id.is_valid()) {
                // We can convert this.
                if (parts[p].mount.x != axle) {
                    // Found a new axle further forward than the
                    // existing one.
                    wheels.clear();
                    axle = parts[p].mount.x;
                }

                wheels.push_back(std::make_pair(p, steerable_id));
            }
        }
    }

    // Now convert the wheels to their new types.
    for (auto &wheel : wheels) {
        parts[ wheel.first ].id = wheel.second;
    }
}

void vehicle::save (std::ostream &stout)
{
    serialize(stout);
    stout << std::endl;
    return;
}

void vehicle::init_state(int init_veh_fuel, int init_veh_status)
{
    // @todo support setting default engine via vehicle JSON definition
    for( auto &e : parts ) {
        if( e.is_engine() ) {
            e.enabled = true;
            break;
        }
    }

    bool destroySeats = false;
    bool destroyControls = false;
    bool destroyTank = false;
    bool destroyEngine = false;
    bool destroyTires = false;
    bool blood_covered = false;
    bool blood_inside = false;
    bool has_no_key = false;
    bool destroyAlarm = false;

    // More realistically it should be -5 days old
    last_update_turn = 0;

    // veh_fuel_multiplier is percentage of fuel
    // 0 is empty, 100 is full tank, -1 is random 7% to 35%
    int veh_fuel_mult = init_veh_fuel;
    if (init_veh_fuel == - 1) {
        veh_fuel_mult = rng (1,7);
    }
    if (init_veh_fuel > 100) {
        veh_fuel_mult = 100;
    }

    // veh_status is initial vehicle damage
    // -1 = light damage (DEFAULT)
    //  0 = undamaged
    //  1 = disabled, destroyed tires OR engine
    int veh_status = -1;
    if (init_veh_status == 0) {
        veh_status = 0;
    }
    if (init_veh_status == 1) {
        int rand = rng( 1, 100 );
        veh_status = 1;

        if( rand <= 5 ) {          //  seats are destroyed 5%
            destroySeats = true;
        } else if( rand <= 15 ) {  // controls are destroyed 10%
            destroyControls = true;
            veh_fuel_mult += rng (0, 7);    // add 0-7% more fuel if controls are destroyed
        } else if( rand <= 23 ) {  // battery, minireactor or gasoline tank are destroyed 8%
            destroyTank = true;
        } else if( rand <= 29 ) {  // engine are destroyed 6%
            destroyEngine = true;
            veh_fuel_mult += rng (3, 12);   // add 3-12% more fuel if engine is destroyed
        } else if( rand <= 66 ) {  // tires are destroyed 37%
            destroyTires = true;
            veh_fuel_mult += rng (0, 18);   // add 0-18% more fuel if tires are destroyed
        } else {                   // vehicle locked 34%
            has_no_key = true;
        }
    }
    // if locked, 16% chance something damaged
    if( one_in(6) && has_no_key ) {
        if( one_in(3) ) {
            destroyTank = true;
        } else if( one_in(2) ) {
            destroyEngine = true;
        } else {
            destroyTires = true;
        }
    } else if( !one_in(3) ){
        //most cars should have a desroyed alarm
        destroyAlarm = true;
    }

    //Provide some variety to non-mint vehicles
    if( veh_status != 0 ) {
        //Leave engine running in some vehicles, if the engine has not been destroyed
        if( veh_fuel_mult > 0 && all_parts_with_feature("ENGINE", true).size() > 0 &&
            one_in(8) && !destroyEngine && !has_no_key && has_engine_type_not(fuel_type_muscle, true) ) {
            engine_on = true;
        }

        auto light_head  = one_in( 20 );
        auto light_dome  = one_in( 16 );
        auto light_aisle = one_in(  8 );
        auto light_overh = one_in(  4 );
        auto light_atom  = one_in(  2 );
        for( auto &pt : parts ) {
            if( pt.has_flag( VPFLAG_CONE_LIGHT ) ) {
                pt.enabled = light_head;
            } else if( pt.has_flag( VPFLAG_DOME_LIGHT ) ) {
                pt.enabled = light_dome;
            } else if( pt.has_flag( VPFLAG_AISLE_LIGHT ) ) {
                pt.enabled = light_aisle;
            } else if( pt.has_flag( VPFLAG_CIRCLE_LIGHT ) ) {
                pt.enabled = light_overh;
            } else if( pt.has_flag( VPFLAG_ATOMIC_LIGHT ) ) {
                pt.enabled = light_atom;
            }
        }

        if( one_in(10) ) {
            blood_covered = true;
        }

        if( one_in(8) ) {
            blood_inside = true;
        }

        for( auto e : get_parts( "FRIDGE" ) ) {
            e->enabled = true;
        }
    }

    bool blood_inside_set = false;
    int blood_inside_x = 0;
    int blood_inside_y = 0;
    for( size_t p = 0; p < parts.size(); p++ ) {
        auto &pt = parts[ p ];

        if( part_flag( p, "REACTOR" ) ) {
            // De-hardcoded reactors. Should always start active
            parts[ p ].enabled = true;
        }

        if( pt.is_battery() ) {
            pt.ammo_set( "battery", pt.ammo_capacity() * veh_fuel_mult / 100 );
        }

        if( pt.is_tank() && type->parts[p].fuel != "null" ) {
            int qty = pt.ammo_capacity() * veh_fuel_mult / 100;
            qty *= std::max( item::find_type( type->parts[p].fuel )->stack_size, 1 );
            qty /= to_milliliter( units::legacy_volume_factor );
            pt.ammo_set( type->parts[ p ].fuel, qty );
        }

        if (part_flag(p, "OPENABLE")) {    // doors are closed
            if(!parts[p].open && one_in(4)) {
              open(p);
            }
        }
        if (part_flag(p, "BOARDABLE")) {      // no passengers
            parts[p].remove_flag(vehicle_part::passenger_flag);
        }

        // initial vehicle damage
        if (veh_status == 0) {
            // Completely mint condition vehicle
            set_hp( parts[ p ], part_info( p ).durability );
        } else {
            //a bit of initial damage :)
            //clamp 4d8 to the range of [8,20]. 8=broken, 20=undamaged.
            int broken = 8;
            int unhurt = 20;
            int roll = dice( 4, 8 );
            if(roll < unhurt){
                if (roll <= broken) {
                    set_hp( parts[ p ], 0 );
                    parts[ p ].ammo_unset(); //empty broken batteries and fuel tanks
                } else {
                    set_hp( parts[ p ], ( roll - broken ) / double( unhurt - broken ) * part_info( p ).durability );
                }
            } else {
                set_hp( parts[ p ], part_info( p ).durability );
            }

            if( pt.is_engine() ) {
                // If possible set an engine fault rather than destroying the engine outright
                if( destroyEngine && parts[ p ].faults_potential().empty() ) {
                    set_hp( parts[ p ], 0 );
                } else if( destroyEngine || one_in( 3 ) ) {
                    do {
                        parts[ p ].fault_set( random_entry( parts[ p ].faults_potential() ) );
                    } while( one_in( 3 ) );
                }

            } else if ((destroySeats && (part_flag(p, "SEAT") || part_flag(p, "SEATBELT"))) ||
                (destroyControls && (part_flag(p, "CONTROLS") || part_flag(p, "SECURITY"))) ||
                (destroyTires && part_flag(p, VPFLAG_WHEEL)) ||
                (destroyAlarm && part_flag(p, "SECURITY"))) {
                set_hp( parts[ p ], 0 );
            }

            // Fuel tanks should be emptied as well
            if( destroyTank && pt.is_tank() ) {
                set_hp( pt, 0 );
                pt.ammo_unset();
            }

            //Solar panels have 25% of being destroyed
            if (part_flag(p, "SOLAR_PANEL") && one_in(4)) {
                set_hp( parts[ p ], 0 );
            }


            /* Bloodsplatter the front-end parts. Assume anything with x > 0 is
            * the "front" of the vehicle (since the driver's seat is at (0, 0).
            * We'll be generous with the blood, since some may disappear before
            * the player gets a chance to see the vehicle. */
            if(blood_covered && parts[p].mount.x > 0) {
                if(one_in(3)) {
                    //Loads of blood. (200 = completely red vehicle part)
                    parts[p].blood = rng(200, 600);
                } else {
                    //Some blood
                    parts[p].blood = rng(50, 200);
                }
            }

            if(blood_inside) {
                // blood is splattered around (blood_inside_x, blood_inside_y),
                // coords relative to mount point; the center is always a seat
                if (blood_inside_set) {
                    int distSq = std::pow((blood_inside_x - parts[p].mount.x), 2) +
                        std::pow((blood_inside_y - parts[p].mount.y), 2);
                    if (distSq <= 1) {
                        parts[p].blood = rng(200, 400) - distSq * 100;
                    }
                } else if (part_flag(p, "SEAT")) {
                    // Set the center of the bloody mess inside
                    blood_inside_x = parts[p].mount.x;
                    blood_inside_y = parts[p].mount.y;
                    blood_inside_set = true;
                }
            }
        }
        //sets the vehicle to locked, if there is no key and an alarm part exists
        if( part_flag( p, "SECURITY" ) && has_no_key && !parts[p].is_broken() ) {
            is_locked = true;

            if( one_in( 2 ) ) {
                // if vehicle has immobiliser 50% chance to add additional fault
                parts[ p ].fault_set( fault_immobiliser );
            }
        }
    }

    invalidate_mass();
}
/**
 * Smashes up a vehicle that has already been placed; used for generating
 * very damaged vehicles. Additionally, any spot where two vehicles overlapped
 * (ie, any spot with multiple frames) will be completely destroyed, as that
 * was the collision point.
 */
void vehicle::smash() {
    for( auto &part : parts ) {
        //Skip any parts already mashed up or removed.
        if( part.is_broken() || part.removed ) {
            continue;
        }

        std::vector<int> parts_in_square = parts_at_relative( part.mount.x, part.mount.y );
        int structures_found = 0;
        for( auto &square_part_index : parts_in_square ) {
            if (part_info(square_part_index).location == part_location_structure) {
                structures_found++;
            }
        }

        if(structures_found > 1) {
            //Destroy everything in the square
            for( int idx : parts_in_square ) {
                mod_hp( parts[ idx ], 0 - parts[ idx ].hp(), DT_BASH );
                parts[ idx ].ammo_unset();
            }
            continue;
        }

        //Everywhere else, drop by 10-120% of max HP (anything over 100 = broken)
        if( mod_hp( part, 0 - ( rng_float( 0.1f, 1.2f ) * part.info().durability ) ), DT_BASH ) {
            part.ammo_unset();
        }
    }
}

const std::string vehicle::disp_name() const
{
    return string_format( _("the %s"), name.c_str() );
}


int vehicle::lift_strength() const
{
    int mass = total_mass() * 1000;
    return mass / STR_LIFT_FACTOR + ( mass % STR_LIFT_FACTOR != 0 );
}

void vehicle::control_doors() {
    std::vector< int > door_motors = all_parts_with_feature( "DOOR_MOTOR", true );
    std::vector< int > doors_with_motors; // Indices of doors
    std::vector< tripoint > locations; // Locations used to display the doors
    doors_with_motors.reserve( door_motors.size() * 2); // it is possible to have one door to open and one to close for single motor
    locations.reserve( door_motors.size() * 2);
    if( door_motors.empty() ) {
        debugmsg( "vehicle::control_doors called but no door motors found" );
        return;
    }

    uimenu pmenu;
    pmenu.title = _("Select door to toggle");
    int doors[2]; // one door to open and one to close
    for( int p : door_motors ) {
        doors[0] = next_part_to_open(p);
        doors[1] = next_part_to_close(p);
        for (int door : doors) {
            if (door == -1)
                continue;

            int val = doors_with_motors.size();
            doors_with_motors.push_back(door);
            locations.push_back(tripoint(global_pos() + parts[p].precalc[0], smz));
            const char *actname = parts[door].open ? _("Close") : _("Open");
            pmenu.addentry(val, true, MENU_AUTOASSIGN, "%s %s", actname, parts[ door ].name().c_str() );
        }
    }

    pmenu.addentry( doors_with_motors.size(), true, 'q', _("Cancel") );
    pointmenu_cb callback( locations );
    pmenu.callback = &callback;
    pmenu.w_y = 0; // Move the menu so that we can see our vehicle
    pmenu.query();

    if( pmenu.ret >= 0 && pmenu.ret < (int)doors_with_motors.size() ) {
        int part = doors_with_motors[pmenu.ret];
        open_or_close( part, !(parts[part].open) );
    }
}

void vehicle::control_engines() {
    if( !select_engine() ) {
        return;
    }

    // if current velocity greater than new configuration safe speed
    // drop down cruise velocity.
    auto eng = current_engine();
    int safe_vel = ms_to_mph( safe_velocity( eng ) ) * 100;
    if( velocity > safe_vel ) {
        cruise_velocity = safe_vel;
    }

    if( engine_on ) {
        add_msg( _("You turn off the %s's engines to change their configurations."), name.c_str() );
        engine_on = false;
    } else if( !g->u.controlling_vehicle ) {
        add_msg( _("You change the %s's engine configuration."), name.c_str() );
        return;
    }

    start_engines();
}

bool vehicle::select_engine() {
    uimenu tmenu;
    std::string name;
    tmenu.text = _("Toggle which?");

    std::vector<vehicle_part *> opts;
    for( const auto &e : parts ) {
        if( e.is_engine() && !e.removed && !e.is_broken() ) {
            opts.push_back( const_cast<vehicle_part *>( &e ) );
            tmenu.addentry( -1, !e.enabled, -1, "[%c] %s", e.enabled ? 'x' : ' ', e.name().c_str() );
        }
    }

    tmenu.addentry(-1, true, 'q', _("Finish"));

    tmenu.query();
    if( tmenu.ret >= 0 && tmenu.ret < int( engines.size() ) ) {
        for( auto &e : parts ) {
            if( e.is_engine() ) {
                e.enabled = false;
            }
        }
        opts[tmenu.ret]->enabled = true;
        return true;
    }
    return false;
}

void vehicle::toggle_specific_engine(int e,bool on) {
    toggle_specific_part( engines[e], on );
}
void vehicle::toggle_specific_part(int p,bool on) {
    parts[p].enabled = on;
}
bool vehicle::is_engine_type_on(int e, const itype_id &ft) const
{
    return is_engine_on(e) && is_engine_type(e, ft);
}

bool vehicle::has_engine_type(const itype_id &ft, bool const enabled) const
{
    for( size_t e = 0; e < engines.size(); ++e ) {
        if( is_engine_type(e, ft) && (!enabled || is_engine_on(e)) ) {
            return true;
        }
    }
    return false;
}
bool vehicle::has_engine_type_not(const itype_id &ft, bool const enabled) const
{
    for( size_t e = 0; e < engines.size(); ++e ) {
        if( !is_engine_type(e, ft) && (!enabled || is_engine_on(e)) ) {
            return true;
        }
    }
    return false;
}

bool vehicle::is_engine_type(const int e, const itype_id  &ft) const {
    return part_info(engines[e]).fuel_type == ft;
}

bool vehicle::is_engine_on(int const e) const
{
    return !parts[ engines[ e ] ].is_broken() && is_part_on( engines[ e ] );
}

bool vehicle::is_part_on(int const p) const
{
    return parts[p].enabled;
}

bool vehicle::is_alternator_on(int const a) const
{
    auto alt = parts[ alternators [ a ] ];
    if( alt.is_broken() ) {
        return false;
    }

    return std::any_of( engines.begin(), engines.end(), [this,&alt]( int idx ) {
        auto& eng = parts [ idx ];
        return eng.enabled && eng.mount == alt.mount && !eng.faults().count( fault_belt );
    } );
}

bool vehicle::has_security_working() const
{
    bool found_security = false;
    for (size_t s = 0; s < speciality.size(); s++){
        if( part_flag( speciality[ s ], "SECURITY" ) && !parts[ speciality[ s ] ].is_broken() ) {
            found_security = true;
            break;
        }
    }
    return found_security;
}

bool vehicle::interact_vehicle_locked()
{
    if (is_locked){
        const inventory &crafting_inv = g->u.crafting_inventory();
        add_msg(_("You don't find any keys in the %s."), name.c_str());
        if( crafting_inv.has_quality( quality_id( "SCREW" ) ) ) {
            if (query_yn(_("You don't find any keys in the %s. Attempt to hotwire vehicle?"),
                            name.c_str())) {
                ///\EFFECT_MECHANICS speeds up vehicle hotwiring
                int mechanics_skill = g->u.get_skill_level( skill_mechanics );
                int hotwire_time = 6000 / ((mechanics_skill > 0)? mechanics_skill : 1);
                //assign long activity
                g->u.assign_activity( activity_id( "ACT_HOTWIRE_CAR" ), hotwire_time, -1, INT_MIN, _( "Hotwire" ) );
                // use part 0 as the reference point
                point q = coord_translate(parts[0].mount);
                g->u.activity.values.push_back(global_x() + q.x);//[0]
                g->u.activity.values.push_back(global_y() + q.y);//[1]
                g->u.activity.values.push_back(g->u.get_skill_level( skill_mechanics ));//[2]
            } else {
                if( has_security_working() && query_yn(_("Trigger the %s's Alarm?"), name.c_str()) ) {
                    is_alarm_on = true;
                } else {
                    add_msg(_("You leave the controls alone."));
                }
            }
        } else {
            add_msg(_("You could use a screwdriver to hotwire it."));
        }
    }

    return !(is_locked);
}

void vehicle::smash_security_system(){

    //get security and controls location
    int s = -1;
    int c = -1;
    for (size_t d = 0; d < speciality.size(); d++){
        int p = speciality[d];
        if( part_flag( p, "SECURITY" ) && !parts[ p ].is_broken() ) {
            s = p;
            c = part_with_feature(s, "CONTROLS");
            break;
        }
    }
    //controls and security must both be valid
    if (c >= 0 && s >= 0){
        ///\EFFECT_MECHANICS reduces chance of damaging controls when smashing security system
        int skill = g->u.get_skill_level( skill_mechanics );
        int percent_controls = 70 / (1 + skill);
        int percent_alarm = (skill+3) * 10;
        int rand = rng(1,100);

        if (percent_controls > rand) {
            damage_direct (c, part_info(c).durability / 4);

            if( parts[ c ].removed || parts[ c ].is_broken() ) {
                g->u.controlling_vehicle = false;
                is_alarm_on = false;
                add_msg(_("You destroy the controls..."));
            } else {
                add_msg(_("You damage the controls."));
            }
        }
        if (percent_alarm > rand) {
            damage_direct (s, part_info(s).durability / 5);
            //chance to disable alarm immediately
            if (percent_alarm / 4 > rand) {
                is_alarm_on = false;
            }
        }
        add_msg((is_alarm_on) ? _("The alarm keeps going.") : _("The alarm stops."));
    } else {
        debugmsg("No security system found on vehicle.");
    }
}

void vehicle::use_controls( const tripoint &pos )
{
    std::vector<uimenu_entry> options;
    std::vector<std::function<void()>> actions;

    auto const keybind = [&]( std::string const &opt ) {
        auto const keys = input_context( "VEHICLE" ).keys_bound_to( opt );
        return keys.empty() ? ' ' : keys.front();
    };

    bool remote = g->remoteveh() == this;
    bool has_electronic_controls = false;

    if( remote ) {
        options.emplace_back( _( "Stop controlling" ), keybind( "RELEASE_CONTROLS" ) );
        actions.push_back( [&]{
            g->u.controlling_vehicle = false;
            g->setremoteveh( nullptr );
            add_msg( _( "You stop controlling the vehicle." ) );
        } );

        has_electronic_controls = has_part( "CTRL_ELECTRONIC" ) || has_part( "REMOTE_CONTROLS" );

    } else if( g->m.veh_at( pos ) == this ) {
        if( g->u.controlling_vehicle ) {
            options.emplace_back( _( "Let go of controls" ), keybind( "RELEASE_CONTROLS" ) );
            actions.push_back( [&]{
                g->u.controlling_vehicle = false;
                add_msg( _( "You let go of the controls." ) );
            } );
        }
        has_electronic_controls = !get_parts( pos, "CTRL_ELECTRONIC" ).empty();
    }

    if( get_parts( pos, "CONTROLS" ).empty() && !has_electronic_controls ) {
        add_msg( m_info, _( "No controls there" ) );
        return;
    }

    if( has_part( []( const vehicle_part &e ) { return e.is_engine(); } ) ) {
        if( g->u.controlling_vehicle || ( remote && engine_on ) ) {
            options.emplace_back( _( "Stop driving" ), keybind( "TOGGLE_ENGINE" ) );
            actions.push_back( [&] {
                if( engine_on && has_engine_type_not( fuel_type_muscle, true ) ){
                    add_msg( _( "You turn the engine off and let go of the controls." ) );
                } else {
                    add_msg( _( "You let go of the controls." ) );
                }
                engine_on = false;
                g->u.controlling_vehicle = false;
                g->setremoteveh( nullptr );
            } );

        } else if( has_engine_type_not(fuel_type_muscle, true ) ) {
            options.emplace_back( engine_on ? _( "Turn off the engine" ) : _( "Turn on the engine" ), keybind( "TOGGLE_ENGINE" ) );
            actions.push_back( [&] {
                if( engine_on ) {
                    engine_on = false;
                    add_msg( _( "You turn the engine off." ) );
                } else {
                    start_engines();
                }
            } );
        }
    }

    if( has_part( "HORN") ) {
        options.emplace_back( _( "Honk horn" ), keybind( "SOUND_HORN" ) );
        actions.push_back( [&]{ honk_horn(); } );
    }

    auto add_toggle = [&]( const std::string &name, char key, const std::string &flag ) {
        if( has_part( flag ) ) {
            if( has_part( flag, true ) ) {
                options.emplace_back( string_format( _( "Turn off %s" ), name.c_str() ), key );
                actions.push_back( [=]{
                    for( auto e : get_parts( flag, true ) ) {
                        add_msg( _( "Turned off %s." ), e->name().c_str() );
                        e->enabled = false;
                    }
                } );
            } else {
                options.emplace_back( string_format( _( "Turn on %s" ), name.c_str() ), key );
                actions.push_back( [=]{
                    for( auto e : get_parts( flag ) ) {
                        if( e->enabled ) {
                            continue;
                        }
                        add_msg( _( "Turned on %s." ), e->name().c_str() );
                        e->enabled = true;
                    }
                } );
            }
        }
    };

    add_toggle( _( "reactor" ), keybind( "TOGGLE_REACTOR" ), "REACTOR" );

    if( has_electronic_controls ) {
        add_toggle( _( "headlights" ), keybind( "TOGGLE_HEADLIGHT" ), "CONE_LIGHT" );
        add_toggle( _( "overhead lights" ), keybind( "TOGGLE_OVERHEAD_LIGHT" ), "CIRCLE_LIGHT" );
        add_toggle( _( "aisle lights" ), keybind( "TOGGLE_AISLE_LIGHT" ), "AISLE_LIGHT" );
        add_toggle( _( "dome lights" ), keybind( "TOGGLE_DOME_LIGHT" ), "DOME_LIGHT" );
        add_toggle( _( "atomic lights" ), keybind( "TOGGLE_ATOMIC_LIGHT" ), "ATOMIC_LIGHT" );
        add_toggle( _( "stereo" ), keybind( "TOGGLE_STEREO" ), "STEREO" );
        add_toggle( _( "chimes" ), keybind( "TOGGLE_CHIMES" ), "CHIMES" );
        add_toggle( _( "fridge" ), keybind( "TOGGLE_FRIDGE" ), "FRIDGE" );
        add_toggle( _( "recharger" ), keybind( "TOGGLE_RECHARGER" ), "RECHARGE" );
        add_toggle( _( "plow" ), keybind( "TOGGLE_PLOW" ), "PLOW" );
        add_toggle( _( "reaper" ), keybind( "TOGGLE_REAPER" ), "REAPER" );
        add_toggle( _( "planter" ), keybind( "TOGGLE_PLANTER" ), "PLANTER" );
        add_toggle( _( "scoop" ), keybind( "TOGGLE_SCOOP" ), "SCOOP" );

        if( has_part( "DOOR_MOTOR" ) ) {
            options.emplace_back( _( "Toggle doors" ), keybind( "TOGGLE_DOORS" ) );
            actions.push_back( [&]{ control_doors(); } );
        }
    }

    options.emplace_back( tracking_on ? _( "Forget vehicle position" ) : _( "Remember vehicle position" ),
                          keybind( "TOGGLE_TRACKING" ) );

    actions.push_back( [&] {
        if( tracking_on ) {
            overmap_buffer.remove_vehicle( this );
            tracking_on = false;
            add_msg( _( "You stop keeping track of the vehicle position." ) );
        } else {
            overmap_buffer.add_vehicle( this );
            tracking_on = true;
            add_msg( _( "You start keeping track of this vehicle's position." ) );
        }
    } );

    if( ( is_foldable() || tags.count( "convertible" ) ) && !remote ) {
        options.emplace_back( string_format( _( "Fold %s" ), name.c_str() ), keybind( "FOLD_VEHICLE" ) );
        actions.push_back( [&]{ fold_up(); } );
    }

    int multi = 0;
    for( const auto &e : parts ) {
        if( e.is_engine() && !e.removed && !e.is_broken() ) {
            if( ++multi > 1 ) {
                break;
            }
        }
    }

    if( multi > 1 ) {
        options.emplace_back( _( "Control individual engines" ), keybind( "CONTROL_ENGINES" ) );
        actions.push_back( [&]{ control_engines(); } );
    }

    if( is_alarm_on ) {
        if( velocity == 0 && !remote ) {
            options.emplace_back( _( "Try to disarm alarm." ), keybind( "TOGGLE_ALARM" ) );
            actions.push_back( [&]{ smash_security_system(); } );

        } else if( has_electronic_controls && has_part( "SECURITY" ) ) {
            options.emplace_back( _( "Trigger alarm" ), keybind( "TOGGLE_ALARM" ) );
            actions.push_back( [&]{
                is_alarm_on = true;
                add_msg( _( "You trigger the alarm" ) );
            } );
        }
    }

    if( has_part( "TURRET" ) ) {
        options.emplace_back( _( "Set turret targeting modes" ), keybind( "TURRET_TARGET_MODE" ) );
        actions.push_back( [&]{ turrets_set_targeting(); } );

        options.emplace_back( _( "Set turret firing modes" ), keybind( "TURRET_FIRE_MODE" ) );
        actions.push_back( [&]{ turrets_set_mode(); } );

        options.emplace_back( _( "Aim turrets manually" ), keybind( "TURRET_MANUAL_AIM" ) );
        actions.push_back( [&]{ turrets_aim(); } );
    }

    if( has_electronic_controls && (camera_on || ( has_part( "CAMERA" ) && has_part( "CAMERA_CONTROL" ) ) ) ) {
        options.emplace_back( camera_on ? _( "Turn off camera system" ) : _( "Turn on camera system" ), keybind( "TOGGLE_CAMERA") );
        actions.push_back( [&]{
            if( camera_on ) {
                camera_on = false;
                add_msg( _("Camera system disabled") );
            } else if( fuel_left(fuel_type_battery, true) ) {
                camera_on = true;
                add_msg( _("Camera system enabled") );
            } else {
                add_msg( _("Camera system won't turn on") );
            }
        } );
    }

    if( !interact_vehicle_locked() ) {
        return;
    }

    uimenu menu;
    menu.return_invalid = true;
    menu.text = _( "Vehicle controls" );
    menu.entries = options;
    menu.query();
    if( menu.ret >= 0 ) {
        actions[menu.ret]();
    }

    refresh();
}

bool vehicle::fold_up() {
    const bool can_be_folded = is_foldable();
    const bool is_convertible = (tags.count("convertible") > 0);
    if( ! ( can_be_folded || is_convertible ) ) {
        debugmsg(_("Tried to fold non-folding vehicle %s"), name.c_str());
        return false;
    }

    if( g->u.controlling_vehicle ) {
        add_msg(m_warning, _("As the pitiless metal bars close on your nether regions, you reconsider trying to fold the %s while riding it."), name.c_str());
        return false;
    }

    if( velocity > 0 ) {
        add_msg(m_warning, _("You can't fold the %s while it's in motion."), name.c_str());
        return false;
    }

    add_msg(_("You painstakingly pack the %s into a portable configuration."), name.c_str());

    std::string itype_id = "folding_bicycle";
    for( const auto &elem : tags ) {
        if( elem.compare( 0, 12, "convertible:" ) == 0 ) {
            itype_id = elem.substr( 12 );
            break;
        }
    }

    // create a folding [non]bicycle item
    item bicycle( can_be_folded ? "generic_folded_vehicle" : "folding_bicycle", calendar::turn );

    // Drop stuff in containers on ground
    for (size_t p = 0; p < parts.size(); p++) {
        if( part_flag( p, "CARGO" ) ) {
            for( auto &elem : get_items(p) ) {
                g->m.add_item_or_charges( g->u.pos(), elem );
            }
            while( !get_items(p).empty() ) {
                get_items(p).erase( get_items(p).begin() );
            }
        }
    }

    unboard_all();

    // Store data of all parts, iuse::unfold_bicyle only loads
    // some of them, some are expect to be
    // vehicle specific and therefor constant (like id, mount).
    // Writing everything here is easier to manage, as only
    // iuse::unfold_bicyle has to adopt to changes.
    try {
        std::ostringstream veh_data;
        JsonOut json(veh_data);
        json.write(parts);
        bicycle.set_var( "folding_bicycle_parts", veh_data.str() );
    } catch( const JsonError &e ) {
        debugmsg("Error storing vehicle: %s", e.c_str());
    }

    if (can_be_folded) {
        bicycle.set_var( "weight", total_mass() * 1000 );
        bicycle.set_var( "volume", total_folded_volume() / units::legacy_volume_factor );
        bicycle.set_var( "name", string_format(_("folded %s"), name.c_str()) );
        bicycle.set_var( "vehicle_name", name );
        // TODO: a better description?
        bicycle.set_var( "description", string_format(_("A folded %s."), name.c_str()) );
    }

    g->m.add_item_or_charges( g->u.pos(), bicycle );
    g->m.destroy_vehicle(this);

    // TODO: take longer to fold bigger vehicles
    // TODO: make this interruptable
    g->u.moves -= 500;
    return true;
}

bool vehicle::start_engine( const int e )
{
    if( !is_engine_on( e ) ) { return false; }

    const vpart_info &einfo = part_info( engines[e] );
    const vehicle_part &eng = parts[ engines[ e ] ];

    if( !fuel_left( einfo.fuel_type ) ) {
        if( einfo.fuel_type == fuel_type_muscle ) {
            add_msg( _("The %s's mechanism is out of reach!"), name.c_str() );
        } else {
            add_msg( _("Looks like the %1$s is out of %2$s."), eng.name().c_str(),
                item::nname( einfo.fuel_type ).c_str() );
        }
        return false;
    }

    auto mv = eng.base.engine_start_time( g->temperature );
    if( mv > 0 ) {
        const tripoint pos = global_part_pos3( engines[e] );
        sounds::ambient_sound( pos, mv / 10, "" );
    }

    if( eng.faults().count( fault_immobiliser ) ) {
        add_msg( _( "The %s cannot start with a faulty immobiliser." ), eng.name().c_str() );
        return false;
    }

    if( eng.faults().count( fault_starter ) ) {
        add_msg( _( "The %s cannot start with a faulty starter motor." ), eng.name().c_str() );
        return false;
    }

    int joules = eng.base.engine_start_energy( g->temperature );
    if( fuel_left( fuel_type_battery ) < joules ) {
        add_msg( _( "The %s need at least %i battery charges to start" ), eng.name().c_str(), joules );
        return false;
    }

    if( eng.faults().count( fault_pump ) || eng.faults().count( fault_diesel ) ) {
        add_msg( _( "The %s quickly stutters out due to a faulty fuel pump" ), eng.name().c_str() );
        return false;
    }

    discharge_battery( joules, true );
    return true;
}

void vehicle::start_engines( const bool take_control )
{
    // check we have at least one unbroken engine
    if( !has_part( []( const vehicle_part &pt ) { return pt.is_engine(); } ) ) {
        add_msg( m_info, _( "The %s doesn't have an engine!" ), name.c_str() );
        return;
    }

    // if no engines enabled then enable the first before trying to start the vehicle
    if( !current_engine() ) {
        for( auto &pt : parts ) {
            if( pt.is_engine() && !pt.removed && !pt.is_broken() ) {
                pt.enabled = true;
                break;
            }
        }
    }

    int start_time = current_engine().base.engine_start_time( g->temperature );

    if( take_control && !g->u.controlling_vehicle ) {
        g->u.controlling_vehicle = true;
        add_msg( _("You take control of the %s."), name.c_str() );
    }

    g->u.assign_activity( activity_id( "ACT_START_ENGINES" ), start_time );
    g->u.activity.placement = global_pos3() - g->u.pos();
    g->u.activity.values.push_back( take_control );
}

void vehicle::backfire( const int e ) const
{
    const int power = watt_to_hp( part_power( engines[e], true ) );
    const tripoint pos = global_part_pos3( engines[e] );
    //~ backfire sound
    sounds::ambient_sound( pos, 40 + (power / 30), _( "BANG!" ) );
}

void vehicle::honk_horn()
{
    const bool no_power = ! fuel_left( fuel_type_battery, true );
    bool honked = false;

    for( size_t p = 0; p < parts.size(); ++p ) {
        if( ! part_flag( p, "HORN" ) ) {
            continue;
        }
        //Only bicycle horn doesn't need electricity to work
        const vpart_info &horn_type = part_info( p );
        if( ( horn_type.id != vpart_id( "horn_bicycle" ) ) && no_power ) {
            continue;
        }
        if( ! honked ) {
            add_msg( _("You honk the horn!") );
            honked = true;
        }
        //Get global position of horn
        const auto horn_pos = global_part_pos3( p );
        //Determine sound
        if( horn_type.bonus >= 40 ) {
            //~ Loud horn sound
            sounds::sound( horn_pos, horn_type.bonus, _("HOOOOORNK!") );
        } else if( horn_type.bonus >= 20 ) {
            //~ Moderate horn sound
            sounds::sound( horn_pos, horn_type.bonus, _("BEEEP!") );
        } else {
            //~ Weak horn sound
            sounds::sound( horn_pos, horn_type.bonus, _("honk.") );
        }
    }

    if( ! honked ) {
        add_msg( _("You honk the horn, but nothing happens.") );
    }
}

void vehicle::beeper_sound()
{
    // No power = no sound
    if( fuel_left( fuel_type_battery, true ) == 0 ) {
        return;
    }

    const bool odd_turn = (calendar::turn % 2 == 0);
    for( size_t p = 0; p < parts.size(); ++p ) {
        if( !part_flag( p, "BEEPER" ) ) {
            continue;
        }
        if( ( odd_turn && part_flag( p, VPFLAG_EVENTURN ) ) ||
            ( !odd_turn && part_flag( p, VPFLAG_ODDTURN ) ) ) {
            continue;
        }

        const vpart_info &beeper_type = part_info( p );
        //~ Beeper sound
        sounds::sound( global_part_pos3( p ), beeper_type.bonus, _( "beep!" ) );
    }
}

void vehicle::play_music()
{
    for( auto e : get_parts( "STEREO", true ) ) {
        int req = - e->info().epower; // epower is negative for consumers
        if( drain( fuel_type_battery, req ) != req ) {
            e->enabled = false;
            continue;
        }
        iuse::play_music( &g->u, global_part_pos3( *e ), 15, 30 );
    }
}

void vehicle::play_chimes()
{
    if( !one_in( 3 ) ) {
        return;
    }

    for( auto e : get_parts( "CHIMES", true ) ) {
        int req = - e->info().epower; // epower is negative for consumers
        if( drain( fuel_type_battery, req ) != req ) {
            e->enabled = false;
            continue;
        }
        sounds::sound( global_part_pos3( *e ), 40, _( "a simple melody blaring from the loudspeakers." ) );
    }
}

const vpart_info& vehicle::part_info (int index, bool include_removed) const
{
    if (index < (int)parts.size()) {
        if (!parts[index].removed || include_removed) {
            return parts[index].info();
        }
    }
    return vpart_id::NULL_ID.obj();
}

// engines & alternators all have power.
// engines provide, whilst alternators consume.
int vehicle::part_power(const vehicle_part &vp, bool at_full_hp) const
{
    const auto &info = vp.info();
    int pwr = 0;

    if( vp.base.is_engine() ) {
        pwr = vp.base.type->engine->power;
    } else if( info.has_flag( VPFLAG_ALTERNATOR ) ) {
        pwr = info.power;
    }

    if( pwr <= 0 ) {
        return pwr; // Consumers always draw full power, even if broken
    }
    if( at_full_hp ) {
        return pwr; // Assume full hp
    }
    // Damaged engines give less power, but gas/diesel handle it better
    if( info.fuel_type == fuel_type_gasoline ||
        info.fuel_type == fuel_type_diesel ) {
        return pwr * (0.25 + (0.75 * ((double)vp.hp() / info.durability)));
    } else {
        return double( pwr * vp.hp() ) / info.durability;
    }
}

int vehicle::part_power(int const index, bool at_full_hp) const
{
    return part_power( parts[index], at_full_hp );
}

// alternators, solar panels, reactors, and accessories all have epower.
// alternators, solar panels, and reactors provide, whilst accessories consume.
int vehicle::part_epower(int const index) const
{
    int e = part_info(index).epower;
    if( e < 0 ) {
        return e; // Consumers always draw full power, even if broken
    }
    return e * parts[ index ].hp() / part_info(index).durability;
}

int vehicle::epower_to_power(int const epower)
{
    // Convert epower units (watts) to power units
    // Used primarily for calculating battery charge/discharge
    // TODO: convert batteries to use energy units based on watts (watt-ticks?)
    constexpr int conversion_factor = 373; // 373 epower == 373 watts == 1 power == 0.5 HP
    int power = epower / conversion_factor;
    // epower remainder results in chance at additional charge/discharge
    if (x_in_y(abs(epower % conversion_factor), conversion_factor)) {
        power += epower >= 0 ? 1 : -1;
    }
    return power;
}

int vehicle::power_to_epower(int const power)
{
    // Convert power units to epower units (watts)
    // Used primarily for calculating battery charge/discharge
    // TODO: convert batteries to use energy units based on watts (watt-ticks?)
    constexpr int conversion_factor = 373; // 373 epower == 373 watts == 1 power == 0.5 HP
    return power * conversion_factor;
}

bool vehicle::has_structural_part(int const dx, int const dy) const
{
    std::vector<int> parts_here = parts_at_relative(dx, dy, false);

    for( auto &elem : parts_here ) {
        if( part_info( elem ).location == part_location_structure &&
            !part_info( elem ).has_flag( "PROTRUSION" ) ) {
            return true;
        }
    }
    return false;
}

/**
 * Returns whether or not the vehicle has a structural part queued for removal,
 * @return true if a structural is queue for removal, false if not.
 * */
bool vehicle::is_structural_part_removed() const
{
    for( size_t i = 0; i < parts.size(); ++i ) {
        if (parts[i].removed &&
                part_info( i, true ).location == part_location_structure) {
            return true;
        }
    }
    return false;
}

/**
 * Returns whether or not the vehicle part with the given id can be mounted in
 * the specified square.
 * @param dx The local x-coordinate to mount in.
 * @param dy The local y-coordinate to mount in.
 * @param id The id of the part to install.
 * @return true if the part can be mounted, false if not.
 */
bool vehicle::can_mount(int const dx, int const dy, const vpart_id &id) const
{
    //The part has to actually exist.
    if( !id.is_valid() ) {
        return false;
    }

    //It also has to be a real part, not the null part
    const vpart_info &part = id.obj();
    if(part.has_flag("NOINSTALL")) {
        return false;
    }

    const std::vector<int> parts_in_square = parts_at_relative(dx, dy, false);

    //First part in an empty square MUST be a structural part
    if(parts_in_square.empty() && part.location != part_location_structure) {
        return false;
    }

    //No other part can be placed on a protrusion
    if(!parts_in_square.empty() && part_info(parts_in_square[0]).has_flag("PROTRUSION")) {
        return false;
    }

    //No part type can stack with itself, or any other part in the same slot
    for( const auto &elem : parts_in_square ) {
        const vpart_info &other_part = parts[elem].info();

        //Parts with no location can stack with each other (but not themselves)
        if( part.id == other_part.id ||
                (!part.location.empty() && part.location == other_part.location)) {
            return false;
        }
        // Until we have an interface for handling multiple components with CARGO space,
        // exclude them from being mounted in the same tile.
        if( part.has_flag( "CARGO" ) && other_part.has_flag( "CARGO" ) ) {
            return false;
        }

    }

    // All parts after the first must be installed on or next to an existing part
    // the exception is when a single tile only structural object is being repaired
    if(!parts.empty()) {
        if(!is_structural_part_removed() &&
                !has_structural_part(dx, dy) &&
                !has_structural_part(dx+1, dy) &&
                !has_structural_part(dx, dy+1) &&
                !has_structural_part(dx-1, dy) &&
                !has_structural_part(dx, dy-1)) {
            return false;
        }
    }

    // alternators must be installed on an engine (excluding electric motors)
    if( part.has_flag( VPFLAG_ALTERNATOR ) &&
        std::none_of( parts_in_square.begin(), parts_in_square.end(), [&]( const int idx ) {
            return parts[idx].is_engine() && parts[idx].ammo_current() != "battery";
        } ) )
    {
        return false;
    }

    //Seatbelts must be installed on a seat
    if(part.has_flag("SEATBELT")) {
        bool anchor_found = false;
        for( const auto &elem : parts_in_square ) {
            if( part_info( elem ).has_flag( "BELTABLE" ) ) {
                anchor_found = true;
            }
        }
        if(!anchor_found) {
            return false;
        }
    }

    //Internal must be installed into a cargo area.
    if(part.has_flag("INTERNAL")) {
        bool anchor_found = false;
        for( const auto &elem : parts_in_square ) {
            if( part_info( elem ).has_flag( "CARGO" ) ) {
                anchor_found = true;
            }
        }
        if(!anchor_found) {
            return false;
        }
    }

    // curtains must be installed on (reinforced)windshields
    // TODO: do this automatically using "location":"on_mountpoint"
    if (part.has_flag("CURTAIN")) {
        bool anchor_found = false;
        for( const auto &elem : parts_in_square ) {
            if( part_info( elem ).has_flag( "WINDOW" ) ) {
                anchor_found = true;
            }
        }
        if (!anchor_found) {
            return false;
        }
    }

    // Security system must be installed on controls
    if(part.has_flag("ON_CONTROLS")) {
        bool anchor_found = false;
        for( std::vector<int>::const_iterator it = parts_in_square.begin();
             it != parts_in_square.end(); ++it ) {
            if(part_info(*it).has_flag("CONTROLS")) {
                anchor_found = true;
            }
        }
        if(!anchor_found) {
            return false;
        }
    }
    //Swappable storage battery must be installed on a BATTERY_MOUNT
    if(part.has_flag("NEEDS_BATTERY_MOUNT")) {
        bool anchor_found = false;
        for( const auto &elem : parts_in_square ) {
            if( part_info( elem ).has_flag( "BATTERY_MOUNT" ) ) {
                anchor_found = true;
            }
        }
        if(!anchor_found) {
            return false;
        }
    }

    //Door motors need OPENABLE
    if( part.has_flag( "DOOR_MOTOR" ) ) {
        bool anchor_found = false;
        for( const auto &elem : parts_in_square ) {
            if( part_info( elem ).has_flag( "OPENABLE" ) ) {
                anchor_found = true;
            }
        }
        if(!anchor_found) {
            return false;
        }
    }

    //Mirrors cannot be mounted on OPAQUE parts
    if( part.has_flag( "VISION" ) && !part.has_flag( "CAMERA" ) ) {
        for( const auto &elem : parts_in_square ) {
            if( part_info( elem ).has_flag( "OPAQUE" ) ) {
                return false;
            }
        }
    }
    //and vice versa
    if( part.has_flag( "OPAQUE" ) ) {
        for( const auto &elem : parts_in_square ) {
            if( part_info( elem ).has_flag( "VISION" ) &&
                !part_info( elem ).has_flag( "CAMERA" ) ) {
                return false;
            }
        }
    }

    //Anything not explicitly denied is permitted
    return true;
}

bool vehicle::can_unmount(int const p) const
{
    if(p < 0 || p > (int)parts.size()) {
        return false;
    }

    int dx = parts[p].mount.x;
    int dy = parts[p].mount.y;

    std::vector<int> parts_in_square = parts_at_relative(dx, dy, false);

    // Can't remove an engine if there's still an alternator there
    if( parts[p].is_engine() && part_with_feature(p, VPFLAG_ALTERNATOR) >= 0) {
        return false;
    }

    //Can't remove a seat if there's still a seatbelt there
    if(part_flag(p, "BELTABLE") && part_with_feature(p, "SEATBELT") >= 0) {
        return false;
    }

    // Can't remove a window with curtains still on it
    if(part_flag(p, "WINDOW") && part_with_feature(p, "CURTAIN") >=0) {
        return false;
    }

    //Can't remove controls if there's something attached
    if(part_flag(p, "CONTROLS") && part_with_feature(p, "ON_CONTROLS") >= 0) {
        return false;
    }

    //Can't remove a battery mount if there's still a battery there
    if(part_flag(p, "BATTERY_MOUNT") && part_with_feature(p, "NEEDS_BATTERY_MOUNT") >= 0) {
        return false;
    }

    //Structural parts have extra requirements
    if(part_info(p).location == part_location_structure) {

        /* To remove a structural part, there can be only structural parts left
         * in that square (might be more than one in the case of wreckage) */
        for( auto &elem : parts_in_square ) {
            if( part_info( elem ).location != part_location_structure ) {
                return false;
            }
        }

        //If it's the last part in the square...
        if(parts_in_square.size() == 1) {

            /* This is the tricky part: We can't remove a part that would cause
             * the vehicle to 'break into two' (like removing the middle section
             * of a quad bike, for instance). This basically requires doing some
             * breadth-first searches to ensure previously connected parts are
             * still connected. */

            //First, find all the squares connected to the one we're removing
            std::vector<vehicle_part> connected_parts;

            for(int i = 0; i < 4; i++) {
                int next_x = i < 2 ? (i == 0 ? -1 : 1) : 0;
                int next_y = i < 2 ? 0 : (i == 2 ? -1 : 1);
                std::vector<int> parts_over_there = parts_at_relative(dx + next_x, dy + next_y, false);
                //Ignore empty squares
                if(!parts_over_there.empty()) {
                    //Just need one part from the square to track the x/y
                    connected_parts.push_back(parts[parts_over_there[0]]);
                }
            }

            /* If size = 0, it's the last part of the whole vehicle, so we're OK
             * If size = 1, it's one protruding part (ie, bicycle wheel), so OK
             * Otherwise, it gets complicated... */
            if(connected_parts.size() > 1) {

                /* We'll take connected_parts[0] to be the target part.
                 * Every other part must have some path (that doesn't involve
                 * the part about to be removed) to the target part, in order
                 * for the part to be legally removable. */
                for(auto const &next_part : connected_parts) {
                    if(!is_connected(connected_parts[0], next_part, parts[p])) {
                        //Removing that part would break the vehicle in two
                        return false;
                    }
                }

            }

        }
    }
    //Anything not explicitly denied is permitted
    return true;
}

/**
 * Performs a breadth-first search from one part to another, to see if a path
 * exists between the two without going through the excluded part. Used to see
 * if a part can be legally removed.
 * @param to The part to reach.
 * @param from The part to start the search from.
 * @param excluded The part that is being removed and, therefore, should not
 *        be included in the path.
 * @return true if a path exists without the excluded part, false otherwise.
 */
bool vehicle::is_connected(vehicle_part const &to, vehicle_part const &from, vehicle_part const &excluded_part) const
{
    const auto target = to.mount;
    const auto excluded = excluded_part.mount;

    //Breadth-first-search components
    std::list<vehicle_part> discovered;
    vehicle_part current_part;
    std::list<vehicle_part> searched;

    //We begin with just the start point
    discovered.push_back(from);

    while(!discovered.empty()) {
        current_part = discovered.front();
        discovered.pop_front();
        auto current = current_part.mount;

        for(int i = 0; i < 4; i++) {
            point next( current.x + (i < 2 ? (i == 0 ? -1 : 1) : 0),
                        current.y + (i < 2 ? 0 : (i == 2 ? -1 : 1)) );

            if( next == target ) {
                //Success!
                return true;
            } else if( next == excluded ) {
                //There might be a path, but we're not allowed to go that way
                continue;
            }

            std::vector<int> parts_there = parts_at_relative(next.x, next.y);

            if(!parts_there.empty()) {
                vehicle_part next_part = parts[parts_there[0]];
                //Only add the part if we haven't been here before
                bool found = false;
                for( auto &elem : discovered ) {
                    if( elem.mount == next ) {
                        found = true;
                        break;
                    }
                }
                if(!found) {
                    for( auto &elem : searched ) {
                        if( elem.mount == next ) {
                            found = true;
                            break;
                        }
                    }
                }
                if(!found) {
                    discovered.push_back(next_part);
                }
            }
        }
        //Now that that's done, we've finished exploring here
        searched.push_back(current_part);
    }
    //If we completely exhaust the discovered list, there's no path
    return false;
}

/**
 * Installs a part into this vehicle.
 * @param dx The x coordinate of where to install the part.
 * @param dy The y coordinate of where to install the part.
 * @param id The string ID of the part to install. (see vehicle_parts.json)
 * @return false if the part could not be installed, true otherwise.
 */
int vehicle::install_part( int dx, int dy, const vpart_id &id, bool force )
{
    if( !( force || can_mount( dx, dy, id ) ) ) {
        return -1;
    }
    return install_part( dx, dy, vehicle_part( id, dx, dy, item( id.obj().item ) ) );
}

int vehicle::install_part( int dx, int dy, const vpart_id &id, item&& obj, bool force )
{
    if( !( force || can_mount ( dx, dy, id ) ) ) {
        return -1;
    }
    return install_part(dx, dy, vehicle_part( id, dx, dy, std::move( obj ) ) );
}

int vehicle::install_part( int dx, int dy, const vehicle_part &new_part )
{
    // Should be checked before installing the part
    bool enable = false;
    if( new_part.is_engine() && !current_engine() ) {
        enable = true;
    } else {
        // @todo read toggle groups from JSON
        static const std::vector<std::string> enable_like = {{
            "CONE_LIGHT",
            "CIRCLE_LIGHT",
            "AISLE_LIGHT",
            "DOME_LIGHT",
            "ATOMIC_LIGHT",
            "STEREO",
            "CHIMES",
            "FRIDGE",
            "RECHARGE",
            "PLOW",
            "REAPER",
            "PLANTER",
            "SCOOP"
        }};

        for( const std::string &flag : enable_like ) {
            if( new_part.info().has_flag( flag ) ) {
                enable = has_part( flag, true );
                break;
            }
        }
    }

    parts.push_back( new_part );
    auto &pt = parts.back();

    pt.enabled = enable;

    pt.mount.x = dx;
    pt.mount.y = dy;

    refresh();
    return parts.size() - 1;
}

/**
 * Mark a part as removed from the vehicle.
 * @return bool true if the vehicle's 0,0 point shifted.
 */
bool vehicle::remove_part (int p)
{
    if (p >= (int)parts.size()) {
        debugmsg("Tried to remove part %d but only %d parts!", p, parts.size());
        return false;
    }
    if (parts[p].removed) {
        /* This happens only when we had to remove part, because it was depending on
         * other part (using recursive remove_part() call) - currently curtain
         * depending on presence of window and seatbelt depending on presence of seat.
         */
        return false;
    }

    int x = parts[p].precalc[0].x;
    int y = parts[p].precalc[0].y;
    tripoint part_loc( global_x() + x, global_y() + y, smz );

    // if a windshield is removed (usually destroyed) also remove curtains
    // attached to it.
    if(part_flag(p, "WINDOW")) {
        int curtain = part_with_feature(p, "CURTAIN", false);
        if (curtain >= 0) {
            item it = parts[curtain].properties_to_item();
            g->m.add_item_or_charges( part_loc, it );
            remove_part(curtain);
        }
    }

    //Ditto for seatbelts
    if(part_flag(p, "SEAT")) {
        int seatbelt = part_with_feature(p, "SEATBELT", false);
        if (seatbelt >= 0) {
            item it = parts[seatbelt].properties_to_item();
            g->m.add_item_or_charges( part_loc, it );
            remove_part(seatbelt);
        }
    }

    // Unboard any entities standing on removed boardable parts
    if(part_flag(p, "BOARDABLE")) {
        std::vector<int> bp = boarded_parts();
        for( auto &elem : bp ) {
            if( elem == p ) {
                g->m.unboard_vehicle( part_loc );
            }
        }
    }

    // Update current engine configuration if needed
    if( parts[p].is_engine() && !engines.empty() ){
        bool any_engine_on = false;

        for(auto &e : engines) {
            if(e != p && is_part_on(e)) {
                any_engine_on = true;
                break;
            }
        }

        if(!any_engine_on) {
            engine_on = false;
            for(auto &e : engines) {
                toggle_specific_part(e, true);
            }
        }
    }

    parts[p].removed = true;
    removed_part_count++;

    // If the player is currently working on the removed part, stop them as it's futile now.
    const player_activity &act = g->u.activity;
    if( act.id() == activity_id( "ACT_VEHICLE" ) && act.moves_left > 0 && act.values.size() > 6 ) {
        if( g->m.veh_at( tripoint( act.values[0], act.values[1], g->u.posz() ) ) == this ) {
            if( act.values[6] >= p ) {
                g->u.cancel_activity();
                add_msg( m_info, _( "The vehicle part you were working on has gone!" ) );
            }
        }
    }

    const auto iter = labels.find( label( parts[p].mount.x, parts[p].mount.y ) );
    if( iter != labels.end() ) {
        if( parts_at_relative( parts[p].mount.x, parts[p].mount.y, false ).empty() ) {
            labels.erase( iter );
        }
    }

    for( auto &i : get_items(p) ) {
        // Note: this can spawn items on the other side of the wall!
        tripoint dest( part_loc.x + rng( -3, 3 ), part_loc.y + rng( -3, 3 ), smz );
        g->m.add_item_or_charges( dest, i );
    }
    g->m.dirty_vehicle_list.insert(this);
    refresh();
    return shift_if_needed();
}

void vehicle::part_removal_cleanup() {
    bool changed = false;
    for (std::vector<vehicle_part>::iterator it = parts.begin(); it != parts.end(); /* noop */) {
        if ((*it).removed) {
            auto items = get_items( std::distance( parts.begin(), it ) );
            while( !items.empty() ) {
                items.erase( items.begin() );
            }
            it = parts.erase(it);
            changed = true;
        }
        else {
            ++it;
        }
    }
    removed_part_count = 0;
    if (changed || parts.empty()) {
        refresh();
        if(parts.empty()) {
            g->m.destroy_vehicle(this);
            return;
        } else {
            g->m.update_vehicle_cache( this, smz );
        }
    }
    shift_if_needed();
    refresh(); // Rebuild cached indices
}

item_location vehicle::part_base( int p )
{
    return item_location( vehicle_cursor( *this, p ), &parts[ p ].base );
}

int vehicle::find_part( const item& it ) const
{
    auto idx = std::find_if( parts.begin(), parts.end(), [&it]( const vehicle_part& e ) {
        return &e.base == &it;
    } );
    return idx != parts.end() ? std::distance( parts.begin(), idx ) : INT_MIN;
}

/**
 * Breaks the specified part into the pieces defined by its breaks_into entry.
 * @param p The index of the part to break.
 * @param x The map x-coordinate to place pieces at (give or take).
 * @param y The map y-coordinate to place pieces at (give or take).
 * @param scatter If true, pieces are scattered near the target square.
 */
void vehicle::break_part_into_pieces(int p, int x, int y, bool scatter) {
    const std::string& group = part_info(p).breaks_into_group;
    if( group.empty() ) {
        return;
    }
    for( item& piece : item_group::items_from( group, calendar::turn ) ) {
        // TODO: balance audit, ensure that less pieces are generated than one would need
        // to build the component (smash a veh box that took 10 lumps of steel,
        // find 12 steel lumps scattered after atom-smashing it with a tree trunk)
            const int actual_x = scatter ? x + rng(-SCATTER_DISTANCE, SCATTER_DISTANCE) : x;
            const int actual_y = scatter ? y + rng(-SCATTER_DISTANCE, SCATTER_DISTANCE) : y;
            tripoint dest( actual_x, actual_y, smz );
            g->m.add_item_or_charges( dest, piece );
    }
}

std::vector<int> vehicle::parts_at_relative (const int dx, const int dy, bool const use_cache) const
{
    if ( use_cache == false ) {
        std::vector<int> res;
        for (size_t i = 0; i < parts.size(); i++) {
            if (parts[i].mount.x == dx && parts[i].mount.y == dy && !parts[i].removed) {
                res.push_back ((int)i);
            }
        }
        return res;
    } else {
        const auto &iter = relative_parts.find( point( dx, dy ) );
        if ( iter != relative_parts.end() ) {
            return iter->second;
        } else {
            std::vector<int> res;
            return res;
        }
    }
}

int vehicle::part_with_feature (int part, vpart_bitflags const flag, bool unbroken) const
{
    if (part_flag(part, flag)) {
        return part;
    }
    const auto it = relative_parts.find( parts[part].mount );
    if ( it != relative_parts.end() ) {
        const std::vector<int> & parts_here = it->second;
        for (auto &i : parts_here) {
            if( part_flag( i, flag ) && ( !unbroken || !parts[i].is_broken() ) ) {
                return i;
            }
        }
    }
    return -1;
}

int vehicle::part_with_feature (int part, const std::string &flag, bool unbroken) const
{
    return part_with_feature_at_relative(parts[part].mount, flag, unbroken);
}

int vehicle::part_with_feature_at_relative (const point &pt, const std::string &flag, bool unbroken) const
{
    std::vector<int> parts_here = parts_at_relative(pt.x, pt.y, false);
    for( auto &elem : parts_here ) {
        if( part_flag( elem, flag ) && ( !unbroken || !parts[ elem ].is_broken() ) ) {
            return elem;
        }
    }
    return -1;
}

bool vehicle::has_part( const std::function<bool(const vehicle_part &)> &func ) const
{
    return std::any_of( parts.begin(), parts.end(), [&func]( const vehicle_part &e ) {
        return !e.removed && !e.is_broken() && func( e );
    } );
}

bool vehicle::has_part( const std::string &flag, bool enabled ) const
{
    if( enabled ) {
        return has_part( [&flag]( const vehicle_part &e ) { return e.enabled && e.info().has_flag( flag ); } );
    } else {
        return has_part( [&flag]( const vehicle_part &e ) { return e.info().has_flag( flag ); } );
    }
}

bool vehicle::has_part( const tripoint &pos, const std::string &flag, bool enabled ) const
{
    if( enabled ) {
        return has_part( pos, [&]( const vehicle_part &e ) { return e.enabled && e.info().has_flag( flag ); } );
    } else {
        return has_part( pos, [&]( const vehicle_part &e ) { return e.info().has_flag( flag ); } );
    }
}

bool vehicle::has_part( const tripoint &pos, const std::function<bool(const vehicle_part &)> &func ) const
{
    auto px = pos.x - global_x();
    auto py = pos.y - global_y();

    return std::any_of( parts.begin(), parts.end(), [px,py,&func]( const vehicle_part &e ) {
        return e.precalc[0].x == px && e.precalc[0].y == py && !e.removed && !e.is_broken() && func( e );
    } );
}

std::vector<vehicle_part *> vehicle::get_parts( const std::string &flag, bool enabled )
{
    std::vector<vehicle_part *> res;
    for( auto &e : parts ) {
        if( !e.removed && !e.is_broken() && ( !enabled || e.enabled ) && e.info().has_flag( flag ) ) {
            res.push_back( &e );
        }
    }
    return res;
}

std::vector<const vehicle_part *> vehicle::get_parts( const std::string &flag, bool enabled ) const
{
    std::vector<const vehicle_part *> res;
    for( const auto &e : parts ) {
        if( !e.removed && !e.is_broken() && ( !enabled || e.enabled ) && e.info().has_flag( flag ) ) {
            res.push_back( &e );
        }
    }
    return res;
}

std::vector<vehicle_part *> vehicle::get_parts( const tripoint &pos, const std::string &flag, bool enabled )
{
    std::vector<vehicle_part *> res;
    for( auto &e : parts ) {
        if( e.precalc[ 0 ].x != pos.x - global_x() ||
            e.precalc[ 0 ].y != pos.y - global_y() ) {
            continue;
        }
        if( !e.removed && !e.is_broken() && ( !enabled || e.enabled ) && ( flag.empty() || e.info().has_flag( flag ) ) ) {
            res.push_back( &e );
        }
    }
    return res;
}

std::vector<const vehicle_part *> vehicle::get_parts( const tripoint &pos, const std::string &flag, bool enabled ) const
{
    std::vector<const vehicle_part *> res;
    for( const auto &e : parts ) {
        if( e.precalc[ 0 ].x != pos.x - global_x() ||
            e.precalc[ 0 ].y != pos.y - global_y() ) {
            continue;
        }
        if( !e.removed && !e.is_broken() && ( !enabled || e.enabled ) && ( flag.empty() || e.info().has_flag( flag ) ) ) {
            res.push_back( &e );
        }
    }
    return res;
}

bool vehicle::can_enable( const vehicle_part &pt, bool alert ) const
{
    if( std::none_of( parts.begin(), parts.end(), [&pt]( const vehicle_part &e ) { return &e == &pt; } ) || pt.removed ) {
        debugmsg( "Cannot enable removed or non-existent part" );
    }

    if( pt.is_broken() ) {
        return false;
    }

    if( pt.info().has_flag( "PLANTER" ) && !warm_enough_to_plant() ) {
        if( alert ) {
            add_msg( m_bad, _( "It is too cold to plant anything now." ) );
        }
        return false;
    }

    // @todo check fuel for combustion engines

    if( fuel_left( "battery", true ) < -std::min( pt.info().epower, 0 ) ) {
        if( alert ) {
            add_msg( m_bad, _( "Insufficient power to enable %s" ), pt.name().c_str() );
        }
        return false;
    }

    return true;
}

/**
 * Returns the label at the coordinates given (mount coordinates)
 */
std::string const& vehicle::get_label(int const x, int const y) const
{
    auto const it = labels.find(label(x, y));
    if (it == labels.end()) {
        static std::string const fallback;
        return fallback;
    }

    return it->text;
}

/**
 * Sets the label at the coordinates given (mount coordinates)
 */
void vehicle::set_label(int x, int y, std::string text)
{
    auto const it = labels.find(label(x, y));
    if (it == labels.end()) {
        labels.insert(label(x, y, std::move(text)));
    } else {
        // labels should really be a map
        labels.insert(labels.erase(it), label(x, y, std::move(text)));
    }
}

int vehicle::next_part_to_close( int p, bool outside ) const
{
    std::vector<int> parts_here = parts_at_relative(parts[p].mount.x, parts[p].mount.y);

    // We want reverse, since we close the outermost thing first (curtains), and then the innermost thing (door)
    for(std::vector<int>::reverse_iterator part_it = parts_here.rbegin();
        part_it != parts_here.rend();
        ++part_it)
    {

        if(part_flag(*part_it, VPFLAG_OPENABLE)
           && !parts[ *part_it ].is_broken()
           && parts[*part_it].open == 1
           && (!outside || !part_flag(*part_it, "OPENCLOSE_INSIDE")) )
        {
            return *part_it;
        }
    }
    return -1;
}

int vehicle::next_part_to_open(int p, bool outside) const
{
    std::vector<int> parts_here = parts_at_relative(parts[p].mount.x, parts[p].mount.y);

    // We want forwards, since we open the innermost thing first (curtains), and then the innermost thing (door)
    for( auto &elem : parts_here ) {
        if( part_flag( elem, VPFLAG_OPENABLE ) && !parts[ elem ].is_broken() && parts[elem].open == 0 &&
            ( !outside || !part_flag( elem, "OPENCLOSE_INSIDE" ) ) ) {
            return elem;
        }
    }
    return -1;
}

/**
 * Returns all parts in the vehicle with the given flag, optionally checking
 * to only return unbroken parts.
 * If performance becomes an issue, certain lists (such as wheels) could be
 * cached and fast-returned here, but this is currently linear-time with
 * respect to the number of parts in the vehicle.
 * @param feature The flag (such as "WHEEL" or "CONE_LIGHT") to find.
 * @param unbroken true if only unbroken parts should be returned, false to
 *        return all matching parts.
 * @return A list of indices to all the parts with the specified feature.
 */
std::vector<int> vehicle::all_parts_with_feature(const std::string& feature, bool const unbroken) const
{
    std::vector<int> parts_found;
    for( size_t part_index = 0; part_index < parts.size(); ++part_index ) {
        if(part_info(part_index).has_flag(feature) &&
                ( !unbroken || !parts[ part_index ].is_broken() ) ) {
            parts_found.push_back(part_index);
        }
    }
    return parts_found;
}

std::vector<int> vehicle::all_parts_with_feature(vpart_bitflags feature, bool const unbroken) const
{
    std::vector<int> parts_found;
    for( size_t part_index = 0; part_index < parts.size(); ++part_index ) {
        if(part_info(part_index).has_flag(feature) &&
                ( !unbroken || !parts[ part_index ].is_broken() ) ) {
            parts_found.push_back(part_index);
        }
    }
    return parts_found;
}

/**
 * Returns all parts in the vehicle that exist in the given location slot. If
 * the empty string is passed in, returns all parts with no slot.
 * @param location The location slot to get parts for.
 * @return A list of indices to all parts with the specified location.
 */
std::vector<int> vehicle::all_parts_at_location(const std::string& location) const
{
    std::vector<int> parts_found;
    for( size_t part_index = 0; part_index < parts.size(); ++part_index ) {
        if(part_info(part_index).location == location && !parts[part_index].removed) {
            parts_found.push_back(part_index);
        }
    }
    return parts_found;
}

bool vehicle::part_flag (int part, const std::string &flag) const
{
    if (part < 0 || part >= (int)parts.size() || parts[part].removed) {
        return false;
    } else {
        return part_info(part).has_flag(flag);
    }
}

bool vehicle::part_flag( int part, const vpart_bitflags flag) const
{
   if (part < 0 || part >= (int)parts.size() || parts[part].removed) {
        return false;
    } else {
        return part_info(part).has_flag(flag);
    }
}

int vehicle::part_at(int const dx, int const dy) const
{
    for (size_t p = 0; p < parts.size(); p++) {
        if (parts[p].precalc[0].x == dx && parts[p].precalc[0].y == dy && !parts[p].removed) {
            return (int)p;
        }
    }
    return -1;
}

int vehicle::global_part_at(int const x, int const y) const
{
    return part_at(x - global_x(), y - global_y());
}

/**
 * Given a vehicle part which is inside of this vehicle, returns the index of
 * that part. This exists solely because activities relating to vehicle editing
 * require the index of the vehicle part to be passed around.
 * @param part The part to find.
 * @return The part index, -1 if it is not part of this vehicle.
 */
int vehicle::index_of_part(const vehicle_part *const part, bool const check_removed) const
{
  if(part != NULL) {
    for( size_t index = 0; index < parts.size(); ++index ) {
      // @note Doesn't this have a bunch of copy overhead?
      vehicle_part next_part = parts[index];
      if (!check_removed && next_part.removed) {
        continue;
      }
      if( part->id == next_part.id && part->mount == next_part.mount ) {
        return index;
      }
    }
  }
  return -1;
}

/**
 * Returns which part (as an index into the parts list) is the one that will be
 * displayed for the given square. Returns -1 if there are no parts in that
 * square.
 * @param local_x The local x-coordinate.
 * @param local_y The local y-coordinate.
 * @return The index of the part that will be displayed.
 */
int vehicle::part_displayed_at(int const local_x, int const local_y) const
{
    // Z-order is implicitly defined in game::load_vehiclepart, but as
    // numbers directly set on parts rather than constants that can be
    // used elsewhere. A future refactor might be nice but this way
    // it's clear where the magic number comes from.
    const int ON_ROOF_Z = 9;

    std::vector<int> parts_in_square = parts_at_relative(local_x, local_y);

    if(parts_in_square.empty()) {
        return -1;
    }

    bool in_vehicle = g->u.in_vehicle;
    if (in_vehicle) {
        // They're in a vehicle, but are they in /this/ vehicle?
        std::vector<int> psg_parts = boarded_parts();
        in_vehicle = false;
        for( auto &psg_part : psg_parts ) {
            if( get_passenger( psg_part ) == &( g->u ) ) {
                in_vehicle = true;
                break;
            }
        }
    }

    int hide_z_at_or_above = (in_vehicle) ? (ON_ROOF_Z) : INT_MAX;

    int top_part = 0;
    for(size_t index = 1; index < parts_in_square.size(); index++) {
        if((part_info(parts_in_square[top_part]).z_order <
            part_info(parts_in_square[index]).z_order) &&
           (part_info(parts_in_square[index]).z_order <
            hide_z_at_or_above)) {
            top_part = index;
        }
    }

    return parts_in_square[top_part];
}

int vehicle::roof_at_part( const int part ) const
{
    std::vector<int> parts_in_square = parts_at_relative( parts[part].mount.x, parts[part].mount.y );
    for( const int p : parts_in_square ) {
        if( part_info( p ).location == "on_roof" || part_flag( p, "ROOF" ) ) {
            return p;
        }
    }

    return -1;
}

char vehicle::part_sym( const int p, const bool exact ) const
{
    if (p < 0 || p >= (int)parts.size() || parts[p].removed) {
        return ' ';
    }

    const int displayed_part = exact ? p : part_displayed_at(parts[p].mount.x, parts[p].mount.y);

    if (part_flag (displayed_part, VPFLAG_OPENABLE) && parts[displayed_part].open) {
        return '\''; // open door
    } else {
        return parts[ displayed_part ].is_broken() ?
            part_info(displayed_part).sym_broken : part_info(displayed_part).sym;
    }
}

// similar to part_sym(int p) but for use when drawing SDL tiles. Called only by cata_tiles during draw_vpart
// vector returns at least 1 element, max of 2 elements. If 2 elements the second denotes if it is open or damaged
const vpart_id &vehicle::part_id_string(int const p, char &part_mod) const
{
    part_mod = 0;
    if( p < 0 || p >= (int)parts.size() || parts[p].removed ) {
        return NULL_ID;
    }

    int displayed_part = part_displayed_at(parts[p].mount.x, parts[p].mount.y);
    const vpart_id &idinfo = parts[displayed_part].id;

    if (part_flag (displayed_part, VPFLAG_OPENABLE) && parts[displayed_part].open) {
        part_mod = 1; // open
    } else if( parts[ displayed_part ].is_broken() ){
        part_mod = 2; // broken
    }

    return idinfo;
}

nc_color vehicle::part_color( const int p, const bool exact ) const
{
    if (p < 0 || p >= (int)parts.size()) {
        return c_black;
    }

    nc_color col;

    int parm = -1;

    //If armoring is present and the option is set, it colors the visible part
    if( get_option<bool>( "VEHICLE_ARMOR_COLOR" ) ) {
        parm = part_with_feature(p, VPFLAG_ARMOR, false);
    }

    if( parm >= 0 ) {
        col = part_info(parm).color;
    } else {
        const int displayed_part = exact ? p : part_displayed_at(parts[p].mount.x, parts[p].mount.y);

        if (displayed_part < 0 || displayed_part >= (int)parts.size()) {
            return c_black;
        }
        if (parts[displayed_part].blood > 200) {
            col = c_red;
        } else if (parts[displayed_part].blood > 0) {
            col = c_ltred;
        } else if (parts[displayed_part].is_broken()) {
            col = part_info(displayed_part).color_broken;
        } else {
            col = part_info(displayed_part).color;
        }

    }

    if( exact ) {
        return col;
    }

    // curtains turn windshields gray
    int curtains = part_with_feature(p, VPFLAG_CURTAIN, false);
    if (curtains >= 0) {
        if (part_with_feature(p, VPFLAG_WINDOW, true) >= 0 && !parts[curtains].open)
            col = part_info(curtains).color;
    }

    //Invert colors for cargo parts with stuff in them
    int cargo_part = part_with_feature(p, VPFLAG_CARGO);
    if(cargo_part > 0 && !get_items(cargo_part).empty()) {
        return invert_color(col);
    } else {
        return col;
    }
}

/**
 * Prints a list of all parts to the screen inside of a boxed window, possibly
 * highlighting a selected one.
 * @param w The window to draw in.
 * @param y1 The y-coordinate to start drawing at.
 * @param max_y Draw no further than this y-coordinate.
 * @param width The width of the window.
 * @param p The index of the part being examined.
 * @param hl The index of the part to highlight (if any).
 */
int vehicle::print_part_desc(WINDOW *win, int y1, const int max_y, int width, int p, int hl /*= -1*/) const
{
    if (p < 0 || p >= (int)parts.size()) {
        return y1;
    }
    std::vector<int> pl = this->parts_at_relative(parts[p].mount.x, parts[p].mount.y);
    int y = y1;
    for (size_t i = 0; i < pl.size(); i++)
    {
        if ( y >= max_y ) {
            mvwprintz( win, y, 1, c_yellow, _( "More parts here..." ) );
            ++y;
            break;
        }

        const vehicle_part& vp = parts[ pl [ i ] ];
        nc_color col_cond = vp.is_broken() ? c_dkgray : vp.base.damage_color();

        std::string partname = vp.name();

        if( vp.is_tank() && vp.ammo_current() != "null" ) {
            partname += string_format( " (%s)", item::nname( vp.ammo_current() ).c_str() );
        }

        if( part_flag( pl[i], "CARGO" ) ) {
            //~ used/total volume of a cargo vehicle part
            partname += string_format( _(" (vol: %s/%s %s)"),
                                       format_volume( stored_volume( pl[i] ) ).c_str(), 
                                       format_volume( max_volume( pl[i] ) ).c_str(),
                                       volume_units_abbr() );
        }

        bool armor = part_flag(pl[i], "ARMOR");
        std::string left_sym, right_sym;
        if(armor) {
            left_sym = "("; right_sym = ")";
        } else if(part_info(pl[i]).location == part_location_structure) {
            left_sym = "["; right_sym = "]";
        } else {
            left_sym = "-"; right_sym = "-";
        }
        nc_color sym_color = ( int )i == hl ? hilite( c_ltgray ) : c_ltgray;
        mvwprintz( win, y, 1, sym_color, "%s", left_sym.c_str() );
        trim_and_print( win, y, 2, getmaxx( win ) - 4,
                        ( int )i == hl ? hilite( col_cond ) : col_cond, "%s", partname.c_str() );
        wprintz( win, sym_color, "%s", right_sym.c_str() );

        if (i == 0 && is_inside(pl[i])) {
            //~ indicates that a vehicle part is inside
            mvwprintz(win, y, width-2-utf8_width(_("Interior")), c_ltgray, _("Interior"));
        } else if (i == 0) {
            //~ indicates that a vehicle part is outside
            mvwprintz(win, y, width-2-utf8_width(_("Exterior")), c_ltgray, _("Exterior"));
        }
        y++;
    }

    // print the label for this location
    const std::string label = get_label(parts[p].mount.x, parts[p].mount.y);
    if (label != "" && y <= max_y) {
        mvwprintz(win, y++, 1, c_ltred, _("Label: %s"), label.c_str());
    }

    return y;
}

/**
 * Returns an array of fuel types that can be printed
 * @return An array of printable fuel type ids
 */
std::vector<itype_id> vehicle::get_printable_fuel_types() const
{
    std::set<itype_id> opts;
    for( const auto &pt : parts ) {
        if( ( pt.is_tank() || pt.is_battery() || pt.is_reactor() ) && pt.ammo_current() != "null" ) {
            opts.emplace( pt.ammo_current() );
        }
    }
    return std::vector<itype_id>( opts.begin(), opts.end() );
}

/**
 * Prints all of the fuel indicators of the vehical
 * @param w Pointer to the window to draw in.
 * @param y Y location to draw at.
 * @param x X location to draw at.
 * @param start_index Starting index in array of fuel gauges to start reading from
 * @param fullsize true if it's expected to print multiple rows
 * @param verbose true if there should be anything after the gauge (either the %, or number)
 * @param desc true if the name of the fuel should be at the end
 * @param isHorizontal true if the menu is not vertical
 */
void vehicle::print_fuel_indicators ( WINDOW *win, int y, int x, int start_index, bool fullsize, bool verbose, bool desc, bool isHorizontal) const
{
    auto fuels = get_printable_fuel_types();

    if( !fullsize ) {
        if( !fuels.empty() ) {
            print_fuel_indicator( win, y, x, fuels.front(), verbose, desc );
        }
        return;
    }

    int yofs = 0;
    int max_gauge = ((isHorizontal) ? 12 : 5) + start_index;
    int max_size = std::min((int)fuels.size(), max_gauge);

    for( int i = start_index; i < max_size; i++ ) {
        const itype_id &f = fuels[i];
        print_fuel_indicator( win, y + yofs, x, f, verbose, desc );
        if (fullsize) {
            yofs++;
        }
    }

    // check if the current index is less than the max size minus 12 or 5, to indicate that there's more
    if((start_index < (int)fuels.size() -  ((isHorizontal) ? 12 : 5)) && fullsize) {
        mvwprintz( win, y + yofs, x, c_ltgreen, ">" );
        wprintz( win, c_ltgray, " for more" );
    }
}

/**
 * Prints a fuel gauge for a vehicle
 * @param w Pointer to the window to draw in.
 * @param y Y location to draw at.
 * @param x X location to draw at.
 * @param fuel_type ID of the fuel type to draw
 * @param verbose true if there should be anything after the gauge (either the %, or number)
 * @param desc true if the name of the fuel should be at the end
 */
void vehicle::print_fuel_indicator (void *w, int y, int x, itype_id fuel_type, bool verbose, bool desc) const
{
    if( fuel_type == "null" ) {
        return;
    }

    const char fsyms[5] = { 'E', '\\', '|', '/', 'F' };
    WINDOW *win = (WINDOW *) w;
    nc_color col_indf1 = c_ltgray;
    int cap = fuel_capacity( fuel_type );
    int f_left = fuel_left( fuel_type );
    nc_color f_color = item::find_type( fuel_type )->color;
    mvwprintz(win, y, x, col_indf1, "E...F");
    int amnt = cap > 0 ? f_left * 99 / cap : 0;
    int indf = (amnt / 20) % 5;
    mvwprintz( win, y, x + indf, f_color, "%c", fsyms[indf] );
    if (verbose) {
        if( debug_mode ) {
            mvwprintz( win, y, x + 6, f_color, "%d/%d", f_left, cap );
        } else {
            mvwprintz( win, y, x + 6, f_color, "%d", (f_left * 100) / cap );
            wprintz( win, c_ltgray, "%c", 045 );
        }
    }
    if (desc) {
        wprintz(win, c_ltgray, " - %s", item::nname( fuel_type ).c_str() );
    }
}

point vehicle::coord_translate (const point &p) const
{
    point q;
    coord_translate(pivot_rotation[0], pivot_anchor[0], p, q);
    return q;
}

void vehicle::coord_translate (int dir, const point &pivot, const point &p, point &q) const
{
    tileray tdir (dir);
    tdir.advance (p.x - pivot.x);
    q.x = tdir.dx() + tdir.ortho_dx(p.y - pivot.y);
    q.y = tdir.dy() + tdir.ortho_dy(p.y - pivot.y);
}

void vehicle::precalc_mounts (int idir, int dir, const point &pivot)
{
    if (idir < 0 || idir > 1)
        idir = 0;
    for (auto &p : parts)
    {
        if (p.removed) {
            continue;
        }
        coord_translate (dir, pivot, p.mount, p.precalc[idir]);
    }
    pivot_anchor[idir] = pivot;
    pivot_rotation[idir] = dir;
}

std::vector<int> vehicle::boarded_parts() const
{
    std::vector<int> res;
    for (size_t p = 0; p < parts.size(); p++) {
        if (part_flag (p, VPFLAG_BOARDABLE) &&
                parts[p].has_flag(vehicle_part::passenger_flag)) {
            res.push_back ((int)p);
        }
    }
    return res;
}

player *vehicle::get_passenger(int p) const
{
    p = part_with_feature (p, VPFLAG_BOARDABLE, false);
    if (p >= 0 && parts[p].has_flag(vehicle_part::passenger_flag))
    {
     const int player_id = parts[p].passenger_id;
     if( player_id == g->u.getID()) {
      return &g->u;
     }
     int npcdex = g->npc_by_id (player_id);
     if (npcdex >= 0) {
      return g->active_npc[npcdex];
     }
    }
    return 0;
}

int vehicle::global_x() const
{
    return smx * SEEX + posx;
}

int vehicle::global_y() const
{
    return smy * SEEY + posy;
}

point vehicle::global_pos() const
{
    return point( smx * SEEX + posx, smy * SEEY + posy );
}

tripoint vehicle::global_pos3() const
{
    return tripoint( smx * SEEX + posx, smy * SEEY + posy, smz );
}

tripoint vehicle::global_part_pos3( const int &index ) const
{
    return global_part_pos3( parts[ index ] );
}

tripoint vehicle::global_part_pos3( const vehicle_part &pt ) const
{
    return global_pos3() + pt.precalc[ 0 ];
}

point vehicle::real_global_pos() const
{
    return g->m.getabs( global_x(), global_y() );
}

tripoint vehicle::real_global_pos3() const
{
    return g->m.getabs( tripoint( global_x(), global_y(), smz ) );
}

void vehicle::set_submap_moved( int x, int y )
{
    const point old_msp = real_global_pos();
    smx = x;
    smy = y;
    if( !tracking_on ) {
        return;
    }
    overmap_buffer.move_vehicle( this, old_msp );
}

int vehicle::total_mass() const
{
    if( mass_dirty ) {
        refresh_mass();
    }

    return mass_cache;
}

units::volume vehicle::total_folded_volume() const
{
    units::volume m = 0;
    for( size_t i = 0; i < parts.size(); i++ ) {
        if( parts[i].removed ) {
            continue;
        }
        m += part_info(i).folded_volume;
    }
    return m;
}

const point &vehicle::rotated_center_of_mass() const
{
    // @todo Bring back caching of this point
    calc_mass_center( true );

    return mass_center_precalc;
}

const point &vehicle::local_center_of_mass() const
{
    if( mass_center_no_precalc_dirty ) {
        calc_mass_center( false );
    }

    return mass_center_no_precalc;
}

point vehicle::pivot_displacement() const
{
    // precalc_mounts always produces a result that puts the pivot point at (0,0).
    // If the pivot point changes, this artificially moves the vehicle, as the position
    // of the old pivot point will appear to move from (posx+0, posy+0) to some other point
    // (posx+dx,posy+dy) even if there is no change in vehicle position or rotation.
    // This method finds that movement so it can be cancelled out when actually moving
    // the vehicle.

    // rotate the old pivot point around the new pivot point with the old rotation angle
    point dp;
    coord_translate(pivot_rotation[0], pivot_anchor[1], pivot_anchor[0], dp);
    return dp;
}

int vehicle::fuel_left (const itype_id & ftype, bool recurse) const
{
    int fl = std::accumulate( parts.begin(), parts.end(), 0, [&ftype]( const int &lhs, const vehicle_part &rhs ) {
        return lhs + ( rhs.ammo_current() == ftype ? rhs.ammo_remaining() : 0 );
    } );

    if(recurse && ftype == fuel_type_battery) {
        auto fuel_counting_visitor = [&] (vehicle const* veh, int amount, int) {
            return amount + veh->fuel_left(ftype, false);
        };

        // HAX: add 1 to the initial amount so traversal doesn't immediately stop just
        // 'cause we have 0 fuel left in the current vehicle. Subtract the 1 immediately
        // after traversal.
        fl = traverse_vehicle_graph(this, fl + 1, fuel_counting_visitor) - 1;
    }

    //muscle engines have infinite fuel
    if( ftype == fuel_type_muscle && g->m.veh_at( g->u.pos() ) == this && player_in_control( g->u ) &&
        has_part( g->u.pos(), []( const vehicle_part &e ) {
            return e.is_engine() && e.enabled && e.info().fuel_type == fuel_type_muscle;
        } ) ) {
        fl += 10;
    }

    return fl;
}

int vehicle::fuel_capacity (const itype_id &ftype) const
{
    return std::accumulate( parts.begin(), parts.end(), 0, [&ftype]( const int &lhs, const vehicle_part &rhs ) {
        return lhs + ( rhs.ammo_current() == ftype ? rhs.ammo_capacity() : 0 );
    } );
}

int vehicle::drain (const itype_id & ftype, int amount) {
    if( ftype == fuel_type_battery ) {
        // Batteries get special handling to take advantage of jumper
        // cables -- discharge_battery knows how to recurse properly
        // (including taking cable power loss into account).
        int remnant = discharge_battery(amount, true);

        // discharge_battery returns amount of charges that were not
        // found anywhere in the power network, whereas this function
        // returns amount of charges consumed; simple subtraction.
        return amount - remnant;
    }

    int drained = 0;
    for( auto &p : parts ) {
        if( amount <= 0 ) {
            break;
        }
        if( p.ammo_current() == ftype ) {
            int qty = p.ammo_consume( amount, global_part_pos3( p ) );
            drained += qty;
            amount -= qty;
        }
    }

    if( ftype != fuel_type_battery ) {
        invalidate_mass();
    }

    return drained;
}

int vehicle::total_power(bool const fueled) const
{
    int pwr = 0;
    int cnt = 0;

    for (size_t e = 0; e < engines.size(); e++) {
        int p = engines[e];
        if (is_engine_on(e) && (fuel_left (part_info(p).fuel_type) || !fueled)) {
            pwr += part_power(p);
            cnt++;
        }
    }

    for (size_t a = 0; a < alternators.size();a++){
        int p = alternators[a];
        if (is_alternator_on(a)) {
            pwr += part_power(p); // alternators have negative power
        }
    }
    if (cnt > 1) {
        pwr = pwr * 4 / (4 + cnt -1);
    }
    return pwr;
}

bool vehicle::do_environmental_effects()
{
    bool needed = false;
    // check for smoking parts
    for( size_t p = 0; p < parts.size(); p++ ) {
        auto part_pos = global_pos3() + parts[p].precalc[0];

        /* Only lower blood level if:
         * - The part is outside.
         * - The weather is any effect that would cause the player to be wet. */
        if( parts[p].blood > 0 && g->m.is_outside( part_pos ) ) {
            needed = true;
            if( g->weather >= WEATHER_DRIZZLE && g->weather <= WEATHER_ACID_RAIN ) {
                parts[p].blood--;
            }
        }
    }
    return needed;
}

int vehicle::power_usage() const
{
    int res = 0;

    // handle part not yet migrated to have discrete enabled status
    res += is_alarm_on ? alarm_epower : 0;
    res += camera_on ? camera_epower : 0;

    for( const auto &e : parts ) {
        if( e.enabled ) {
            res += std::min( e.info().epower, 0 ); // consumers only
        }
    }

    return - res; // apply correct sign
}

vehicle_part &vehicle::current_engine()
{
    // @todo cache this somewhere
    auto eng = std::find_if( parts.begin(), parts.end(), []( const vehicle_part &e ) {
        return e.is_engine() && e.enabled;
    } );

    static vehicle_part null_part;
    return eng != parts.end() ? *eng : null_part;
}

const vehicle_part &vehicle::current_engine() const
{
    return const_cast<vehicle *>( this )->current_engine();
}

double vehicle::current_velocity() const
{
    return velocity / 100 * 0.44704;
}

double vehicle::max_velocity( const vehicle_part &pt ) const
{
    return pt.is_engine() ? pt.base.type->engine->velocity_max( total_mass(), k_dynamics() ) : 0.0;
}

double vehicle::optimal_velocity( const vehicle_part &pt ) const
{
    return pt.is_engine() ? pt.base.type->engine->velocity_optimal( total_mass(), k_dynamics() ) : 0.0;
}

double vehicle::safe_velocity( const vehicle_part &pt ) const
{
    return pt.is_engine() ? pt.base.type->engine->velocity_safe( total_mass(), k_dynamics() ) : 0.0;
}

int vehicle::gear( const vehicle_part &pt ) const {
    return pt.is_engine() ? pt.base.type->engine->best_gear( current_velocity() ) : -1;
}

int vehicle::rpm( const vehicle_part &pt ) const
{
    if( !pt.is_engine() ) {
        return 0;
    }
    // @todo once stalling is implemented remove lower bound ensuring rpm above idle
    return std::max( pt.base.type->engine->effective_rpm( current_velocity() ), pt.base.type->engine->idle );
}

bool vehicle::overspeed( const vehicle_part &pt ) const
{
    return pt.is_engine() ? rpm( pt ) > pt.base.type->engine->redline : false;
}

int vehicle::friction_load() const
{
    // kinetic energy (J)
    double k = 0.5 * total_mass() * pow( current_velocity(), 2 );

    // engine power (J/s) replaces energy lost via friction
    double res = k * friction_loss / k_dynamics();

    // if the wheels are slipping we need more power to maintain the same speed */
    res *= 1.0 + k_traction( g->m.vehicle_wheel_traction( *this ) );

    return res;
}

double vehicle::acceleration( const vehicle_part &pt ) const
{
    return safe_velocity( pt ) * k_mass();
}

void vehicle::spew_smoke( double joules, int part, int density )
{
    if( rng( 1, 10000 ) > joules ) {
        return;
    }
    point p = parts[part].mount;
    density = std::max( joules / 10000, double( density ) );
    // Move back from engine/muffler til we find an open space
    while( relative_parts.find(p) != relative_parts.end() ) {
        p.x += ( velocity < 0 ? 1 : -1 );
    }
    point q = coord_translate(p);
    tripoint dest( global_x() + q.x, global_y() + q.y, smz );
    g->m.adjust_field_strength( dest, fd_smoke, density );
}

void vehicle::noise_and_smoke( double load )
{
    const int sound_levels[] = { 0, 15, 30, 60, 100, 140, 180, INT_MAX };
    const char *sound_msgs[] = { "", _("hummm!"), _("whirrr!"), _("vroom!"), _("roarrr!"), _("ROARRR!"),
                                 _("BRRROARRR!!"), _("BRUMBRUMBRUMBRUM!!!") };
    double noise = 0.0;
    double mufflesmoke = 0.0;
    double muffle = 1.0, m;
    int exhaust_part = -1;
    for( size_t p = 0; p < parts.size(); p++ ) {
        if( part_flag(p, "MUFFLER") ) {
            m = 1.0 - (1.0 - part_info(p).bonus / 100.0) * double( parts[p].hp() ) / part_info(p).durability;
            if( m < muffle ) {
                muffle = m;
                exhaust_part = int(p);
            }
        }
    }

    bool bad_filter = false;

    for( size_t e = 0; e < engines.size(); e++ ) {
        int p = engines[e];
        if( is_engine_on(e) &&
                (is_engine_type(e, fuel_type_muscle) || fuel_left (part_info(p).fuel_type)) ) {
            double pwr = 10.0; // Default noise if nothing else found, shouldn't happen
            double max_pwr = double(power_to_epower(watt_to_hp(part_power(p, true))))/40000;
            double cur_pwr = load * max_pwr;

            if( is_engine_type(e, fuel_type_gasoline) || is_engine_type(e, fuel_type_diesel)) {

                if( is_engine_type( e, fuel_type_gasoline ) ) {
                    double dmg = 1.0 - double( parts[p].hp() ) / part_info( p ).durability;
                    if( parts[ p ].base.faults.count( fault_filter_fuel ) ) {
                        dmg = 1.0;
                    }
                    if( dmg > 0.75 && one_in( 200 - ( 150 * dmg ) ) ) {
                        backfire( e );
                    }
                }
                double j = power_to_epower( watt_to_hp( part_power( p, true ) ) ) * load * 6.0 * muffle;

                if( parts[ p ].base.faults.count( fault_filter_air ) ) {
                    bad_filter = true;
                    j *= j;
                }

                if( (exhaust_part == -1) && engine_on ) {
                    spew_smoke( j, p, bad_filter ? MAX_FIELD_DENSITY : 1 );
                } else {
                    mufflesmoke += j;
                }
                pwr = (cur_pwr*15 + max_pwr*3 + 5) * muffle;
            } else if(is_engine_type(e, fuel_type_battery)) {
                pwr = cur_pwr*3;
            } else if(is_engine_type(e, fuel_type_muscle)) {
                pwr = cur_pwr*5;
            }
            noise = std::max(noise, pwr); // Only the loudest engine counts.
        }
    }

    if( (exhaust_part != -1) && engine_on &&
        has_engine_type_not(fuel_type_muscle, true)) { // No engine, no smoke
        spew_smoke( mufflesmoke, exhaust_part, bad_filter ? MAX_FIELD_DENSITY : 1 );
    }
    // Even a vehicle with engines off will make noise traveling at high speeds
    noise = std::max( noise, double(fabs(velocity/500.0)) );
    int lvl = 0;
    if( one_in(4) && rng(0, 30) < noise &&
        has_engine_type_not(fuel_type_muscle, true)) {
       while( noise > sound_levels[lvl] ) {
           lvl++;
       }
    }
    sounds::ambient_sound( global_pos3(), noise, sound_msgs[lvl] );
}

float vehicle::wheel_area( bool boat ) const
{
    float total_area = 0.0f;
    const auto &wheel_indices = boat ? floating : wheelcache;
    for( auto &wheel_index : wheel_indices ) {
        total_area += parts[ wheel_index ].base.wheel_area();
    }

    return total_area;
}

float vehicle::k_friction() const
{
    // calculate safe speed reduction due to wheel friction
    constexpr float fr0 = 9000.0;
    return fr0 / ( fr0 + wheel_area( false ) ) ;
}

float vehicle::k_aerodynamics() const
{
    const int max_obst = 13;
    int obst[max_obst];
    for( auto &elem : obst ) {
        elem = 0;
    }
    std::vector<int> structure_indices = all_parts_at_location(part_location_structure);
    for( auto &structure_indice : structure_indices ) {
        int p = structure_indice;
        int frame_size = part_with_feature(p, VPFLAG_OBSTACLE) ? 30 : 10;
        int pos = parts[p].mount.y + max_obst / 2;
        if (pos < 0) {
            pos = 0;
        }
        if (pos >= max_obst) {
            pos = max_obst -1;
        }
        if (obst[pos] < frame_size) {
            obst[pos] = frame_size;
        }
    }
    int frame_obst = 0;
    for( auto &elem : obst ) {
        frame_obst += elem;
    }
    float ae0 = 200.0;

    // calculate aerodynamic coefficient
    float ka = ( ae0 / (ae0 + frame_obst) );
    return ka;
}

float vehicle::k_dynamics() const
{
    return ( k_aerodynamics() * k_friction() );
}

float vehicle::k_mass() const
{
    // @todo Remove this sum, apply only the relevant wheel type
    float wa = wheel_area( false ) + wheel_area( true );
    if( wa <= 0 ) {
       return 0;
    }

    float ma0 = 50.0;
    // calculate safe speed reduction due to mass
    float km = ma0 / ( ma0 + total_mass() / ( wa * 8.0f / 9.0f ) );

    return km;
}

float vehicle::k_traction( float wheel_traction_area ) const
{
    if( wheel_traction_area <= 0.01f ) {
        return 0.0f;
    }

    const float mass_penalty = ( 1.0f - wheel_traction_area / wheel_area( !floating.empty() ) ) * total_mass();

    float traction = std::min( 1.0f, wheel_traction_area / mass_penalty );
    add_msg( m_debug, "%s has traction %.2f", name.c_str(), traction );
    // For now make it easy until it gets properly balanced: add a low cap of 0.1
    return std::max( 0.1f, traction );
}

float vehicle::drag() const
{
    return -extra_drag;
}

bool vehicle::sufficient_wheel_config( bool boat ) const
{
    std::vector<int> floats = all_parts_with_feature(VPFLAG_FLOATS);
    // @todo Remove the limitations that boats can't move on land
    if( boat || !floats.empty() ) {
        return boat && floats.size() > 2;
    }
    std::vector<int> wheel_indices = all_parts_with_feature(VPFLAG_WHEEL);
    if(wheel_indices.empty()) {
        // No wheels!
        return false;
    } else if(wheel_indices.size() == 1) {
        //Has to be a stable wheel, and one wheel can only support a 1-3 tile vehicle
        if( !part_info(wheel_indices[0]).has_flag("STABLE") ||
             all_parts_at_location(part_location_structure).size() > 3) {
            return false;
        }
    }
    return true;
}

bool vehicle::balanced_wheel_config( bool boat ) const
{
    int xmin = INT_MAX;
    int ymin = INT_MAX;
    int xmax = INT_MIN;
    int ymax = INT_MIN;
    // find the bounding box of the wheels
    // TODO: find convex hull instead
    const auto &indices = boat ? floating : wheelcache;
    for( auto &w : indices ) {
        const auto &pt = parts[ w ].mount;
        xmin = std::min( xmin, pt.x );
        ymin = std::min( ymin, pt.y );
        xmax = std::max( xmax, pt.x );
        ymax = std::max( ymax, pt.y );
    }

    const point &com = local_center_of_mass();
    if( com.x < xmin || com.x > xmax || com.y < ymin || com.y > ymax ) {
        return false; // center of mass not inside support of wheels (roughly)
    }
    return true;
}

bool vehicle::valid_wheel_config( bool boat ) const
{
    return sufficient_wheel_config( boat ) && balanced_wheel_config( boat );
}

float vehicle::steering_effectiveness() const
{
    if (!floating.empty()) {
        // I'M ON A BOAT
        return 1.0;
    }

    if (steering.empty()) {
        return -1.0; // No steering installed
    }

    // For now, you just need one wheel working for 100% effective steering.
    // TODO: return something less than 1.0 if the steering isn't so good
    // (unbalanced, long wheelbase, back-heavy vehicle with front wheel steering,
    // etc)
    for (int p : steering) {
        if( !parts[ p ].is_broken() ) {
            return 1.0;
        }
    }

    // We have steering, but it's all broken.
    return 0.0;
}

float vehicle::handling_difficulty() const
{
    const float steer = std::max( 0.0f, steering_effectiveness() );
    const float ktraction = k_traction( g->m.vehicle_wheel_traction( *this ) );
    const float kmass = k_mass();
    const float aligned = std::max( 0.0f, 1.0f - ( face_vec() - dir_vec() ).norm() );

    constexpr float tile_per_turn = 10 * 100;

    // TestVehicle: perfect steering, kmass, moving on road at 100 mph (10 tiles per turn) = 0.0
    // TestVehicle but on grass (0.75 friction) = 2.5
    // TestVehicle but overloaded (0.5 kmass) = 5
    // TestVehicle but with bad steering (0.5 steer) and overloaded (0.5 kmass) = 10
    // TestVehicle but on fungal bed (0.5 friction), bad steering and overloaded = 15
    // TestVehicle but turned 90 degrees during this turn (0 align) = 10
    const float diff_mod = ( ( 1.0f - steer ) + ( 1.0f - kmass ) + ( 1.0f - ktraction ) + ( 1.0f - aligned ) );
    return velocity * diff_mod / tile_per_turn;
}

std::vector<vehicle_part *> vehicle::lights( bool active )
{
    std::vector<vehicle_part *> res;
    for( auto &e : parts ) {
        if( !e.is_broken() && e.is_light() && ( !active || e.enabled ) ) {
            res.push_back( &e );
        }
    }
    return res;
}

vehicle* vehicle::find_vehicle( const tripoint &where )
{
    // Is it in the reality bubble?
    tripoint veh_local = g->m.getlocal( where );
    vehicle* veh = g->m.veh_at( veh_local );

    if( veh != nullptr ) {
        return veh;
    }

    // Nope. Load up its submap...
    point veh_in_sm = point( where.x, where.y );
    point veh_sm = ms_to_sm_remain( veh_in_sm );

    auto sm = MAPBUFFER.lookup_submap( veh_sm.x, veh_sm.y, where.z );
    if( sm == nullptr ) {
        return nullptr;
    }

    // ...find the right vehicle inside it...
    for( auto &elem : sm->vehicles ) {
        vehicle *found_veh = elem;
        point veh_location( found_veh->posx, found_veh->posy );

        if( veh_in_sm == veh_location ) {
            veh = found_veh;
            break;
        }
    }

    // ...and hand it over.
    return veh;
}

template <typename Func, typename Vehicle>
int vehicle::traverse_vehicle_graph(Vehicle *start_veh, int amount, Func action)
{
    // Breadth-first search! Initialize the queue with a pointer to ourselves and go!
    std::queue< std::pair<Vehicle*, int> > connected_vehs;
    std::set<Vehicle*> visited_vehs;
    connected_vehs.push(std::make_pair(start_veh, 0));

    while(amount > 0 && connected_vehs.size() > 0) {
        auto current_node = connected_vehs.front();
        Vehicle *current_veh = current_node.first;
        int current_loss = current_node.second;

        visited_vehs.insert(current_veh);
        connected_vehs.pop();

        g->u.add_msg_if_player(m_debug, "Traversing graph with %d power", amount);

        for(auto &p : current_veh->loose_parts) {
            if(!current_veh->part_info(p).has_flag("POWER_TRANSFER")) {
                continue; // ignore loose parts that aren't power transfer cables
            }

            auto target_veh = vehicle::find_vehicle(current_veh->parts[p].target.second);
            if(target_veh == nullptr || visited_vehs.count(target_veh) > 0) {
                // Either no destination here (that vehicle's rolled away or off-map) or
                // we've already looked at that vehicle.
                continue;
            }

            // Add this connected vehicle to the queue of vehicles to search next,
            // but only if we haven't seen this one before.
            if(visited_vehs.count(target_veh) < 1) {
                int target_loss = current_loss + current_veh->part_info(p).epower;
                connected_vehs.push(std::make_pair(target_veh, target_loss));

                float loss_amount = ((float)amount * (float)target_loss) / 100;
                g->u.add_msg_if_player(m_debug, "Visiting remote %p with %d power (loss %f, which is %d percent)",
                                        (void*)target_veh, amount, loss_amount, target_loss);

                amount = action(target_veh, amount, (int)loss_amount);
                g->u.add_msg_if_player(m_debug, "After remote %p, %d power", (void*)target_veh, amount);

                if(amount < 1) {
                    break; // No more charge to donate away.
                }
            }
        }
    }
    return amount;
}

int vehicle::charge_battery (int amount, bool include_other_vehicles)
{
    for( auto &p : parts ) {
        if( amount <= 0 ) {
            break;
        }
        if( !p.is_broken() && p.is_battery() ) {
            int qty = std::min( long( amount ), p.ammo_capacity() - p.ammo_remaining() );
            p.ammo_set( fuel_type_battery, p.ammo_remaining() + qty );
            amount -= qty;
        }
    }

    auto charge_visitor = [] (vehicle* veh, int amount, int lost) {
        g->u.add_msg_if_player(m_debug, "CH: %d", amount - lost);
        return veh->charge_battery(amount - lost, false);
    };

    if(amount > 0 && include_other_vehicles) { // still a bit of charge we could send out...
        amount = traverse_vehicle_graph(this, amount, charge_visitor);
    }

    return amount;
}

int vehicle::discharge_battery (int amount, bool recurse)
{
    for( auto &p : parts ) {
        if( amount <= 0 ) {
            break;
        }
        if( !p.is_broken() && p.is_battery() ) {
            amount -= p.ammo_consume( amount, global_part_pos3( p ) );
        }
    }

    auto discharge_visitor = [] (vehicle* veh, int amount, int lost) {
        g->u.add_msg_if_player(m_debug, "CH: %d", amount + lost);
        return veh->discharge_battery(amount + lost, false);
    };
    if(amount > 0 && recurse) { // need more power!
        amount = traverse_vehicle_graph(this, amount, discharge_visitor);
    }

    return amount; // non-zero if we weren't able to fulfill demand.
}

void vehicle::idle(bool on_map) {
    auto &eng = current_engine();

    // power usage is in watts but battery storage (kJ) is less granular...
    int deficit = power_usage();

    // ...so partial charges have a proportional chance of being consumed each turn
    deficit += x_in_y( deficit % 1000, 1000 ) ? 1000 : 0;

    // electrical power not supplied from battery must be found from alternators or reactors
    deficit = discharge_battery( deficit / 1000 );

    // calculate maximum possible output from all active alternators
    int generate = 0;
    if( engine_on && eng ) {
        for( const auto &e : parts ) {
            if( e.is_alternator() && !e.is_broken() && e.mount == eng.mount ) {
                generate += e.info().epower;
            }
        }
    }

    int nuclear = 0;
    // @todo calculate reactor capacity

    if( deficit > generate + nuclear ) {
        // insufficient power so disable electrical parts
        for( auto &e : parts ) {
            if( e.enabled && e.info().epower < 0 ) {
                e.enabled = false;
            }
        }

        // handle parts using legacy global state
        is_alarm_on = false;
        camera_on = false;

        if( player_in_control( g->u ) || g->u.sees( global_pos3() ) ) {
            add_msg( _( "The %s's battery dies!" ), name.c_str() );
        }

        if( eng.info().epower < 0 ) {
            engine_on = false;
            if( player_in_control( g->u ) || g->u.sees( global_pos3() ) ) {
                add_msg( _( "The %s's engine dies!" ), name.c_str() );
            }
        }

    } else if( deficit > generate ) {
        // @todo engage reactor

    } else {
        // as above power generation is in watts but battery storage (kJ) is less granular...
        int recharge = generate - deficit;

        // ...so partial charges have a proportional chance of being added each turn
        recharge += x_in_y( recharge % 1000, 1000 ) ? 1000 : 0;

        // attempt to recharge battery limiting generated power to total battery capacity
        generate -= charge_battery( recharge );
    }

    if( engine_on && eng ) {
        // calculate load on engine from both propulsion and alternators
        int load = friction_load() + generate;

        if( eng.base.has_flag( "MANUAL_ENGINE" ) &&
            player_in_control( g->u ) && global_part_pos3( eng ) == g->u.pos() ) {
            // Effort is load to max power ratio
            float effort = std::min( 1.0f, (float) load / std::max( 1, part_power( eng ) ) );

            // At full effort, increase resource consumption by 500%
            if( x_in_y( effort, MINUTES( 1 ) ) ) {
                g->u.mod_hunger( 1 );
                g->u.mod_thirst( 1 );
                g->u.mod_fatigue( 1 );

                if( g->u.has_bionic( "bio_torsionratchet" ) ) {
                    g->u.charge_power( 1 );
                }
            }

            g->u.mod_stat( "stamina", -roll_remainder( effort * 10 ) );

        } else {
            // determine energy density of current fuel
            const itype *fuel = item::find_type( eng.ammo_current() );
            if( fuel->ammo ) {
                assert( fuel->ammo->energy > 0 ); // enforced in item_factory.cpp
                int density = fuel->ammo->energy;

                // convert power (W) to energy (J)
                double energy = load * 6; // 1 turn = 6s

                // adjust for engine efficiency
                double eff = eng.efficiency( rpm( eng ) );
                energy /= eff;

                // calculate fuel consumption
                double qty = energy / density;

                // partial charges have a proportional chance of being consumed each turn
                qty += x_in_y( fmod( qty, 1.0 ) * 1000, 1000 ) ? 1 : 0;

                // consume fuel or disable the engine if insufficient was available
                if( drain( eng.ammo_current(), qty ) != int( qty ) ) {
                    if( g->u.sees( global_pos3() ) ) {
                        add_msg( m_bad, _( "The %s has run out of %s." ),
                                 name.c_str(), fuel->nname( qty ).c_str() );
                    }
                    engine_on = false;
                }
            }

            // overspeed engines incur damage
            if( overspeed( eng ) ) {
                if( g->u.sees( global_pos3() ) && one_in( 10 ) ) {
                    add_msg( _( "Your engine emits a loud grinding sound." ) );
                }
                damage_direct( index_of_part( &eng ), 1 );
            }

            if( on_map ) {
                noise_and_smoke( double( load ) / part_power( index_of_part( &eng ) ) );
            }
        }
    }

    if( !warm_enough_to_plant() ) {
        for( auto e : get_parts( "PLANTER", true ) ) {
            if( g->u.sees( global_pos3() ) ) {
                add_msg( _( "The %s's planter turns off due to low temperature." ), name.c_str() );
            }
            e->enabled = false;
        }
    }

    if( has_part( "STEREO", true ) ) {
        play_music();
    }

    if( has_part( "CHIMES", true ) ) {
        play_chimes();
    }

    if (on_map && is_alarm_on) {
        alarm();
    }

    if( on_map ) {
        update_time( calendar::turn );
    }
}

void vehicle::on_move(){
    if( has_part( "SCOOP", true ) ) {
        operate_scoop();
    }
    if( has_part( "PLANTER", true ) ) {
        operate_planter();
    }
    if( has_part( "PLOW", true ) ) {
        operate_plow();
    }
    if( has_part( "REAPER", true ) ) {
        operate_reaper();
    }
}

void vehicle::operate_plow(){
    for( const int plow_id : all_parts_with_feature( "PLOW" ) ){
        const tripoint start_plow = global_pos3() + parts[plow_id].precalc[0];
        if( g->m.has_flag("DIGGABLE", start_plow) ){
            g->m.ter_set( start_plow, t_dirtmound );
        } else {
            const int speed = velocity;
            const int v_damage = rng( 3, speed );
            damage( plow_id, v_damage, DT_BASH, false );
            sounds::sound( start_plow, v_damage, _("Clanggggg!") );
        }
    }
}

void vehicle::operate_reaper(){
    const tripoint &veh_start = global_pos3();
    for( const int reaper_id : all_parts_with_feature( "REAPER" ) ){
        const tripoint reaper_pos = veh_start + parts[ reaper_id ].precalc[ 0 ];
        const int plant_produced =  rng( 1, parts[ reaper_id ].info().bonus );
        const int seed_produced = rng( 1, 3 );
        const units::volume max_pickup_volume = parts[ reaper_id ].info().size / 20;
        if( g->m.furn( reaper_pos ) == f_plant_harvest &&
            g->m.has_items( reaper_pos ) ){
            const item& seed = g->m.i_at( reaper_pos ).front();
            if( seed.typeId() == "fungal_seeds" ||
                seed.typeId() == "marloss_seed" ) {
                // Otherworldly plants, the earth-made reaper can not handle those.
                continue;
            }
            g->m.furn_set( reaper_pos, f_null );
            g->m.i_clear( reaper_pos );
            for( auto &i : iexamine::get_harvest_items(
                     *seed.type, plant_produced, seed_produced, false ) ) {
                g->m.add_item_or_charges( reaper_pos, i );
            }
            sounds::sound( reaper_pos, rng( 10, 25 ), _("Swish") );
        }
        if( part_flag(reaper_id, "CARGO") &&
            g->m.ter( reaper_pos ) == t_dirtmound ) {
            map_stack stack( g->m.i_at( reaper_pos ) );
            for( auto iter = stack.begin(); iter != stack.end(); ) {
                if( ( iter->volume() <= max_pickup_volume ) &&
                    add_item( reaper_id, *iter ) ) {
                    iter = stack.erase( iter );
                } else {
                    ++iter;
                }
            }
        }
    }
}

void vehicle::operate_planter(){
    std::vector<int> planters = all_parts_with_feature("PLANTER");
    for( int planter_id : planters ){
        const tripoint &loc = global_pos3() + parts[planter_id].precalc[0];
        vehicle_stack v = get_items(planter_id);
        for( auto i = v.begin(); i != v.end(); i++ ){
            if( i->is_seed() ){
                // If it is an "advanced model" then it will avoid damaging itself or becoming damaged. It's a real feature.
                if( g->m.ter(loc) != t_dirtmound && part_flag(planter_id,  "ADVANCED_PLANTER" ) ) {
                    //then don't put the item there.
                    break;
                } else if( g->m.ter(loc) == t_dirtmound ) {
                    g->m.furn_set(loc, f_plant_seed);
                } else if( !g->m.has_flag( "DIGGABLE", loc ) ) {
                    //If it isn't diggable terrain, then it will most likely be damaged.
                    damage( planter_id, rng(1, 10), DT_BASH, false );
                    sounds::sound( loc, rng(10,20), _("Clink"));
                }
                if( !i->count_by_charges() || i->charges == 1 ) {
                    i->bday = calendar::turn;
                    g->m.add_item( loc, *i );
                    v.erase( i );
                } else {
                    item tmp = *i;
                    tmp.charges = 1;
                    tmp.bday = calendar::turn;
                    g->m.add_item( loc, tmp );
                    i->charges--;
                }
                break;
            }
        }
    }
}

void vehicle::operate_scoop()
{
    std::vector<int> scoops = all_parts_with_feature( "SCOOP" );
    for( int scoop : scoops ) {
        const int chance_to_damage_item = 9;
        const units::volume max_pickup_volume = parts[scoop].info().size / 10;
        const char *sound_msgs[] = {_("Whirrrr"), _("Ker-chunk"), _("Swish"), _("Cugugugugug")};
        sounds::sound( global_pos3() + parts[scoop].precalc[0], rng( 20, 35 ),
                       sound_msgs[rng( 0, 3 )] );
        std::vector<tripoint> parts_points;
        for( const tripoint &current :
                 g->m.points_in_radius( global_pos3() + parts[scoop].precalc[0], 1 ) ) {
            parts_points.push_back( current );
        }
        for( const tripoint &position : parts_points ) {
            g->m.mop_spills( position );
            if( !g->m.has_items( position ) ) {
                continue;
            }
            item *that_item_there = nullptr;
            const map_stack q = g->m.i_at( position );
            if( g->m.has_flag( "SEALED", position) ) {
                continue;//ignore it. Street sweepers are not known for their ability to harvest crops.
            }
            size_t itemdex = 0;
            for( auto it : q ) {
                if( it.volume() < max_pickup_volume ) {
                    that_item_there = g->m.item_from( position, itemdex );
                    break;
                }
                itemdex++;
            }
            if( !that_item_there ) {
                continue;
            }
            if( one_in( chance_to_damage_item ) && that_item_there->damage() < that_item_there->max_damage() ) {
                //The scoop will not destroy the item, but it may damage it a bit.
                that_item_there->inc_damage( DT_BASH );
                //The scoop gets a lot louder when breaking an item.
                sounds::sound( position, rng(10, that_item_there->volume() / units::legacy_volume_factor * 2 + 10),
                               _("BEEEThump") );
            }
            const int battery_deficit = discharge_battery( that_item_there->weight() *
                                                           -part_epower( scoop ) / rng( 8, 15 ) );
            if( battery_deficit == 0 && add_item( scoop, *that_item_there ) ) {
                g->m.i_rem( position, itemdex );
            } else {
                break;
            }
        }
    }
}

void vehicle::alarm() {
    if( one_in(4) ) {
        //first check if the alarm is still installed
        bool found_alarm = has_security_working();

        //if alarm found, make noise, else set alarm disabled
        if( found_alarm ) {
            const char *sound_msgs[] = { _("WHOOP WHOOP"), _("NEEeu NEEeu NEEeu"), _("BLEEEEEEP"), _("WREEP")};
            sounds::sound( global_pos3(), (int) rng(45,80), sound_msgs[rng(0,3)] );
            if( one_in(1000) ) {
                is_alarm_on = false;
            }
        } else {
            is_alarm_on = false;
        }
    }
}

void vehicle::slow_leak()
{
    // for each badly damaged tanks (lower than 50% health), leak a small amount
    for( auto &p : parts ) {
        auto dmg = double( p.hp() ) / p.info().durability;
        if( dmg > 0.5 || p.ammo_remaining() <= 0 ) {
            continue;
        }

        auto fuel = p.ammo_current();
        if( fuel != fuel_type_gasoline && fuel != fuel_type_diesel &&
            fuel != fuel_type_battery && fuel != fuel_type_water ) {
            continue; // not a liquid fuel or battery
        }

        int qty = std::max( ( 0.5 - dmg ) * ( 0.5 - dmg) * p.ammo_remaining() / 10, 1.0 );

        // damaged batteries self-discharge without leaking
        if( fuel != fuel_type_battery ) {
            item leak( fuel, calendar::turn, qty );
            point q = coord_translate( p.mount );
            tripoint dest( global_x() + q.x, global_y() + q.y, smz );
            g->m.add_item_or_charges( dest, leak );
        }

        p.ammo_consume( qty, global_part_pos3( p ) );
    }
}

void vehicle::thrust( int thd ) {
    //if vehicle is stopped, set target direction to forward.
    //ensure it is not skidding. Set turns used to 0.
    if( velocity == 0 ) {
        turn_dir = face.dir();
        move = face;
        of_turn_carry = 0;
        last_turn = 0;
        skidding = false;
    }

    if( !thd || skidding ) {
        return;
    }

    const auto &eng = current_engine();
    if( !eng ) {
        return;
    }

    // No need to change velocity if there are no wheels
    if( !valid_wheel_config( !floating.empty() ) && velocity == 0 ) {
        if( player_in_control( g->u ) ) {
            if( floating.empty() ) {
                add_msg(_("The %s doesn't have enough wheels to move!"), name.c_str());
            } else {
                add_msg(_("The %s is too leaky!"), name.c_str());
            }
        }
        return;
    }

    // Accelerate (true) or brake (false)
    bool thrusting = true;
    if( velocity ) {
       int sgn = (velocity < 0) ? -1 : 1;
       thrusting = (sgn == thd);
    }

    // @todo Pass this as an argument to avoid recalculating
    float traction = k_traction( g->m.vehicle_wheel_traction( *this ) );
    int accel = acceleration( eng ) * 6 * 2.237 * traction;
    if( thrusting && accel == 0 ) {
        if( player_in_control( g->u ) ) {
            add_msg( _("The %s is too heavy for its engine(s)!"), name.c_str() );
        }

        return;
    }

    int max_vel = max_velocity( eng ) * 2.237 * 100 * traction;
    // Get braking power
    int brake = 30 * k_mass();
    int brk = abs(velocity) * brake / 100;
    if (brk < accel) {
        brk = accel;
    }
    if (brk < 10 * 100) {
        brk = 10 * 100;
    }
    //pos or neg if acc or brake
    int vel_inc = ((thrusting) ? accel : brk) * thd;
    if( thd == -1 && thrusting ) {
        //accelerate 60% if going backward
        vel_inc = .6 * vel_inc;
    }

    // Keep exact cruise control speed
    if( thd > 0 ) {
        vel_inc = std::min( vel_inc, cruise_velocity - velocity );
    } else {
        vel_inc = std::max( vel_inc, cruise_velocity - velocity );
    }

    //change vehicles velocity
    if( (velocity > 0 && velocity + vel_inc < 0) ||
        (velocity < 0 && velocity + vel_inc > 0) ) {
        //velocity within braking distance of 0
        stop ();
    } else {
        // Increase velocity up to max_vel or min_vel, but not above.
        const int min_vel = -max_vel / 4;
        if( vel_inc > 0 ) {
            // Don't allow braking by accelerating (could happen with damaged engines)
            velocity = std::max( velocity, std::min( velocity + vel_inc, max_vel ) );
        } else {
            velocity = std::min( velocity, std::max( velocity + vel_inc, min_vel ) );
        }
    }
}

void vehicle::cruise_thrust (int amount)
{
    if( amount == 0 ) {
        return;
    }

    const auto &eng = current_engine();
    if( !engine_on || !eng ) {
        return;
    }

    int safe_vel = safe_velocity( eng ) * 2.237 * 100;
    int max_vel  = max_velocity ( eng ) * 2.237 * 100;
    int max_rev_vel = -max_vel / 4;

    //if the safe velocity is between the cruise velocity and its next value, set to safe velocity
    if( (cruise_velocity < safe_vel && safe_vel < (cruise_velocity + amount)) ||
        (cruise_velocity > safe_vel && safe_vel > (cruise_velocity + amount)) ){
        cruise_velocity = safe_vel;
    } else {
        if (amount < 0 && (cruise_velocity == safe_vel || cruise_velocity == max_vel)){
            // If coming down from safe_velocity or max_velocity decrease by one so
            // the rounding below will drop velocity to a multiple of amount.
            cruise_velocity += -1;
        } else if( amount > 0 && cruise_velocity == max_rev_vel ) {
            // If increasing from max_rev_vel, do the opposite.
            cruise_velocity += 1;
        } else {
            // Otherwise just add the amount.
            cruise_velocity += amount;
        }
        // Integer round to lowest multiple of amount.
        // The result is always equal to the original or closer to zero,
        // even if negative
        cruise_velocity = (cruise_velocity / abs(amount)) * abs(amount);
    }
    // Can't have a cruise speed faster than max speed
    // or reverse speed faster than max reverse speed.
    if (cruise_velocity > max_vel) {
        cruise_velocity = max_vel;
    } else if (cruise_velocity < max_rev_vel) {
        cruise_velocity = max_rev_vel;
    }
}

void vehicle::turn( int deg )
{
    if (deg == 0) {
        return;
    }
    if (velocity < 0) {
        deg = -deg;
    }
    last_turn = deg;
    turn_dir += deg;
    if (turn_dir < 0) {
        turn_dir += 360;
    }
    if (turn_dir >= 360) {
        turn_dir -= 360;
    }
}

void vehicle::stop ()
{
    velocity = 0;
    skidding = false;
    move = face;
    last_turn = 0;
    of_turn_carry = 0;
}

bool vehicle::collision( std::vector<veh_collision> &colls,
                         const tripoint &dp,
                         bool just_detect, bool bash_floor )
{

    /*
     * Big TODO:
     * Rewrite this function so that it has "pre-collision" phase (detection)
     *  and "post-collision" phase (applying damage).
     * Then invoke the functions cyclically (pre-post-pre-post-...) until
     *  velocity == 0 or no collision happens.
     * Make all post-collisions in a given phase use the same momentum.
     *
     * How it works right now: find the first obstacle, then ram it over and over
     *  until either the obstacle is removed or the vehicle stops.
     * Bug: when ramming a critter without enough force to send it flying,
     *  the vehicle will phase into it.
     */

    if( dp.z != 0 && ( dp.x != 0 || dp.y != 0 ) ) {
        // Split into horizontal + vertical
        return collision( colls, tripoint( dp.x, dp.y, 0    ), just_detect, bash_floor ) ||
               collision( colls, tripoint( 0,    0,    dp.z ), just_detect, bash_floor );
    }

    if( dp.z == -1 && !bash_floor ) {
        // First check current level, then the one below if current had no collisions
        // Bash floors on the current one, but not on the one below.
        if( collision( colls, tripoint( 0, 0, 0 ), just_detect, true ) ) {
            return true;
        }
    }

    const bool vertical = bash_floor || dp.z != 0;
    const int &coll_velocity = vertical ? vertical_velocity : velocity;
    if( !just_detect && coll_velocity == 0 ) {
        debugmsg( "Collision check on stationary vehicle %s", name.c_str() );
        just_detect = true;
    }

    const int velocity_before = coll_velocity;
    const int sign_before = sgn( velocity_before );
    std::vector<int> structural_indices = all_parts_at_location(part_location_structure);
    for( size_t i = 0; i < structural_indices.size(); i++ ) {
        const int p = structural_indices[i];
        // Coords of where part will go due to movement (dx/dy/dz)
        //  and turning (precalc[1])
        const tripoint dsp = global_pos3() + dp + parts[p].precalc[1];
        veh_collision coll = part_collision( p, dsp, just_detect, bash_floor );
        if( coll.type == veh_coll_nothing ) {
            continue;
        }

        colls.push_back( coll );

        if( just_detect ) {
            // DO insert the first collision so we can tell what was it
            return true;
        }

        const int velocity_after = coll_velocity;
        // A hack for falling vehicles: restore the velocity so that it hits at full force everywhere
        // TODO: Make this more elegant
        if( vertical ) {
            vertical_velocity = velocity_before;
        } else if( !just_detect && sgn( velocity_after ) != sign_before ) {
            // Sign of velocity inverted, collisions would be in wrong direction
            break;
        }
    }

    if( structural_indices.empty() ) {
        // Hack for dirty vehicles that didn't yet get properly removed
        veh_collision fake_coll;
        fake_coll.type = veh_coll_other;
        colls.push_back( fake_coll );
        velocity = 0;
        vertical_velocity = 0;
        add_msg( m_debug, "Collision check on a dirty vehicle %s", name.c_str() );
        return true;
    }

    return !colls.empty();
}

// A helper to make sure mass and density is always calculated the same way
void terrain_collision_data( const tripoint &p, bool bash_floor,
                             float &mass, float &density, float &elastic )
{
    elastic = 0.30;
    // Just a rough rescale for now to obtain approximately equal numbers
    const int bash_min = g->m.bash_resistance( p, bash_floor );
    const int bash_max = g->m.bash_strength( p, bash_floor );
    mass = ( bash_min + bash_max ) / 2;
    density = bash_min;
}

veh_collision vehicle::part_collision( int part, const tripoint &p,
                                       bool just_detect, bool bash_floor )
{
    // Vertical collisions need to be handled differently
    // All collisions have to be either fully vertical or fully horizontal for now
    const bool vert_coll = bash_floor || p.z != smz;
    const bool pl_ctrl = player_in_control( g->u );
    Creature *critter = g->critter_at( p, true );
    player *ph = dynamic_cast<player*>( critter );

    Creature *driver = pl_ctrl ? &g->u : nullptr;

    // If in a vehicle assume it's this one
    if( ph != nullptr && ph->in_vehicle ) {
        critter = nullptr;
        ph = nullptr;
    }

    int target_part = -1;
    vehicle *oveh = g->m.veh_at( p, target_part );
    // Disable veh/critter collisions when bashing floor
    // TODO: More elegant code
    const bool is_veh_collision = !bash_floor && oveh != nullptr && oveh != this;
    const bool is_body_collision = !bash_floor && critter != nullptr;

    veh_collision ret;
    ret.type = veh_coll_nothing;
    ret.part = part;

    // Vehicle collisions are a special case. just return the collision.
    // The map takes care of the dynamic stuff.
    if( is_veh_collision ) {
       ret.type = veh_coll_veh;
       //"imp" is too simplistic for veh-veh collisions
       ret.target = oveh;
       ret.target_part = target_part;
       ret.target_name = oveh->disp_name();
       return ret;
    }

    // Non-vehicle collisions can't happen when the vehicle is not moving
    int &coll_velocity = vert_coll ? vertical_velocity : velocity;
    if( !just_detect && coll_velocity == 0 ) {
        return ret;
    }

    // Damage armor before damaging any other parts
    // Actually target, not just damage - spiked plating will "hit back", for example
    const int armor_part = part_with_feature( ret.part, VPFLAG_ARMOR );
    if( armor_part >= 0 ) {
        ret.part = armor_part;
    }

    int dmg_mod = part_info( ret.part ).dmg_mod;
    // Let's calculate type of collision & mass of object we hit
    float mass2 = 0;
    float e = 0.3; // e = 0 -> plastic collision
    // e = 1 -> inelastic collision
    float part_dens = 0; //part density

    if( is_body_collision ) {
        // Check any monster/NPC/player on the way
        ret.type = veh_coll_body; // body
        ret.target = critter;
        e = 0.30;
        part_dens = 15;
        switch( critter->get_size() ) {
        case MS_TINY:    // Rodent
            mass2 = 1;
            break;
        case MS_SMALL:   // Half human
            mass2 = 41;
            break;
        default:
        case MS_MEDIUM:  // Human
            mass2 = 82;
            break;
        case MS_LARGE:   // Cow
            mass2 = 400;
            break;
        case MS_HUGE:     // TAAAANK
            mass2 = 1000;
            break;
        }
        ret.target_name = critter->disp_name();
    } else if( ( bash_floor && g->m.is_bashable_ter_furn( p, true ) ) ||
               ( g->m.is_bashable_ter_furn( p, false ) && g->m.move_cost_ter_furn( p ) != 2 &&
                // Don't collide with tiny things, like flowers, unless we have a wheel in our space.
                (part_with_feature(ret.part, VPFLAG_WHEEL) >= 0 ||
                 !g->m.has_flag_ter_or_furn("TINY", p)) &&
                // Protrusions don't collide with short terrain.
                // Tiny also doesn't, but it's already excluded unless there's a wheel present.
                !(part_with_feature(ret.part, "PROTRUSION") >= 0 &&
                  g->m.has_flag_ter_or_furn("SHORT", p)) &&
                // These are bashable, but don't interact with vehicles.
                !g->m.has_flag_ter_or_furn("NOCOLLIDE", p) ) ) {
        // Movecost 2 indicates flat terrain like a floor, no collision there.
        ret.type = veh_coll_bashable;
        terrain_collision_data( p, bash_floor, mass2, part_dens, e );
        ret.target_name = g->m.disp_name( p );
    } else if( g->m.impassable_ter_furn( p ) ||
               ( bash_floor && !g->m.has_flag( TFLAG_NO_FLOOR, p ) ) ) {
        ret.type = veh_coll_other; // not destructible
        mass2 = 1000;
        e = 0.10;
        part_dens = 80;
        ret.target_name = g->m.disp_name( p );
    }

    if( ret.type == veh_coll_nothing || just_detect ) {
        // Hit nothing or we aren't actually hitting
        return ret;
    }

    // Calculate mass AFTER checking for collision
    //  because it involves iterating over all cargo
    const float mass = total_mass();
    int degree = rng( 70, 100 );

    //Calculate damage resulting from d_E
    const itype *type = item::find_type( part_info( ret.part ).item );
    const auto &mats = type->materials;
    float vpart_dens = 0;
    if( !mats.empty() ) {
        for( auto &mat_id : mats ) {
            vpart_dens += mat_id.obj().density();
        }
        vpart_dens /= mats.size(); // average
    }

    //k=100 -> 100% damage on part
    //k=0 -> 100% damage on obj
    float material_factor = (part_dens - vpart_dens)*0.5;
    material_factor = std::max( -25.0f, std::min( 25.0f, material_factor ) );
    // factor = -25 if mass is much greater than mass2
    // factor = +25 if mass2 is much greater than mass
    const float weight_factor = mass >= mass2 ?
        -25 * ( log(mass) - log(mass2) ) / log(mass) :
         25 * ( log(mass2) - log(mass) ) / log(mass2);

    float k = 50 + material_factor + weight_factor;
    k = std::max( 10.0f, std::min( 90.0f, k ) );

    bool smashed = true;
    std::string snd; // NOTE: Unused!
    float dmg = 0.0f;
    float part_dmg = 0.0f;
    // Calculate Impulse of car
    int turns_stunned = 0;

    const int prev_velocity = coll_velocity;
    const int vel_sign = sgn( coll_velocity );
    // Velocity of the object we're hitting
    // Assuming it starts at 0, but we'll probably hit it many times
    // in one collision, so accumulate the velocity gain from each hit.
    float vel2 = 0.0f;
    do {
        smashed = false;
        // Impulse of vehicle
        const float vel1 = coll_velocity / 100.0f;
        // Velocity of car after collision
        const float vel1_a = (mass*vel1 + mass2*vel2 + e*mass2*(vel2 - vel1)) / (mass + mass2);
        // Velocity of object after collision
        const float vel2_a = (mass*vel1 + mass2*vel2 + e*mass *(vel1 - vel2)) / (mass + mass2);
        // Lost energy at collision -> deformation energy -> damage
        const float E_before = 0.5f * (mass * vel1 * vel1)   + 0.5f * (mass2 * vel2 * vel2);
        const float E_after =  0.5f * (mass * vel1_a*vel1_a) + 0.5f * (mass2 * vel2_a*vel2_a);
        const float d_E = E_before - E_after;
        if( d_E <= 0 ) {
            // Deformation energy is signed
            // If it's negative, it means something went wrong
            // But it still does happen sometimes...
            if( fabs(vel1_a) < fabs(vel1) ) {
                // Lower vehicle's speed to prevent infinite loops
                coll_velocity = vel1_a * 90;
            }
            if( fabs(vel2_a) > fabs(vel2) ) {
                vel2 = vel2_a;
            }

            continue;
        }

        add_msg( m_debug, "Deformation energy: %.2f", d_E );
        // Damage calculation
        // Damage dealt overall
        dmg += d_E / 400;
        // Damage for vehicle-part
        // Always if no critters, otherwise if critter is real
        if( critter == nullptr || !critter->is_hallucination() ) {
            part_dmg = dmg * k / 100;
            add_msg( m_debug, "Part collision damage: %.2f", part_dmg );
        }
        // Damage for object
        const float obj_dmg = dmg * (100-k)/100;

        if( ret.type == veh_coll_other ) {
        } else if( ret.type == veh_coll_bashable ) {
            // Something bashable -- use map::bash to determine outcome
            // NOTE: Floor bashing disabled for balance reasons
            //       Floor values are still used to set damage dealt to vehicle
            smashed = g->m.is_bashable_ter_furn( p, false ) &&
                      g->m.bash_resistance( p, bash_floor ) <= obj_dmg &&
                      g->m.bash( p, obj_dmg, false, false, false, this ).success;
            if( smashed ) {
                if( g->m.is_bashable_ter_furn( p, bash_floor ) ) {
                    // There's new terrain there to smash
                    smashed = false;
                    terrain_collision_data( p, bash_floor, mass2, part_dens, e );
                    ret.target_name = g->m.disp_name( p );
                } else if( g->m.impassable_ter_furn( p ) ) {
                    // There's new terrain there, but we can't smash it!
                    smashed = false;
                    ret.type = veh_coll_other;
                    mass2 = 1000;
                    e = 0.10;
                    part_dens = 80;
                    ret.target_name = g->m.disp_name( p );
                }
            }
        } else if( ret.type == veh_coll_body ) {
            int dam = obj_dmg*dmg_mod/100;

            // No blood from hallucinations
            if( !critter->is_hallucination() ) {
                if( part_flag( ret.part, "SHARP" ) ) {
                    parts[ret.part].blood += (20 + dam) * 5;
                } else if( dam > rng ( 10, 30 ) ) {
                    parts[ret.part].blood += (10 + dam / 2) * 5;
                }

                check_environmental_effects = true;
            }

            turns_stunned = ( rng( 0, dam ) > 10 ) + ( rng( 0, dam ) > 40 );
            if( turns_stunned > 0 ) {
                critter->add_effect( effect_stunned, turns_stunned );
            }

            const int angle = (100 - degree) * 2 * ( one_in( 2 ) ? 1 : -1 );
            if( ph != nullptr ) {
                ph->hitall( dam, 40, driver );
            } else {
                const int armor = part_flag( ret.part, "SHARP" ) ?
                    critter->get_armor_cut( bp_torso ) :
                    critter->get_armor_bash( bp_torso );
                dam = std::max( 0, dam - armor );
                critter->apply_damage( driver, bp_torso, dam );
                add_msg( m_debug, "Critter collision damage: %d", dam );
            }

            // Don't fling if vertical - critter got smashed into the ground
            if( !vert_coll ) {
                if( fabs(vel2_a) > 10.0f ||
                    fabs(e * mass * vel1_a) > fabs(mass2 * (10.0f - vel2_a)) ) {
                    // Also handle the weird case when we don't have enough force
                    // but still have to push (in such case compare momentum)
                    const float push_force = std::max<float>( fabs( vel2_a ), 10.1f );
                    const int angle_sum = vel2_a > 0 ?
                        move.dir() + angle : -(move.dir() + angle);
                    g->fling_creature( critter, angle_sum, push_force );
                } else if( fabs( vel2_a ) > fabs( vel2 ) ) {
                    vel2 = vel2_a;
                } else {
                    // Vehicle's momentum isn't big enough to push the critter
                    velocity = 0;
                    break;
                }

                if( critter->is_dead_state() ) {
                    smashed = true;
                } else {
                    // Only count critter as pushed away if it actually changed position
                    smashed = (critter->pos() != p);
                }
            }
        }

        coll_velocity = vel1_a * ( smashed ? 100 : 90 );
        // Stop processing when sign inverts, not when we reach 0
    } while( !smashed && sgn( coll_velocity ) == vel_sign );

    // Apply special effects from collision.
    if( critter != nullptr ) {
        if( pl_ctrl ) {
            if( turns_stunned > 0 ) {
                //~ 1$s - vehicle name, 2$s - part name, 3$s - NPC or monster
                add_msg (m_warning, _("Your %1$s's %2$s rams into %3$s and stuns it!"),
                         name.c_str(), parts[ ret.part ].name().c_str(), ret.target_name.c_str());
            } else {
                //~ 1$s - vehicle name, 2$s - part name, 3$s - NPC or monster
                add_msg (m_warning, _("Your %1$s's %2$s rams into %3$s!"),
                         name.c_str(), parts[ ret.part ].name().c_str(), ret.target_name.c_str());
            }
        }

        if( part_flag( ret.part, "SHARP" ) ) {
            critter->bleed();
        } else {
            sounds::sound( p, 20, snd );
        }
    } else {
        if( pl_ctrl ) {
            if( snd.length() > 0 ) {
                //~ 1$s - vehicle name, 2$s - part name, 3$s - collision object name, 4$s - sound message
                add_msg (m_warning, _("Your %1$s's %2$s rams into %3$s with a %4$s"),
                         name.c_str(), parts[ ret.part ].name().c_str(), ret.target_name.c_str(), snd.c_str());
            } else {
                //~ 1$s - vehicle name, 2$s - part name, 3$s - collision object name
                add_msg (m_warning, _("Your %1$s's %2$s rams into %3$s."),
                         name.c_str(), parts[ ret.part ].name().c_str(), ret.target_name.c_str());
            }
        }

        sounds::sound(p, smashed ? 80 : 50, snd );
    }

    if( smashed && !vert_coll ) {
        int turn_amount = rng( 1, 3 ) * sqrt((double)part_dmg);
        turn_amount /= 15;
        if( turn_amount < 1 ) {
            turn_amount = 1;
        }
        turn_amount *= 15;
        if( turn_amount > 120 ) {
            turn_amount = 120;
        }
        int turn_roll = rng( 0, 100 );
        // Probability of skidding increases with higher delta_v
        if( turn_roll < std::abs((prev_velocity - coll_velocity) / 100.0f * 2.0f) ) {
            //delta_v = vel1 - vel1_a
            //delta_v = 50 mph -> 100% probability of skidding
            //delta_v = 25 mph -> 50% probability of skidding
            skidding = true;
            turn( one_in( 2 ) ? turn_amount : -turn_amount );
        }
    }

    ret.imp = part_dmg;
    return ret;
}

void vehicle::handle_trap( const tripoint &p, int part )
{
    int pwh = part_with_feature( part, VPFLAG_WHEEL );
    if( pwh < 0 ) {
        return;
    }
    const trap &tr = g->m.tr_at(p);
    const trap_id t = tr.loadid;
    int noise = 0;
    int chance = 100;
    int expl = 0;
    int shrap = 0;
    int part_damage = 0;
    std::string snd;
    // todo; make trapfuncv?

    if ( t == tr_bubblewrap ) {
        noise = 18;
        snd = _("Pop!");
    } else if ( t == tr_beartrap || t == tr_beartrap_buried ) {
        noise = 8;
        snd = _("SNAP!");
        part_damage = 300;
        g->m.remove_trap(p);
        g->m.spawn_item(p, "beartrap");
    } else if ( t == tr_nailboard || t == tr_caltrops ) {
        part_damage = 300;
    } else if ( t == tr_blade ) {
        noise = 1;
        snd = _("Swinnng!");
        part_damage = 300;
    } else if ( t == tr_crossbow ) {
        chance = 30;
        noise = 1;
        snd = _("Clank!");
        part_damage = 300;
        g->m.remove_trap(p);
        g->m.spawn_item(p, "crossbow");
        g->m.spawn_item(p, "string_6");
        if (!one_in(10)) {
            g->m.spawn_item(p, "bolt_steel");
        }
    } else if ( t == tr_shotgun_2 || t == tr_shotgun_1 ) {
        noise = 60;
        snd = _("Bang!");
        chance = 70;
        part_damage = 300;
        if (t == tr_shotgun_2) {
            g->m.add_trap(p, tr_shotgun_1);
        } else {
            g->m.remove_trap(p);
            g->m.spawn_item(p, "shotgun_s");
            g->m.spawn_item(p, "string_6");
        }
    } else if ( t == tr_landmine_buried || t == tr_landmine ) {
        expl = 10;
        shrap = 8;
        g->m.remove_trap(p);
        part_damage = 1000;
    } else if ( t == tr_boobytrap ) {
        expl = 18;
        shrap = 12;
        part_damage = 1000;
    } else if ( t == tr_dissector ) {
        noise = 10;
        snd = _("BRZZZAP!");
        part_damage = 500;
    } else if( t == tr_sinkhole || t == tr_pit || t == tr_spike_pit || t == tr_glass_pit ) {
        part_damage = 500;
    } else if( t == tr_ledge ) {
        falling = true;
        // Don't print message
        return;
    } else {
        return;
    }
    if( g->u.sees(p) ) {
        if( g->u.knows_trap( p ) ) {
            //~ %1$s: name of the vehicle; %2$s: name of the related vehicle part; %3$s: trap name
            add_msg(m_bad, _("The %1$s's %2$s runs over %3$s."), name.c_str(),
                    parts[ part ].name().c_str(), tr.name.c_str() );
        } else {
            add_msg(m_bad, _("The %1$s's %2$s runs over something."), name.c_str(),
                    parts[ part ].name().c_str() );
        }
    }
    if (noise > 0) {
        sounds::sound(p, noise, snd);
    }
    if( part_damage && chance >= rng (1, 100) ) {
        // Hit the wheel directly since it ran right over the trap.
        damage_direct( pwh, part_damage );
    }
    if( expl > 0 ) {
        g->explosion( p, expl, 0.5f, false, shrap );
    }
}

// total volume of all the things
units::volume vehicle::stored_volume(int const part) const
{
    return get_items( part ).stored_volume();
}

units::volume vehicle::max_volume(int const part) const
{
    return get_items( part ).max_volume();
}

units::volume vehicle::free_volume(int const part) const
{
    return get_items( part ).free_volume();
}

long vehicle::add_charges( int part, const item &itm )
{
    if( !itm.count_by_charges() ) {
        debugmsg( "Add charges was called for an item not counted by charges!" );
        return 0;
    }
    const long ret = get_items( part ).amount_can_fit( itm );
    if( ret == 0 ) {
        return 0;
    }

    item itm_copy = itm;
    itm_copy.charges = ret;
    return add_item( part, itm_copy ) ? ret : 0;
}

bool vehicle::add_item( int part, const item &itm )
{
    if( part < 0 || part >= ( int )parts.size() ) {
        debugmsg( "int part (%d) is out of range", part );
        return false;
    }
    // const int max_weight = ?! // TODO: weight limit, calc per vpart & vehicle stats, not a hard user limit.
    // add creaking sounds and damage to overloaded vpart, outright break it past a certian point, or when hitting bumps etc

    if( parts[ part ].base.is_gun() ) {
        if( !itm.is_ammo() || itm.ammo_type() != parts[ part ].base.ammo_type() ) {
            return false;
        }
    }
    bool charge = itm.count_by_charges();
    vehicle_stack istack = get_items( part );
    const long to_move = istack.amount_can_fit( itm );    
    if( to_move == 0 || ( charge && to_move < itm.charges ) ) {
        return false; // @add_charges should be used in the latter case
    }
    if( charge ) {
        item *here = istack.stacks_with( itm );
        if( here ) {
            invalidate_mass();
            return here->merge_charges( itm );
        }
    }
    return add_item_at( part, parts[part].items.end(), itm );
}

bool vehicle::add_item( vehicle_part &pt, const item &obj )
{
    int idx = index_of_part( &pt );
    if( idx < 0 ) {
        debugmsg( "Tried to add item to invalid part" );
        return false;
    }
    return add_item( idx, obj );
}

bool vehicle::add_item_at(int part, std::list<item>::iterator index, item itm)
{
    if( itm.is_bucket_nonempty() ) {
        for( auto &elem : itm.contents ) {
            g->m.add_item_or_charges( global_part_pos3( part ), elem );
        }

        itm.contents.clear();
    }

    const auto new_pos = parts[part].items.insert( index, itm );
    if( itm.needs_processing() ) {
        active_items.add( new_pos, parts[part].mount );
    }

    invalidate_mass();
    return true;
}

bool vehicle::remove_item( int part, int itemdex )
{
    if( itemdex < 0 || itemdex >= (int)parts[part].items.size() ) {
        return false;
    }

    remove_item( part, std::next(parts[part].items.begin(), itemdex) );
    return true;
}

bool vehicle::remove_item( int part, const item *it )
{
    bool rc = false;
    std::list<item>& veh_items = parts[part].items;

    for( auto iter = veh_items.begin(); iter != veh_items.end(); iter++ ) {
        //delete the item if the pointer memory addresses are the same
        if( it == &*iter ) {
            remove_item(part, iter);
            rc = true;
            break;
        }
    }
    return rc;
}

std::list<item>::iterator vehicle::remove_item( int part, std::list<item>::iterator it )
{
    std::list<item>& veh_items = parts[part].items;

    if( active_items.has( it, parts[part].mount ) ) {
        active_items.remove( it, parts[part].mount );
    }

    invalidate_mass();
    return veh_items.erase(it);
}

vehicle_stack vehicle::get_items(int const part)
{
    return vehicle_stack( &parts[part].items, global_pos() + parts[part].precalc[0],
                          this, part );
}

vehicle_stack vehicle::get_items( int const part ) const
{
    // HACK: callers could modify items through this
    // TODO: a const version of vehicle_stack is needed
    return const_cast<vehicle*>(this)->get_items(part);
}

void vehicle::place_spawn_items()
{
    if( !type.is_valid() ) {
        return;
    }

    for( const auto &pt : type->parts ) {
        if( pt.with_ammo ) {
            int turret = part_with_feature_at_relative( pt.pos, "TURRET" );
            if( turret < 0 ) {
                debugmsg( "No TURRET at (%d, %d) of %s!", pt.pos.x, pt.pos.y, name.c_str() );
                continue;
            }
            if( x_in_y( pt.with_ammo, 100 ) ) {
                parts[ turret ].ammo_set( random_entry( pt.ammo_types ), rng( pt.ammo_qty.first, pt.ammo_qty.second ) );
            }
        }
    }

    for( const auto& spawn : type.obj().item_spawns ) {
        if( rng( 1, 100 ) <= spawn.chance ) {
            int part = part_with_feature_at_relative( spawn.pos, "CARGO", false );
            if( part < 0 ) {
                debugmsg( "No CARGO parts at (%d, %d) of %s!", spawn.pos.x, spawn.pos.y, name.c_str() );

            } else {
                // if vehicle part is broken only 50% of items spawn and they will be variably damaged
                bool broken = parts[ part ].is_broken();
                if( broken && one_in( 2 ) ) {
                    continue;
                }

                std::vector<item> created;
                for( const itype_id& e : spawn.item_ids ) {
                    created.emplace_back( item( e ).in_its_container() );
                }
                for( const std::string& e : spawn.item_groups ) {
                    created.emplace_back( item_group::item_from( e, calendar::turn ) );
                }

                for( item& e : created ) {
                    if( e.is_null() ) {
                        continue;
                    }
                    if( broken && e.mod_damage( rng( 1, e.max_damage() ) ) ) {
                        continue; // we destroyed the item
                    }
                    if( e.is_tool() || e.is_gun() || e.is_magazine() ) {
                        bool spawn_ammo = rng( 0, 99 ) < spawn.with_ammo && e.ammo_remaining() == 0;
                        bool spawn_mag  = rng( 0, 99 ) < spawn.with_magazine && !e.magazine_integral() && !e.magazine_current();

                        if( spawn_mag ) {
                            e.contents.emplace_back( e.magazine_default(), e.bday );
                        }
                        if( spawn_ammo ) {
                            e.ammo_set( default_ammo( e.ammo_type() ) );
                        }
                    }
                    add_item( part, e);
                }
            }
        }
    }
}

void vehicle::gain_moves()
{
    if( velocity != 0 || falling ) {
        if( loose_parts.size() > 0 ) {
            shed_loose_parts();
        }
        of_turn = 1 + of_turn_carry;
    } else {
        of_turn = 0;
    }
    of_turn_carry = 0;

    if( engine_on && current_engine() && player_in_control( g->u ) ) {
        if( cruise_velocity != velocity ) {
            thrust( cruise_velocity > velocity ? 1 : -1 );
        }
    } else {
        cruise_velocity = 0;
    }

    // Force off-map vehicles to load by visiting them every time we gain moves.
    // Shouldn't be too expensive if there aren't fifty trillion vehicles in the graph...
    // ...and if there are, it's the player's fault for putting them there.
    auto nil_visitor = [] (vehicle*, int amount, int) { return amount; };
    traverse_vehicle_graph(this, 1, nil_visitor);

    if( check_environmental_effects ) {
        check_environmental_effects = do_environmental_effects();
    }

    // turrets which are enabled will try to reload and then automatically fire
    for( auto e : turrets() ) {
        if( e->enabled ) {
            automatic_fire_turret( *e );
        }
    }

    if( velocity < 0 ) {
        beeper_sound();
    }
}

/**
 * Refreshes all caches and refinds all parts. Used after the vehicle has had a part added or removed.
 * Makes indices of different part types so they're easy to find. Also calculates power drain.
 */
void vehicle::refresh()
{
    alternators.clear();
    engines.clear();
    reactors.clear();
    solar_panels.clear();
    funnels.clear();
    relative_parts.clear();
    loose_parts.clear();
    wheelcache.clear();
    steering.clear();
    speciality.clear();
    floating.clear();
    tracking_epower = 0;
    alternator_load = 0;
    camera_epower = 0;
    extra_drag = 0;
    // Used to sort part list so it displays properly when examining
    struct sort_veh_part_vector {
        vehicle *veh;
        inline bool operator() (const int p1, const int p2) {
            return veh->part_info(p1).list_order < veh->part_info(p2).list_order;
        }
    } svpv = { this };
    std::vector<int>::iterator vii;

    // Main loop over all vehicle parts.
    for( size_t p = 0; p < parts.size(); p++ ) {
        const vpart_info& vpi = part_info( p );
        if( parts[p].removed ) {
            continue;
        }
        if( vpi.has_flag(VPFLAG_ALTERNATOR) ) {
            alternators.push_back( p );
        }
        if( parts[p].is_engine() ) {
            engines.push_back( p );
        }
        if( vpi.has_flag("REACTOR") ) {
            reactors.push_back( p );
        }
        if( vpi.has_flag(VPFLAG_SOLAR_PANEL) ) {
            solar_panels.push_back( p );
        }
        if( vpi.has_flag("FUNNEL") ) {
            funnels.push_back( p );
        }
        if( vpi.has_flag("UNMOUNT_ON_MOVE") ) {
            loose_parts.push_back(p);
        }
        if( vpi.has_flag( VPFLAG_WHEEL ) ) {
            wheelcache.push_back( p );
        }
        if (vpi.has_flag("STEERABLE") || vpi.has_flag("TRACKED")) {
            // TRACKED contributes to steering effectiveness but
            //  (a) doesn't count as a steering axle for install difficulty
            //  (b) still contributes to drag for the center of steering calc
            steering.push_back(p);
        }
        if (vpi.has_flag("SECURITY")){
            speciality.push_back(p);
        }
        if( vpi.has_flag( "CAMERA" ) ) {
            camera_epower += vpi.epower;
        }
        if( vpi.has_flag( VPFLAG_FLOATS ) ) {
            floating.push_back( p );
        }
        if( parts[ p ].enabled ) {
            if( vpi.has_flag( "PLOW" ) ) {
                extra_drag += vpi.power;
            }
            if( vpi.has_flag( "PLANTER" ) ) {
                extra_drag += vpi.power;
            }
            if( vpi.has_flag( "REAPER" ) ) {
                extra_drag += vpi.power;
            }
        }
        // Build map of point -> all parts in that point
        const point pt = parts[p].mount;
        // This will keep the parts at point pt sorted
        vii = std::lower_bound( relative_parts[pt].begin(), relative_parts[pt].end(), p, svpv );
        relative_parts[pt].insert( vii, p );
    }

    // NB: using the _old_ pivot point, don't recalc here, we only do that when moving!
    precalc_mounts( 0, pivot_rotation[0], pivot_anchor[0] );
    check_environmental_effects = true;
    insides_dirty = true;
    invalidate_mass();
}

const point &vehicle::pivot_point() const {
    if (pivot_dirty) {
        refresh_pivot();
    }

    return pivot_cache;
}

void vehicle::refresh_pivot() const {
    // Const method, but messes with mutable fields
    pivot_dirty = false;

    if( wheelcache.empty() || !valid_wheel_config( false ) ) {
        // No usable wheels, use CoM (dragging)
        pivot_cache = local_center_of_mass();
        return;
    }

    // The model here is:
    //
    //  We are trying to rotate around some point (xc,yc)
    //  This produces a friction force / moment from each wheel resisting the
    //  rotation. We want to find the point that minimizes that resistance.
    //
    //  For a given wheel w at (xw,yw), find:
    //   weight(w): a scaling factor for the friction force based on wheel
    //              size, brokenness, steerability/orientation
    //   center_dist: the distance from (xw,yw) to (xc,yc)
    //   centerline_angle: the angle between the X axis and a line through
    //                     (xw,yw) and (xc,yc)
    //
    //  Decompose the force into two components, assuming that the wheel is
    //  aligned along the X axis and we want to apply diffferent weightings to
    //  the in-line vs perpendicular parts of the force:
    //
    //   Resistance force in line with the wheel (X axis)
    //    Fi = weightI(w) * center_dist * sin(centerline_angle)
    //   Resistance force perpendicular to the wheel (Y axis):
    //    Fp = weightP(w) * center_dist * cos(centerline_angle);
    //
    //  Then find the moment that these two forces would apply around (xc,yc)
    //    moment(w) = center_dist * cos(centerline_angle) * Fi +
    //                center_dist * sin(centerline_angle) * Fp
    //
    //  Note that:
    //    cos(centerline_angle) = (xw-xc) / center_dist
    //    sin(centerline_angle) = (yw-yc) / center_dist
    // -> moment(w) = weightP(w)*(xw-xc)^2 + weightI(w)*(yw-yc)^2
    //              = weightP(w)*xc^2 - 2*weightP(w)*xc*xw + weightP(w)*xw^2 +
    //                weightI(w)*yc^2 - 2*weightI(w)*yc*yw + weightI(w)*yw^2
    //
    //  which happily means that the X and Y axes can be handled independently.
    //  We want to minimize sum(moment(w)) due to wheels w=0,1,..., which
    //  occurs when:
    //
    //    sum( 2*xc*weightP(w) - 2*weightP(w)*xw ) = 0
    //     -> xc = (weightP(0)*x0 + weightP(1)*x1 + ...) /
    //             (weightP(0) + weightP(1) + ...)
    //    sum( 2*yc*weightI(w) - 2*weightI(w)*yw ) = 0
    //     -> yc = (weightI(0)*y0 + weightI(1)*y1 + ...) /
    //             (weightI(0) + weightI(1) + ...)
    //
    // so it turns into a fairly simple weighted average of the wheel positions.

    float xc_numerator = 0, xc_denominator = 0;
    float yc_numerator = 0, yc_denominator = 0;

    for (int p : wheelcache) {
        const auto &wheel = parts[p];

        // @todo: load on tyre?
        float contact_area = wheel.wheel_area();
        float weight_i;  // weighting for the in-line part
        float weight_p;  // weighting for the perpendicular part
        if( wheel.is_broken() ) {
            // broken wheels don't roll on either axis
            weight_i = contact_area * 2;
            weight_p = contact_area * 2;
        } else if (wheel.info().has_flag("STEERABLE")) {
            // Unbroken steerable wheels can handle motion on both axes
            // (but roll a little more easily inline)
            weight_i = contact_area * 0.1;
            weight_p = contact_area * 0.2;
        } else {
            // Regular wheels resist perpendicular motion
            weight_i = contact_area * 0.1;
            weight_p = contact_area;
        }

        xc_numerator += weight_p * wheel.mount.x;
        yc_numerator += weight_i * wheel.mount.y;
        xc_denominator += weight_p;
        yc_denominator += weight_i;
    }

    if (xc_denominator < 0.1 || yc_denominator < 0.1) {
        debugmsg("vehicle::refresh_pivot had a bad weight: xc=%.3f/%.3f yc=%.3f/%.3f",
                 xc_numerator, xc_denominator, yc_numerator, yc_denominator);
        pivot_cache = local_center_of_mass();
    } else {
        pivot_cache.x = round(xc_numerator / xc_denominator);
        pivot_cache.y = round(yc_numerator / yc_denominator);
    }
}

void vehicle::remove_remote_part(int part_num) {
    auto veh = find_vehicle(parts[part_num].target.second);

    // If the target vehicle is still there, ask it to remove its part
    if (veh != nullptr) {
        auto pos = global_pos3() + parts[part_num].precalc[0];
        tripoint local_abs = g->m.getabs( pos );

        for( size_t j = 0; j < veh->loose_parts.size(); j++) {
            int remote_partnum = veh->loose_parts[j];
            auto remote_part = &veh->parts[remote_partnum];

            if( veh->part_flag(remote_partnum, "POWER_TRANSFER") && remote_part->target.first == local_abs) {
                veh->remove_part(remote_partnum);
                return;
            }
        }
    }
}

void vehicle::shed_loose_parts() {
    // remove_part rebuilds the loose_parts vector, when all of those parts have been removed,
    // it will stay empty.
    while( !loose_parts.empty() ) {
        int const elem = loose_parts.front();
        if( part_flag( elem, "POWER_TRANSFER" ) ) {
            remove_remote_part( elem );
        }

        auto part = &parts[elem];
        auto pos = global_pos3() + part->precalc[0];
        item drop = part->properties_to_item();
        g->m.add_item_or_charges( pos, drop );

        remove_part( elem );
    }
}

void vehicle::refresh_insides ()
{
    insides_dirty = false;
    for (size_t p = 0; p < parts.size(); p++) {
        if (parts[p].removed) {
          continue;
        }
        /* If there's no roof, or there is a roof but it's broken, it's outside.
         * (Use short-circuiting && so broken frames don't screw this up) */
        if ( !( part_with_feature( p, "ROOF" ) >= 0 && !parts[ p ].is_broken() ) ) {
            parts[p].inside = false;
            continue;
        }

        parts[p].inside = true; // inside if not otherwise
        for (int i = 0; i < 4; i++) { // let's check four neighbour parts
            int ndx = i < 2? (i == 0? -1 : 1) : 0;
            int ndy = i < 2? 0 : (i == 2? - 1: 1);
            std::vector<int> parts_n3ar = parts_at_relative (parts[p].mount.x + ndx,
                                                             parts[p].mount.y + ndy);
            bool cover = false; // if we aren't covered from sides, the roof at p won't save us
            for (auto &j : parts_n3ar) {
                if( part_flag( j, "ROOF" ) && !parts[ j ].is_broken() ) { // another roof -- cover
                    cover = true;
                    break;
                }
                else
                if( part_flag( j, "OBSTACLE" ) && !parts[ j ].is_broken() ) {
                    // found an obstacle, like board or windshield or door
                    if (parts[j].inside || (part_flag(j, "OPENABLE") && parts[j].open)) {
                        continue; // door and it's open -- can't cover
                    }
                    cover = true;
                    break;
                }
                //Otherwise keep looking, there might be another part in that square
            }
            if (!cover) {
                parts[p].inside = false;
                break;
            }
        }
    }
}

bool vehicle::is_inside(int const p) const
{
    if (p < 0 || p >= (int)parts.size()) {
        return false;
    }
    if (insides_dirty) {
        // TODO: this is a bit of a hack as refresh_insides has side effects
        // this should be called elsewhere and not in a function that intends to just query
        const_cast<vehicle*>(this)->refresh_insides();
    }
    return parts[p].inside;
}

void vehicle::unboard_all ()
{
    std::vector<int> bp = boarded_parts();
    for( auto &i : bp ) {
        g->m.unboard_vehicle( tripoint( global_x() + parts[i].precalc[0].x,
                                        global_y() + parts[i].precalc[0].y,
                                        smz ) );
    }
}

int vehicle::damage( int p, int dmg, damage_type type, bool aimed )
{
    if( dmg < 1 ) {
        return dmg;
    }

    std::vector<int> pl = parts_at_relative( parts[p].mount.x, parts[p].mount.y );
    if( pl.empty() ) {
      // We ran out of non removed parts at this location already.
      return dmg;
    }

    if( !aimed ) {
        bool found_obs = false;
        for( auto &i : pl ) {
            if( part_flag( i, "OBSTACLE" ) &&
                (!part_flag( i, "OPENABLE" ) || !parts[i].open) ) {
                found_obs = true;
                break;
            }
        }

        if( !found_obs ) { // not aimed at this tile and no obstacle here -- fly through
            return dmg;
        }
    }

    int target_part = random_entry( pl );

    // door motor mechanism is protected by closed doors
    if( part_flag( target_part, "DOOR_MOTOR" ) ) {
        // find the most strong openable thats not open
        int strongest_door_part = -1;
        int strongest_door_durability = INT_MIN;
        for( int part : pl ) {
            if( part_flag( part, "OPENABLE" ) && !parts[part].open ) {
                int door_durability = part_info( part ).durability;
                if (door_durability > strongest_door_durability) {
                   strongest_door_part = part;
                   strongest_door_durability = door_durability;
                }
            }
        }

        // if we found a closed door, target it instead of the door_motor
        if (strongest_door_part != -1) {
            target_part = strongest_door_part;
        }
    }

    int damage_dealt;

    int armor_part = part_with_feature( p, "ARMOR" );
    if( armor_part < 0 ) {
        // Not covered by armor -- damage part
        damage_dealt = damage_direct( target_part, dmg, type );
    } else {
        // Covered by armor -- hit both armor and part, but reduce damage by armor's reduction
        int protection = part_info( armor_part ).damage_reduction[ type ];
        // Parts on roof aren't protected
        bool overhead = part_flag( target_part, "ROOF" ) || part_info( target_part ).location == "on_roof";
        // Calling damage_direct may remove the damaged part
        // completely, therefor the other indes (target_part) becames
        // wrong if target_part > armor_part.
        // Damaging the part with the higher index first is save,
        // as removing a part only changes indizes after the
        // removed part.
        if( armor_part < target_part ) {
            damage_direct( target_part, overhead ? dmg : dmg - protection, type );
            damage_dealt = damage_direct( armor_part, dmg, type );
        } else {
            damage_dealt = damage_direct( armor_part, dmg, type );
            damage_direct( target_part, overhead ? dmg : dmg - protection, type );
        }
    }

    return damage_dealt;
}

void vehicle::damage_all( int dmg1, int dmg2, damage_type type, const point &impact )
{
    if( dmg2 < dmg1 ) {
        std::swap( dmg1, dmg2 );
    }

    if( dmg1 < 1 ) {
        return;
    }

    for( size_t p = 0; p < parts.size(); p++ ) {
        int distance = 1 + square_dist( parts[p].mount.x, parts[p].mount.y, impact.x, impact.y );
        if( distance > 1 && part_info(p).location == part_location_structure &&
            !part_info(p).has_flag("PROTRUSION") ) {
            damage_direct( p, rng( dmg1, dmg2 ) / (distance * distance), type );
        }
    }
}

/**
 * Shifts all parts of the vehicle by the given amounts, and then shifts the
 * vehicle itself in the opposite direction. The end result is that the vehicle
 * appears to have not moved. Useful for re-zeroing a vehicle to ensure that a
 * (0, 0) part is always present.
 * @param dx How much to shift on the x-axis.
 * @param dy How much to shift on the y-axis.
 */
void vehicle::shift_parts( const point delta )
{
    for( auto &elem : parts ) {
        elem.mount -= delta;
    }

    decltype(labels) new_labels;
    for( auto &l : labels ) {
        new_labels.insert( label( l.x - delta.x, l.y - delta.y, l.text ) );
    }
    labels = new_labels;

    pivot_anchor[0] -= delta;
    refresh();

    //Need to also update the map after this
    g->m.reset_vehicle_cache( smz );

}

/**
 * Detect if the vehicle is currently missing a 0,0 part, and
 * adjust if necessary.
 * @return bool true if the shift was needed.
 */
bool vehicle::shift_if_needed() {
    if( !parts_at_relative(0, 0).empty() ) {
        // Shifting is not needed.
        return false;
    }
    //Find a frame, any frame, to shift to
    for ( size_t next_part = 0; next_part < parts.size(); ++next_part ) {
        if ( part_info(next_part).location == "structure"
                && !part_info(next_part).has_flag("PROTRUSION")
                && !parts[next_part].removed) {
            shift_parts( parts[next_part].mount );
            refresh();
            return true;
        }
    }
    // There are only parts with PROTRUSION left, choose one of them.
    for ( size_t next_part = 0; next_part < parts.size(); ++next_part ) {
        if ( !parts[next_part].removed ) {
            shift_parts( parts[next_part].mount );
            refresh();
            return true;
        }
    }
    return false;
}

int vehicle::break_off( int p, int dmg )
{
    /* Already-destroyed part - chance it could be torn off into pieces.
     * Chance increases with damage, and decreases with part max durability
     * (so lights, etc are easily removed; frames and plating not so much) */
    if( rng( 0, part_info(p).durability / 10 ) >= dmg ) {
        return dmg;
    }

    const auto pos = global_part_pos3( p );
    if( part_info(p).location == part_location_structure ) {
        // For structural parts, remove other parts first
        std::vector<int> parts_in_square = parts_at_relative( parts[p].mount.x, parts[p].mount.y );
        for( int index = parts_in_square.size() - 1; index >= 0; index-- ) {
            // Ignore the frame being destroyed
            if( parts_in_square[index] == p ) {
                continue;
            }

            if( parts[ parts_in_square[ index ] ].is_broken() ) {
                // Tearing off a broken part - break it up
                if( g->u.sees( pos ) ) {
                    add_msg(m_bad, _("The %s's %s breaks into pieces!"), name.c_str(),
                            parts[ parts_in_square[ index ] ].name().c_str() );
                }
                break_part_into_pieces(parts_in_square[index], pos.x, pos.y, true);
            } else {
                // Intact (but possibly damaged) part - remove it in one piece
                if( g->u.sees( pos ) ) {
                    add_msg(m_bad, _("The %1$s's %2$s is torn off!"), name.c_str(),
                            parts[ parts_in_square[ index ] ].name().c_str() );
                }
                item part_as_item = parts[parts_in_square[index]].properties_to_item();
                g->m.add_item_or_charges( pos, part_as_item );
            }
            remove_part( parts_in_square[index] );
        }
        /* After clearing the frame, remove it if normally legal to do
         * so (it's not holding the vehicle together). At a later date,
         * some more complicated system (such as actually making two
         * vehicles from the split parts) would be ideal. */
        if( can_unmount(p) ) {
            if( g->u.sees( pos ) ) {
                add_msg(m_bad, _("The %1$s's %2$s is destroyed!"),
                        name.c_str(), parts[ p ].name().c_str() );
            }
            break_part_into_pieces( p, pos.x, pos.y, true );
            remove_part(p);
        }
    } else {
        //Just break it off
        if( g->u.sees( pos ) ) {
            add_msg(m_bad, _("The %1$s's %2$s is destroyed!"),
                            name.c_str(), parts[ p ].name().c_str() );
        }

        break_part_into_pieces( p, pos.x, pos.y, true );
        remove_part( p );
    }

    return dmg;
}

bool vehicle::explode_fuel( int p, damage_type type )
{
    const itype_id &ft = part_info(p).fuel_type;
    struct fuel_explosion {
        // TODO: Move the values below to jsons
        int explosion_chance_hot ;
        int explosion_chance_cold;
        float explosion_factor;
        bool fiery_explosion;
        float fuel_size_factor;
    };

    static const std::map<itype_id, fuel_explosion> explosive_fuels = {{
        { fuel_type_gasoline,   { 2, 5, 1.0f, true, 0.1f } },
        { fuel_type_diesel,     { 20, 1000, 0.2f, false, 0.1f } }
    }};

    const auto iter = explosive_fuels.find( ft );
    if( iter == explosive_fuels.end() ) {
        // Not on the list means not explosive
        return false;
    }

    const fuel_explosion &data = iter->second;
    const int pow = 120 * (1 - exp(data.explosion_factor / -5000 * (parts[p].ammo_remaining() * data.fuel_size_factor)));
    //debugmsg( "damage check dmg=%d pow=%d amount=%d", dmg, pow, parts[p].amount );
    if( parts[ p ].is_broken() ) {
        leak_fuel( parts[ p ] );
    }

    int explosion_chance = type == DT_HEAT ? data.explosion_chance_hot : data.explosion_chance_cold;
    if( one_in( explosion_chance ) ) {
        g->u.add_memorial_log(pgettext("memorial_male","The fuel tank of the %s exploded!"),
            pgettext("memorial_female", "The fuel tank of the %s exploded!"),
            name.c_str());
        g->explosion( global_part_pos3( p ), pow, 0.7, data.fiery_explosion );
        mod_hp( parts[p], 0 - parts[ p ].hp(), DT_HEAT );
        parts[p].ammo_unset();
    }

    return true;
}

int vehicle::damage_direct( int p, int dmg, damage_type type )
{
    if( parts[p].is_broken() ) {
        return break_off( p, dmg );
    }

    int tsh = std::min( 20, part_info(p).durability / 10 );
    if( dmg < tsh && type != DT_TRUE ) {
        if( type == DT_HEAT && parts[p].is_tank() ) {
            explode_fuel( p, type );
        }

        return dmg;
    }

    dmg -= std::min<int>( dmg, part_info( p ).damage_reduction[ type ] );
    int dres = dmg - parts[p].hp();
    if( mod_hp( parts[ p ], 0 - dmg, type ) ) {
        insides_dirty = true;
        pivot_dirty = true;

        // destroyed parts lose any contained fuels, battery charges or ammo
        leak_fuel( parts [ p ] );
    }

    if( parts[p].is_tank() ) {
        explode_fuel( p, type );
    } else if( parts[ p ].is_broken() && part_flag(p, "UNMOUNT_ON_DAMAGE") ) {
        g->m.spawn_item( global_part_pos3( p ), part_info( p ).item, 1, 0, calendar::turn );
        remove_part( p );
    }

    return std::max( dres, 0 );
}

void vehicle::leak_fuel( vehicle_part &pt )
{
    // only liquid fuels from non-empty tanks can leak out onto map tiles
    if( !pt.is_tank() || pt.ammo_remaining() <= 0 ) {
        return;
    }

    // leak in random directions but prefer closest tiles and avoid walls or other obstacles
    auto tiles = closest_tripoints_first( 1, global_part_pos3( pt ) );
    tiles.erase( std::remove_if( tiles.begin(), tiles.end(), []( const tripoint& e ) {
        return !g->m.passable( e );
    } ), tiles.end() );

    // leak up to 1/3 ofremaining fuel per iteration and continue until the part is empty
    auto *fuel = item::find_type( pt.ammo_current() );
    while( !tiles.empty() && pt.ammo_remaining() ) {
        int qty = pt.ammo_consume( rng( 0, std::max( pt.ammo_remaining() / 3, 1L ) ), global_part_pos3( pt ) );
        if( qty > 0 ) {
            g->m.add_item_or_charges( random_entry( tiles ), item( fuel, calendar::turn, qty ) );
        }
    }

    pt.ammo_unset();
}

std::map<itype_id, long> vehicle::fuels_left() const
{
    std::map<itype_id, long> result;
    for( const auto &p : parts ) {
        if( p.is_tank() && p.ammo_current() != "null" ) {
            result[ p.ammo_current() ] += p.ammo_remaining();
        }
    }
    return result;
}

bool vehicle::assign_seat( vehicle_part &pt, const npc& who )
{
    if( !pt.is_seat() || !pt.set_crew( who ) ) {
        return false;
    }

    // NPC's can only be assigned to one seat in the vehicle
    for( auto &e : parts ) {
        if( &e == &pt ) {
            continue; // skip this part
        }

        if( e.is_seat() ) {
            const npc *n = e.crew();
            if( n && n->getID() == who.getID() ) {
                e.unset_crew();
            }
        }
    }

    return true;
}

/**
 * Opens an openable part at the specified index. If it's a multipart, opens
 * all attached parts as well.
 * @param part_index The index in the parts list of the part to open.
 */
void vehicle::open(int part_index)
{
  if(!part_info(part_index).has_flag("OPENABLE")) {
    debugmsg("Attempted to open non-openable part %d (%s) on a %s!", part_index,
               parts[ part_index ].name().c_str(), name.c_str());
  } else {
    open_or_close(part_index, true);
  }
}

/**
 * Opens an openable part at the specified index. If it's a multipart, opens
 * all attached parts as well.
 * @param part_index The index in the parts list of the part to open.
 */
void vehicle::close(int part_index)
{
  if(!part_info(part_index).has_flag("OPENABLE")) {
    debugmsg("Attempted to close non-closeable part %d (%s) on a %s!", part_index,
               parts[ part_index ].name().c_str(), name.c_str());
  } else {
    open_or_close(part_index, false);
  }
}

void vehicle::open_all_at(int p)
{
    std::vector<int> parts_here = parts_at_relative(parts[p].mount.x, parts[p].mount.y);
    for( auto &elem : parts_here ) {
        if( part_flag( elem, VPFLAG_OPENABLE ) ) {
            // Note that this will open mutlisquare and non-multipart parts in the tile. This
            // means that adjacent open multisquare openables can still have closed stuff
            // on same tile after this function returns
            open( elem );
        }
    }
}

void vehicle::open_or_close(int const part_index, bool const opening)
{
    parts[part_index].open = opening ? 1 : 0;
    insides_dirty = true;
    g->m.set_transparency_cache_dirty( smz );

    if (!part_info(part_index).has_flag("MULTISQUARE")) {
        return;
    }

    /* Find all other closed parts with the same ID in adjacent squares.
     * This is a tighter restriction than just looking for other Multisquare
     * Openable parts, and stops trunks from opening side doors and the like. */
    for( size_t next_index = 0; next_index < parts.size(); ++next_index ) {
        if (parts[next_index].removed) {
            continue;
        }

        //Look for parts 1 square off in any cardinal direction
        const int dx = parts[next_index].mount.x - parts[part_index].mount.x;
        const int dy = parts[next_index].mount.y - parts[part_index].mount.y;
        const int delta = dx * dx + dy * dy;

        const bool is_near = (delta == 1);
        const bool is_id = part_info(next_index).id == part_info(part_index).id;
        const bool do_next = !!parts[next_index].open ^ opening;

        if (is_near && is_id && do_next) {
            open_or_close(next_index, opening);
        }
    }
}

// A chance to stop skidding if moving in roughly the faced direction
void vehicle::possibly_recover_from_skid() {
    if( last_turn > 13 ) {
        // Turning on the initial skid is delayed, so move==face, initially. This filters out that case.
        return;
    }

    rl_vec2d mv = move_vec();
    rl_vec2d fv = face_vec();
    float dot = mv.dot_product(fv);
    // Threshold of recovery is gaussianesque.

    if( fabs( dot ) * 100 > dice( 9,20 ) ){
        add_msg(_("The %s recovers from its skid."), name.c_str());
        skidding = false; // face_vec takes over.
        velocity *= dot; // Wheels absorb horizontal velocity.
        if(dot < -.8){
            // Pointed backwards, velo-wise.
            velocity *= -1; // Move backwards.
        }

        move = face;
    }
}

// if not skidding, move_vec == face_vec, mv <dot> fv == 1, velocity*1 is returned.
float vehicle::forward_velocity() const
{
   rl_vec2d mv = move_vec();
   rl_vec2d fv = face_vec();
   float dot = mv.dot_product(fv);
   return velocity * dot;
}

rl_vec2d vehicle::velo_vec() const
{
    rl_vec2d ret;
    if(skidding)
       ret = move_vec();
    else
       ret = face_vec();
    ret = ret.normalized();
    ret = ret * velocity;
    return ret;
}

inline rl_vec2d degree_to_vec( double degrees )
{
    return rl_vec2d( cos( degrees * M_PI/180 ), sin( degrees * M_PI/180 ) );
}

// normalized.
rl_vec2d vehicle::move_vec() const
{
    return degree_to_vec( move.dir() );
}

// normalized.
rl_vec2d vehicle::face_vec() const
{
    return degree_to_vec( face.dir() );
}

rl_vec2d vehicle::dir_vec() const
{
    return degree_to_vec( turn_dir );
}

float get_collision_factor(float const delta_v)
{
    if (std::abs(delta_v) <= 31) {
        return ( 1 - ( 0.9 * std::abs(delta_v) ) / 31 );
    } else {
        return 0.1;
    }
}

bool vehicle::is_foldable() const
{
    for (size_t i = 0; i < parts.size(); i++) {
        if (!part_flag(i, "FOLDABLE")) {
            return false;
        }
    }
    return true;
}

bool vehicle::restore(const std::string &data)
{
    std::istringstream veh_data(data);
    try {
        JsonIn json(veh_data);
        parts.clear();
        json.read(parts);
    } catch( const JsonError &e ) {
        debugmsg("Error restoring vehicle: %s", e.c_str());
        return false;
    }
    refresh();
    face.init(0);
    turn_dir = 0;
    turn(0);
    precalc_mounts(0, pivot_rotation[0], pivot_anchor[0]);
    precalc_mounts(1, pivot_rotation[1], pivot_anchor[1]);
    return true;
}

int vehicle::obstacle_at_part( int p ) const
{
    if( part_flag( p, VPFLAG_OBSTACLE ) && !parts[ p ].is_broken() ) {
        return p;
    }

    int part = part_with_feature( p, VPFLAG_OBSTACLE, true );
    if( part < 0 ) {
        return -1; // No obstacle here
    }

    if( part_flag( part, VPFLAG_OPENABLE ) && parts[part].open ) {
        return -1; // Open door here
    }

    return part;
}

std::set<tripoint> &vehicle::get_points( const bool force_refresh )
{
    if( force_refresh || occupied_cache_turn != calendar::turn ) {
        occupied_cache_turn = calendar::turn;
        occupied_points.clear();
        tripoint pos = global_pos3();
        for( const auto &p : parts ) {
            const auto &pt = p.precalc[0];
            occupied_points.insert( tripoint( pos.x + pt.x, pos.y + pt.y, pos.z ) );
        }
    }

    return occupied_points;
}

inline int modulo(int v, int m) {
    // C++11: negative v and positive m result in negative v%m (or 0),
    // but this is supposed to be mathematical modulo: 0 <= v%m < m,
    const int r = v % m;
    // Adding m in that (and only that) case.
    return r >= 0 ? r : r + m;
}

bool is_sm_tile_outside( const tripoint &real_global_pos )
{
    const tripoint smp = ms_to_sm_copy( real_global_pos );
    const int px = modulo( real_global_pos.x, SEEX );
    const int py = modulo( real_global_pos.y, SEEY );
    auto sm = MAPBUFFER.lookup_submap( smp );
    if( sm == nullptr ) {
        debugmsg( "is_sm_tile_outside(): couldn't find submap %d,%d,%d", smp.x, smp.y, smp.z );
        return false;
    }

    if( px < 0 || px >= SEEX || py < 0 || py >= SEEY ) {
        debugmsg("err %d,%d", px, py);
        return false;
    }

    return !(sm->ter[px][py].obj().has_flag(TFLAG_INDOORS) ||
        sm->get_furn(px, py).obj().has_flag(TFLAG_INDOORS));
}

void vehicle::update_time( const calendar &update_to )
{
    if( smz < 0 ) {
        return;
    }

    const auto update_from = last_update_turn;
    if( update_to < update_from ) {
        // Special case going backwards in time - that happens
        last_update_turn = update_to;
        return;
    }

    if( update_to >= update_from && update_to - update_from < MINUTES(1) ) {
        // We don't need to check every turn
        return;
    }
    last_update_turn = update_to;

    // Weather stuff, only for z-levels >= 0
    // TODO: Have it wash cars from blood?
    if( funnels.empty() && solar_panels.empty() ) {
        return;
    }

    // Get one weather data set per veh, they don't differ much across veh area
    const tripoint veh_loc = real_global_pos3();
    auto accum_weather = sum_conditions( update_from, update_to, veh_loc );

    for( int idx : funnels ) {
        const auto &pt = parts[idx];

        // we need an unbroken funnel mounted on the exterior of the vehicle
        if( pt.is_broken() || !is_sm_tile_outside( veh_loc + pt.precalc[0] ) ) {
            continue;
        }

        // we need an empty tank (or one already containing water) below the funnel
        auto tank = std::find_if( parts.begin(), parts.end(), [&pt]( const vehicle_part &e ) {
            return pt.mount == e.mount && e.is_tank() && e.can_reload( "water" );
        } );

        if( tank == parts.end() ) {
            continue;
        }

        double area = pow( pt.info().size / units::legacy_volume_factor, 2 ) * M_PI;
        int qty = divide_roll_remainder( funnel_charges_per_turn( area, accum_weather.rain_amount ), 1.0 );

        if( qty > 0 ) {
            tank->ammo_set( "water", tank->ammo_remaining() + qty );
            invalidate_mass();
        }
    }

    if( !solar_panels.empty() ) {
        int epower = 0;
        for( int part : solar_panels ) {
            if( parts[ part ].is_broken() ) {
                continue;
            }

            const tripoint part_loc = veh_loc + parts[part].precalc[0];
            if( !is_sm_tile_outside( part_loc ) ) {
                continue;
            }

            epower += ( part_epower( part ) * accum_weather.sunlight ) / DAYLIGHT_LEVEL;
        }

        if( epower > 0 ) {
            add_msg( m_debug, "%s got %d epower from solars", name.c_str(), epower );
            charge_battery( epower_to_power( epower ) );
        }
    }
}

/*-----------------------------------------------------------------------------
 *                              VEHICLE_PART
 *-----------------------------------------------------------------------------*/
vehicle_part::vehicle_part()
    : mount( 0, 0 ), id( NULL_ID ) {}

vehicle_part::vehicle_part( const vpart_id& vp, int const dx, int const dy, item&& obj )
    : mount( dx, dy ), id( vp ), base( std::move( obj ) )
{
	// Mark base item as being installed as a vehicle part
	base.item_tags.insert( "VEHICLE" );

    if( base.typeId() != vp->item ) {
        debugmsg( "incorrect vehicle part item, expected: %s, received: %s",
                  vp->item.c_str(), base.typeId().c_str() );
    }
}

vehicle_part::operator bool() const {
    return id != vpart_id( NULL_ID );
}

item vehicle_part::properties_to_item() const
{
    item tmp = base;
    tmp.item_tags.erase( "VEHICLE" );

    // Cables get special handling: their target coordinates need to remain
    // stored, and if a cable actually drops, it should be half-connected.
    if( tmp.has_flag("CABLE_SPOOL") ) {
        tripoint local_pos = g->m.getlocal(target.first);
        if(g->m.veh_at( local_pos ) == nullptr) {
            tmp.item_tags.insert("NO_DROP"); // That vehicle ain't there no more.
        }

        tmp.set_var( "source_x", target.first.x );
        tmp.set_var( "source_y", target.first.y );
        tmp.set_var( "source_z", target.first.z );
        tmp.set_var( "state", "pay_out_cable" );
        tmp.active = true;
    }

    return tmp;
}

std::string vehicle_part::name() const {
    auto res = info().name();

    if( wheel_diameter() > 0 ) {
        res.insert( 0, string_format( _( "%d\" " ), wheel_diameter() ) );
    }

    if( base.is_faulty() ) {
        res += ( _( " (faulty)" ) );
    }

    return res;
}

int vehicle_part::hp() const
{
    double dur = info().durability;
    return dur - ( dur * base.damage() / base.max_damage() );
}

/** parts are considered broken at zero health */
bool vehicle_part::is_broken() const
{
    return hp() <= 0;
}

itype_id vehicle_part::ammo_current() const
{
    if( is_battery() ) {
        return "battery";
    }

    if( is_reactor() || is_turret() ) {
        return base.ammo_current();
    }

    if( is_tank() && !base.contents.empty() ) {
        return base.contents.front().typeId();
    }

    if( is_engine() ) {
        return default_ammo( base.type->engine->fuel );
    }

    return "null";
}

long vehicle_part::ammo_capacity() const
{
    if( is_battery() || is_reactor() || is_turret() ) {
        return base.ammo_capacity();
    }

    if( base.is_watertight_container() ) {
        return base.get_container_capacity() / std::max( item::find_type( ammo_current() )->volume, units::from_milliliter( 1 ) );
    }

    return 0;
}

long vehicle_part::ammo_remaining() const
{
    if( is_battery() || is_reactor() || is_turret() ) {
        return base.ammo_remaining();
    }

    if( base.is_watertight_container() ) {
        return base.contents.empty() ? 0 : base.contents.back().charges;
    }

    return 0;
}

int vehicle_part::ammo_set( const itype_id &ammo, long qty )
{
    if( is_turret() ) {
        return base.ammo_set( ammo, qty ).ammo_remaining();
    }

    if( is_battery() || is_reactor() ) {
        base.ammo_set( ammo, qty >= 0 ? qty : ammo_capacity() );
        return base.ammo_remaining();
    }

    const itype *liquid = item::find_type( ammo );
    if( is_tank() && liquid->phase == LIQUID ) {
        base.contents.clear();
        auto stack = units::legacy_volume_factor / std::max( liquid->stack_size, 1 );
        long limit = units::from_milliliter( ammo_capacity() ) / stack;
        base.emplace_back( ammo, calendar::turn, qty >= 0 ? std::min( qty, limit ) : limit );
        return qty;
    }

    return -1;
}

void vehicle_part::ammo_unset() {
    if( is_battery() || is_reactor() || is_turret() ) {
        base.ammo_unset();

    } else if( is_tank() ) {
        base.contents.clear();
    }
}

long vehicle_part::ammo_consume( long qty, const tripoint& pos )
{
    if( is_battery() || is_reactor() ) {
        return base.ammo_consume( qty, pos );
    }

    int res = std::min( ammo_remaining(), qty );

    if( base.is_watertight_container() && !base.contents.empty() ) {
        item& liquid = base.contents.back();
        liquid.charges -= res;
        if( liquid.charges == 0 ) {
    	     base.contents.clear();
        }
    }

    return res;
}

bool vehicle_part::can_reload( const itype_id &obj ) const
{
    // first check part is not destroyed and can contain ammo
    if( is_broken() || ammo_capacity() <= 0 ) {
        return false;
    }

    if( is_reactor() ) {
        return base.is_reloadable_with( obj );
    }

    if( is_tank() ) {
        if( !obj.empty() ) {
            if( item::find_type( obj )->phase != LIQUID ) {
                return false; // forbid filling tanks with non-liquids
            }
            if( ammo_current() != "null" && ammo_current() != obj ) {
                return false; // prevent mixing of different liquids
            }
        }
        return ammo_remaining() < ammo_capacity();
    }

    return false;
}

bool vehicle_part::fill_with( item &liquid, long qty )
{
    if( liquid.active ) {
        // cannot refill using active liquids (those that rot) due to #18570
        return false;
    }

    if( !is_tank() || !can_reload( liquid.typeId() ) ) {
        return false;
    }

    base.fill_with( liquid, qty );
    return true;
}

const std::set<fault_id>& vehicle_part::faults() const
{
    return base.faults;
}

std::set<fault_id> vehicle_part::faults_potential() const
{
    return base.faults_potential();
}

bool vehicle_part::fault_set( const fault_id &f )
{
    if( !faults_potential().count( f ) ) {
        return false;
    }
    base.faults.insert( f );
    return true;
}

int vehicle_part::wheel_area() const
{
    return base.is_wheel() ? base.type->wheel->diameter * base.type->wheel->width : 0;
}

/** Get wheel diameter (inches) or return 0 if part is not wheel */
int vehicle_part::wheel_diameter() const
{
    return base.is_wheel() ? base.type->wheel->diameter : 0;
}

/** Get wheel width (inches) or return 0 if part is not wheel */
int vehicle_part::wheel_width() const
{
    return base.is_wheel() ? base.type->wheel->width : 0;
}

npc * vehicle_part::crew() const
{
    if( is_broken() || crew_id < 0 ) {
        return nullptr;
    }

    int idx = g->npc_by_id( crew_id );
    if( idx < 0 ) {
        return nullptr;
    }
    npc *res = g->active_npc[idx];
    return !res->is_dead_state() && res->is_friend() ? res : nullptr;
}

bool vehicle_part::set_crew( const npc &who )
{
    if( who.is_dead_state() || !who.is_friend() ) {
        return false;
    }
    if( is_broken() || ( !is_seat() && !is_turret() ) ) {
        return false;
    }
    crew_id = who.getID();
    return true;
}

void vehicle_part::unset_crew()
{
    crew_id = -1;
}

float vehicle_part::efficiency( int rpm ) const
{
    if( !base.is_engine() ) {
        return 1.0;
    }

    float eff = base.type->engine->efficiency / 100.0;

    // operating outside optimal rpm is less efficient 
    double penalty = std::abs( base.type->engine->optimum - rpm ) / 1000.0;
    return eff / ( 1.0 + penalty );
}

bool vehicle_part::is_engine() const
{
<<<<<<< HEAD
    return !removed && base.is_engine();
=======
    return info().has_flag( VPFLAG_ENGINE );
>>>>>>> 3d4a0eb1
}

bool vehicle_part::is_alternator() const
{
    return !removed && info().has_flag( VPFLAG_ALTERNATOR );
}

bool vehicle_part::is_light() const
{
    if( removed ) {
        return false;
    }

    const auto &vp = info();
    return vp.has_flag( VPFLAG_CONE_LIGHT ) ||
           vp.has_flag( VPFLAG_CIRCLE_LIGHT ) ||
           vp.has_flag( VPFLAG_AISLE_LIGHT ) ||
           vp.has_flag( VPFLAG_DOME_LIGHT ) ||
           vp.has_flag( VPFLAG_ATOMIC_LIGHT );
}

bool vehicle_part::is_tank() const
{
    return !removed && base.is_watertight_container();
}

bool vehicle_part::is_battery() const
{
    return !removed && ( base.is_magazine() && base.ammo_type() == "battery" );
}

bool vehicle_part::is_reactor() const
{
    return !removed && info().has_flag( "REACTOR" );
}

bool vehicle_part::is_turret() const
{
    return !removed && base.is_gun();
}

bool vehicle_part::is_seat() const
{
    return !removed && info().has_flag( "SEAT" );
}

const vpart_info &vehicle_part::info() const
{
    if( !info_cache ) {
        info_cache = &id.obj();
    }
    return *info_cache;
}

void vehicle::invalidate_mass()
{
    mass_dirty = true;
    mass_center_precalc_dirty = true;
    mass_center_no_precalc_dirty = true;
    // Anything that affects mass will also affect the pivot
    pivot_dirty = true;
}

void vehicle::refresh_mass() const
{
    calc_mass_center( true );
}

void vehicle::calc_mass_center( bool use_precalc ) const
{
    float xf = 0.0f;
    float yf = 0.0f;
    int m_total = 0;
    for( size_t i = 0; i < parts.size(); i++ )
    {
        if( parts[i].removed ) {
            continue;
        }

        int m_part = 0;
        const auto &pi = part_info( i );
        m_part += parts[i].base.weight();
        for( const auto &j : get_items( i ) ) {
            //m_part += j.type->weight;
            // Change back to the above if it runs too slowly
            m_part += j.weight();
        }

        if( pi.has_flag( VPFLAG_BOARDABLE ) && parts[i].has_flag( vehicle_part::passenger_flag ) ) {
            const player *p = get_passenger( i );
            // Sometimes flag is wrongly set, don't crash!
            m_part += p != nullptr ? p->get_weight() : 0;
        }

        if( use_precalc ) {
            xf += parts[i].precalc[0].x * m_part / 1000.0f;
            yf += parts[i].precalc[0].y * m_part / 1000.0f;
        } else {
            xf += parts[i].mount.x * m_part / 1000.0f;
            yf += parts[i].mount.y * m_part / 1000.0f;
        }

        m_total += m_part;
    }

    mass_cache = m_total / 1000;
    mass_dirty = false;

    xf /= mass_cache;
    yf /= mass_cache;
    if( use_precalc ) {
        mass_center_precalc.x = round( xf );
        mass_center_precalc.y = round( yf );
        mass_center_precalc_dirty = false;
    } else {
        mass_center_no_precalc.x = round( xf );
        mass_center_no_precalc.y = round( yf );
        mass_center_no_precalc_dirty = false;
    }
}<|MERGE_RESOLUTION|>--- conflicted
+++ resolved
@@ -5977,24 +5977,16 @@
 
 bool vehicle_part::is_engine() const
 {
-<<<<<<< HEAD
-    return !removed && base.is_engine();
-=======
     return info().has_flag( VPFLAG_ENGINE );
->>>>>>> 3d4a0eb1
 }
 
 bool vehicle_part::is_alternator() const
 {
-    return !removed && info().has_flag( VPFLAG_ALTERNATOR );
+    return info().has_flag( VPFLAG_ALTERNATOR );
 }
 
 bool vehicle_part::is_light() const
 {
-    if( removed ) {
-        return false;
-    }
-
     const auto &vp = info();
     return vp.has_flag( VPFLAG_CONE_LIGHT ) ||
            vp.has_flag( VPFLAG_CIRCLE_LIGHT ) ||
@@ -6005,27 +5997,27 @@
 
 bool vehicle_part::is_tank() const
 {
-    return !removed && base.is_watertight_container();
+    return base.is_watertight_container();
 }
 
 bool vehicle_part::is_battery() const
 {
-    return !removed && ( base.is_magazine() && base.ammo_type() == "battery" );
+    return ( base.is_magazine() && base.ammo_type() == "battery" );
 }
 
 bool vehicle_part::is_reactor() const
 {
-    return !removed && info().has_flag( "REACTOR" );
+    return info().has_flag( "REACTOR" );
 }
 
 bool vehicle_part::is_turret() const
 {
-    return !removed && base.is_gun();
+    return base.is_gun();
 }
 
 bool vehicle_part::is_seat() const
 {
-    return !removed && info().has_flag( "SEAT" );
+    return info().has_flag( "SEAT" );
 }
 
 const vpart_info &vehicle_part::info() const
