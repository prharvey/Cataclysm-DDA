--- conflicted
+++ resolved
@@ -308,17 +308,13 @@
     WindowWidth = TERMINAL_WIDTH * fontwidth;
     WindowHeight = TERMINAL_HEIGHT * fontheight;
 
-<<<<<<< HEAD
     if (OPTIONS["LINEAR_SCALING"]) {
         SDL_SetHint(SDL_HINT_RENDER_SCALE_QUALITY, "1");
     } else {
         SDL_SetHint(SDL_HINT_RENDER_SCALE_QUALITY, "0");
     }
 
-    if (OPTIONS["FULLSCREEN"]) {
-=======
     if (OPTIONS["FULLSCREEN"] == "fullscreen") {
->>>>>>> 83547c5b
         window_flags |= SDL_WINDOW_FULLSCREEN;
     } else if (OPTIONS["FULLSCREEN"] == "windowedbl") {
         window_flags |= SDL_WINDOW_FULLSCREEN_DESKTOP;
