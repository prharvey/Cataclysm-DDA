--- conflicted
+++ resolved
@@ -1014,15 +1014,11 @@
             }
         }
 
-<<<<<<< HEAD
+        std::string desc_color = string_format( "<color_%1$s>",
+                                                string_from_color( pt.is_broken() ? c_dark_gray : c_light_gray ) );
+        vp.format_description( msg, desc_color, getmaxx( w_msg ) - 4 );
+
         werase( w_msg );
-=======
-        std::string desc_color = string_format( "<color_%1$s>",
-            string_from_color( pt.is_broken() ? c_dark_gray : c_light_gray ) );
-        vp.format_description(msg, desc_color, getmaxx( w_msg ) - 4);
-
-        werase (w_msg);
->>>>>>> e662c6a0
         fold_and_print( w_msg, 0, 1, getmaxx( w_msg ) - 2, c_light_gray, msg.str() );
         wrefresh( w_msg );
 
@@ -1540,8 +1536,8 @@
         ok = false;
     }
     std::string desc_color = string_format( "<color_%1$s>",
-        string_from_color( sel_vehicle_part->is_broken() ? c_dark_gray : c_light_gray ) );
-    sel_vehicle_part->info().format_description(msg, desc_color, getmaxx( w_msg ) - 4);
+                                            string_from_color( sel_vehicle_part->is_broken() ? c_dark_gray : c_light_gray ) );
+    sel_vehicle_part->info().format_description( msg, desc_color, getmaxx( w_msg ) - 4 );
 
     werase( w_msg );
     fold_and_print( w_msg, 0, 1, getmaxx( w_msg ) - 2, c_light_gray, msg.str() );
