#ifndef _PLAYER_H_
#define _PLAYER_H_

#include "character.h"
#include "item.h"
#include "monster.h"
#include "trap.h"
#include "morale.h"
#include "inventory.h"
#include "artifact.h"
#include "mutation.h"
#include "crafting.h"
#include "vehicle.h"
#include "martialarts.h"
#include "player_activity.h"

class monster;
class game;
struct trap;
class mission;
class profession;
nc_color encumb_color(int level);

struct special_attack
{
 std::string text;
 int bash;
 int cut;
 int stab;

 special_attack() { bash = 0; cut = 0; stab = 0; };
};

//Don't forget to add new memorial counters
//to the save and load functions in savegame_json.cpp
struct stats : public JsonSerializer, public JsonDeserializer
{
    int squares_walked;
    int damage_taken;
    int damage_healed;
    int headshots;

    void reset() {
        squares_walked = 0;
        damage_taken = 0;
        damage_healed = 0;
        headshots = 0;
    }

    stats() {
        reset();
    }

    using JsonSerializer::serialize;
    void serialize(JsonOut &json) const {
        json.start_object();
        json.member("squares_walked", squares_walked);
        json.member("damage_taken", damage_taken);
        json.member("damage_healed", damage_healed);
        json.member("headshots", headshots);
        json.end_object();
    }
    using JsonDeserializer::deserialize;
    void deserialize(JsonIn &jsin) {
        JsonObject jo = jsin.get_object();
        jo.read("squares_walked", squares_walked);
        jo.read("damage_taken", damage_taken);
        jo.read("damage_healed", damage_healed);
        jo.read("headshots", headshots);
    }
};

class player : public Character, public JsonSerializer, public JsonDeserializer
{
  std::map<Skill*,SkillLevel> _skills;

public:
 player();
 player(const player &rhs);
 virtual ~player();

 player& operator= (const player & rhs);

// newcharacter.cpp
 bool create(character_type type, std::string tempname = "");
 /** Returns the set "my_traits" */
 std::set<std::string> get_traits() const;
 /** Returns the id of a random starting trait that costs >= 0 points */
 std::string random_good_trait();
 /** Returns the id of a random starting trait that costs < 0 points */
 std::string random_bad_trait();
 /** Calls Creature::normalize()
  *  nulls out the player's weapon and normalizes HP and bodytemperature
  */
 void normalize();

 virtual void die(Creature* nkiller);
// </newcharacter.cpp>

    /** Returns a random name from NAMES_* */
    void pick_name();
    /** Returns either "you" or the player's name */
    std::string disp_name();
    /** Returns the name of the player's outer layer, e.g. "armor plates" */
    std::string skin_name();

    virtual bool is_player() { return true; }

    /** Processes long-term effects */
    void process_effects(); // Process long-term effects

 virtual bool is_npc() { return false; } // Overloaded for NPCs in npc.h
 /** Returns what color the player should be drawn as */
 nc_color color();

 /** Stringstream loader for old player data files */
 virtual void load_legacy(std::stringstream & dump);
 /** Deserializes string data when loading files */
 virtual void load_info(std::string data);
 /** Outputs a serialized json string for saving */
 virtual std::string save_info();

    // populate variables, inventory items, and misc from json object
    void json_load_common_variables(JsonObject &jsout);
    using JsonDeserializer::deserialize;
    virtual void deserialize(JsonIn &jsin);

    void json_save_common_variables(JsonOut &json) const;
    using JsonSerializer::serialize;
    // by default save all contained info
    void serialize(JsonOut &jsout) const { serialize(jsout, true); }
    virtual void serialize(JsonOut &jsout, bool save_contents) const;

 /** Prints out the player's memorial file */
 void memorial( std::ofstream &memorial_file );
 /** Handles and displays detailed character info for the '@' screen */
 void disp_info();
 /** Provides the window and detailed morale data */
 void disp_morale();
 /** Generates the sidebar and it's data in-game */
 void disp_status(WINDOW* w, WINDOW *w2);

 /** Resets movement points, stats, and applies effects */
 void reset_stats();
 /** Calculates the various speed bonuses we will get from mutations, etc. */
 void recalc_speed_bonus();
 /** Called after every action, invalidates player caches */
 void action_taken();
 /** Ticks down morale counters and removes them */
 void update_morale();
 /** Ensures persistent morale effects are up-to-date */
 void apply_persistent_morale();
 /** Uses calc_focus_equilibrium to update the player's current focus */
 void update_mental_focus();
 /** Uses morale and other factors to return the player's focus gain rate */
 int calc_focus_equilibrium();
 /** Maintains body temperature */
 void update_bodytemp();
 /** Returns the player's modified base movement cost */
 int  run_cost(int base_cost, bool diag = false);
 /** Returns the player's speed for swimming across water tiles */
 int  swim_speed();

 /** Returns true if the player has the entered trait */
 bool has_trait(const std::string &flag) const;
 /** Returns true if the player has the entered starting trait */
 bool has_base_trait(const std::string &flag) const;
 /** Returns true if the player has a conflicting trait to the entered trait
  *  Uses has_opposite_trait(), has_lower_trait(), and has_higher_trait() to determine conflicts.
  */
 bool has_conflicting_trait(const std::string &flag) const;
 /** Returns true if the player has a trait which cancels the entered trait */
 bool has_opposite_trait(const std::string &flag) const;
 /** Returns true if the player has a trait which upgrades into the entered trait */
 bool has_lower_trait(const std::string &flag) const;
 /** Returns true if the player has a trait which is an upgrade of the entered trait */
 bool has_higher_trait(const std::string &flag) const;
 /** Returns true if the player has crossed a mutation threshold
  *  Player can only cross one mutation threshold.
  */
 bool crossed_threshold();
 /** Returns true if the entered trait may be purified away
  *  Defaults to true
  */
 bool purifiable(const std::string &flag) const;
 /** Toggles a trait on the player and in their mutation list */
 void toggle_trait(const std::string &flag);
 /** Toggles a mutation on the player */
 void toggle_mutation(const std::string &flag);
 /** Modifies mutation_category_level[] based on the entered trait */
 void set_cat_level_rec(const std::string &sMut);
 /** Recalculates mutation_category_level[] values for the player */
 void set_highest_cat_level();
 /** Returns the highest mutation category */
 std::string get_highest_category() const;
 /** Returns a dream's description selected randomly from the player's highest mutation category */
 std::string get_category_dream(const std::string &cat, int strength) const;

 /** Returns true if the player is in a climate controlled area or armor */
 bool in_climate_control();

 /** Returns true if the player has the entered bionic id */
 bool has_bionic(const bionic_id & b) const;
 /** Returns true if the player has the entered bionic id and it is powered on */
 bool has_active_bionic(const bionic_id & b) const;
 /** Returns true if the player is wearing an active optical cloak */
 bool has_active_optcloak() const;
 /** Adds a bionic to my_bionics[] */
 void add_bionic(bionic_id b);
 /** Removes a bionic from my_bionics[] */
 void remove_bionic(bionic_id b);
 /** Used by the player to perform surgery to remove bionics and possibly retrieve parts */
 bool uninstall_bionic(bionic_id b_id);
 /** Adds the entered amount to the player's bionic power_level */
 void charge_power(int amount);
 /** Generates and handles the UI for player interaction with installed bionics */
 void power_bionics();
 /** Handles bionic activation effects of the entered bionic */
 void activate_bionic(int b);
 /** Handles bionic deactivation effects of the entered bionic */
 void deactivate_bionic(int b);
 /** Randomly removes a bionic from my_bionics[] */
 bool remove_random_bionic();
 /** Returns the size of my_bionics[] */
 int num_bionics() const;
 /** Returns the bionic at a given index in my_bionics[] */
 bionic& bionic_at_index(int i);
 /** Returns the bionic with the given invlet, or NULL if no bionic has that invlet */
 bionic* bionic_by_invlet(char ch);
 /** Returns player lumination based on the brightest active item they are carrying */
 float active_light();

 /** Returns true if the player doesn't have the mutation or a conflicting one and it complies with the force typing */
 bool mutation_ok(std::string mutation, bool force_good, bool force_bad);
 /** Picks a random valid mutation and gives it to the player, possibly removing/changing others along the way */
 void mutate();
 /** Picks a random valid mutation in a category and mutate_towards() it */
 void mutate_category(std::string);
 /** Mutates toward the entered mutation, upgrading or removing conflicts if necessary */
 void mutate_towards(std::string mut);
 /** Removes a mutation, downgrading to the previous level if possible */
 void remove_mutation(std::string mut);
 /** Returns true if the player has the entered mutation child flag */
 bool has_child_flag(std::string mut);
 /** Removes the mutation's child flag from the player's list */
 void remove_child_flag(std::string mut);

 point pos();
 /** Returns the player's sight range */
 int  sight_range(int light_level) const;
 /** Modifies the player's sight values
  *  Must be called when any of the following change:
  *  This must be called when any of the following change:
  * - diseases
  * - bionics
  * - traits
  * - underwater
  * - clothes
  */
 void recalc_sight_limits();
 /** Returns the player maximum vision range factoring in mutations, diseases, and other effects */
 int  unimpaired_range();
 /** Returns the distance the player can see on the overmap */
 int  overmap_sight_range(int light_level);
 /** Returns the distance the player can see through walls */
 int  clairvoyance();
 /** Returns true if the player has some form of impaired sight */
 bool sight_impaired();
 /** Returns true if the player has two functioning arms */
 bool has_two_arms() const;
 /** Returns true if the player is wielding something, including bionic weapons */
 bool is_armed();
 /** Calculates melee weapon wear-and-tear through use, returns true */
 bool handle_melee_wear();
 /** True if unarmed or wielding a weapon with the UNARMED_WEAPON flag */
 bool unarmed_attack();
 /** Called when a player triggers a trap, returns true if they don't set it off */
 bool avoid_trap(trap *tr);

 /** Returns true if the player has some form of night vision */
 bool has_nv();
 /** Returns true if the player has a pda */
 bool has_pda();

 /**
  * Check if this creature can see the square at (x,y).
  * Includes checks for line-of-sight and light.
  * @param t The t output of map::sees.
  */
 bool sees(int x, int y);
 bool sees(int x, int y, int &t);
 /**
  * Check if this creature can see the critter.
  * Includes checks for simple critter visibility
  * (digging/submerged) and if this can see the square
  * the creature is on.
  * If this is not the player, it ignores critters that are
  * hallucinations.
  * @param t The t output of map::sees.
  */
 bool sees(monster *critter);
 bool sees(monster *critter, int &t);
 /**
  * For fake-players (turrets, mounted turrets) this functions
  * chooses a target. This is for creatures that are friendly towards
  * the player and therefor choose a target that is hostile
  * to the player.
  * @param fire_t The t output of map::sees.
  * @param range The maximal range to look for monsters, anything
  * outside of that range is ignored.
  * @param boo_hoo The number of targets that have been skipped
  * because the player is in the way.
  */
 Creature *auto_find_hostile_target(int range, int &boo_hoo, int &fire_t);


 void pause(); // '.' command; pauses & reduces recoil

// martialarts.cpp
 /** Fires all non-triggered martial arts events */
 void ma_static_effects();
 /** Fires all move-triggered martial arts events */
 void ma_onmove_effects();
 /** Fires all hit-triggered martial arts events */
 void ma_onhit_effects();
 /** Fires all attack-triggered martial arts events */
 void ma_onattack_effects();
 /** Fires all dodge-triggered martial arts events */
 void ma_ondodge_effects();
 /** Fires all block-triggered martial arts events */
 void ma_onblock_effects();
 /** Fires all get hit-triggered martial arts events */
 void ma_ongethit_effects();

 /** Returns true if the player has any martial arts buffs attached */
 bool has_mabuff(mabuff_id buff_id);
 /** Returns true if the player has access to the entered martial art */
 bool has_martialart(const matype_id &ma_id) const;
 /** Adds the entered martial art to the player's list */
 void add_martialart(const matype_id &ma_id);

 /** Returns the to hit bonus from martial arts buffs */
 int mabuff_tohit_bonus();
 /** Returns the dodge bonus from martial arts buffs */
 int mabuff_dodge_bonus();
 /** Returns the block bonus from martial arts buffs */
 int mabuff_block_bonus();
 /** Returns the speed bonus from martial arts buffs */
 int mabuff_speed_bonus();
 /** Returns the bash armor bonus from martial arts buffs */
 int mabuff_arm_bash_bonus();
 /** Returns the cut armor bonus from martial arts buffs */
 int mabuff_arm_cut_bonus();
 /** Returns the bash damage multiplier from martial arts buffs */
 float mabuff_bash_mult();
 /** Returns the bash damage bonus from martial arts buffs, applied after the multiplier */
 int mabuff_bash_bonus();
 /** Returns the cut damage multiplier from martial arts buffs */
 float mabuff_cut_mult();
 /** Returns the cut damage bonus from martial arts buffs, applied after the multiplier */
 int mabuff_cut_bonus();
 /** Returns true if the player is immune to throws */
 bool is_throw_immune();
 /** Returns true if the player has quiet melee attacks */
 bool is_quiet();
 /** Returns true if the current martial art works with the player's current weapon */
 bool can_melee();
 /** Always returns false, since players can't dig currently */
 bool digging();
 /** Returns true if the player is knocked over or has broken legs */
 bool is_on_ground();
 /** Returns true if the player should be dead */
 bool is_dead_state();

 /** Returns true if the player has technique-based miss recovery */
 bool has_miss_recovery_tec();
 /** Returns true if the player has a grab breaking technique available */
 bool has_grab_break_tec();
 /** Returns true if the player has the leg block technique available */
 bool can_leg_block();
 /** Returns true if the player has the arm block technique available */
 bool can_arm_block();
 /** Returns true if either can_leg_block() or can_arm_block() returns true */
 bool can_limb_block();

// melee.cpp
 /** Returns true if the player has a weapon with a block technique */
 bool can_weapon_block();
 /** Sets up a melee attack and handles melee attack function calls */
 void melee_attack(Creature &t, bool allow_special, matec_id technique = "");
 /** Returns a weapon's modified dispersion value */
 double get_weapon_dispersion(item* weapon);
 /** Returns true if a gun misfires, jams, or has other problems, else returns false */
 bool handle_gun_damage( it_gun *firing, std::set<std::string> *curammo_effects );
 /** Handles gun firing effects and functions */
 void fire_gun(int targetx, int targety, bool burst);

 /** Activates any on-dodge effects and checks for dodge counter techniques */
 void dodge_hit(Creature *source, int hit_spread);
 /** Checks for valid block abilities and reduces damage accordingly. Returns true if the player blocks */
 bool block_hit(Creature *source, body_part &bp_hit, int &side,
    damage_instance &dam);
 /** Reduces and mutates du, returns true if armor is damaged */
 bool armor_absorb(damage_unit& du, item& armor);
 /** Runs through all bionics and armor on a part and reduces damage through their armor_absorb */
 void absorb_hit(body_part bp, int side,
    damage_instance &dam);
 /** Handles return on-hit effects (spines, electric shields, etc.) */
 void on_gethit(Creature *source, body_part bp_hit, damage_instance &dam);

 /** Returns the base damage the player deals based on their stats */
 int base_damage(bool real_life = true, int stat = -999);
 /** Returns the base to hit chance the player has based on their stats */
 int base_to_hit(bool real_life = true, int stat = -999);
 /** Returns Creature::get_hit_base() modified by clothing and weapon skill */
 int get_hit_base();
 /** Returns the player's basic hit roll that is compared to the target's dodge roll */
 int  hit_roll();
 /** Returns true if the player scores a critical hit */
 bool scored_crit(int target_dodge = 0);

 /** Returns the player's total bash damage roll */
 int roll_bash_damage(bool crit);
 /** Returns the player's total cut damage roll */
 int roll_cut_damage(bool crit);
 /** Returns the player's total stab damage roll */
 int roll_stab_damage(bool crit);
<<<<<<< HEAD
 int roll_stuck_penalty(bool stabbing, ma_technique &tec);
=======
 /** Returns the number of moves unsticking a weapon will penalize for */
 int roll_stuck_penalty(bool stabbing);
>>>>>>> 385825ed

 std::vector<matec_id> get_all_techniques();

 /** Returns true if the player has a weapon or martial arts skill available with the entered technique */
 bool has_technique(matec_id tec);
<<<<<<< HEAD
 matec_id pick_technique(Creature &t, bool crit, bool dodge_counter, bool block_counter);
 bool valid_aoe_technique(Creature &t, ma_technique &tec);
=======
 /** Returns a random valid technique */
 matec_id pick_technique(Creature &t,
                             bool crit, bool dodge_counter, bool block_counter);
 /** Performs entered technique's effects */
>>>>>>> 385825ed
 void perform_technique(ma_technique technique, Creature &t, int &bash_dam, int &cut_dam, int &stab_dam, int& move_cost);
 /** Performs special attacks and their effects (poisonous, stinger, etc.) */
 void perform_special_attacks(Creature &t);

 /** Returns a vector of valid mutation attacks */
 std::vector<special_attack> mutation_attacks(Creature &t);
<<<<<<< HEAD
 std::string melee_special_effects(Creature &t, damage_instance& d, ma_technique &tec);
=======
 /** Handles combat effects, returns a string of any valid combat effect messages */
 std::string melee_special_effects(Creature &t, damage_instance& d);
>>>>>>> 385825ed

 /** Returns Creature::get_dodge_base modified by the player's skill level */
 int get_dodge_base();   // Returns the players's dodge, modded by clothing etc
 /** Returns Creature::get_dodge() modified by any player effects */
 int get_dodge();
 /** Returns the player's dodge_roll to be compared against an agressor's hit_roll() */
 int dodge_roll();

 /** Handles the uncanny dodge bionic and effects, returns true if the player successfully dodges */
 bool uncanny_dodge(bool is_u = true);
 /** ReReturns an unoccupied, safe adjacent point. If none exists, returns player position. */
 point adjacent_tile();

// ranged.cpp
 /** Returns the throw range of the item at the entered inventory position. -1 = ERR, 0 = Can't throw */
 int throw_range(int pos);
 /** Returns the ranged attack dexterity mod */
 int ranged_dex_mod (bool real_life = true);
 /** Returns the ranged attack perception mod */
 int ranged_per_mod (bool real_life = true);
 /** Returns the throwing attack dexterity mod */
 int throw_dex_mod  (bool real_life = true);

// Mental skills and stats
 /** Returns the player's reading speed */
 int read_speed     (bool real_life = true);
 /** Returns the player's skill rust rate */
 int rust_rate      (bool real_life = true);
 /** Returns a value used when attempting to convince NPC's of something */
 int talk_skill();
 /** Returns a value used when attempting to intimidate NPC's */
 int intimidation();

 /** Converts bphurt to a hp_part (if side == 0, the left), then does/heals dam
  *  absorb() reduces dam and cut by your armor (and bionics, traits, etc) 
  */
 void absorb(body_part bp, int &dam, int &cut);
 /** Hurts a body_part directly, no armor reduction */
 void hurt (body_part bphurt, int side, int  dam);
 /** Hurts a hp_part directly, no armor reduction */
 void hurt (hp_part hurt, int dam);

 /** Calls Creature::deal_damage and handles damaged effects (waking up, etc.) */
 dealt_damage_instance deal_damage(Creature* source, body_part bp,
                                   int side, const damage_instance& d);
 /** Actually hurt the player */
 void apply_damage(Creature* source, body_part bp, int side, int amount);
 /** Modifies a pain value by player traits before passing it to Creature::mod_pain() */
 void mod_pain(int npain);

 /** Heals a body_part for dam */
 void heal(body_part healed, int side, int dam);
 /** Heals an hp_part for dam */
 void heal(hp_part healed, int dam);
 /** Heals all body parts for dam */
 void healall(int dam);
 /** Hurts all body parts for dam, no armor reduction */
 void hurtall(int dam);
 /** Harms all body parts for dam, with armor reduction. If vary > 0 damage to parts are random within vary % (1-100) */
 void hitall(int dam, int vary = 0);
 /** Knocks the player back one square from a tile */
 void knock_back_from(int x, int y);

 /** Converts a body_part and side to an hp_part */
 void bp_convert(hp_part &hpart, body_part bp, int side);
 /** Converts an hp_part to a body_part and side */
 void hp_convert(hp_part hpart, body_part &bp, int &side);

 /** Returns overall % of HP remaining */
 int hp_percentage();
 /** Recalculates HP after a change to max strength */
 void recalc_hp();

 /** Handles helath fluctuations over time and the chance to be infected by random diseases */
 void get_sick();
 /** Checks against env_resist of the players armor, if they fail then they become infected with the disease */
 bool infect(dis_type type, body_part vector, int strength,
              int duration, bool permanent = false, int intensity = 1,
              int max_intensity = 1, int decay = 0, int additive = 1,
              bool targeted = false, int side = -1,
              bool main_parts_only = false);
 /** Adds a disease without save chance
  *  body_part = num_bp indicates that the disease is body part independant
  *  side = -1 indicates that the side of the body is irrelevant
  *  intensity = -1 indicates that the disease is infinitely stacking */
 void add_disease(dis_type type, int duration, bool permanent = false,
                   int intensity = 1, int max_intensity = 1, int decay = 0,
                   int additive = 1, body_part part = num_bp, int side = -1,
                   bool main_parts_only = false);
 /** Removes a disease from a player */
 void rem_disease(dis_type type, body_part part = num_bp, int side = -1);
 /** Returns true if the player has the entered disease */
 bool has_disease(dis_type type, body_part part = num_bp, int side = -1) const;
 /** Pauses a disease, making it permanent until unpaused */
 bool pause_disease(dis_type type, body_part part = num_bp, int side = -1);
 /** Unpauses a permanent disease, making it wear off when it's timer expires */
 bool unpause_disease(dis_type type, body_part part = num_bp, int side = -1);
 /** Returns the duration of the entered disease's timer */
 int  disease_duration(dis_type type, bool all = false, body_part part = num_bp, int side = -1);
 /** Returns the intensity level of the entered disease */
 int  disease_intensity(dis_type type, bool all = false, body_part part = num_bp, int side = -1);

 /** Adds an addiction to the player */
 void add_addiction(add_type type, int strength);
 /** Removes an addition from the player */
 void rem_addiction(add_type type);
 /** Returns true if the player has an addiction of the specified type */
 bool has_addiction(add_type type) const;
 /** Returns the intensity of the specified addiction */
 int  addiction_level(add_type type);

 /** Siphons fuel from the specified vehicle into the player's inventory */
 bool siphon(vehicle *veh, ammotype desired_liquid);
 /** Handles a large number of timers decrementing and other randomized effects */
 void suffer();
 /** Handles the chance for broken limbs to spontaneously heal to 1 HP */
 void mend();
 /** Handles player vomiting effects */
 void vomit();

 /** Drenches the player with water, saturation is the percent gotten wet */
 void drench(int saturation, int flags);
 /** Recalculates mutation drench protection for all bodyparts (ignored/good/neutral stats) */
 void drench_mut_calc();

 /** Returns -1 if the weapon is in the let invlet, -2 if NULL, or just returns let */
 char lookup_item(char let);
 /** Used for eating object at pos, returns true if object is successfully eaten */
 bool consume(int pos);
 /** Used for eating entered comestible, returns true if comestible is successfully eaten */
 bool eat(item *eat, it_comest *comest);
 /** Handles the effects of consuming an item */
 void consume_effects(item *eaten, it_comest *comest, bool rotten = false);
 /** Wields an item, returns false on failed wield */
 virtual bool wield(item* it, bool autodrop = false);
 /** Creates the UI and handles player input for picking martial arts styles */
 void pick_style();
 /** Wear item; returns false on fail. If interactive is false, don't alert the player or drain moves on completion. */
 bool wear(int pos, bool interactive = true);
 /** Wear item; returns false on fail. If interactive is false, don't alert the player or drain moves on completion. */
 bool wear_item(item *to_wear, bool interactive = true);
 /** Takes off an item, returning false on fail */
 bool takeoff(int pos, bool autodrop = false);
 /** Draws the UI and handles player input for the armor re-ordering window */
 void sort_armor();
 /** Uses a tool */
 void use(int pos);
 /** Uses the current wielded weapon */
 void use_wielded();
 /** Removes selected gunmod from the entered weapon */
 void remove_gunmod(item *weapon, int id);
 /** Attempts to install bionics, returns false if the player cancels prior to installation */
 bool install_bionics(it_bionic* type);
 /** Handles reading effects */
 void read(int pos);
 /** Handles sleep attempts by the player, adds DIS_LYING_DOWN */
 void try_to_sleep();
 /** Checked each turn during DIS_LYING_DOWN, returns true if the player falls asleep */
 bool can_sleep(); // Checked each turn during DIS_LYING_DOWN
 /** Adds the sleeping disease to the player */
 void fall_asleep(int duration);
 /** Removes the sleeping disease from the player, displaying message */
 void wake_up(const char * message = NULL);
 /** Checks to see if the player is using floor items to keep warm, and return the name of one such item if so */
 std::string is_snuggling();
 /** Returns a value used for things like reading and sewing based on light level */
 float fine_detail_vision_mod();

 /** Used to determine player feedback on item use for the inventory code */
 hint_rating rate_action_use(const item *it) const; //rates usability lower for non-tools (books, etc.)
 hint_rating rate_action_wear(item *it);
 hint_rating rate_action_eat(item *it);
 hint_rating rate_action_read(item *it);
 hint_rating rate_action_takeoff(item *it);
 hint_rating rate_action_reload(item *it);
 hint_rating rate_action_unload(item *it);
 hint_rating rate_action_disassemble(item *it);

 /** Returns warmth provided by armor, etc. */
 int warmth(body_part bp);
 /** Returns ENC provided by armor, etc. */
 int encumb(body_part bp);
 /** Returns warmth provided by armor, etc., factoring in layering */
 int encumb(body_part bp, double &layers, int &armorenc);
 /** Returns overall bashing resistance for the body_part */
 int get_armor_bash(body_part bp);
 /** Returns overall cutting resistance for the body_part */
 int get_armor_cut(body_part bp);
 /** Returns bashing resistance from the creature and armor only */
 int get_armor_bash_base(body_part bp);
 /** Returns cutting resistance from the creature and armor only */
 int get_armor_cut_base(body_part bp);
 /** Returns overall env_resist on a body_part */
 int get_env_resist(body_part bp);
 /** Returns true if the player is wearing something on the entered body_part */
 bool wearing_something_on(body_part bp);
 /** Returns true if the player is wearing something on their feet that is not SKINTIGHT */
 bool is_wearing_shoes();
 /** Returns true if the player is wearing power armor */
 bool is_wearing_power_armor(bool *hasHelmet = NULL) const;

 int adjust_for_focus(int amount);
 void practice(const calendar& turn, Skill *s, int amount, int cap = 99);
 void practice(const calendar& turn, std::string s, int amount);

 void assign_activity(activity_type type, int moves, int index = -1, int pos = INT_MIN, std::string name = "");
 bool has_activity(const activity_type type);
 void cancel_activity();

 int weight_carried();
 int volume_carried();
 int weight_capacity(bool real_life = true);
 int volume_capacity();
 double convert_weight(int weight);
 bool can_eat(const item i);
 bool can_pickVolume(int volume);
 bool can_pickWeight(int weight, bool safe = true);
 int net_morale(morale_point effect);
 int morale_level(); // Modified by traits, &c
 void add_morale(morale_type type, int bonus, int max_bonus = 0,
                 int duration = 60, int decay_start = 30,
                 bool cap_existing = false, itype* item_type = NULL);
 int has_morale( morale_type type ) const;
 void rem_morale(morale_type type, itype* item_type = NULL);

 std::string weapname(bool charges = true);

 item& i_add(item it);
 // Sets invlet and adds to inventory if possible, drops otherwise, returns true if either succeeded.
 // An optional qty can be provided (and will perform better than separate calls).
 bool i_add_or_drop(item& it, int qty = 1);
 bool has_active_item(const itype_id &id) const;
 long active_item_charges(itype_id id);
 void process_active_items();
 bool process_single_active_item(item *it); // returns false if it needs to be removed
 item i_rem(char let); // Remove item from inventory; returns ret_null on fail
 item i_rem(signed char ch) { return i_rem((char) ch); }  // prevent signed char->int conversion
 item i_rem(int pos); // Remove item from inventory; returns ret_null on fail
 item i_rem(itype_id type);// Remove first item w/ this type; fail is ret_null
 item i_rem(item *it);// Remove specific item.
 item remove_weapon();
 void remove_mission_items(int mission_id);
 item reduce_charges(int position, long quantity);
 item i_remn(char invlet);// Remove item from inventory; returns ret_null on fail
 item &i_at(char let); // Returns the item with inventory letter let
 item &i_at(int position);  // Returns the item with a given inventory position.
 item &i_of_type(itype_id type); // Returns the first item with this type
 char position_to_invlet(int position);
 int invlet_to_position(char invlet);
 int get_item_position(item* it);  // looks up an item (via pointer comparison)
 martialart get_combat_style(); // Returns the combat style object
 std::vector<item *> inv_dump(); // Inventory + weapon + worn (for death, etc)
 int  butcher_factor(); // Automatically picks our best butchering tool
 item*  pick_usb(); // Pick a usb drive, interactively if it matters
 bool is_wearing(const itype_id & it) const; // Are we wearing a specific itype?
 bool has_artifact_with(const art_effect_passive effect) const;
 bool worn_with_flag( std::string flag ) const;

 bool covered_with_flag( const std::string flag, int parts ) const;
 bool covered_with_flag_exclusively( const std::string flag, int parts = -1 ) const;
 bool is_water_friendly( int flags = -1 ) const;
 bool is_waterproof( int flags ) const;

// has_amount works ONLY for quantity.
// has_charges works ONLY for charges.
 std::list<item> use_amount(itype_id it, int quantity, bool use_container = false);
 bool use_charges_if_avail(itype_id it, long quantity);// Uses up charges
 std::list<item> use_charges(itype_id it, long quantity);// Uses up charges
 bool has_amount(itype_id it, int quantity);
 bool has_charges(itype_id it, long quantity);
 int  amount_of(itype_id it);
 long  charges_of(itype_id it);

 int  leak_level( std::string flag ) const; // carried items may leak radiation or chemicals

 // Check for free container space for the whole liquid item
 bool has_container_for(const item &liquid);
 bool has_drink();
 bool has_weapon_or_armor(char let) const; // Has an item with invlet let
 bool has_item_with_flag( std::string flag ) const; // Has a weapon, inventory item or worn item with flag
 bool has_item(char let);  // Has an item with invlet let
 bool has_item(int position);
 bool has_item(item *it);  // Has a specific item
 std::set<char> allocated_invlets();
 bool has_mission_item(int mission_id); // Has item with mission_id
 std::vector<item*> has_ammo(ammotype at);// Returns a list of the ammo

 bool has_weapon();
 // Check if the player can pickup stuff (fails if wielding
 // certain bionic weapons).
 // Print a message if print_msg is true and this isn't a NPC
 bool can_pickup(bool print_msg) const;

 bool knows_recipe(recipe *rec);
 void learn_recipe(recipe *rec);

 bool can_study_recipe(it_book *book);
 bool studied_all_recipes(it_book *book);
 bool try_study_recipe(it_book *book);

 // Auto move methods
 void set_destination(const std::vector<point> &route);
 void clear_destination();
 bool has_destination() const;
 std::vector<point> &get_auto_move_route();
 action_id get_next_auto_move_direction();
 void shift_destination(int shiftx, int shifty);

// Library functions
 double logistic(double t);
 double logistic_range(int min, int max, int pos);
 void calculate_portions(int &x, int &y, int &z, int maximum);

// ---------------VALUES-----------------
 int posx, posy;
 inline int xpos() { return posx; }
 inline int ypos() { return posy; }
 int view_offset_x, view_offset_y;
 bool in_vehicle;       // Means player sit inside vehicle on the tile he is now
 bool controlling_vehicle;  // Is currently in control of a vehicle
 // Relative direction of a grab, add to posx, posy to get the coordinates of the grabbed thing.
 point grab_point;
 object_type grab_type;
 player_activity activity;
 player_activity backlog;
// _missions vectors are of mission IDs
 std::vector<int> active_missions;
 std::vector<int> completed_missions;
 std::vector<int> failed_missions;
 int active_mission;
 int volume;

 std::string name;
 bool male;
 profession* prof;

 std::map<std::string, int> mutation_category_level;

 int next_climate_control_check;
 bool last_climate_control_ret;
 int power_level, max_power_level;
 int hunger, thirst, fatigue, health;
 int oxygen;
 unsigned int recoil;
 unsigned int driving_recoil;
 unsigned int scent;
 int dodges_left, blocks_left;
 int stim, pkill, radiation;
 unsigned long cash;
 int movecounter;
 int hp_cur[num_hp_parts], hp_max[num_hp_parts];
 signed int temp_cur[num_bp], frostbite_timer[num_bp], temp_conv[num_bp];
 void temp_equalizer(body_part bp1, body_part bp2); // Equalizes heat between body parts
 bool nv_cached;
 bool pda_cached;

 // Drench cache
 std::map<int, std::map<std::string, int> > mMutDrench;
 std::map<int, int> mDrenchEffect;

 std::vector<morale_point> morale;

 int focus_pool;

 SkillLevel& skillLevel(Skill* _skill);
 SkillLevel& skillLevel(std::string ident);

    // for serialization
    SkillLevel get_skill_level(Skill* _skill) const;
    SkillLevel get_skill_level(const std::string &ident) const;

 void set_skill_level(Skill* _skill, int level);
 void set_skill_level(std::string ident, int level);

 void boost_skill_level(Skill* _skill, int level);
 void boost_skill_level(std::string ident, int level);

 void copy_skill_levels(const player *rhs);

 std::map<std::string, recipe*> learned_recipes;

 inventory inv;
 itype_id last_item;
 std::vector<item> worn;
 std::vector<matype_id> ma_styles;
 matype_id style_selected;

 item weapon;
 item ret_null; // Null item, sometimes returns by weapon() etc

 std::vector <addiction> addictions;

 recipe* lastrecipe;
 itype_id lastconsumed;        //used in crafting.cpp and construction.cpp

 //Dumps all memorial events into a single newline-delimited string
 std::string dump_memorial();
 //Log an event, to be later written to the memorial file
 void add_memorial_log(const char* male_msg, const char* female_msg, ...);
 //Loads the memorial log from a file
 void load_memorial_file(std::ifstream &fin);
 //Notable events, to be printed in memorial
 std::vector <std::string> memorial_log;

    //Record of player stats, for posterity only
    stats* lifetime_stats();
    stats get_stats() const; // for serialization

 int getID () const;

 bool is_underwater() const;
 void set_underwater(bool);

 void environmental_revert_effect();

 bool is_invisible() const;
 int visibility( bool check_color = false, int stillness = 0 ) const; // just checks is_invisible for the moment
 // -2 position is 0 worn index, -3 position is 1 worn index, etc
 static int worn_position_to_index(int position) {
     return -2 - position;
 }

 m_size get_size();
 int get_hp( hp_part bp );

 field_id playerBloodType();

protected:
    std::set<std::string> my_traits;
    std::set<std::string> my_mutations;
    std::vector<bionic> my_bionics;
    std::vector<disease> illness;
    bool underwater;

    int sight_max;
    int sight_boost;
    int sight_boost_cap;

    void setID (int i);

private:
    bool has_fire(const int quantity);
    void use_fire(const int quantity);

    std::vector<point> auto_move_route;
    // Used to make sure auto move is canceled if we stumble off course
    point next_expected_position;

    int id; // A unique ID number, assigned by the game class private so it cannot be overwritten and cause save game corruptions.
    //NPCs also use this ID value. Values should never be reused.
};

#endif<|MERGE_RESOLUTION|>--- conflicted
+++ resolved
@@ -425,39 +425,23 @@
  int roll_cut_damage(bool crit);
  /** Returns the player's total stab damage roll */
  int roll_stab_damage(bool crit);
-<<<<<<< HEAD
- int roll_stuck_penalty(bool stabbing, ma_technique &tec);
-=======
- /** Returns the number of moves unsticking a weapon will penalize for */
- int roll_stuck_penalty(bool stabbing);
->>>>>>> 385825ed
-
+ /** Returns the number of moves unsticking a weapon will penalize for */ int roll_stuck_penalty(bool stabbing, ma_technique &tec);
  std::vector<matec_id> get_all_techniques();
 
  /** Returns true if the player has a weapon or martial arts skill available with the entered technique */
  bool has_technique(matec_id tec);
-<<<<<<< HEAD
- matec_id pick_technique(Creature &t, bool crit, bool dodge_counter, bool block_counter);
- bool valid_aoe_technique(Creature &t, ma_technique &tec);
-=======
  /** Returns a random valid technique */
  matec_id pick_technique(Creature &t,
                              bool crit, bool dodge_counter, bool block_counter);
- /** Performs entered technique's effects */
->>>>>>> 385825ed
+ /** Check if an area-of-effect technique has valid targets */
+bool valid_aoe_technique(Creature &t, ma_technique &tec); /** Performs entered technique's effects */
  void perform_technique(ma_technique technique, Creature &t, int &bash_dam, int &cut_dam, int &stab_dam, int& move_cost);
  /** Performs special attacks and their effects (poisonous, stinger, etc.) */
  void perform_special_attacks(Creature &t);
 
  /** Returns a vector of valid mutation attacks */
  std::vector<special_attack> mutation_attacks(Creature &t);
-<<<<<<< HEAD
- std::string melee_special_effects(Creature &t, damage_instance& d, ma_technique &tec);
-=======
- /** Handles combat effects, returns a string of any valid combat effect messages */
- std::string melee_special_effects(Creature &t, damage_instance& d);
->>>>>>> 385825ed
-
+ /** Handles combat effects, returns a string of any valid combat effect messages */ std::string melee_special_effects(Creature &t, damage_instance& d, ma_technique &tec);
  /** Returns Creature::get_dodge_base modified by the player's skill level */
  int get_dodge_base();   // Returns the players's dodge, modded by clothing etc
  /** Returns Creature::get_dodge() modified by any player effects */
