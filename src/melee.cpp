#include "player.h"
#include "bionics.h"
#include "debug.h"
#include "game.h"
#include "map.h"
#include "debug.h"
#include "rng.h"
#include "martialarts.h"
#include "messages.h"
#include "sounds.h"
#include "translations.h"
#include "monster.h"
#include "npc.h"
#include "itype.h"
#include "line.h"
#include "mtype.h"
#include "field.h"
#include "cata_utility.h"

#include <sstream>
#include <stdlib.h>
#include <algorithm>

#include "cursesdef.h"

static const matec_id tec_none( "tec_none" );
static const matec_id WBLOCK_1( "WBLOCK_1" );
static const matec_id WBLOCK_2( "WBLOCK_2" );
static const matec_id WBLOCK_3( "WBLOCK_3" );

static const skill_id skill_stabbing( "stabbing" );
static const skill_id skill_cutting( "cutting" );
static const skill_id skill_unarmed( "unarmed" );
static const skill_id skill_bashing( "bashing" );
static const skill_id skill_melee( "melee" );
static const skill_id skill_dodge( "dodge" );

void player_hit_message(player* attacker, std::string message,
                        Creature &t, int dam, bool crit = false);
void melee_practice( player &u, bool hit, bool unarmed, bool bashing, bool cutting, bool stabbing);
int  stumble(player &u);
std::string melee_message( const ma_technique &tech, player &p, const dealt_damage_instance &ddi );

/* Melee Functions!
 * These all belong to class player.
 *
 * STATE QUERIES
 * bool is_armed() - True if we are armed with any weapon.
 * bool unarmed_attack() - True if we are NOT armed with any weapon, but still
 *  true if we're wielding a "fist" weapon (cestus, bionic claws etc.).
 *
 * HIT DETERMINATION
 * int hit_roll() - The player's hit roll, to be compared to a monster's or
 *   player's dodge_roll().  This handles weapon bonuses, weapon-specific
 *   skills, torso encumbrance penalties and drunken master bonuses.
 */

bool player::is_armed() const
{
    return !weapon.is_null();
}

bool player::unarmed_attack() const
{
    return weapon.has_flag("UNARMED_WEAPON");
}

bool player::handle_melee_wear( float wear_multiplier )
{
    return handle_melee_wear( weapon, wear_multiplier );
}

bool player::handle_melee_wear( item &shield, float wear_multiplier )
{
    if( wear_multiplier <= 0.0f ) {
        return false;
    }
    // Here is where we handle wear and tear on things we use as melee weapons or shields.
    if( shield.is_null() ) {
        return false;
    }

    // UNBREAKABLE_MELEE items can't be damaged through melee combat usage.
    if( shield.has_flag("UNBREAKABLE_MELEE") ) {
        return false;
    }

    ///\EFFECT_DEX reduces chance of damaging your melee weapon

    ///\EFFECT_STR increases chance of damaging your melee weapon (NEGATIVE)

    ///\EFFECT_MELEE reduces chance of damaging your melee weapon
    const float stat_factor = dex_cur / 2.0f
        + get_skill_level( skill_melee )
        + ( 64.0f / std::max( str_cur, 4 ) );
    const float material_factor = shield.chip_resistance();
    int damage_chance = static_cast<int>( stat_factor * material_factor / wear_multiplier );
    // DURABLE_MELEE items are made to hit stuff and they do it well, so they're considered to be a lot tougher
    // than other weapons made of the same materials.
    if( shield.has_flag( "DURABLE_MELEE" ) ) {
        damage_chance *= 4;
    }

    if( damage_chance > 0 && !one_in(damage_chance) ) {
        return false;
    }

<<<<<<< HEAD
    if( shield.damage < 4 ){
=======
    if( weapon.damage < MAX_ITEM_DAMAGE ){
>>>>>>> 0e38aee7
        add_msg_player_or_npc( m_bad, _("Your %s is damaged by the force of the blow!"),
                                _("<npcname>'s %s is damaged by the force of the blow!"),
                                shield.tname().c_str());
        //Don't increment until after the message is displayed
<<<<<<< HEAD
        shield.damage++;
        return false;
    }

    add_msg_player_or_npc( m_bad, _("Your %s is destroyed by the blow!"),
                            _("<npcname>'s %s is destroyed by the blow!"),
                            shield.tname().c_str());
    // Dump its contents on the ground
    for( auto &elem : shield.contents ) {
        g->m.add_item_or_charges( pos(), elem );
    }

    if( &shield == &weapon ) {
        // TODO: Make this work with non-wielded items
=======
        weapon.damage++;
    } else if( weapon.damage >= MAX_ITEM_DAMAGE ) {
        add_msg_player_or_npc( m_bad, _("Your %s is destroyed by the blow!"),
                                _("<npcname>'s %s is destroyed by the blow!"),
                                weapon.tname().c_str());
        // Dump its contents on the ground
        for( auto &elem : weapon.contents ) {
            g->m.add_item_or_charges( pos(), elem );
        }
>>>>>>> 0e38aee7
        remove_weapon();
    }

    return true;
}

int player::get_hit_weapon( const item &weap ) const
{
    // TODO: there is a listing of the same skills in player.cpp
    int unarmed_skill = get_skill_level( skill_unarmed );
    int bashing_skill = get_skill_level( skill_bashing );
    int cutting_skill = get_skill_level( skill_cutting );
    int stabbing_skill = get_skill_level( skill_stabbing );
    int melee_skill = get_skill_level( skill_melee );

    if( has_active_bionic( "bio_cqb" ) ) {
        unarmed_skill = 5;
        bashing_skill = 5;
        cutting_skill = 5;
        stabbing_skill = 5;
        melee_skill = 5;
    }

    float best_bonus = 0.0;

    // Are we unarmed?
    if( weap.has_flag("UNARMED_WEAPON") ) {
        ///\EFFECT_UNARMED provides weapon bonus for UNARMED_WEAPON
        best_bonus = unarmed_skill / 2.0f;
    }

    // Using a bashing weapon?
    if( weap.is_bashing_weapon() ) {
        ///\EFFECT_BASHING provides weapon bonus for bashing weapons
        best_bonus = std::max( best_bonus, bashing_skill / 3.0f );
    }

    // Using a cutting weapon?
    if( weap.is_cutting_weapon() ) {
        ///\EFFECT_CUTTING provides weapon bonus for cutting weapons
        best_bonus = std::max( best_bonus, cutting_skill / 3.0f );
    }

    // Using a spear?
    if( weap.has_flag("SPEAR") || weap.has_flag("STAB") ) {
        ///\EFFECT_STABBING provides weapon bonus for SPEAR or STAB weapons
        best_bonus = std::max( best_bonus, stabbing_skill / 3.0f );
    }

    ///\EFFECT_MELEE adds to other weapon bonuses
    return int(melee_skill / 2.0f + best_bonus);
}

int player::get_hit_base() const
{
    // Character::get_hit_base includes stat calculations already
    return Character::get_hit_base() + get_hit_weapon( weapon );
}

int player::hit_roll() const
{
    //Unstable ground chance of failure
    if( has_effect("bouldering") && one_in(8) ) {
        add_msg_if_player(m_bad, _("The ground shifts beneath your feet!"));
        return 0;
    }

    // Dexterity, skills, weapon and martial arts
    int numdice = get_hit();
    // Drunken master makes us hit better
    if (has_trait("DRUNKEN")) {
        if (unarmed_attack()) {
            numdice += int(get_effect_dur("drunk") / 300);
        } else {
            numdice += int(get_effect_dur("drunk") / 400);
        }
    }

    // Farsightedness makes us hit worse
    if( has_trait("HYPEROPIC") &&
        !is_wearing("glasses_reading") && !is_wearing("glasses_bifocal") ) {
        numdice -= 2;
    }

    if( numdice < 1 ) {
        numdice = 1;
    }

    int sides = 10 - divide_roll_remainder( encumb( bp_torso ), 10.0f );
    sides = std::max( sides, 2 );
    return dice( numdice, sides );
}

void player::add_miss_reason(const char *reason, unsigned int weight)
{
    melee_miss_reasons.add(reason, weight);

}

void player::clear_miss_reasons()
{
    melee_miss_reasons.clear();
}

const char *player::get_miss_reason()
{
    // everything that lowers accuracy in player::hit_roll()
    // adding it in hit_roll() might not be safe if it's called multiple times
    // in one turn
    add_miss_reason(
        _("Your torso encumbrance throws you off-balance."),
        divide_roll_remainder( encumb( bp_torso ), 10.0f ) );
    const int farsightedness = 2 * ( has_trait("HYPEROPIC") &&
                               !is_wearing("glasses_reading") &&
                               !is_wearing("glasses_bifocal") );
    add_miss_reason(
        _("You can't hit reliably without your glasses."),
        farsightedness);

    const char** reason = melee_miss_reasons.pick();
    if(reason == NULL) {
        return NULL;
    }
    return *reason;
}

void player::roll_all_damage( bool crit, damage_instance &di ) const
{
    roll_all_damage( crit, di, false, weapon );
}

void player::roll_all_damage( bool crit, damage_instance &di, bool average, const item &weap ) const
{
    roll_bash_damage( crit, di, average, weap );
    roll_cut_damage ( crit, di, average, weap );
    roll_stab_damage( crit, di, average, weap );
}

// Melee calculation is in parts. This sets up the attack, then in deal_melee_attack,
// we calculate if we would hit. In Creature::deal_melee_hit, we calculate if the target dodges.
void player::melee_attack(Creature &t, bool allow_special, const matec_id &force_technique)
{
    if (!t.is_player()) {
        // @todo Per-NPC tracking? Right now monster hit by either npc or player will draw aggro...
        t.add_effect("hit_by_player", 100); // Flag as attacked by us for AI
    }

    const bool critical_hit = scored_crit( t.dodge_roll() );

    int move_cost = attack_speed( weapon );

    const int hit_spread = t.deal_melee_attack(this, hit_roll());
    if( hit_spread < 0 ) {
        int stumble_pen = stumble(*this);
        sfx::generate_melee_sound( pos(), t.pos(), 0, 0);
        if( is_player() ) { // Only display messages if this is the player

            if( one_in(2) ) {
                const char* reason_for_miss = get_miss_reason();
                if (reason_for_miss != NULL)
                    add_msg(reason_for_miss);
            }

            if (has_miss_recovery_tec())
                add_msg(_("You feint."));
            else if (stumble_pen >= 60)
                add_msg(m_bad, _("You miss and stumble with the momentum."));
            else if (stumble_pen >= 10)
                add_msg(_("You swing wildly and miss."));
            else
                add_msg(_("You miss."));
        } else if( g->u.sees( *this ) ) {
            if (stumble_pen >= 60)
                add_msg( _("%s misses and stumbles with the momentum."),name.c_str());
            else if (stumble_pen >= 10)
                add_msg(_("%s swings wildly and misses."),name.c_str());
            else
                add_msg(_("%s misses."),name.c_str());
        }

        t.on_dodge( this, get_melee() );

        if( !has_active_bionic("bio_cqb") ) {
            // No practice if you're relying on bio_cqb to fight for you
            melee_practice( *this, false, unarmed_attack(),
                            weapon.is_bashing_weapon(), weapon.is_cutting_weapon(),
                            (weapon.has_flag("SPEAR") || weapon.has_flag("STAB")));
        }

        // Cap stumble penalty, heavy weapons are quite weak already
        move_cost += std::min( 60, stumble_pen );
        if( has_miss_recovery_tec() ) {
            move_cost = rng(move_cost / 3, move_cost);
        }
    } else {
        // Remember if we see the monster at start - it may change
        const bool seen = g->u.sees( t );
        // Start of attacks.
        damage_instance d;
        roll_all_damage( critical_hit, d );

        const bool has_force_technique = !force_technique.str().empty();

        // Pick one or more special attacks
        matec_id technique_id;
        if( allow_special && !has_force_technique ) {
            technique_id = pick_technique(t, critical_hit, false, false);
        } else if ( has_force_technique ) {
            technique_id = force_technique;
        } else {
            technique_id = tec_none;
        }

        const ma_technique &technique = technique_id.obj();

        // Handles effects as well; not done in melee_affect_*
        if( technique.id != tec_none ) {
            perform_technique(technique, t, d, move_cost);
        }

        if( allow_special && !t.is_dead_state() ) {
            perform_special_attacks(t);
        }

        // Proceed with melee attack.
        if( !t.is_dead_state() ) {
            // Handles speed penalties to monster & us, etc
            std::string specialmsg = melee_special_effects(t, d, technique);

            dealt_damage_instance dealt_dam; // gets overwritten with the dealt damage values
            t.deal_melee_hit(this, hit_spread, critical_hit, d, dealt_dam);

            // Make a rather quiet sound, to alert any nearby monsters
            if (!is_quiet()) { // check martial arts silence
                sounds::sound( pos(), 8, "" );
            }
            std::string material = "flesh";
            if( t.is_monster() ) {
                const monster *m = dynamic_cast<const monster*>( &t );
                if ( m->made_of("steel")) {
                    material = "steel";
                }
            }
            sfx::generate_melee_sound( pos(), t.pos(), 1, t.is_monster(), material);
            int dam = dealt_dam.total_damage();

            bool bashing = (d.type_damage(DT_BASH) >= 10 && !unarmed_attack());
            bool cutting = (d.type_damage(DT_CUT) >= 10);
            bool stabbing = (d.type_damage(DT_STAB) >= 10);

            // Set the highest damage type to true.
            if( !unarmed_attack() ) {
                if( d.type_damage(DT_BASH) > d.type_damage(DT_CUT) ) {
                    if( d.type_damage(DT_BASH) > d.type_damage(DT_STAB) ) {
                        bashing = true;
                    } else {
                        stabbing = true;
                    }
                } else {
                    if( d.type_damage(DT_CUT) > d.type_damage(DT_STAB) ) {
                        cutting = true;
                    } else {
                        stabbing = true;
                    }
                }
            }

            if (!has_active_bionic("bio_cqb")) {
                //no practice if you're relying on bio_cqb to fight for you
                melee_practice( *this, true, unarmed_attack(), bashing, cutting, stabbing );
            }

            if (dam >= 5 && has_artifact_with(AEP_SAP_LIFE)) {
                healall( rng(dam / 10, dam / 5) );
            }

            // Treat monster as seen if we see it before or after the attack
            if( seen || g->u.sees( t ) ) {
                std::string message = melee_message( technique, *this, dealt_dam );
                player_hit_message( this, message, t, dam, critical_hit );
            } else {
                add_msg_player_or_npc( m_good, _("You hit something."), _("<npcname> hits something.") );
            }

            if (!specialmsg.empty()) {
                add_msg_if_player(specialmsg.c_str());
            }
        }

        t.check_dead_state();
    }

    const int melee = get_skill_level( skill_melee );
    ///\EFFECT_STR reduces stamina cost for melee attack with heavier weapons
    const int weight_cost = weapon.weight() / ( 20 * std::max( 1, str_cur ) );
    const int encumbrance_cost =
        divide_roll_remainder( encumb( bp_arm_l ) + encumb( bp_arm_r ), 5.0f );
    ///\EFFECT_MELEE reduces stamina cost of melee attacks
    const int mod_sta = ( weight_cost + encumbrance_cost - melee + 20 ) * -1;
    mod_stat("stamina", mod_sta);

    mod_moves(-move_cost);

    ma_onattack_effects(); // trigger martial arts on-attack effects
    // some things (shattering weapons) can harm the attacking creature.
    check_dead_state();
    return;
}

void player::reach_attack( const tripoint &p )
{
    matec_id force_technique = tec_none;
    ///\EFFECT_MELEE >5 allows WHIP_DISARM technique
    if( weapon.has_flag( "WHIP" ) && ( skillLevel( skill_melee ) > 5) && one_in( 3 ) ) {
        force_technique = matec_id( "WHIP_DISARM" );
    }

    Creature *critter = g->critter_at( p );
    // Original target size, used when there are monsters in front of our target
    int target_size = critter != nullptr ? critter->get_size() : 2;

    int move_cost = attack_speed( weapon );
    int skill = std::min( 10, (int)get_skill_level( skill_stabbing ) );
    int t = 0;
    std::vector<tripoint> path = line_to( pos(), p, t, 0 );
    path.pop_back(); // Last point is our critter
    for( const tripoint &p : path ) {
        // Possibly hit some unintended target instead
        Creature *inter = g->critter_at( p );
        ///\EFFECT_STABBING decreases chance of hitting intervening target on reach attack
        if( inter != nullptr &&
              !x_in_y( ( target_size * target_size + 1 ) * skill,
                       ( inter->get_size() * inter->get_size() + 1 ) * 10 ) ) {
            // Even if we miss here, low roll means weapon is pushed away or something like that
            critter = inter;
            break;
        ///\EFFECT_STABBING increases ability to reach attack through fences
        } else if( g->m.impassable( p ) &&
                   // Fences etc. Spears can stab through those
                     !( weapon.has_flag( "SPEAR" ) &&
                        g->m.has_flag( "THIN_OBSTACLE", p ) &&
                        x_in_y( skill, 10 ) ) ) {
            ///\EFFECT_STR increases bash effects when reach attacking past something
            g->m.bash( p, str_cur + weapon.type->melee_dam );
            handle_melee_wear();
            mod_moves( -move_cost );
            return;
        }
    }

    if( critter == nullptr ) {
        add_msg_if_player( _("You swing at the air.") );
        if( has_miss_recovery_tec() ) {
            move_cost /= 3; // "Probing" is faster than a regular miss
        }

        mod_moves( -move_cost );
        return;
    }

    melee_attack( *critter, false, force_technique );
}

int stumble(player &u)
{
    if( u.has_trait("DEFT") ) {
        return 0;
    }

    // Examples:
    // 10 str with a hatchet: 4 + 8 = 12
    // 5 str with a battle axe: 26 + 49 = 75
    // Fist: 0

    ///\EFFECT_STR reduces chance of stumbling with heavier weapons
    return ( 2 * u.weapon.volume() ) +
           ( u.weapon.weight() / ( u.str_cur * 10 + 13.0f ) );
}

bool player::scored_crit(int target_dodge) const
{
    return rng_float( 0, 1.0 ) < crit_chance( hit_roll(), target_dodge, weapon );
}

double player::crit_chance( int roll_hit, int target_dodge, const item &weap ) const
{
    // TODO: see player.cpp ther eis the same listing of those skill!
    int unarmed_skill = get_skill_level( skill_unarmed );
    int bashing_skill = get_skill_level( skill_bashing );
    int cutting_skill = get_skill_level( skill_cutting );
    int stabbing_skill = get_skill_level( skill_stabbing );
    int melee_skill = get_skill_level( skill_melee );

    if( has_active_bionic("bio_cqb") ) {
        unarmed_skill = 5;
        bashing_skill = 5;
        cutting_skill = 5;
        stabbing_skill = 5;
        melee_skill = 5;
    }
    // Weapon to-hit roll
    double weapon_crit_chance = 0.5;
    if( weap.has_flag("UNARMED_WEAPON") ) {
        // Unarmed attack: 1/2 of unarmed skill is to-hit
        ///\EFFECT_UNARMED increases crit chance with UNARMED_WEAPON
        weapon_crit_chance = 0.5 + 0.05 * unarmed_skill;
    }

    if( weap.type->m_to_hit > 0 ) {
        weapon_crit_chance = std::max(
            weapon_crit_chance, 0.5 + 0.1 * weap.type->m_to_hit );
    } else if( weap.type->m_to_hit < 0 ) {
        weapon_crit_chance += 0.1 * weap.type->m_to_hit;
    }

    // Dexterity and perception
    ///\EFFECT_DEX increases chance for critical hits

    ///\EFFECT_PER increases chance for critical hits
    const double stat_crit_chance = 0.25 + 0.01 * dex_cur + ( 0.02 * per_cur );

    // Skill level roll
    int best_skill = 0;

    if( weap.is_bashing_weapon() && bashing_skill > best_skill ) {
        ///\EFFECT_BASHING inreases crit chance with bashing weapons
        best_skill = bashing_skill;
    }

    if( weap.is_cutting_weapon() && cutting_skill > best_skill ) {
        ///\EFFECT_CUTTING increases crit chance with cutting weapons
        best_skill = cutting_skill;
    }

    if( (weap.has_flag("SPEAR") || weap.has_flag("STAB")) &&
        stabbing_skill > best_skill ) {
        ///\EFFECT_STABBING increases crit chance with SPEAR or STAB weapons
        best_skill = stabbing_skill;
    }

    if( weap.has_flag("UNARMED_WEAPON") && unarmed_skill > best_skill ) {
        ///\EFFECT_UNARMED increases crit chance with UNARMED_WEAPON
        best_skill = unarmed_skill;
    }

    ///\EFFECT_MELEE slightly increases crit chance with any melee weapon
    best_skill += melee_skill / 2.5;

    const double skill_crit_chance = 0.25 + best_skill * 0.025;

    // Examples (survivor stats/chances of each crit):
    // Fresh (skill-less) 8/8/8/8, unarmed:
    //  50%, 49%, 25%; ~1/16 guaranteed crit + ~1/8 if roll>dodge*1.5
    // Expert (skills 10) 10/10/10/10, unarmed:
    //  100%, 55%, 60%; ~1/3 guaranteed crit + ~4/10 if roll>dodge*1.5
    // Godlike with combat CBM 20/20/20/20, pipe (+1 accuracy):
    //  60%, 100%, 42%; ~1/4 guaranteed crit + ~3/8 if roll>dodge*1.5

    // Note: the formulas below are only valid if none of the 3 crit chance values go above 1.0
    // But that would require >10 skills/+6 to-hit/75 dex, so it's OK to have minor weirdness there
    // Things like crit values dropping a bit instead of rising

    // Chance to get all 3 crits (a guaranteed crit regardless of hit/dodge)
    const double chance_triple = weapon_crit_chance * stat_crit_chance * skill_crit_chance;
    // Only check double crit (one that requries hit/dodge comparison) if we have good hit vs dodge
    if( roll_hit > target_dodge * 3 / 2 ) {
        const double chance_double = 0.5 * (
            weapon_crit_chance * stat_crit_chance +
            stat_crit_chance * skill_crit_chance +
            weapon_crit_chance * skill_crit_chance -
            ( 3 * chance_triple ) );
        return chance_triple + chance_double - ( chance_triple * chance_double );
    }

    return chance_triple;
}

int player::get_dodge_base() const
{
    // Creature::get_dodge_base includes stat calculations already
    ///\EFFECT_DODGE increases dodge_base
    return Character::get_dodge_base() + get_skill_level( skill_dodge );
}

//Returns 1/2*DEX + dodge skill level + static bonuses from mutations
//Return numbers range from around 4 (starting player, no boosts) to 29 (20 DEX, 10 dodge, +9 mutations)
int player::get_dodge() const
{
    //If we're asleep or busy we can't dodge
    if( in_sleep_state() ) {
        return 0;
    }

    int ret = Creature::get_dodge();
    // Chop in half if we are unable to move
    if( has_effect( "beartrap" ) || has_effect( "lightsnare" ) || has_effect( "heavysnare" ) ) {
        ret /= 2;
    }
    return ret;
}

int player::dodge_roll()
{
    ///\EFFECT_DEX decreases chance of falling over when dodging on roller blades

    ///\EFFECT_DODGE decreases chances of falling over when dodging on roller blades
    if( is_wearing("roller_blades") &&
        one_in( (get_dex() + get_skill_level( skill_dodge )) / 3 ) &&
        !has_effect("downed") ) {
        // Skaters have a 67% chance to avoid knockdown, and get up a turn quicker.
        if (has_trait("PROF_SKATER")) {
            if (one_in(3)) {
                add_msg_if_player(m_bad, _("You overbalance and stumble!"));
                add_effect("downed", 2);
            } else {
                add_msg_if_player(m_good, _("You nearly fall, but recover thanks to your skating experience."));
            }
        } else {
            add_msg_if_player(_("Fighting on wheels is hard!"));
            add_effect("downed", 3);
        }
    }

    if (has_effect("bouldering")) {
        ///\EFFECT_DEX decreases chance of falling when dodging while bouldering
        if(one_in(get_dex())) {
            add_msg_if_player(m_bad, _("You slip as the ground shifts beneath your feet!"));
            add_effect("downed", 3);
            return 0;
        }
    }
    int dodge_stat = get_dodge();

    if (dodges_left <= 0) { // We already dodged this turn
        ///\EFFECT_DEX increases chance of being allowed to dodge multiple times per turn

        ///\EFFECT_DODGE increases chance of being allowed to dodge multiple times per turn
        const int dodge_dex = get_skill_level( skill_dodge ) + dex_cur;
        if( rng(0, dodge_dex + 15) <= dodge_dex ) {
            dodge_stat = rng( dodge_stat/2, dodge_stat ); //Penalize multiple dodges per turn
        } else {
            dodge_stat = 0;
        }
    }

    const int roll = dice(dodge_stat, 10);
    // Speed below 100 linearly decreases dodge effectiveness
    int speed_stat = get_speed();
    if( speed_stat < 100 ) {
        return roll * speed_stat / 100;
    }

    return roll;
}

float player::bonus_damage( bool random ) const
{
    ///\EFFECT_STR increases bashing damage
    if( random ) {
        return rng_float( get_str() / 2.0f, get_str() );
    }

    return get_str() * 0.75f;
}

void player::roll_bash_damage( bool crit, damage_instance &di, bool average, const item &weap ) const
{
    float bash_dam = 0.0f;

    const bool unarmed = weap.has_flag("UNARMED_WEAPON");
    int bashing_skill = get_skill_level( skill_bashing );
    int unarmed_skill = get_skill_level( skill_unarmed );

    if( has_active_bionic("bio_cqb") ) {
        bashing_skill = 5;
        unarmed_skill = 5;
    }

    const int stat = get_str();
    ///\EFFECT_STR increases bashing damage
    float stat_bonus = bonus_damage( !average );
    stat_bonus += mabuff_bash_bonus();

    const int skill = unarmed ? unarmed_skill : bashing_skill;

    // Drunken Master damage bonuses
    if( has_trait("DRUNKEN") && has_effect("drunk") ) {
        // Remember, a single drink gives 600 levels of "drunk"
        int mindrunk = 0;
        int maxdrunk = 0;
        const int drunk_dur = get_effect_dur("drunk");
        if( unarmed ) {
            mindrunk = drunk_dur / 600;
            maxdrunk = drunk_dur / 250;
        } else {
            mindrunk = drunk_dur / 900;
            maxdrunk = drunk_dur / 400;
        }

        bash_dam += average ? (mindrunk + maxdrunk) * 0.5f : rng(mindrunk, maxdrunk);
    }

    ///\EFFECT_STR increases bashing damage
    float weap_dam = weap.damage_bash() + stat_bonus;
    ///\EFFECT_UNARMED caps bash damage with unarmed weapons

    ///\EFFECT_BASHING caps bash damage with bashing weapons
    float bash_cap = 2 * stat + 2 * skill;
    float bash_mul = 1.0f;

    if( unarmed ) {
        ///\EFFECT_UNARMED increases bashing damage with unarmed weapons
        weap_dam += unarmed_skill;
    }

    // 80%, 88%, 96%, 104%, 112%, 116%, 120%, 124%, 128%, 132%
    if( skill < 5 ) {
        bash_mul = 0.8 + 0.08 * skill;
    } else {
        bash_mul = 0.96 + 0.04 * skill;
    }

    if( bash_cap < weap_dam ) {
        // If damage goes over cap due to low stats/skills,
        // scale the post-armor damage down halfway between damage and cap
        bash_mul *= (1.0f + (bash_cap / weap_dam)) / 2.0f;
    }

    ///\EFFECT_STR boosts low cap on bashing damage
    const float low_cap = std::min( 1.0f, stat / 20.0f );
    const float bash_min = low_cap * weap_dam;
    weap_dam = average ? (bash_min + weap_dam) * 0.5f : rng_float(bash_min, weap_dam);

    bash_dam += weap_dam;
    bash_mul *= mabuff_bash_mult();

    float armor_mult = 1.0f;
    // Finally, extra crit effects
    if( crit ) {
        bash_mul *= 1.5f;
        // 50% arpen
        armor_mult = 0.5f;
    }

    di.add_damage( DT_BASH, bash_dam, 0, armor_mult, bash_mul );
}

void player::roll_cut_damage( bool crit, damage_instance &di, bool average, const item &weap ) const
{
    const bool stabs = weap.has_flag("SPEAR") || weap.has_flag("STAB");
    float cut_dam = stabs ? 0.0f : mabuff_cut_bonus() + weap.damage_cut();
    float cut_mul = 1.0f;

    int cutting_skill = get_skill_level( skill_cutting );
    int unarmed_skill = get_skill_level( skill_unarmed );

    if( has_active_bionic("bio_cqb") ) {
        cutting_skill = 5;
    }

    if( weap.has_flag("UNARMED_WEAPON") ) {
        // TODO: 1-handed weapons that aren't unarmed attacks
        const bool left_empty = !natural_attack_restricted_on(bp_hand_l);
        const bool right_empty = !natural_attack_restricted_on(bp_hand_r) &&
            weap.is_null();
        if( left_empty || right_empty ) {
            float per_hand = 0.0f;
            if (has_trait("CLAWS") || (has_active_mutation("CLAWS_RETRACT")) ) {
                per_hand += 3;
            }
            if (has_bionic("bio_razors")) {
                per_hand += 2;
            }
            if (has_trait("TALONS")) {
                ///\EFFECT_UNARMED increases cutting damage with TALONS
                per_hand += 3 + (unarmed_skill > 8 ? 4 : unarmed_skill / 2);
            }
            // Stainless Steel Claws do stabbing damage, too.
            if (has_trait("CLAWS_RAT") || has_trait("CLAWS_ST")) {
                ///\EFFECT_UNARMED increases cutting damage with CLAWS_RAT and CLAWS_ST
                per_hand += 1 + (unarmed_skill > 8 ? 4 : unarmed_skill / 2);
            }
            //TODO: add acidproof check back to slime hands (probably move it elsewhere)
            if (has_trait("SLIME_HANDS")) {
                ///\EFFECT_UNARMED increases cutting damage with SLIME_HANDS
                per_hand += average ? 2.5f : rng(2, 3);
            }

            cut_dam += per_hand; // First hand
            if( left_empty && right_empty ) {
                // Second hand
                cut_dam += per_hand;
            }
        }
    }

    if( cut_dam <= 0.0f ) {
        return; // No negative damage!
    }

    int arpen = 0;

    // 80%, 88%, 96%, 104%, 112%, 116%, 120%, 124%, 128%, 132%
    ///\EFFECT_CUTTING increases cutting damage multiplier
    if( cutting_skill < 5 ) {
        cut_mul *= 0.8 + 0.08 * cutting_skill;
    } else {
        cut_mul *= 0.96 + 0.04 * cutting_skill;
    }

    cut_mul *= mabuff_cut_mult();
    if( crit ) {
        cut_mul *= 1.25f;
        arpen += 5;
    }

    di.add_damage( DT_CUT, cut_dam, arpen, 0.0f, cut_mul );
}

void player::roll_stab_damage( bool crit, damage_instance &di, bool average, const item &weap ) const
{
    (void)average; // No random rolls in stab damage
    const bool stabs = weap.has_flag("SPEAR") || weap.has_flag("STAB");
    float cut_dam = stabs ? mabuff_cut_bonus() + weap.damage_cut() : 0.0f;

    int unarmed_skill = get_skill_level( skill_unarmed );
    int stabbing_skill = get_skill_level( skill_stabbing );

    if( has_active_bionic( "bio_cqb" ) ) {
        stabbing_skill = 5;
    }

    if( weap.has_flag("UNARMED_WEAPON") ) {
        const bool left_empty = !natural_attack_restricted_on(bp_hand_l);
        const bool right_empty = !natural_attack_restricted_on(bp_hand_r) &&
            weap.is_null();
        if( left_empty || right_empty ) {
            float per_hand = 0.0f;
            if( has_trait("CLAWS") || has_active_mutation("CLAWS_RETRACT") ) {
                per_hand += 3;
            }

            if( has_trait("NAILS") ) {
                per_hand += .5;
            }

            if( has_bionic("bio_razors") ) {
                per_hand += 2;
            }

            if( has_trait("THORNS") ) {
                per_hand += 2;
            }

            if( has_trait("CLAWS_ST") ) {
                ///\EFFECT_UNARMED increases stabbing damage with CLAWS_ST
                per_hand += 3 + (unarmed_skill / 2);
            }

            cut_dam += per_hand; // First hand
            if( left_empty && right_empty ) {
                // Second hand
                cut_dam += per_hand;
            }
        }
    }

    if( cut_dam <= 0 ) {
        return; // No negative stabbing!
    }

    float stab_mul = 1.0f;
    // 66%, 76%, 86%, 96%, 106%, 116%, 122%, 128%, 134%, 140%
    ///\EFFECT_STABBING increases stabbing damage multiplier
    if( stabbing_skill <= 5 ) {
        stab_mul = 0.66 + 0.1 * stabbing_skill;
    } else {
        stab_mul = 0.86 + 0.06 * stabbing_skill;
    }

    stab_mul *= mabuff_cut_mult();
    float armor_mult = 1.0f;

    if( crit ) {
        // Crit damage bonus for stabbing scales with skill
        stab_mul *= 1.0 + (stabbing_skill / 10.0);
        // Stab criticals have extra extra %arpen
        armor_mult = 0.66f;
    }

    di.add_damage( DT_STAB, cut_dam, 0, armor_mult, stab_mul );
}

// Chance of a weapon sticking is based on weapon attack type.
// Only an issue for cutting and piercing weapons.
// Attack modes are "CHOP", "STAB", and "SLICE".
// "SPEAR" is synonymous with "STAB".
// Weapons can have a "low_stick" flag indicating they
// Have a feature to prevent sticking, such as a spear with a crossbar,
// Or a stabbing blade designed to resist sticking.
int player::roll_stuck_penalty(bool stabbing, const ma_technique &tec) const
{
    (void)tec;
    // The cost of the weapon getting stuck, in units of move points.
    const int weapon_speed = attack_speed( weapon );
    int stuck_cost = weapon_speed;
    int attack_skill = stabbing ? get_skill_level( skill_stabbing ) : get_skill_level( skill_cutting );

    if( has_active_bionic("bio_cqb") ) {
        attack_skill = 5;
    }

    const float cut_damage = weapon.damage_cut();
    const float bash_damage = weapon.damage_bash();
    float cut_bash_ratio = 0.0;

    // Scale cost along with the ratio between cutting and bashing damage of the weapon.
    if( cut_damage > 0.0f || bash_damage > 0.0f ) {
        cut_bash_ratio = cut_damage / ( cut_damage + bash_damage );
    }
    stuck_cost *= cut_bash_ratio;

    if( weapon.has_flag("SLICE") ) {
        // Slicing weapons assumed to have a very low chance of sticking.
        stuck_cost *= 0.25;
    } else if( weapon.has_flag("STAB") ) {
        // Stabbing has a moderate change of sticking.
        stuck_cost *= 0.50;
    } else if( weapon.has_flag("SPEAR") ) {
        // Spears should be a bit easier to manage
        stuck_cost *= 0.25;
    } else if( weapon.has_flag("CHOP") ) {
        // Chopping has a high chance of sticking.
        stuck_cost *= 1.00;
    } else {
        // Items with no attack type are assumed to be improvised weapons,
        // and get a very high stick cost.
        stuck_cost *= 2.00;
    }

    if( weapon.has_flag("NON_STUCK") ) {
        // Greatly reduce sticking frequency/severity if the weapon has an anti-sticking feature.
        stuck_cost /= 4;
    }

    // Reduce cost based on player skill, by 10.5 move/level on average.
    ///\EFFECT_STABBING reduces duration of stuck stabbing weapon

    ///\EFFECT_CUTTING reduces duration of stuck cutting weapon
    stuck_cost -= dice( attack_skill, 20 );
    // And also strength. This time totally reliable 5 moves per point
    ///\EFFECT_STR reduce duration of weapon getting stuck
    stuck_cost -= 5 * str_cur;
    // Make sure cost doesn't go negative.
    stuck_cost = std::max( stuck_cost, 0 );

    // Cap stuck penalty at 2x weapon speed
    stuck_cost = std::min( stuck_cost, 2 * weapon_speed );

    return stuck_cost;
}

matec_id player::pick_technique(Creature &t,
                                bool crit, bool dodge_counter, bool block_counter)
{

    std::vector<matec_id> all = get_all_techniques();

    std::vector<matec_id> possible;

    bool downed = t.has_effect("downed");

    // first add non-aoe tecs
    for( auto & tec_id : all ) {
        const ma_technique &tec = tec_id.obj();

        // ignore "dummy" techniques like WBLOCK_1
        if (tec.dummy) {
            continue;
        }

        // skip defensive techniques
        if (tec.defensive) {
            continue;
        }

        // skip normal techniques if looking for a dodge counter
        if (dodge_counter && !tec.dodge_counter) {
            continue;
        }

        // skip normal techniques if looking for a block counter
        if (block_counter && !tec.block_counter) {
            continue;
        }

        // if crit then select only from crit tecs
        // dodge and blocks roll again for their attack, so ignore crit state
        if (!dodge_counter && !block_counter && ((crit && !tec.crit_tec) || (!crit && tec.crit_tec)) ) {
            continue;
        }

        // don't apply downing techniques to someone who's already downed
        if (downed && tec.down_dur > 0) {
            continue;
        }

        // don't apply disarming techniques to someone without a weapon
        // TODO: these are the stat reqs for tec_disarm
        // dice(   dex_cur +    get_skill_level("unarmed"),  8) >
        // dice(p->dex_cur + p->get_skill_level("melee"),   10))
        if (tec.disarms && !t.has_weapon()) {
            continue;
        }

        // if aoe, check if there are valid targets
        if( !tec.aoe.empty() && !valid_aoe_technique(t, tec) ) {
            continue;
        }

        // If we have negative weighting then roll to see if it's valid this time
        if (tec.weighting < 0 && !one_in(abs(tec.weighting))) {
            continue;
        }

        if (tec.is_valid_player(*this)) {
            possible.push_back(tec.id);

            //add weighted options into the list extra times, to increase their chance of being selected
            if (tec.weighting > 1) {
                for (int i = 1; i < tec.weighting; i++) {
                    possible.push_back(tec.id);
                }
            }
        }
    }

    return random_entry( possible, tec_none );
}

bool player::valid_aoe_technique( Creature &t, const ma_technique &technique )
{
    std::vector<int> dummy_mon_targets;
    std::vector<int> dummy_npc_targets;
    return valid_aoe_technique( t, technique, dummy_mon_targets, dummy_npc_targets );
}

bool player::valid_aoe_technique( Creature &t, const ma_technique &technique,
                                  std::vector<int> &mon_targets, std::vector<int> &npc_targets )
{
    if( technique.aoe.empty() ) {
        return false;
    }

    //wide hits all targets adjacent to the attacker and the target
    if( technique.aoe == "wide" ) {
        //check if either (or both) of the squares next to our target contain a possible victim
        //offsets are a pre-computed matrix allowing us to quickly lookup adjacent squares
        int offset_a[] = {0 ,-1,-1,1 ,0 ,-1,1 ,1 ,0 };
        int offset_b[] = {-1,-1,0 ,-1,0 ,1 ,0 ,1 ,1 };

        int lookup = t.posy() - posy() + 1 + (3 * (t.posx() - posx() + 1));

        tripoint left = pos() + tripoint( offset_a[lookup], offset_b[lookup], 0 );
        tripoint right = pos() + tripoint( offset_b[lookup], -offset_a[lookup], 0 );

        int mondex_l = g->mon_at( left );
        int mondex_r = g->mon_at( right );
        if (mondex_l != -1 && g->zombie(mondex_l).friendly == 0) {
            mon_targets.push_back(mondex_l);
        }
        if (mondex_r != -1 && g->zombie(mondex_r).friendly == 0) {
            mon_targets.push_back(mondex_r);
        }

        int npcdex_l = g->npc_at( left );
        int npcdex_r = g->npc_at( right );
        if (npcdex_l != -1 && g->active_npc[npcdex_l]->attitude == NPCATT_KILL) {
            npc_targets.push_back(npcdex_l);
        }
        if (npcdex_r != -1 && g->active_npc[npcdex_r]->attitude == NPCATT_KILL) {
            npc_targets.push_back(npcdex_r);
        }
        if(!(npc_targets.empty() && mon_targets.empty())) {
            return true;
        }
    }

    if( technique.aoe == "impale" ) {
        // Impale hits the target and a single target behind them
        // Check if the square cardinally behind our target, or to the left / right,
        // contains a possible target.
        // Offsets are a pre-computed matrix allowing us to quickly lookup adjacent squares.
        int offset_a[] = {0 ,-1,-1,1 ,0 ,-1,1 ,1 ,0 };
        int offset_b[] = {-1,-1,0 ,-1,0 ,1 ,0 ,1 ,1 };

        int lookup = t.posy() - posy() + 1 + (3 * (t.posx() - posx() + 1));

        tripoint left = t.pos() + tripoint( offset_a[lookup], offset_b[lookup], 0 );
        tripoint target_pos = t.pos() + (t.pos() - pos());
        tripoint right = t.pos() + tripoint( offset_b[lookup], -offset_b[lookup], 0 );

        int mondex_l = g->mon_at( left );
        int mondex_t = g->mon_at( target_pos );
        int mondex_r = g->mon_at( right );
        if (mondex_l != -1 && g->zombie(mondex_l).friendly == 0) {
            mon_targets.push_back(mondex_l);
        }
        if (mondex_t != -1 && g->zombie(mondex_t).friendly == 0) {
            mon_targets.push_back(mondex_t);
        }
        if (mondex_r != -1 && g->zombie(mondex_r).friendly == 0) {
            mon_targets.push_back(mondex_r);
        }

        int npcdex_l = g->npc_at( left );
        int npcdex_t = g->npc_at( target_pos );
        int npcdex_r = g->npc_at( right );
        if (npcdex_l != -1 && g->active_npc[npcdex_l]->attitude == NPCATT_KILL) {
            npc_targets.push_back(npcdex_l);
        }
        if (npcdex_t != -1 && g->active_npc[npcdex_t]->attitude == NPCATT_KILL) {
            npc_targets.push_back(npcdex_t);
        }
        if (npcdex_r != -1 && g->active_npc[npcdex_r]->attitude == NPCATT_KILL) {
            npc_targets.push_back(npcdex_r);
        }
        if(!(npc_targets.empty() && mon_targets.empty())) {
            return true;
        }
    }

    if( npc_targets.empty() && mon_targets.empty() && technique.aoe == "spin" ) {
        tripoint tmp;
        tmp.z = posz();
        for ( tmp.x = posx() - 1; tmp.x <= posx() + 1; tmp.x++) {
            for ( tmp.y = posy() - 1; tmp.y <= posy() + 1; tmp.y++) {
                if( tmp == t.pos() ) {
                    continue;
                }
                int mondex = g->mon_at( tmp );
                if (mondex != -1 && g->zombie(mondex).friendly == 0) {
                    mon_targets.push_back(mondex);
                }
                int npcdex = g->npc_at( tmp );
                if (npcdex != -1 && g->active_npc[npcdex]->attitude == NPCATT_KILL) {
                    npc_targets.push_back(npcdex);
                }
            }
        }
        //don't trigger circle for fewer than 2 targets
        if( npc_targets.size() + mon_targets.size() < 2 ) {
            npc_targets.clear();
            mon_targets.clear();
        } else {
            return true;
        }
    }
    return false;
}

bool player::has_technique( const matec_id &id ) const
{
    return weapon.has_technique( id ) ||
           style_selected.obj().has_technique( *this, id );
}

damage_unit &get_damage_unit( std::vector<damage_unit> &di, const damage_type dt )
{
    static damage_unit nullunit( DT_NULL, 0, 0, 0, 0 );
    for( auto &du : di ) {
        if( du.type == dt && du.amount > 0 ) {
            return du;
        }
    }

    return nullunit;
}

void player::perform_technique(const ma_technique &technique, Creature &t, damage_instance &di, int &move_cost)
{
    auto &bash = get_damage_unit( di.damage_units, DT_BASH );
    auto &cut  = get_damage_unit( di.damage_units, DT_CUT );
    auto &stab = get_damage_unit( di.damage_units, DT_STAB );

    add_msg( m_debug, _("damage before tec mult:%dbash,%dcut,%dstab,%dtotal"), (int)di.type_damage(DT_BASH), (int)di.type_damage(DT_CUT), (int)di.type_damage(DT_STAB), (int)di.total_damage());
    if( bash.amount > 0 ) {
        bash.amount += technique.bash;
        bash.damage_multiplier *= technique.bash_mult;
    }

    // Cut affects stab damage too since only one of cut/stab is used
    if( cut.amount > 0 && cut.amount > stab.amount ) {
        cut.amount += technique.cut;
        cut.damage_multiplier *= technique.cut_mult;
    } else if( stab.amount > 0 ) {
        stab.amount += technique.cut;
        stab.damage_multiplier *= technique.cut_mult;
    }
    add_msg( m_debug, _("damage after tec mult:%dbash,%dcut,%dstab,%dtotal"), (int)di.type_damage(DT_BASH), (int)di.type_damage(DT_CUT), (int)di.type_damage(DT_STAB), (int)di.total_damage());

    move_cost *= technique.speed_mult;

    if( technique.down_dur > 0 ) {
        if( t.get_throw_resist() == 0 ) {
            t.add_effect("downed", rng(1, technique.down_dur));
            if( bash.amount > 0 ) {
                bash.amount += 3;
            }
        }
    }

    if (technique.stun_dur > 0) {
        t.add_effect("stunned", rng(1, technique.stun_dur));
    }

    if (technique.knockback_dist > 0) {
        const int kb_offset_x = rng( -technique.knockback_spread,
                                     technique.knockback_spread );
        const int kb_offset_y = rng( -technique.knockback_spread,
                                     technique.knockback_spread );
        tripoint kb_point( posx() + kb_offset_x, posy() + kb_offset_y, posz() );
        t.knock_back_from( kb_point );
    }

    if (technique.pain > 0) {
        t.pain += rng(technique.pain / 2, technique.pain);
    }

    player *p = dynamic_cast<player*>( &t );
    if( technique.disarms && p != nullptr && p->is_armed() ) {
        g->m.add_item_or_charges( p->pos(), p->remove_weapon() );
        if( p->is_player() ) {
            add_msg_if_npc( _("<npcname> disarms you!") );
        } else {
            add_msg_player_or_npc( _("You disarm %s!"),
                                   _("<npcname> disarms %s!"),
                                   p->name.c_str() );
        }
    }

    //AOE attacks, feel free to skip over this lump
    if (technique.aoe.length() > 0) {
        // Remember out moves and stamina
        // We don't want to consume them for every attack!
        const int temp_moves = moves;
        const int temp_stamina = stamina;

        std::vector<int> mon_targets = std::vector<int>();
        std::vector<int> npc_targets = std::vector<int>();

        valid_aoe_technique( t, technique, mon_targets, npc_targets );

        //hit only one valid target (pierce through doesn't spread out)
        if (technique.aoe == "impale") {
            size_t victim = rng(0, mon_targets.size() + npc_targets.size() - 1);
            if (victim >= mon_targets.size()) {
                victim -= mon_targets.size();
                mon_targets.clear();
                int npc_id = npc_targets[victim];
                npc_targets.clear();
                npc_targets.push_back(npc_id);
            } else {
                npc_targets.clear();
                int mon_id = mon_targets[victim];
                mon_targets.clear();
                mon_targets.push_back(mon_id);
            }
        }

        //hit the targets in the lists (all candidates if wide or burst, or just the unlucky sod if deep)
        int count_hit = 0;
        for (auto &i : mon_targets) {
            if (hit_roll() >= rng(0, 5) + g->zombie(i).dodge_roll()) {
                count_hit++;
                melee_attack(g->zombie(i), false);

                std::string temp_target = string_format(_("the %s"), g->zombie(i).name().c_str());
                add_msg_player_or_npc( m_good, _("You hit %s!"), _("<npcname> hits %s!"), temp_target.c_str() );
            }
        }
        for (auto &i : npc_targets) {
            if (hit_roll() >= rng(0, 5) + g->active_npc[i]->dodge_roll()) {
                count_hit++;
                melee_attack(*g->active_npc[i], false);

                add_msg_player_or_npc( m_good, _("You hit %s!"), _("<npcname> hits %s!"),
                                          g->active_npc[i]->name.c_str() );
            }
        }

        t.add_msg_if_player(m_good, ngettext("%d enemy hit!", "%d enemies hit!", count_hit), count_hit);
        // Extra attacks are free of charge (otherwise AoE attacks would SUCK)
        moves = temp_moves;
        stamina = temp_stamina;
    }

    //player has a very small chance, based on their intelligence, to learn a style whilst using the cqb bionic
    if (has_active_bionic("bio_cqb") && !has_martialart(style_selected)) {
        ///\EFFECT_INT slightly increases chance to learn techniques when using CQB bionic
        if (one_in(1400 - (get_int() * 50))) {
            ma_styles.push_back(style_selected);
            add_msg_if_player(m_good, _("You have learnt %s from extensive practice with the CQB Bionic."),
                       style_selected.obj().name.c_str());
        }
    }
}

// this would be i2amroy's fix, but it's kinda handy
bool player::can_weapon_block() const
{
    return (weapon.has_technique( WBLOCK_1 ) ||
            weapon.has_technique( WBLOCK_2 ) ||
            weapon.has_technique( WBLOCK_3 ));
}

bool player::block_hit(Creature *source, body_part &bp_hit, damage_instance &dam) {

    // Shouldn't block if player is asleep; this only seems to be used by player.
    // TODO: It should probably be moved to the section that regenerates blocks
    // and to effects that disallow blocking
    if( blocks_left < 1 || in_sleep_state() ) {
        return false;
    }
    blocks_left--;

    ma_ongethit_effects(); // fire martial arts on-getting-hit-triggered effects
    // these fire even if the attack is blocked (you still got hit)

    // This bonus absorbs damage from incoming attacks before they land,
    // but it still counts as a block even if it absorbs all the damage.
    float total_phys_block = mabuff_block_bonus();
    // Extract this to make it easier to implement shields/multiwield later
    item &shield = weapon;
    bool conductive_shield = shield.conductive();
    bool unarmed = unarmed_attack();

    // This gets us a number between:
    // str ~0 + skill 0 = 0
    // str ~20 + skill 10 + 10(unarmed skill or weapon bonus) = 40
    int block_score = 1;
    // Remember if we're using a weapon or a limb to block.
    // So that we don't suddenly switch that for any reason.
    const bool weapon_blocking = can_weapon_block();
    if( weapon_blocking ) {
        int block_bonus = 2;
        if (shield.has_technique( WBLOCK_3 )) {
            block_bonus = 10;
        } else if (shield.has_technique( WBLOCK_2 )) {
            block_bonus = 6;
        } else if (shield.has_technique( WBLOCK_1 )) {
            block_bonus = 4;
        }
        ///\EFFECT_STR increases attack blocking effectiveness with a weapon

        ///\EFFECT_MELEE increases attack blocking effectiveness with a weapon
        block_score = str_cur + block_bonus + (int)get_skill_level( skill_melee );
    } else if( can_limb_block() ) {
        ///\EFFECT_STR increases attack blocking effectiveness with a limb

        ///\EFFECT_UNARMED increases attack blocking effectivness with a limb
        block_score = str_cur + (int)get_skill_level( skill_melee ) + (int)get_skill_level( skill_unarmed );
    } else {
        // Can't block with items, can't block with limbs
        // What were we supposed to be blocking with then?
        return false;
    }

    // Map block_score to the logistic curve for a number between 1 and 0.
    // Basic beginner character (str 8, skill 0, basic weapon)
    // Will have a score around 10 and block about %15 of incoming damage.
    // More proficient melee character (str 10, skill 4, wbock_2 weapon)
    // will have a score of 20 and block about 45% of damage.
    // A highly expert character (str 14, skill 8 wblock_2)
    // will have a score in the high 20s and will block about 80% of damage.
    // As the block score approaches 40, damage making it through will dwindle
    // to nothing, at which point we're relying on attackers hitting enough to drain blocks.
    const float physical_block_multiplier = logarithmic_range( 0, 40, block_score );

    float total_damage = 0.0;
    float damage_blocked = 0.0;
    for( auto &elem : dam.damage_units ) {
        total_damage += elem.amount;
        // block physical damage "normally"
        if( elem.type == DT_BASH || elem.type == DT_CUT || elem.type == DT_STAB ) {
            // use up our flat block bonus first
            float block_amount = std::min( total_phys_block, elem.amount );
            total_phys_block -= block_amount;
            elem.amount -= block_amount;
            damage_blocked += block_amount;
            if( elem.amount <= std::numeric_limits<float>::epsilon() ) {
                continue;
            }

            float previous_amount = elem.amount;
            elem.amount *= physical_block_multiplier;
            damage_blocked += previous_amount - elem.amount;
        // non-electrical "elemental" damage types do their full damage if unarmed,
        // but severely mitigated damage if not
        } else if( elem.type == DT_HEAT || elem.type == DT_ACID || elem.type == DT_COLD ) {
            // Unarmed weapons won't block those
            if( weapon_blocking && !unarmed ) {
                float previous_amount = elem.amount;
                elem.amount /= 5;
                damage_blocked += previous_amount - elem.amount;
            }
        // electrical damage deals full damage if unarmed OR wielding a
        // conductive weapon
        } else if( elem.type == DT_ELECTRIC ) {
            // Unarmed weapons and conductive weapons won't block this
            if( weapon_blocking && !unarmed && !conductive_shield ) {
                float previous_amount = elem.amount;
                elem.amount /= 5;
                damage_blocked += previous_amount - elem.amount;
            }
        }
    }

    ma_onblock_effects(); // fire martial arts block-triggered effects

    // weapon blocks are preferred to limb blocks
    std::string thing_blocked_with;
    if( weapon_blocking ) {
        thing_blocked_with = shield.tname();
        // TODO: Change this depending on damage blocked
        float wear_modifier = 1.0f;
        handle_melee_wear( shield, wear_modifier );
    } else {
        //Choose which body part to block with, assume left side first
        if (can_leg_block() && can_arm_block()) {
            bp_hit = one_in(2) ? bp_leg_l : bp_arm_l;
        } else if (can_leg_block()) {
            bp_hit = bp_leg_l;
        } else {
            bp_hit = bp_arm_l;
        }

        // Check if we should actually use the right side to block
        if (bp_hit == bp_leg_l) {
            if (hp_cur[hp_leg_r] > hp_cur[hp_leg_l]) {
                bp_hit = bp_leg_r;
            }
        } else {
            if (hp_cur[hp_arm_r] > hp_cur[hp_arm_l]) {
                bp_hit = bp_arm_r;
            }
        }

        thing_blocked_with = body_part_name(bp_hit);
    }

    std::string damage_blocked_description;
    // good/bad/ugly add_msg color code?
    // none, hardly any, a little, some, most, all
    float blocked_ratio = (total_damage - damage_blocked) / total_damage;
    if( blocked_ratio < std::numeric_limits<float>::epsilon() ) {
        //~ Adjective in "You block <adjective> of the damage with your <weapon>.
        damage_blocked_description = _("all");
    } else if( blocked_ratio < 0.2 ) {
        //~ Adjective in "You block <adjective> of the damage with your <weapon>.
        damage_blocked_description = _("nearly all");
    } else if( blocked_ratio < 0.4 ) {
        //~ Adjective in "You block <adjective> of the damage with your <weapon>.
        damage_blocked_description = _("most");
    } else if( blocked_ratio < 0.6 ) {
        //~ Adjective in "You block <adjective> of the damage with your <weapon>.
        damage_blocked_description = _("a lot");
    } else if( blocked_ratio < 0.8 ) {
        //~ Adjective in "You block <adjective> of the damage with your <weapon>.
        damage_blocked_description = _("some");
    } else if( blocked_ratio > std::numeric_limits<float>::epsilon() ){
        //~ Adjective in "You block <adjective> of the damage with your <weapon>.
        damage_blocked_description = _("a little");
    } else {
        //~ Adjective in "You block <adjective> of the damage with your <weapon>.
        damage_blocked_description = _("none");
    }
    add_msg_player_or_npc( _("You block %1$s of the damage with your %2$s!"),
                           _("<npcname> blocks %1$s of the damage with their %2$s!"),
                           damage_blocked_description.c_str(), thing_blocked_with.c_str() );

    // check if we have any dodge counters
    matec_id tec = pick_technique( *source, false, false, true );

    if( tec != tec_none ) {
        melee_attack(*source, false, tec);
    }

    return true;
}

void player::perform_special_attacks(Creature &t)
{
    bool can_poison = false;

    std::vector<special_attack> special_attacks = mutation_attacks(t);

    std::string target = t.disp_name();

    bool practiced = false;
    for( auto &special_attack : special_attacks ) {
        if( t.is_dead_state() ) {
            break;
        }

        dealt_damage_instance dealt_dam;

        int hit_spread = t.deal_melee_attack(this, hit_roll() * 0.8);
        if (hit_spread >= 0) {
            t.deal_melee_hit(
                this, hit_spread, false,
                damage_instance::physical( special_attack.bash,
                    special_attack.cut, special_attack.stab ),
                dealt_dam );
            if( !practiced ) {
                // Practice unarmed, at most once per combo
                practiced = true;
                practice( skill_unarmed, rng( 0, 10 ) );
            }
        }
        int dam = dealt_dam.total_damage();
        if( dam > 0 ) {
            player_hit_message( this, special_attack.text, t, dam );
        }

        can_poison = can_poison ||
            dealt_dam.type_damage( DT_CUT ) > 0 ||
            dealt_dam.type_damage( DT_STAB ) > 0;
    }

    if( can_poison && (has_trait("POISONOUS") || has_trait("POISONOUS2")) ) {
        if( has_trait("POISONOUS") ) {
            t.add_msg_if_player(m_good, _("You poison %s!"), target.c_str());
            t.add_effect("poison", 6);
        } else if( has_trait("POISONOUS2") ) {
            t.add_msg_if_player(m_good, _("You inject your venom into %s!"), target.c_str());
            t.add_effect("badpoison", 6);
        }
    }
}

std::string player::melee_special_effects(Creature &t, damage_instance &d, const ma_technique &tec)
{
    std::stringstream dump;

    std::string target;

    target = t.disp_name();

    tripoint tarpos = t.pos();

    // Bonus attacks!
    bool shock_them = (has_active_bionic("bio_shock") && power_level >= 2 &&
                       (unarmed_attack() || weapon.made_of("iron") ||
                        weapon.made_of("steel") || weapon.made_of("silver") ||
                        weapon.made_of("gold") || weapon.made_of("superalloy")) && one_in(3));

    bool drain_them = (has_active_bionic("bio_heat_absorb") && power_level >= 1 &&
                       !is_armed() && t.is_warm());
    drain_them &= one_in(2); // Only works half the time

    bool burn_them = weapon.has_flag("FLAMING");


    if (shock_them) { // bionics only
        charge_power(-2);
        int shock = rng(2, 5);
        d.add_damage(DT_ELECTRIC, shock * rng(1, 3));

        if (is_player()) {
            dump << string_format(_("You shock %s."), target.c_str()) << std::endl;
        } else
            add_msg_player_or_npc(m_good, _("You shock %s."),
                                          _("<npcname> shocks %s."),
                                          target.c_str());
    }

    if (drain_them) { // bionics only
        power_level--;
        charge_power(rng(0, 2));
        d.add_damage(DT_COLD, 1);
        if (t.is_player()) {
            add_msg_if_npc(m_bad, _("<npcname> drains your body heat!"));
        } else {
            if (is_player()) {
                dump << string_format(_("You drain %s's body heat."), target.c_str()) << std::endl;
            } else
                add_msg_player_or_npc(m_good, _("You drain %s's body heat!"),
                                              _("<npcname> drains %s's body heat!"),
                                              target.c_str());
        }
    }

    if (burn_them) { // for flaming weapons
        d.add_damage(DT_HEAT, rng(1, 8));

        if (is_player()) {
            dump << string_format(_("You burn %s."), target.c_str()) << std::endl;
        } else
            add_msg_player_or_npc(m_good, _("You burn %s."),
                                     _("<npcname> burns %s."),
                                     target.c_str());
    }

    //Hurting the wielder from poorly-chosen weapons
    if(weapon.has_flag("HURT_WHEN_WIELDED") && x_in_y(2, 3)) {
        add_msg_if_player(m_bad, _("The %s cuts your hand!"), weapon.tname().c_str());
        deal_damage( nullptr, bp_hand_r, damage_instance::physical(0, weapon.damage_cut(), 0) );
        if( weapon.is_two_handed(*this) ) { // Hurt left hand too, if it was big
            deal_damage( nullptr, bp_hand_l, damage_instance::physical(0, weapon.damage_cut(), 0) );
        }
    }

    // Glass weapons shatter sometimes
    if (weapon.made_of("glass") &&
        ///\EFFECT_STR increases chance of breaking glass weapons (NEGATIVE)
        rng(0, weapon.volume() + 8) < weapon.volume() + str_cur) {
        if (is_player()) {
            dump << string_format(_("Your %s shatters!"), weapon.tname().c_str()) << std::endl;
        } else {
            add_msg_player_or_npc(m_bad, _("Your %s shatters!"),
                                     _("<npcname>'s %s shatters!"),
                                     weapon.tname().c_str());
        }

        sounds::sound( pos(), 16, "" );
        // Dump its contents on the ground
        for( auto &elem : weapon.contents ) {
            g->m.add_item_or_charges( pos(), elem );
        }
        // Take damage
        deal_damage( nullptr, bp_arm_r, damage_instance::physical(0, rng(0, weapon.volume() * 2), 0) );
        if( weapon.is_two_handed(*this) ) {// Hurt left arm too, if it was big
            //redeclare shatter_dam because deal_damage mutates it
            deal_damage( nullptr, bp_arm_l, damage_instance::physical(0, rng(0, weapon.volume() * 2), 0) );
        }
        d.add_damage(DT_CUT, rng(0, 5 + int(weapon.volume() * 1.5)));// Hurt the monster extra
        remove_weapon();
    }

    handle_melee_wear();

    bool is_hallucination = false; //Check if the target is an hallucination.
    if(monster *m = dynamic_cast<monster *>(&t)) { //Cast fails if the t is an NPC or the player.
        is_hallucination = m->is_hallucination();
    }

    // The skill used to counter stuck penalty
    const bool stab = d.type_damage(DT_STAB) > d.type_damage(DT_CUT);
    int used_skill = stab ? get_skill_level( skill_stabbing ) : get_skill_level( skill_cutting );
    if( has_active_bionic("bio_cqb") ) {
        used_skill = 5;
    }

    int cutting_penalty = roll_stuck_penalty( stab, tec );
    // Some weapons splatter a lot of blood around.
    // TODO: this function shows total damage done by this attack, not final damage inflicted.
    if (d.total_damage() > 10 && weapon.has_flag("MESSY") ) { //Check if you do non minor damage
        cutting_penalty /= 6; // Harder to get stuck
        //Get blood type.
        field_id type_blood = fd_blood;
        if(!is_hallucination || t.has_flag(MF_VERMIN)) {
            type_blood = t.bloodType();
        } else {
            type_blood = fd_null;
        }
        if(type_blood != fd_null) {
            tripoint tmp;
            tmp.z = tarpos.z;
            for( tmp.x = tarpos.x - 1; tmp.x <= tarpos.x + 1; tmp.x++ ) {
                for( tmp.y = tarpos.y - 1; tmp.y <= tarpos.y + 1; tmp.y++ ) {
                    if( !one_in(3) ) {
                        g->m.add_field( tmp, type_blood, 1, 0 );
                    }
                }
            }
        }
    }
    // Getting your weapon stuck
    ///\EFFECT_STR decreases chance of getting weapon stuck
    if (!unarmed_attack() && cutting_penalty > dice(str_cur * 2, 20) && !is_hallucination) {
        dump << string_format(_("Your %1$s gets stuck in %2$s, pulling it out of your hands!"),
                              weapon.tname().c_str(), target.c_str());
        // TODO: better speed debuffs for target, possibly through effects
        if (monster *m = dynamic_cast<monster *>(&t)) {
            m->add_item(remove_weapon());
        } else {
            // Happens if 't' is not of 'monster' origin (attacking an NPC)
            g->m.add_item_or_charges( tarpos, remove_weapon(), 1 );
        }

        t.mod_moves(-30);
        if (weapon.has_flag("HURT_WHEN_PULLED") && one_in(3)) {
            //Sharp objects that injure wielder when pulled from hands (so cutting damage only)
            dump << std::endl << string_format(_("You are hurt by the %s being pulled from your hands!"),
                                               weapon.tname().c_str());
            auto hand_hurt = one_in(2) ? bp_hand_l : bp_hand_r;
            deal_damage( this, hand_hurt, damage_instance::physical( 0, weapon.damage_cut() / 2, 0) );
        }
    } else {
        // Approximately "this would kill the target". Unless the target has limb-based hp.
        if( d.total_damage() > t.get_hp() ) {
            cutting_penalty /= 2;
            ///\EFFECT_STABBING reduces chance of weapon getting stuck, if STABBING>CUTTING

            ///\EFFECT_CUTTING reduces chance of weapon getting stuck, if CUTTING>STABBING
            cutting_penalty -= rng( used_skill, used_skill * 2 + 2 );
        }
        if( cutting_penalty >= 50 && !is_hallucination ) {
            dump << string_format(_("Your %1$s gets stuck in %2$s but you yank it free!"), weapon.tname().c_str(),
                                  target.c_str());
        }

        if( weapon.has_flag("SPEAR") ) {
            ///\EFFECT_STABBING increases damage when pulling out a stuck spear
            const int stabbing_skill = get_skill_level( skill_stabbing );
            d.add_damage( DT_CUT, rng( 1, stabbing_skill ) ); //add some extra damage for pulling out a spear
            t.mod_moves(-30);
        }
    }
    if( cutting_penalty > 0 && !is_hallucination ) {
        // Don't charge more than 1 turn of stuck penalty
        // It scales with attack time and low attack time is bad enough on its own
        mod_moves( std::max( -100, -cutting_penalty ) );
    }

    // on-hit effects for martial arts
    ma_onhit_effects();

    return dump.str();
}

std::vector<special_attack> player::mutation_attacks(Creature &t) const
{
    std::vector<special_attack> ret;

    std::string target = t.disp_name();

    ///\EFFECT_DEX increases chance of attacking with SABER_TEETH

    ///\EFFECT_UNARMED increases chance of attacking with SABER_TEETH
    if ( (has_trait("SABER_TEETH")) && !natural_attack_restricted_on(bp_mouth) &&
         one_in(20 - dex_cur - get_skill_level( skill_unarmed )) ) {
        special_attack tmp;
        ///\EFFECT_STR increases damage with SABER_TEETH attack
        tmp.stab = (25 + str_cur);
        if (is_player()) {
            tmp.text = string_format(_("You tear into %s with your saber teeth"),
                                     target.c_str());
        } else if (male) {
            tmp.text = string_format(_("%1$s tears into %2$s with his saber teeth"),
                                     name.c_str(), target.c_str());
        } else {
            tmp.text = string_format(_("%1$s tears into %2$s with her saber teeth"),
                                     name.c_str(), target.c_str());
        }
        ret.push_back(tmp);
    }

    // Having lupine or croc jaws makes it much easier to sink your fangs into people;
    // Ursine/Feline, not so much.  Rat is marginally better.
    ///\EFFECT_DEX increases chance of attacking with FANGS or FANGS + (MUZZLE, MUZZLE_RAT, MUZZLE_LONG)

    ///\EFFECT_UNARMED increases chance of attacking with FANGS or FANGS + (MUZZLE, MUZZLE_RAT, MUZZLE_LONG)
    if (has_trait("FANGS") && (!natural_attack_restricted_on(bp_mouth)) &&
        ((!has_trait("MUZZLE") && !has_trait("MUZZLE_LONG") && !has_trait("MUZZLE_RAT") &&
          one_in(20 - dex_cur - get_skill_level( skill_unarmed ))) ||
         (has_trait("MUZZLE_RAT") && one_in(19 - dex_cur - get_skill_level( skill_unarmed ))) ||
         (has_trait("MUZZLE") && one_in(18 - dex_cur - get_skill_level( skill_unarmed ))) ||
         (has_trait("MUZZLE_LONG") && one_in(15 - dex_cur - get_skill_level( skill_unarmed ))))) {
        special_attack tmp;
        tmp.stab = 20;
        if (is_player()) {
            tmp.text = string_format(_("You sink your fangs into %s"),
                                     target.c_str());
        } else if (male) {
            tmp.text = string_format(_("%1$s sinks his fangs into %2$s"),
                                     name.c_str(), target.c_str());
        } else {
            tmp.text = string_format(_("%1$s sinks her fangs into %2$s"),
                                     name.c_str(), target.c_str());
        }
        ret.push_back(tmp);
    }

    ///\EFFECT_DEX increases chance of attacking with INCISORS

    ///\EFFECT_UNARMED increases chance of attacking with INCISORS
    if (has_trait("INCISORS") && one_in(18 - dex_cur - get_skill_level( skill_unarmed )) &&
        (!natural_attack_restricted_on(bp_mouth))) {
        special_attack tmp;
        tmp.cut = 3;
        tmp.bash = 3;
        if (is_player()) {
            tmp.text = string_format(_("You bite into %s with your ratlike incisors"),
                                     target.c_str());
        } else if (male) {
            tmp.text = string_format(_("%1$s bites %2$s with his ratlike incisors"),
                                     name.c_str(), target.c_str());
        } else {
            tmp.text = string_format(_("%1$s bites %2$s with her ratlike incisors"),
                                     name.c_str(), target.c_str());
        }
        ret.push_back(tmp);
    }

    ///\EFFECT_DEX increases chance of attacking with FANGS + MUZZLE

    ///\EFFECT_UNARMED increases chance of attacking with FANGS + MUZZLE
    if (!has_trait("FANGS") && has_trait("MUZZLE") &&
        one_in(18 - dex_cur - get_skill_level( skill_unarmed )) &&
        (!natural_attack_restricted_on(bp_mouth))) {
        special_attack tmp;
        tmp.cut = 4;
        if (is_player()) {
            tmp.text = string_format(_("You nip at %s"),
                                     target.c_str());
        } else if (male) {
            tmp.text = string_format(_("%1$s nips and harries %2$s"),
                                     name.c_str(), target.c_str());
        } else {
            tmp.text = string_format(_("%1$s nips and harries %2$s"),
                                     name.c_str(), target.c_str());
        }
        ret.push_back(tmp);
    }

    ///\EFFECT_DEX increases chance of attacking with MUZZLE_BEAR

    ///\EFFECT_UNARMED increases chance of attacking with MUZZLE_BEAR
    if (!has_trait("FANGS") && has_trait("MUZZLE_BEAR") &&
        one_in(20 - dex_cur - get_skill_level( skill_unarmed )) &&
        (!natural_attack_restricted_on(bp_mouth))) {
        special_attack tmp;
        tmp.cut = 5;
        if (is_player()) {
            tmp.text = string_format(_("You bite %s"),
                                     target.c_str());
        } else if (male) {
            tmp.text = string_format(_("%1$s bites %2$s"),
                                     name.c_str(), target.c_str());
        } else {
            tmp.text = string_format(_("%1$s bites %2$s"),
                                     name.c_str(), target.c_str());
        }
        ret.push_back(tmp);
    }

    ///\EFFECT_DEX increases chance of attacking with MUZZLE_LONG

    ///\EFFECT_UNARMED increases chance of attacking with MUZZLE_LONG
    if (!has_trait("FANGS") && has_trait("MUZZLE_LONG") &&
        one_in(18 - dex_cur - get_skill_level( skill_unarmed )) &&
        (!natural_attack_restricted_on(bp_mouth))) {
        special_attack tmp;
        tmp.stab = 18;
        if (is_player()) {
            tmp.text = string_format(_("You bite a chunk out of %s"),
                                     target.c_str());
        } else if (male) {
            tmp.text = string_format(_("%1$s bites a chunk out of %2$s"),
                                     name.c_str(), target.c_str());
        } else {
            tmp.text = string_format(_("%1$s bites a chunk out of %2$s"),
                                     name.c_str(), target.c_str());
        }
        ret.push_back(tmp);
    }

    ///\EFFECT_DEX increases chance of attacking with MANDIBLES, trait FANGS_SPIDER

    ///\EFFECT_UNARMED increases chance of attacking with MANDIBLES, trait FANGS_SPIDER
    if ((has_trait("MANDIBLES") || (has_trait("FANGS_SPIDER") && !has_active_mutation("FANGS_SPIDER"))) &&
        one_in(22 - dex_cur - get_skill_level( skill_unarmed )) && (!natural_attack_restricted_on(bp_mouth))) {
        special_attack tmp;
        tmp.cut = 12;
        if (is_player()) {
            tmp.text = string_format(_("You slice %s with your mandibles"),
                                     target.c_str());
        } else if (male) {
            tmp.text = string_format(_("%1$s slices %2$s with his mandibles"),
                                     name.c_str(), target.c_str());
        } else {
            tmp.text = string_format(_("%1$s slices %2$s with her mandibles"),
                                     name.c_str(), target.c_str());
        }
        ret.push_back(tmp);
    }

    ///\EFFECT_DEX increases chance of attacking with mutation FANGS_SPIDER

    ///\EFFECT_UNARMED increases chance of attacking with mutation FANGS_SPIDER
    if (has_active_mutation("FANGS_SPIDER") && one_in(24 - dex_cur - get_skill_level( skill_unarmed )) &&
        (!natural_attack_restricted_on(bp_mouth)) ) {
        special_attack tmp;
        tmp.stab = 15;
        if (is_player()) {
            tmp.text = string_format(_("You bite %s with your fangs"),
                                     target.c_str());
        } else if (male) {
            tmp.text = string_format(_("%1$s bites %2$s with his fangs"),
                                     name.c_str(), target.c_str());
        } else {
            tmp.text = string_format(_("%1$s bites %2$s with her fangs"),
                                     name.c_str(), target.c_str());
        }
        ret.push_back(tmp);
    }

    ///\EFFECT_DEX increases chance of attacking with BEAK

    ///\EFFECT_UNARMED increases chance of attacking with BEAK
    if (has_trait("BEAK") && one_in(15 - dex_cur - get_skill_level( skill_unarmed )) &&
        (!natural_attack_restricted_on(bp_mouth))) {
        special_attack tmp;
        tmp.stab = 15;
        if (is_player()) {
            tmp.text = string_format(_("You peck %s"),
                                     target.c_str());
        } else {
            tmp.text = string_format(_("%1$s pecks %2$s"),
                                     name.c_str(), target.c_str());
        }
        ret.push_back(tmp);
    }

    ///\EFFECT_DEX increases chance of attacking with BEAK_PECK

    ///\EFFECT_UNARMED increases chance of attacking with BEAK_PECK
    if (has_trait("BEAK_PECK") && one_in(15 - dex_cur - get_skill_level( skill_unarmed )) &&
        (!natural_attack_restricted_on(bp_mouth))) {
        // method open to improvement, please feel free to suggest
        // a better way to simulate target's anti-peck efforts
        ///\EFFECT_DEX increases number of hits with BEAK_PECK

        ///\EFFECT_UNARMED increases number of hits with BEAK_PECK
        int num_hits = (dex_cur + get_skill_level( skill_unarmed ) - rng(4, 10));
        if (num_hits <= 0) {
            num_hits = 1;
        }
        // Yeah, arbitrary balance cap of Unfunness. :-(
        // Though this is a 6-second turn, so only so much
        // time to peck your target.
        if (num_hits >= 5) {
            num_hits = 5;
        }
        special_attack tmp;
        tmp.stab = (num_hits *= 10 );
        if (num_hits == 1) {
            if (is_player()) {
                tmp.text = string_format(_("You peck %s"),
                                         target.c_str());
            } else {
                tmp.text = string_format(_("%1$s pecks %2$s"),
                                         name.c_str(), target.c_str());
            }
        }
        //~"jackhammering" with the beak is metaphor for the rapid-peck
        //~commonly employed by a woodpecker drilling into wood
        else {
            if (is_player()) {
                tmp.text = string_format(_("You jackhammer into %s with your beak"),
                                         target.c_str());
            } else if (male) {
                tmp.text = string_format(_("%1$s jackhammers into %2$s with his beak"),
                                         name.c_str(), target.c_str());
            } else {
                tmp.text = string_format(_("%1$s jackhammers into %2$s with her beak"),
                                         name.c_str(), target.c_str());
            }
        }
        ret.push_back(tmp);
    }

    ///\EFFECT_DEX increases chance of attacking with HOOVES

    ///\EFFECT_UNARMED increases chance of attacking with HOOVES
    if (has_trait("HOOVES") && one_in(25 - dex_cur - 2 * get_skill_level( skill_unarmed ))) {
        special_attack tmp;
        ///\EFFECT_STR increases damage with HOOVES
        tmp.bash = str_cur * 3;
        if (tmp.bash > 40) {
            tmp.bash = 40;
        }
        if (is_player()) {
            tmp.text = string_format(_("You kick %s with your hooves"),
                                     target.c_str());
        } else if (male) {
            tmp.text = string_format(_("%1$s kicks %2$s with his hooves"),
                                     name.c_str(), target.c_str());
        } else {
            tmp.text = string_format(_("%1$s kicks %2$s with her hooves"),
                                     name.c_str(), target.c_str());
        }
        ret.push_back(tmp);
    }

    ///\EFFECT_DEX increases chance of attacking with RAP_TALONS

    ///\EFFECT_UNARMED increases chance of attacking with RAP_TALONS
    if (has_trait("RAP_TALONS") && one_in(30 - dex_cur - 2 * get_skill_level( skill_unarmed ))) {
        special_attack tmp;
        ///\EFFECT_STR increases damage with RAP_TALONS
        tmp.cut = str_cur * 4;
        if (tmp.cut > 60) {
            tmp.cut = 60;
        }
        if (is_player()) {
            tmp.text = string_format(_("You slash %s with a talon"),
                                     target.c_str());
        } else if (male) {
            tmp.text = string_format(_("%1$s slashes %2$s with a talon"),
                                     name.c_str(), target.c_str());
        } else {
            tmp.text = string_format(_("%1$s slashes %2$s with a talon"),
                                     name.c_str(), target.c_str());
        }
        ret.push_back(tmp);
    }

    ///\EFFECT_DEX increases chance of attacking with HORNS

    ///\EFFECT_UNARMED increases chance of attacking with HORNS
    if (has_trait("HORNS") && one_in(20 - dex_cur - get_skill_level( skill_unarmed ))) {
        special_attack tmp;
        tmp.bash = 3;
        tmp.stab = 3;
        if (is_player()) {
            tmp.text = string_format(_("You headbutt %s with your horns"),
                                     target.c_str());
        } else if (male) {
            tmp.text = string_format(_("%1$s headbutts %2$s with his horns"),
                                     name.c_str(), target.c_str());
        } else {
            tmp.text = string_format(_("%1$s headbutts %2$s with her horns"),
                                     name.c_str(), target.c_str());
        }
        ret.push_back(tmp);
    }

    ///\EFFECT_DEX increases chance of attacking with HORNS_CURLED

    ///\EFFECT_UNARMED increases chance of attacking with HORNS_CURLED
    if (has_trait("HORNS_CURLED") && one_in(20 - dex_cur - get_skill_level( skill_unarmed ))) {
        special_attack tmp;
        tmp.bash = 14;
        if (is_player()) {
            tmp.text = string_format(_("You headbutt %s with your curled horns"),
                                     target.c_str());
        } else if (male) {
            tmp.text = string_format(_("%1$s headbutts %2$s with his curled horns"),
                                     name.c_str(), target.c_str());
        } else {
            tmp.text = string_format(_("%1$s headbutts %2$s with her curled horns"),
                                     name.c_str(), target.c_str());
        }
        ret.push_back(tmp);
    }

    ///\EFFECT_DEX increases chance of attacking with HORNS_POINTED

    ///\EFFECT_UNARMED increases chance of attacking with HORNS_POINTED
    if (has_trait("HORNS_POINTED") && one_in(22 - dex_cur - get_skill_level( skill_unarmed ))) {
        special_attack tmp;
        tmp.stab = 24;
        if (is_player()) {
            tmp.text = string_format(_("You stab %s with your pointed horns"),
                                     target.c_str());
        } else {
            tmp.text = string_format(_("%1$s stabs %2$s with their pointed horns"),
                                     name.c_str(), target.c_str());
        }
        ret.push_back(tmp);
    }

    ///\EFFECT_DEX increases chance of attacking with ANTLERS

    ///\EFFECT_UNARMED increases chance of attacking with ANTLERS
    if (has_trait("ANTLERS") && one_in(20 - dex_cur - get_skill_level( skill_unarmed ))) {
        special_attack tmp;
        tmp.bash = 4;
        if (is_player()) {
            tmp.text = string_format(_("You butt %s with your antlers"),
                                     target.c_str());
        } else if (male) {
            tmp.text = string_format(_("%1$s butts %2$s with his antlers"),
                                     name.c_str(), target.c_str());
        } else {
            tmp.text = string_format(_("%1$s butts %2$s with her antlers"),
                                     name.c_str(), target.c_str());
        }
        ret.push_back(tmp);
    }

    ///\EFFECT_DEX increases chance of attacking with TAIL_STING
    if ( ((has_trait("TAIL_STING") && one_in(3)) || has_active_mutation("TAIL_STING")) &&
      one_in(10 - dex_cur)) {
        special_attack tmp;
        tmp.stab = 20;
        if (is_player()) {
            tmp.text = string_format(_("You sting %s with your tail"),
                                     target.c_str());
        } else if (male) {
            tmp.text = string_format(_("%1$s stings %2$s with his tail"),
                                     name.c_str(), target.c_str());
        } else {
            tmp.text = string_format(_("%1$s stings %2$s with her tail"),
                                     name.c_str(), target.c_str());
        }
        ret.push_back(tmp);
    }

    ///\EFFECT_DEX increases chance of attacking with TAIL_CLUB
    if ( ((has_trait("TAIL_CLUB") && one_in(3)) || has_active_mutation("TAIL_CLUB")) &&
      one_in(10 - dex_cur)) {
        special_attack tmp;
        tmp.bash = 18;
        if (is_player()) {
            tmp.text = string_format(_("You club %s with your tail"),
                                     target.c_str());
        } else if (male) {
            tmp.text = string_format(_("%1$s clubs %2$s with his tail"),
                                     name.c_str(), target.c_str());
        } else {
            tmp.text = string_format(_("%1$s clubs %2$s with her tail"),
                                     name.c_str(), target.c_str());
        }
        ret.push_back(tmp);
    }

    ///\EFFECT_DEX increases chance of attacking with TAIL_THICK
    if (((has_trait("TAIL_THICK") && one_in(3)) || has_active_mutation("TAIL_THICK")) &&
      one_in(10 - dex_cur)) {
        special_attack tmp;
        tmp.bash = 8;
        if (is_player()) {
            tmp.text = string_format(_("You whap %s with your tail"),
                                     target.c_str());
        } else if (male) {
            tmp.text = string_format(_("%1$s whaps %2$s with his tail"),
                                     name.c_str(), target.c_str());
        } else {
            tmp.text = string_format(_("%1$s whaps %2$s with her tail"),
                                     name.c_str(), target.c_str());
        }
        ret.push_back(tmp);
    }

    if (has_trait("ARM_TENTACLES") || has_trait("ARM_TENTACLES_4") ||
        has_trait("ARM_TENTACLES_8")) {
        int num_attacks = 1;
        if (has_trait("ARM_TENTACLES_4")) {
            num_attacks = 3;
        }
        if (has_trait("ARM_TENTACLES_8")) {
            num_attacks = 7;
        }
        if( weapon.is_two_handed( *this ) ) {
            num_attacks--;
        }

        for (int i = 0; i < num_attacks; i++) {
            special_attack tmp;
            // Tentacle Rakes add additional cutting damage
            if (is_player()) {
                if (has_trait("CLAWS_TENTACLE")) {
                    tmp.text = string_format(_("You rake %s with your tentacle"),
                                             target.c_str());
                } else tmp.text = string_format(_("You slap %s with your tentacle"),
                                                    target.c_str());
            } else if (male) {
                if (has_trait("CLAWS_TENTACLE")) {
                    tmp.text = string_format(_("%1$s rakes %2$s with his tentacle"),
                                             name.c_str(), target.c_str());
                } else tmp.text = string_format(_("%1$s slaps %2$s with his tentacle"),
                                                    name.c_str(), target.c_str());
            } else {
                if (has_trait("CLAWS_TENTACLE")) {
                    tmp.text = string_format(_("%1$s rakes %2$s with her tentacle"),
                                             name.c_str(), target.c_str());
                } else tmp.text = string_format(_("%1$s slaps %2$s with her tentacle"),
                                                    name.c_str(), target.c_str());
            }
            ///\EFFECT_STR increases damage with ARM_TENTACLES*
            if (has_trait("CLAWS_TENTACLE")) {
                tmp.cut = str_cur / 2 + 1;
            } else {
                tmp.bash = str_cur / 3 + 1;
            }
            ret.push_back(tmp);
        }
    }

    if (has_trait("VINES2") || has_trait("VINES3")) {
        int num_attacks = 2;
        if (has_trait("VINES3")) {
            num_attacks = 3;
        }
        for (int i = 0; i < num_attacks; i++) {
            special_attack tmp;
            if (is_player()) {
                tmp.text = string_format(_("You lash %s with a vine"),
                                         target.c_str());
            } else if (male) {
                tmp.text = string_format(_("%1$s lashes %2$s with his vines"),
                                         name.c_str(), target.c_str());
            } else {
                tmp.text = string_format(_("%1$s lashes %2$s with her vines"),
                                         name.c_str(), target.c_str());
            }
            ///\EFFECT_STR increases damage with VINES*
            tmp.bash = str_cur / 2;
            ret.push_back(tmp);
        }
    }
    return ret;
}

std::string melee_message( const ma_technique &tec, player &p, const dealt_damage_instance &ddi )
{
    // Those could be extracted to a json

    // Three last values are for low damage
    static const std::array<std::string, 6> player_stab = {{
        _("You impale %s"), _("You gouge %s"), _("You run %s through"),
        _("You puncture %s"), _("You pierce %s"), _("You poke %s")
    }};
    static const std::array<std::string, 6> npc_stab = {{
        _("<npcname> impales %s"), _("<npcname> gouges %s"), _("<npcname> runs %s through"),
        _("<npcname> punctures %s"), _("<npcname> pierces %s"), _("<npcname> pokes %s")
    }};
    // First 5 are for high damage, next 2 for medium, then for low and then for v. low
    static const std::array<std::string, 9> player_cut = {{
        _("You gut %s"), _("You chop %s"), _("You slash %s"),
        _("You mutilate %s"), _("You maim %s"), _("You stab %s"),
        _("You slice %s"), _("You cut %s"), _("You nick %s")
    }};
    static const std::array<std::string, 9> npc_cut = {{
        _("<npcname> guts %s"), _("<npcname> chops %s"), _("<npcname> slashes %s"),
        _("<npcname> mutilates %s"), _("<npcname> maims %s"), _("<npcname> stabs %s"),
        _("<npcname> slices %s"), _("<npcname> cuts %s"), _("<npcname> nicks %s")
    }};

    // Three last values are for low damage
    static const std::array<std::string, 6> player_bash = {{
        _("You clobber %s"), _("You smash %s"), _("You thrash %s"),
        _("You batter %s"), _("You whack %s"), _("You hit %s")
    }};
    static const std::array<std::string, 6> npc_bash = {{
        _("<npcname> clobbers %s"), _("<npcname> smashes %s"), _("<npcname> thrashes %s"),
        _("<npcname> batters %s"), _("<npcname> whacks %s"), _("<npcname> hits %s")
    }};

    const int bash_dam = ddi.type_damage( DT_BASH );
    const int cut_dam  = ddi.type_damage( DT_CUT );
    const int stab_dam = ddi.type_damage( DT_STAB );

    if( tec.id != tec_none ) {
        std::string message;
        if (p.is_npc()) {
            message = tec.npc_message;
        } else {
            message = tec.player_message;
        }
        if( !message.empty() ) {
            return message;
        }
    }

    damage_type dominant_type = DT_BASH;
    if( cut_dam + stab_dam > bash_dam ) {
        dominant_type = cut_dam >= stab_dam ? DT_CUT : DT_STAB;
    }

    const bool npc = p.is_npc();

    // Cutting has more messages and so needs different handling
    const bool cutting = dominant_type == DT_CUT;
    size_t index;
    const int total_dam = bash_dam + stab_dam + cut_dam;
    if( total_dam > 30 ) {
        index = cutting ? rng( 0, 4 ) : rng( 0, 2 );
    } else if( total_dam > 20 ) {
        index = cutting ? rng( 5, 6 ) : 3;
    } else if( total_dam > 10 ) {
        index = cutting ? 7 : 4;
    } else {
        index = cutting ? 8 : 5;
    }

    if( dominant_type == DT_STAB ) {
        return (npc ? npc_stab[index] : player_stab[index]).c_str();
    } else if( dominant_type == DT_CUT ) {
        return (npc ? npc_cut[index] : player_cut[index]).c_str();
    } else if( dominant_type == DT_BASH ) {
        return (npc ? npc_bash[index] : player_bash[index]).c_str();
    }

    return _("The bugs attack %s");
}

// display the hit message for an attack
void player_hit_message(player* attacker, std::string message,
                        Creature &t, int dam, bool crit)
{
    std::string msg;
    game_message_type msgtype;
    msgtype = m_good;
    std::string sSCTmod = "";
    game_message_type gmtSCTcolor = m_good;

    if (dam <= 0) {
        if (attacker->is_npc()) {
            //~ NPC hits something but does no damage
            msg = string_format(_("%s but does no damage."), message.c_str());
        } else {
            //~ you hit something but do no damage
            msg = string_format(_("%s but do no damage."), message.c_str());
        }
        msgtype = m_neutral;
    } else if (crit) {
        //~ someone hits something for %d damage (critical)
        msg = string_format(_("%s for %d damage. Critical!"),
                            message.c_str(), dam);
        sSCTmod = _("Critical!");
        gmtSCTcolor = m_critical;
    } else {
        //~ someone hits something for %d damage
        msg = string_format(_("%s for %d damage."), message.c_str(), dam);
    }

    if (dam > 0 && attacker->is_player()) {
        //player hits monster melee
        SCT.add(t.posx(),
                t.posy(),
                direction_from(0, 0, t.posx() - attacker->posx(), t.posy() - attacker->posy()),
                get_hp_bar(dam, t.get_hp_max(), true).first, m_good,
                sSCTmod, gmtSCTcolor);

        if (t.get_hp() > 0) {
            SCT.add(t.posx(),
                    t.posy(),
                    direction_from(0, 0, t.posx() - attacker->posx(), t.posy() - attacker->posy()),
                    get_hp_bar(t.get_hp(), t.get_hp_max(), true).first, m_good,
                    //~ "hit points", used in scrolling combat text
                    _("hp"), m_neutral,
                    "hp");
        } else {
            SCT.removeCreatureHP();
        }
    }

    // same message is used for player and npc,
    // just using this for the <npcname> substitution.
    attacker->add_msg_player_or_npc(msgtype, msg.c_str(), msg.c_str(),
                                    t.disp_name().c_str());
}

void melee_practice( player &u, bool hit, bool unarmed,
                     bool bashing, bool cutting, bool stabbing )
{
    int min = 2;
    int max = 2;
    skill_id first = NULL_ID;
    skill_id second = NULL_ID;
    skill_id third = NULL_ID;

    if (hit) {
        min = 5;
        max = 10;
        u.practice( skill_melee, rng(5, 10) );
    } else {
        u.practice( skill_melee, rng(2, 5) );
    }

    // type of weapon used determines order of practice
    if (u.weapon.has_flag("SPEAR")) {
        if (stabbing) first  = skill_stabbing;
        if (bashing)  second = skill_bashing;
        if (cutting)  third  = skill_cutting;
    } else if (u.weapon.has_flag("STAB")) {
        // stabbity weapons have a 50-50 chance of raising either stabbing or cutting first
        if (one_in(2)) {
            if (stabbing) first  = skill_stabbing;
            if (cutting)  second = skill_cutting;
            if (bashing)  third  = skill_bashing;
        } else {
            if (cutting)  first  = skill_cutting;
            if (stabbing) second = skill_stabbing;
            if (bashing)  third  = skill_bashing;
        }
    } else if (u.weapon.is_cutting_weapon()) {
        if (cutting)  first  = skill_cutting;
        if (bashing)  second = skill_bashing;
        if (stabbing) third  = skill_stabbing;
    } else {
        if (bashing)  first  = skill_bashing;
        if (cutting)  second = skill_cutting;
        if (stabbing) third  = skill_stabbing;
    }

    if (unarmed) u.practice( skill_unarmed, rng(min, max) );
    if( first )  u.practice( first, rng(min, max) );
    if( second ) u.practice( second, rng(min, max) );
    if( third )  u.practice( third, rng(min, max) );
}

int player::attack_speed( const item &weap, const bool average ) const
{
    const int base_move_cost = weap.attack_time() / 2;
    const int melee_skill = has_active_bionic("bio_cqb") ? 5 : (int)get_skill_level( skill_melee );
    ///\EFFECT_MELEE increases melee attack speed
    const int skill_cost = (int)( base_move_cost / (std::pow(melee_skill, 3.0f)/400.0 + 1.0));
    ///\EFFECT_DEX increases attack speed
    const int dexbonus = average ? dex_cur / 2 : rng( 0, dex_cur );
    const int encumbrance_penalty = encumb( bp_torso ) +
                                    ( encumb( bp_hand_l ) + encumb( bp_hand_r ) ) / 2;
    const float stamina_ratio = (float)stamina / (float)get_stamina_max();
    // Increase cost multiplier linearly from 1.0 to 2.0 as stamina goes from 25% to 0%.
    const float stamina_penalty = 1.0 + ( (stamina_ratio < 0.25) ?
                                          ((0.25 - stamina_ratio) * 4.0) : 0.0 );

    int move_cost = base_move_cost;
    move_cost += skill_cost;
    move_cost += encumbrance_penalty;
    move_cost -= dexbonus;
    move_cost *= stamina_penalty;

    if( has_trait("HOLLOW_BONES") ) {
        move_cost *= .8;
    } else if( has_trait("LIGHT_BONES") ) {
        move_cost *= .9;
    }

    if( move_cost < 25 ) {
        return 25;
    }

    return move_cost;
}

double player::weapon_value( const item &weap, long ammo ) const
{
    const double val_gun = gun_value( weap, ammo );
    const double val_melee = melee_value( weap );
    const double more = std::max( val_gun, val_melee );
    const double less = std::min( val_gun, val_melee );

    // A small bonus for guns you can also use to hit stuff with (bayonets etc.)
    return more + (less / 2.0);
}

double player::gun_value( const item &weap, long ammo ) const
{
    // TODO: Mods
    // TODO: Allow using a specified type of ammo rather than default
    if( weap.type->gun.get() == nullptr ) {
        return 0.0;
    }

    if( ammo == 0 && !weap.has_flag("NO_AMMO") ) {
        return 0.0;
    }

    const islot_gun& gun = *weap.type->gun.get();
    const itype *def_ammo_i = item::find_type( default_ammo( weap.ammo_type() ) );
    if( def_ammo_i == nullptr || def_ammo_i->ammo == nullptr ) {
        //debugmsg( "player::gun_value couldn't find ammo for %s", weap.tname().c_str() );
        return 0.0;
    }

    const islot_ammo &def_ammo = *def_ammo_i->ammo;
    double damage_bonus = weap.gun_damage( false ) + def_ammo.damage;
    damage_bonus += ( weap.gun_pierce( false ) + def_ammo.pierce ) / 2.0;
    double gun_value = 0.0;
    gun_value += std::min<double>( gun.clip, ammo ) / 5.0;
    gun_value -= weap.gun_dispersion( false ) / 60.0 + def_ammo.dispersion / 100.0;
    gun_value -= weap.gun_recoil( false ) / 150.0 + def_ammo.recoil / 200.0;

    ///\EFFECT_GUN increases apparent value of guns presented to NPCs

    ///\EFFECT_PISTOL increases apparent value of pistols presented to NPCs

    ///\EFFECT_RIFLE increases apparent value of rifles presented to NPCs

    ///\EFFECT_SHOTGUN increases apparent value of shotguns presented to NPCs

    ///\EFFECT_SMG increases apparent value of smgs presented to NPCs
    const double skill_scaling =
        (.5 + (.3 * get_skill_level( skill_id( "gun" ) ))) *
        (.3 + (.7 * get_skill_level(gun.skill_used)));
    gun_value *= skill_scaling;

    // Don't penalize high-damage weapons for no skill
    // Point blank shotgun blasts don't require much skill
    gun_value += damage_bonus * std::max( 1.0, skill_scaling );

    // Bonus that only applies when we have ammo to spare
    double multi_ammo_bonus = gun.burst / 2.0;
    multi_ammo_bonus += gun.clip / 2.5;
    if( ammo <= 10 && !weap.has_flag("NO_AMMO") ) {
        gun_value = gun_value * ammo / 10;
    } else if( ammo < 30 ) {
        gun_value += multi_ammo_bonus * (30.0 / ammo);
    } else {
        gun_value += multi_ammo_bonus;
    }

    add_msg( m_debug, "%s as gun: %.1f total, %.1f for damage+pierce, %.1f skill scaling",
             weap.tname().c_str(), gun_value, damage_bonus, skill_scaling );
    return std::max( 0.0, gun_value );
}

double player::melee_value( const item &weap ) const
{
    double my_value = 0;

    damage_instance non_crit;
    roll_all_damage( false, non_crit, true, weap );
    float avg_dmg = non_crit.total_damage();

    const int accuracy = weap.type->m_to_hit + get_hit_weapon( weap );
    if( accuracy < 0 ) {
        // Heavy penalty
        my_value += accuracy * 5;
    } else if( accuracy <= 5 ) {
        // Big bonus
        my_value += accuracy * 3;
    } else {
        // Small bonus above that
        my_value += 15 + (accuracy - 5);
    }

    int move_cost = attack_speed( weap, true );
    static const matec_id rapid_strike( "RAPID" );
    if( weap.has_technique( rapid_strike ) ) {
        move_cost /= 2;
        avg_dmg *= 0.66;
    }

    const int arbitrary_dodge_target = 5;
    double crit_ch = crit_chance( accuracy, arbitrary_dodge_target, weap );
    my_value += crit_ch * 10; // Crits are worth more than just extra damage
    if( crit_ch > 0.1 ) {
        damage_instance crit;
        roll_all_damage( true, crit, true, weap );
        // Note: intentionally doesn't include rapid attack bonus in crits
        avg_dmg = (1.0 - crit_ch) * avg_dmg + crit.total_damage() * crit_ch;
    }

    my_value += avg_dmg * 100 / move_cost;

    return std::max( 0.0, my_value );
}

double player::unarmed_value() const
{
    // TODO: Martial arts
    return melee_value( ret_null );
}<|MERGE_RESOLUTION|>--- conflicted
+++ resolved
@@ -105,16 +105,11 @@
         return false;
     }
 
-<<<<<<< HEAD
-    if( shield.damage < 4 ){
-=======
-    if( weapon.damage < MAX_ITEM_DAMAGE ){
->>>>>>> 0e38aee7
+    if( shield.damage < MAX_ITEM_DAMAGE ){
         add_msg_player_or_npc( m_bad, _("Your %s is damaged by the force of the blow!"),
                                 _("<npcname>'s %s is damaged by the force of the blow!"),
                                 shield.tname().c_str());
         //Don't increment until after the message is displayed
-<<<<<<< HEAD
         shield.damage++;
         return false;
     }
@@ -129,17 +124,6 @@
 
     if( &shield == &weapon ) {
         // TODO: Make this work with non-wielded items
-=======
-        weapon.damage++;
-    } else if( weapon.damage >= MAX_ITEM_DAMAGE ) {
-        add_msg_player_or_npc( m_bad, _("Your %s is destroyed by the blow!"),
-                                _("<npcname>'s %s is destroyed by the blow!"),
-                                weapon.tname().c_str());
-        // Dump its contents on the ground
-        for( auto &elem : weapon.contents ) {
-            g->m.add_item_or_charges( pos(), elem );
-        }
->>>>>>> 0e38aee7
         remove_weapon();
     }
 
