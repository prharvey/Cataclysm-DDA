#include "player.h"
#include "profession.h"
#include "bionics.h"
#include "mission.h"
#include "game.h"
#include "disease.h"
#include "addiction.h"
#include "moraledata.h"
#include "inventory.h"
#include "options.h"
#include <sstream>
#include <stdlib.h>
#include "weather.h"
#include "item.h"
#include "material.h"
#include "translations.h"
#include "name.h"
#include "cursesdef.h"
#include "catacharset.h"
#include "get_version.h"
#include "crafting.h"
#include "monstergenerator.h"
#include "help.h" // get_hint
#include "martialarts.h"
#include "output.h"
#include "overmapbuffer.h"
#include "messages.h"
#include "sounds.h"
#include "item_action.h"

//Used for e^(x) functions
#include <stdio.h>
#include <math.h>

#include <ctime>
#include <algorithm>
#include <numeric>
#include <string>
#include <memory>
#include <array>
#include <bitset>

#include <fstream>

// use this instead of having to type out 26 spaces like before
static const std::string header_spaces(26, ' ');

extern std::map<std::string, martialart> ma_styles;

std::string morale_data[NUM_MORALE_TYPES];

stats player_stats;

static const itype_id OPTICAL_CLOAK_ITEM_ID( "optical_cloak" );

void game::init_morale()
{
    std::string tmp_morale_data[NUM_MORALE_TYPES] = {
    "This is a bug (moraledata.h:moraledata)",
    _("Enjoyed %i"),
    _("Enjoyed a hot meal"),
    _("Music"),
    _("Enjoyed honey"),
    _("Played Video Game"),
    _("Marloss Bliss"),
    _("Mutagenic Anticipation"),
    _("Good Feeling"),
    _("Supported"),
    _("Looked at photos"),

    _("Nicotine Craving"),
    _("Caffeine Craving"),
    _("Alcohol Craving"),
    _("Opiate Craving"),
    _("Speed Craving"),
    _("Cocaine Craving"),
    _("Crack Cocaine Craving"),
    _("Mutagen Craving"),
    _("Diazepam Craving"),
    _("Marloss Craving"),

    _("Disliked %i"),
    _("Ate Human Flesh"),
    _("Ate Meat"),
    _("Ate Vegetables"),
    _("Ate Fruit"),
    _("Lactose Intolerance"),
    _("Ate Junk Food"),
    _("Wheat Allergy"),
    _("Ate Indigestible Food"),
    _("Wet"),
    _("Dried Off"),
    _("Cold"),
    _("Hot"),
    _("Bad Feeling"),
    _("Killed Innocent"),
    _("Killed Friend"),
    _("Guilty about Killing"),
    _("Guilty about Mutilating Corpse"),
    _("Fey Mutation"),
    _("Chimerical Mutation"),
    _("Mutation"),

    _("Moodswing"),
    _("Read %i"),
    _("Got comfy"),

    _("Heard Disturbing Scream"),

    _("Masochism"),
    _("Hoarder"),
    _("Stylish"),
    _("Optimist"),
    _("Bad Tempered"),
    //~ You really don't like wearing the Uncomfy Gear
    _("Uncomfy Gear"),
    _("Found kitten <3")
    };
    for (int i = 0; i < NUM_MORALE_TYPES; ++i) {
        morale_data[i]=tmp_morale_data[i];
    }
}


std::string morale_point::name() const
{
    // Start with the morale type's description.
    std::string ret = morale_data[type];

    // Get the name of the referenced item (if any).
    std::string item_name = "";
    if( item_type != NULL ) {
        item_name = item_type->nname( 1 );
    }

    // Replace each instance of %i with the item's name.
    size_t it = ret.find( "%i" );
    while( it != std::string::npos ) {
        ret.replace( it, 2, item_name );
        it = ret.find( "%i" );
    }

    return ret;
}

player::player() : Character()
{
 position.x = 0;
 position.y = 0;
 zpos = 0;
 id = -1; // -1 is invalid
 view_offset.x = 0;
 view_offset.y = 0;
 str_cur = 8;
 str_max = 8;
 dex_cur = 8;
 dex_max = 8;
 int_cur = 8;
 int_max = 8;
 per_cur = 8;
 per_max = 8;
 underwater = false;
 dodges_left = 1;
 blocks_left = 1;
 power_level = 0;
 max_power_level = 0;
 hunger = 0;
 thirst = 0;
 stomach_food = 0;
 stomach_water = 0;
 fatigue = 0;
 stamina = get_stamina_max();
 stim = 0;
 pain = 0;
 pkill = 0;
 radiation = 0;
 tank_plut = 0;
 reactor_plut = 0;
 slow_rad = 0;
 cash = 0;
 recoil = 0;
 driving_recoil = 0;
 scent = 500;
 male = true;
 prof = profession::has_initialized() ? profession::generic() : NULL; //workaround for a potential structural limitation, see player::create

 start_location = "shelter";
 moves = 100;
 movecounter = 0;
 cached_turn = -1;
 oxygen = 0;
 next_climate_control_check=0;
 last_climate_control_ret=false;
 active_mission = nullptr;
 in_vehicle = false;
 controlling_vehicle = false;
 grab_point.x = 0;
 grab_point.y = 0;
 grab_type = OBJECT_NONE;
 move_mode = "walk";
 style_selected = "style_none";
 keep_hands_free = false;
 focus_pool = 100;
 last_item = itype_id("null");
 sight_max = 9999;
 sight_boost = 0;
 sight_boost_cap = 0;
 last_batch = 0;
 lastconsumed = itype_id("null");
 next_expected_position.x = -1;
 next_expected_position.y = -1;

 empty_traits();

 for( auto &skill : Skill::skills ) {
     skillLevel( skill ).level( 0 );
 }

 for (int i = 0; i < num_bp; i++) {
  temp_cur[i] = BODYTEMP_NORM;
  frostbite_timer[i] = 0;
  temp_conv[i] = BODYTEMP_NORM;
  body_wetness[i] = 0;
 }
 nv_cached = false;
 pda_cached = false;
 volume = 0;

 memorial_log.clear();
 player_stats.reset();

 mDrenchEffect[bp_eyes] = 1;
 mDrenchEffect[bp_mouth] = 1;
 mDrenchEffect[bp_head] = 7;
 mDrenchEffect[bp_leg_l] = 11;
 mDrenchEffect[bp_leg_r] = 11;
 mDrenchEffect[bp_foot_l] = 3;
 mDrenchEffect[bp_foot_r] = 3;
 mDrenchEffect[bp_arm_l] = 10;
 mDrenchEffect[bp_arm_r] = 10;
 mDrenchEffect[bp_hand_l] = 3;
 mDrenchEffect[bp_hand_r] = 3;
 mDrenchEffect[bp_torso] = 40;

 recalc_sight_limits();
}

player::~player()
{
}

void player::normalize()
{
    Character::normalize();

    style_selected = "style_none";

    recalc_hp();

    for (int i = 0 ; i < num_bp; i++) {
        temp_conv[i] = BODYTEMP_NORM;
    }
    stamina = get_stamina_max();
}

std::string player::disp_name(bool possessive) const
{
    if (!possessive) {
        if (is_player()) {
            return _("you");
        }
        return name;
    } else {
        if (is_player()) {
            return _("your");
        }
        return string_format(_("%s's"), name.c_str());
    }
}

std::string player::skin_name() const
{
    //TODO: Return actual deflecting layer name
    return _("armor");
}

void player::reset_stats()
{
    Character::reset_stats();

    clear_miss_reasons();

    // Trait / mutation buffs
    if (has_trait("THICK_SCALES")) {
        add_miss_reason(_("Your thick scales get in the way."), 2);
    }
    if (has_trait("CHITIN2") || has_trait("CHITIN3") || has_trait("CHITIN_FUR3")) {
        add_miss_reason(_("Your chitin gets in the way."), 1);
    }
    if (has_trait("COMPOUND_EYES") && !wearing_something_on(bp_eyes)) {
        mod_per_bonus(1);
    }
    if (has_trait("INSECT_ARMS")) {
        add_miss_reason(_("Your insect limbs get in the way."), 2);
    }
    if (has_trait("INSECT_ARMS_OK")) {
        if (!wearing_something_on(bp_torso)) {
            mod_dex_bonus(1);
        }
        else {
            mod_dex_bonus(-1);
            add_miss_reason(_("Your clothing restricts your insect arms."), 1);
        }
    }
    if (has_trait("WEBBED")) {
        add_miss_reason(_("Your webbed hands get in the way."), 1);
    }
    if (has_trait("ARACHNID_ARMS")) {
        add_miss_reason(_("Your arachnid limbs get in the way."), 4);
    }
    if (has_trait("ARACHNID_ARMS_OK")) {
        if (!wearing_something_on(bp_torso)) {
            mod_dex_bonus(2);
        }
        else {
            mod_dex_bonus(-2);
            add_miss_reason(_("Your clothing constricts your arachnid limbs."), 2);
        }
    }

    // Pain
    if (pain > pkill) {
        if (!(has_trait("CENOBITE"))) {
            mod_str_bonus(-int((pain - pkill) / 15));
            mod_dex_bonus(-int((pain - pkill) / 15));
            add_miss_reason(_("Your pain distracts you!"), int(pain - pkill) / 15);
        }
        mod_per_bonus(-int((pain - pkill) / 20));
        if (!(has_trait("INT_SLIME"))) {
            mod_int_bonus(-(1 + int((pain - pkill) / 25)));
        } else if (has_trait("INT_SLIME")) {
        // Having one's brain throughout one's body does have its downsides.
        // Be glad we don't assess permanent damage.
            mod_int_bonus(-(1 + int(pain - pkill)));
        }
    }
    // Morale
    if (abs(morale_level()) >= 100) {
        mod_str_bonus(int(morale_level() / 180));
        int dex_mod = int(morale_level() / 200);
        mod_dex_bonus(dex_mod);
        if (dex_mod < 0) {
            add_miss_reason(_("What's the point of fighting?"), -dex_mod);
        }
        mod_per_bonus(int(morale_level() / 125));
        mod_int_bonus(int(morale_level() / 100));
    }
    // Radiation
    if (radiation > 0) {
        mod_str_bonus(-int(radiation / 80));
        int dex_mod = -int(radiation / 110);
        mod_dex_bonus(dex_mod);
        if (dex_mod < 0) {
            add_miss_reason(_("Radiation weakens you."), -dex_mod);
        }
        mod_per_bonus(-int(radiation / 100));
        mod_int_bonus(-int(radiation / 120));
    }
    // Stimulants
    mod_dex_bonus(int(stim / 10));
    mod_per_bonus(int(stim /  7));
    mod_int_bonus(int(stim /  6));
    if (stim >= 30) {
        int dex_mod = -int(abs(stim - 15) / 8);
        mod_dex_bonus(dex_mod);
        add_miss_reason(_("You shake with the excess stimulation."), -dex_mod);
        mod_per_bonus(-int(abs(stim - 15) / 12));
        mod_int_bonus(-int(abs(stim - 15) / 14));
    } else if (stim <= 10) {
        add_miss_reason(_("You feel woozy."), -int(stim / 10));
    }

    // Dodge-related effects
    mod_dodge_bonus( mabuff_dodge_bonus() - ((encumb(bp_leg_l) / 10) + encumb(bp_leg_r))/20 - (encumb(bp_torso) / 10) );
    // Whiskers don't work so well if they're covered
    if (has_trait("WHISKERS") && !wearing_something_on(bp_mouth)) {
        mod_dodge_bonus(1);
    }
    if (has_trait("WHISKERS_RAT") && !wearing_something_on(bp_mouth)) {
        mod_dodge_bonus(2);
    }
    // Spider hair is basically a full-body set of whiskers, once you get the brain for it
    if (has_trait("CHITIN_FUR3")) {
    static const std::array<body_part, 5> parts {{bp_head, bp_arm_r, bp_arm_l, bp_leg_r, bp_leg_l}};
        for( auto bp : parts ) {
            if( !wearing_something_on( bp ) ) {
                mod_dodge_bonus(+1);
            }
        }
        // Torso handled separately, bigger bonus
        if (!wearing_something_on(bp_torso)) {
            mod_dodge_bonus(4);
        }
    }

    // Hit-related effects
    mod_hit_bonus( mabuff_tohit_bonus() + weapon.type->m_to_hit - (encumb(bp_torso) / 10) );

    // Apply static martial arts buffs
    ma_static_effects();

    if (int(calendar::turn) % 10 == 0) {
        update_mental_focus();
    }
    pda_cached = false;

    recalc_sight_limits();
    recalc_speed_bonus();
}

void player::process_turn()
{
    Creature::process_turn();

    // Didn't just pick something up
    last_item = itype_id("null");

    if (has_active_bionic("bio_metabolics") && power_level + 25 <= max_power_level &&
            hunger < 100 && (int(calendar::turn) % 5 == 0)) {
        hunger += 2;
        charge_power(25);
    }

    remove_items_with( [this]( item &itm ) {
        return itm.process_artifact( this, pos() );
    } );

    suffer();

    // Set our scent towards the norm
    int norm_scent = 500;
    if (has_trait("WEAKSCENT")) {
        norm_scent = 300;
    }
    if (has_trait("SMELLY")) {
        norm_scent = 800;
    }
    if (has_trait("SMELLY2")) {
        norm_scent = 1200;
    }
    // Not so much that you don't have a scent
    // but that you smell like a plant, rather than
    // a human. When was the last time you saw a critter
    // attack a bluebell or an apple tree?
    if ( (has_trait("FLOWERS")) && (!(has_trait("CHLOROMORPH"))) ) {
        norm_scent -= 200;
    }
    // You *are* a plant.  Unless someone hunts triffids by scent,
    // you don't smell like prey.
    if( has_trait("CHLOROMORPH") ) {
        norm_scent = 0;
    }

    // Scent increases fast at first, and slows down as it approaches normal levels.
    // Estimate it will take about norm_scent * 2 turns to go from 0 - norm_scent / 2
    // Without smelly trait this is about 1.5 hrs. Slows down significantly after that.
    if (scent < rng(0, norm_scent))
        scent++;

    // Unusually high scent decreases steadily until it reaches normal levels.
    if (scent > norm_scent)
        scent--;

    // We can dodge again! Assuming we can actually move...
    if (moves > 0) {
        blocks_left = get_num_blocks();
        dodges_left = get_num_dodges();
    }

}

void player::action_taken()
{
    nv_cached = false;
    pda_cached = false;
}

void player::update_morale()
{
    // Decay existing morale entries.
    for (size_t i = 0; i < morale.size(); i++) {
        // Age the morale entry by one turn.
        morale[i].age += 1;

        // If it's past its expiration date, remove it.
        if (morale[i].age >= morale[i].duration) {
            morale.erase(morale.begin() + i);
            i--;

            // Future-proofing.
            continue;
        }

        // We don't actually store the effective strength; it gets calculated when we
        // need it.
    }

    // We reapply persistent morale effects after every decay step, to keep them fresh.
    apply_persistent_morale();
}

void player::apply_persistent_morale()
{
    // Hoarders get a morale penalty if they're not carrying a full inventory.
    if (has_trait("HOARDER"))
    {
        int pen = int((volume_capacity()-volume_carried()) / 2);
        if (pen > 70)
        {
            pen = 70;
        }
        if (pen <= 0)
        {
            pen = 0;
        }
        if (has_effect("took_xanax"))
        {
            pen = int(pen / 7);
        }
        else if (has_effect("took_prozac"))
        {
            pen = int(pen / 2);
        }
        add_morale(MORALE_PERM_HOARDER, -pen, -pen, 5, 5, true);
    }

    // The stylish get a morale bonus for each body part covered in an item
    // with the FANCY or SUPER_FANCY tag.
    if (has_trait("STYLISH"))
    {
        int bonus = 0;
        std::string basic_flag = "FANCY";
        std::string bonus_flag = "SUPER_FANCY";

        std::bitset<num_bp> covered; // body parts covered
        for( auto &elem : worn ) {
            if( elem.has_flag( basic_flag ) || elem.has_flag( bonus_flag ) ) {
                covered |= elem.get_covered_body_parts();
            }
            if( elem.has_flag( bonus_flag ) ) {
              bonus+=2;
            } else if( elem.has_flag( basic_flag ) ) {
                if( ( covered & elem.get_covered_body_parts() ).none() ) {
                    bonus += 1;
                }
            }
        }
        if(covered.test(bp_torso)) {
            bonus += 6;
        }
        if(covered.test(bp_leg_l) || covered.test(bp_leg_r)) {
            bonus += 2;
        }
        if(covered.test(bp_foot_l) || covered.test(bp_foot_r)) {
            bonus += 1;
        }
        if(covered.test(bp_hand_l) || covered.test(bp_hand_r)) {
            bonus += 1;
        }
        if(covered.test(bp_head)) {
            bonus += 3;
        }
        if(covered.test(bp_eyes)) {
            bonus += 2;
        }
        if(covered.test(bp_arm_l) || covered.test(bp_arm_r)) {
            bonus += 1;
        }
        if(covered.test(bp_mouth)) {
            bonus += 2;
        }

        if(bonus > 20)
            bonus = 20;

        if(bonus) {
            add_morale(MORALE_PERM_FANCY, bonus, bonus, 5, 5, true);
        }
    }

    // Floral folks really don't like having their flowers covered.
    if( has_trait("FLOWERS") && wearing_something_on(bp_head) ) {
        add_morale(MORALE_PERM_CONSTRAINED, -10, -10, 5, 5, true);
    }

    // The same applies to rooters and their feet; however, they don't take
    // too many problems from no-footgear.
    double shoe_factor = footwear_factor();
    if( (has_trait("ROOTS") || has_trait("ROOTS2") || has_trait("ROOTS3") ) &&
        shoe_factor ) {
        add_morale(MORALE_PERM_CONSTRAINED, -10 * shoe_factor, -10 * shoe_factor, 5, 5, true);
    }

    // Masochists get a morale bonus from pain.
    if (has_trait("MASOCHIST") || has_trait("MASOCHIST_MED") ||  has_trait("CENOBITE")) {
        int bonus = pain / 2.5;
        // Advanced masochists really get a morale bonus from pain.
        // (It's not capped.)
        if (has_trait("MASOCHIST") && (bonus > 25)) {
            bonus = 25;
        }
        if (has_effect("took_prozac")) {
            bonus = int(bonus / 3);
        }
        if (bonus != 0) {
            add_morale(MORALE_PERM_MASOCHIST, bonus, bonus, 5, 5, true);
        }
    }

    // Optimist gives a base +4 to morale.
    // The +25% boost from optimist also applies here, for a net of +5.
    if (has_trait("OPTIMISTIC")) {
        add_morale(MORALE_PERM_OPTIMIST, 4, 4, 5, 5, true);
    }

    // And Bad Temper works just the same way.  But in reverse.  ):
    if (has_trait("BADTEMPER")) {
        add_morale(MORALE_PERM_BADTEMPER, -4, -4, 5, 5, true);
    }
}

void player::update_mental_focus()
{
    int focus_gain_rate = calc_focus_equilibrium() - focus_pool;

    // handle negative gain rates in a symmetric manner
    int base_change = 1;
    if (focus_gain_rate < 0)
    {
        base_change = -1;
        focus_gain_rate = -focus_gain_rate;
    }

    // for every 100 points, we have a flat gain of 1 focus.
    // for every n points left over, we have an n% chance of 1 focus
    int gain = focus_gain_rate / 100;
    if (rng(1, 100) <= (focus_gain_rate % 100))
    {
        gain++;
    }

    focus_pool += (gain * base_change);

    // Fatigue should at least prevent high focus
    // This caps focus gain at 60(arbitrary value) if you're Dead Tired
    if (fatigue >= 383 && focus_pool > 60) {
        focus_pool = 60;
    }
}

// written mostly by FunnyMan3595 in Github issue #613 (DarklingWolf's repo),
// with some small edits/corrections by Soron
int player::calc_focus_equilibrium()
{
    // Factor in pain, since it's harder to rest your mind while your body hurts.
    int eff_morale = morale_level() - pain;
    // Cenobites don't mind, though
    if (has_trait("CENOBITE")) {
        eff_morale = eff_morale + pain;
    }
    int focus_gain_rate = 100;

    if (activity.type == ACT_READ) {
        item &book = i_at(activity.position);
        if( book.is_book() ) {
            auto &bt = *book.type->book;
            // apply a penalty when we're actually learning something
            if( skillLevel( bt.skill ) < bt.level ) {
                focus_gain_rate -= 50;
            }
        } else {
            activity.type = ACT_NULL;
        }
    }

    if (eff_morale < -99) {
        // At very low morale, focus goes up at 1% of the normal rate.
        focus_gain_rate = 1;
    } else if (eff_morale <= 50) {
        // At -99 to +50 morale, each point of morale gives 1% of the normal rate.
        focus_gain_rate += eff_morale;
    } else {
        /* Above 50 morale, we apply strong diminishing returns.
         * Each block of 50% takes twice as many morale points as the previous one:
         * 150% focus gain at 50 morale (as before)
         * 200% focus gain at 150 morale (100 more morale)
         * 250% focus gain at 350 morale (200 more morale)
         * ...
         * Cap out at 400% focus gain with 3,150+ morale, mostly as a sanity check.
         */

        int block_multiplier = 1;
        int morale_left = eff_morale;
        while (focus_gain_rate < 400) {
            if (morale_left > 50 * block_multiplier) {
                // We can afford the entire block.  Get it and continue.
                morale_left -= 50 * block_multiplier;
                focus_gain_rate += 50;
                block_multiplier *= 2;
            } else {
                // We can't afford the entire block.  Each block_multiplier morale
                // points give 1% focus gain, and then we're done.
                focus_gain_rate += morale_left / block_multiplier;
                break;
            }
        }
    }

    // This should be redundant, but just in case...
    if (focus_gain_rate < 1) {
        focus_gain_rate = 1;
    } else if (focus_gain_rate > 400) {
        focus_gain_rate = 400;
    }

    return focus_gain_rate;
}

/* Here lies the intended effects of body temperature

Assumption 1 : a naked person is comfortable at 19C/66.2F (31C/87.8F at rest).
Assumption 2 : a "lightly clothed" person is comfortable at 13C/55.4F (25C/77F at rest).
Assumption 3 : the player is always running, thus generating more heat.
Assumption 4 : frostbite cannot happen above 0C temperature.*
* In the current model, a naked person can get frostbite at 1C. This isn't true, but it's a compromise with using nice whole numbers.

Here is a list of warmth values and the corresponding temperatures in which the player is comfortable, and in which the player is very cold.

Warmth  Temperature (Comfortable)    Temperature (Very cold)    Notes
  0       19C /  66.2F               -11C /  12.2F               * Naked
 10       13C /  55.4F               -17C /   1.4F               * Lightly clothed
 20        7C /  44.6F               -23C /  -9.4F
 30        1C /  33.8F               -29C / -20.2F
 40       -5C /  23.0F               -35C / -31.0F
 50      -11C /  12.2F               -41C / -41.8F
 60      -17C /   1.4F               -47C / -52.6F
 70      -23C /  -9.4F               -53C / -63.4F
 80      -29C / -20.2F               -59C / -74.2F
 90      -35C / -31.0F               -65C / -85.0F
100      -41C / -41.8F               -71C / -95.8F

WIND POWER
Except for the last entry, pressures are sort of made up...

Breeze : 5mph (1015 hPa)
Strong Breeze : 20 mph (1000 hPa)
Moderate Gale : 30 mph (990 hPa)
Storm : 50 mph (970 hPa)
Hurricane : 100 mph (920 hPa)
HURRICANE : 185 mph (880 hPa) [Ref: Hurricane Wilma]
*/

void player::update_bodytemp()
{
    if( has_trait("DEBUG_NOTEMP") ) {
        for( int i = 0 ; i < num_bp ; i++ ) {
            temp_cur[i] = BODYTEMP_NORM;
        }
        return;
    }
    // NOTE : visit weather.h for some details on the numbers used
    // Converts temperature to Celsius/10(Wito plans on using degrees Kelvin later)
    int Ctemperature = 100 * (g->get_temperature() - 32) * 5 / 9;
    w_point const weather = g->weatherGen.get_weather( global_square_location(), calendar::turn );
    int vpart = -1;
    vehicle *veh = g->m.veh_at( posx(), posy(), vpart );
    int vehwindspeed = 0;
    if( veh ) {
        vehwindspeed = abs(veh->velocity / 100); // vehicle velocity in mph
    }
    const oter_id &cur_om_ter = overmap_buffer.ter( global_omt_location() );
    std::string omtername = otermap[cur_om_ter].name;
    bool sheltered = g->is_sheltered(posx(), posy());
    int total_windpower = get_local_windpower(weather.windpower + vehwindspeed, omtername, sheltered);
    // Temperature norms
    // Ambient normal temperature is lower while asleep
    int ambient_norm = (has_effect("sleep") ? 3100 : 1900);
    // This gets incremented in the for loop and used in the morale calculation
    int morale_pen = 0;
    const trap &trap_at_pos = g->m.tr_at(posx(), posy());
    const ter_id ter_at_pos = g->m.ter(posx(), posy());
    const furn_id furn_at_pos = g->m.furn(posx(), posy());
    // When the player is sleeping, he will use floor items for warmth
    int floor_item_warmth = 0;
    // When the player is sleeping, he will use floor bedding for warmth
    int floor_bedding_warmth = 0;
    // If the PC has fur, etc, that'll apply too
    int floor_mut_warmth = 0;
    if( in_sleep_state() ) {
        // Search the floor for items
        auto floor_item = g->m.i_at(posx(), posy());

        for( auto &elem : floor_item ) {
            if( !elem.is_armor() ) {
                continue;
            }
            // Items that are big enough and covers the torso are used to keep warm.
            // Smaller items don't do as good a job
            if( elem.volume() > 1 &&
                ( elem.covers( bp_torso ) || elem.covers( bp_leg_l ) ||
                  elem.covers( bp_leg_r ) ) ) {
                floor_item_warmth += 60 * elem.get_warmth() * elem.volume() / 10;
            }
        }

        // Search the floor for bedding
        if( furn_at_pos == f_bed ) {
            floor_bedding_warmth += 1000;
        } else if( furn_at_pos == f_makeshift_bed || furn_at_pos == f_armchair ||
                   furn_at_pos == f_sofa ) {
            floor_bedding_warmth += 500;
        } else if( veh && veh->part_with_feature (vpart, "BED") >= 0 &&
            veh->part_with_feature (vpart, "SEAT") >= 0) {
            floor_bedding_warmth += 250; // BED+SEAT is intentionally worse than just BED
        } else if( veh && veh->part_with_feature (vpart, "BED") >= 0 ) {
            floor_bedding_warmth += 300;
        } else if( veh && veh->part_with_feature (vpart, "SEAT") >= 0 ) {
            floor_bedding_warmth += 200;
        } else if( furn_at_pos == f_straw_bed ) {
            floor_bedding_warmth += 200;
        } else if( trap_at_pos.loadid == tr_fur_rollmat || furn_at_pos == f_hay ) {
            floor_bedding_warmth += 0;
        } else if( trap_at_pos.loadid == tr_cot || ter_at_pos == t_improvised_shelter ||
                   furn_at_pos == f_tatami ) {
            floor_bedding_warmth -= 500;
        } else if( trap_at_pos.loadid == tr_rollmat ) {
            floor_bedding_warmth -= 1000;
        } else {
            floor_bedding_warmth -= 2000;
        }
        // Fur, etc effects for sleeping here.
        // Full-power fur is about as effective as a makeshift bed
        if (has_trait("FUR") || has_trait("LUPINE_FUR") || has_trait("URSINE_FUR")) {
            floor_mut_warmth += 500;
        }
        // Feline fur, not quite as warm.  Cats do better in warmer spots.
        if (has_trait("FELINE_FUR")) {
            floor_mut_warmth += 300;
        }
        // Light fur's better than nothing!
        if (has_trait("LIGHTFUR")) {
            floor_mut_warmth += 100;
        }
        // Spider hair really isn't meant for this sort of thing
        if (has_trait("CHITIN_FUR")) {
            floor_mut_warmth += 50;
        }
        if (has_trait("CHITIN_FUR2") || has_trait("CHITIN_FUR3")) {
            floor_mut_warmth += 75;
        }
        // Down helps too
        if (has_trait("DOWN")) {
            floor_mut_warmth += 250;
        }
        // Curl up in your shell to conserve heat & stay warm
        if (has_active_mutation("SHELL2")) {
            floor_mut_warmth += 200;
        }
        // DOWN doesn't provide floor insulation, though.
        // Better-than-light fur or being in one's shell does.
        if ( (!(has_trait("DOWN"))) && (floor_mut_warmth >= 200)) {
            if (floor_bedding_warmth < 0) {
                floor_bedding_warmth = 0;
            }
        }
    }
    // Current temperature and converging temperature calculations
    for( int i = 0 ; i < num_bp; i++ ) {
        // This adjusts the temperature scale to match the bodytemp scale,
        // it needs to be reset every iteration
        int adjusted_temp = (Ctemperature - ambient_norm);
        int bp_windpower = total_windpower;
        // Skip eyes
        if (i == bp_eyes) {
            continue;
        }
        // Represents the fact that the body generates heat when it is cold.
        // TODO : should this increase hunger?
        double scaled_temperature = logistic_range( BODYTEMP_VERY_COLD, BODYTEMP_VERY_HOT,
                                                    temp_cur[i] );
        // Produces a smooth curve between 30.0 and 60.0.
        float homeostasis_adjustement = 30.0 * (1.0 + scaled_temperature);
        int clothing_warmth_adjustement = homeostasis_adjustement * warmth(body_part(i));
        int clothing_warmth_adjusted_bonus = homeostasis_adjustement * bonus_warmth(body_part(i));
        // WINDCHILL

        bp_windpower = (float)bp_windpower * (1 - get_wind_resistance(body_part(i)) / 100.0);
        // Calculate windchill
        int windchill = get_local_windchill( g->get_temperature(),
                                             get_local_humidity(weather.humidity, g->weather,
                                                     sheltered),
                                             bp_windpower );
        // If you're standing in water, air temperature is replaced by water temperature. No wind.
        // Convert to C.
        int water_temperature = 100 * (g->weatherGen.get_water_temperature() - 32) * 5 / 9;
        if ( (ter_at_pos == t_water_dp || ter_at_pos == t_water_pool || ter_at_pos == t_swater_dp) ||
             ((ter_at_pos == t_water_sh || ter_at_pos == t_swater_sh || ter_at_pos == t_sewage) &&
              (i == bp_foot_l || i == bp_foot_r || i == bp_leg_l || i == bp_leg_r)) ) {
            adjusted_temp += water_temperature - Ctemperature; // Swap out air temp for water temp.
            windchill = 0;
        }
        // Warn the player that wind is going to be a problem.
        if (windchill < -10 && one_in(200)) {
            add_msg(m_bad, _("The wind is making your %s feel quite cold."), body_part_name(body_part(i)).c_str());
        } else if (windchill < -20 && one_in(100)) {
            add_msg(m_bad, _("The wind is very strong, you should find some more wind-resistant clothing for your %s."), body_part_name(body_part(i)).c_str());
        } else if (windchill < -30 && one_in(50)) {
            add_msg(m_bad, _("Your clothing is not providing enough protection from the wind for your %s!"), body_part_name(body_part(i)).c_str());
        }

        // Convergeant temperature is affected by ambient temperature,
        // clothing warmth, and body wetness.
        temp_conv[i] = BODYTEMP_NORM + adjusted_temp + windchill * 100 + clothing_warmth_adjustement;
        // HUNGER
        temp_conv[i] -= hunger / 6 + 100;
        // FATIGUE
        if( !has_effect("sleep") ) {
            temp_conv[i] -= std::max(0.0, 1.5 * fatigue);
        }
        // CONVECTION HEAT SOURCES (generates body heat, helps fight frostbite)
        // Bark : lowers blister count to -100; harder to get blisters
        int blister_count = (has_trait("BARK") ? -100 : 0); // If the counter is high, your skin starts to burn
        int best_fire = 0;
        for (int j = -6 ; j <= 6 ; j++) {
            for (int k = -6 ; k <= 6 ; k++) {
                int heat_intensity = 0;

                int ffire = g->m.get_field_strength( point(posx() + j, posy() + k), fd_fire );
                if(ffire > 0) {
                    heat_intensity = ffire;
                } else if (g->m.tr_at(posx() + j, posy() + k).loadid == tr_lava ) {
                    heat_intensity = 3;
                }
                int t;
                if( heat_intensity > 0 &&
                    g->m.sees( posx(), posy(), posx() + j, posy() + k, -1, t ) ) {
                    // Ensure fire_dist >= 1 to avoid divide-by-zero errors.
                    int fire_dist = std::max(1, std::max( std::abs( j ), std::abs( k ) ) );
                    if (frostbite_timer[i] > 0) {
                        frostbite_timer[i] -= heat_intensity - fire_dist / 2;
                    }
                    temp_conv[i] +=  300 * heat_intensity * heat_intensity / (fire_dist * fire_dist);
                    blister_count += heat_intensity / (fire_dist * fire_dist);
                    if( fire_dist <= 1 ) {
                        // Extend limbs/lean over a single adjacent fire to warm up
                        best_fire = std::max( best_fire, heat_intensity );
                    }
                }
            }
        }
        // TILES
        int tile_strength = 0;
        // Being on fire increases very intensely the convergent temperature.
        if (has_effect("onfire")) {
            temp_conv[i] += 15000;
        }
        // Same with standing on fire.
        tile_strength = g->m.get_field_strength( pos(), fd_fire);
        if (tile_strength > 2 || trap_at_pos.loadid == tr_lava) {
            temp_conv[i] += 15000;
        }
        // Standing in the hot air of a fire is nice.
        tile_strength = g->m.get_field_strength( pos(), fd_hot_air1);
        switch (tile_strength) {
        case 3:
            temp_conv[i] +=  500;
            break;
        case 2:
            temp_conv[i] +=  300;
            break;
        case 1:
            temp_conv[i] +=  100;
            break;
        default:
            break;
        }
        tile_strength = g->m.get_field_strength( pos(), fd_hot_air2 );
        switch (tile_strength) {
        case 3:
            temp_conv[i] += 1000;
            break;
        case 2:
            temp_conv[i] +=  800;
            break;
        case 1:
            temp_conv[i] +=  300;
            break;
        default:
            break;
        }
        tile_strength = g->m.get_field_strength( pos(), fd_hot_air3 );
        switch (tile_strength) {
        case 3:
            temp_conv[i] += 3500;
            break;
        case 2:
            temp_conv[i] += 2000;
            break;
        case 1:
            temp_conv[i] +=  800;
            break;
        default:
            break;
        }
        tile_strength = g->m.get_field_strength( pos(), fd_hot_air4 );
        switch (tile_strength) {
        case 3:
            temp_conv[i] += 8000;
            break;
        case 2:
            temp_conv[i] += 5000;
            break;
        case 1:
            temp_conv[i] += 3500;
            break;
        default:
            break;
        }
        // WEATHER
        if( g->weather == WEATHER_SUNNY && g->is_in_sunlight(posx(), posy()) ) {
            temp_conv[i] += 1000;
        }
        if( g->weather == WEATHER_CLEAR && g->is_in_sunlight(posx(), posy()) ) {
            temp_conv[i] += 500;
        }
        // DISEASES
        if( has_effect("flu") && i == bp_head ) {
            temp_conv[i] += 1500;
        }
        if( has_effect("common_cold") ) {
            temp_conv[i] -= 750;
        }
        // BIONICS
        // Bionic "Internal Climate Control" says it eases the effects of high and low ambient temps
        const int variation = BODYTEMP_NORM * 0.5;
        if( in_climate_control() && temp_conv[i] < BODYTEMP_SCORCHING + variation &&
            temp_conv[i] > BODYTEMP_FREEZING - variation ) {
            if( temp_conv[i] > BODYTEMP_SCORCHING ) {
                temp_conv[i] = BODYTEMP_VERY_HOT;
            } else if( temp_conv[i] > BODYTEMP_VERY_HOT ) {
                temp_conv[i] = BODYTEMP_HOT;
            } else if( temp_conv[i] > BODYTEMP_HOT ) {
                temp_conv[i] = BODYTEMP_NORM;
            } else if( temp_conv[i] < BODYTEMP_FREEZING ) {
                temp_conv[i] = BODYTEMP_VERY_COLD;
            } else if( temp_conv[i] < BODYTEMP_VERY_COLD) {
                temp_conv[i] = BODYTEMP_COLD;
            } else if( temp_conv[i] < BODYTEMP_COLD ) {
                temp_conv[i] = BODYTEMP_NORM;
            }
        }
        // Bionic "Thermal Dissipation" says it prevents fire damage up to 2000F.
        // 500 is picked at random...
        if( has_bionic("bio_heatsink") || is_wearing("rm13_armor_on")) {
            blister_count -= 500;
        }
        // BLISTERS : Skin gets blisters from intense heat exposure.
        if( blister_count - 10 * get_env_resist(body_part(i)) > 20 ) {
            add_effect("blisters", 1, (body_part)i);
        }
        // BLOOD LOSS : Loss of blood results in loss of body heat
        int blood_loss = 0;
        if( i == bp_leg_l || i == bp_leg_r ) {
            blood_loss = (100 - 100 * (hp_cur[hp_leg_l] + hp_cur[hp_leg_r]) /
                          (hp_max[hp_leg_l] + hp_max[hp_leg_r]));
        } else if( i == bp_arm_l || i == bp_arm_r ) {
            blood_loss = (100 - 100 * (hp_cur[hp_arm_l] + hp_cur[hp_arm_r]) /
                          (hp_max[hp_arm_l] + hp_max[hp_arm_r]));
        } else if( i == bp_torso ) {
            blood_loss = (100 - 100 * hp_cur[hp_torso] / hp_max[hp_torso]);
        } else if( i == bp_head ) {
            blood_loss = (100 - 100 * hp_cur[hp_head] / hp_max[hp_head]);
        }
        temp_conv[i] -= blood_loss * temp_conv[i] / 200; // 1% bodyheat lost per 2% hp lost
        // EQUALIZATION
        switch (i) {
        case bp_torso:
            temp_equalizer(bp_torso, bp_arm_l);
            temp_equalizer(bp_torso, bp_arm_r);
            temp_equalizer(bp_torso, bp_leg_l);
            temp_equalizer(bp_torso, bp_leg_r);
            temp_equalizer(bp_torso, bp_head);
            break;
        case bp_head:
            temp_equalizer(bp_head, bp_torso);
            temp_equalizer(bp_head, bp_mouth);
            break;
        case bp_arm_l:
            temp_equalizer(bp_arm_l, bp_torso);
            temp_equalizer(bp_arm_l, bp_hand_l);
            break;
        case bp_arm_r:
            temp_equalizer(bp_arm_r, bp_torso);
            temp_equalizer(bp_arm_r, bp_hand_r);
            break;
        case bp_leg_l:
            temp_equalizer(bp_leg_l, bp_torso);
            temp_equalizer(bp_leg_l, bp_foot_l);
            break;
        case bp_leg_r:
            temp_equalizer(bp_leg_r, bp_torso);
            temp_equalizer(bp_leg_r, bp_foot_r);
            break;
        case bp_mouth:
            temp_equalizer(bp_mouth, bp_head);
            break;
        case bp_hand_l:
            temp_equalizer(bp_hand_l, bp_arm_l);
            break;
        case bp_hand_r:
            temp_equalizer(bp_hand_r, bp_arm_r);
            break;
        case bp_foot_l:
            temp_equalizer(bp_foot_l, bp_leg_l);
            break;
        case bp_foot_r:
            temp_equalizer(bp_foot_r, bp_leg_r);
            break;
        }
        // MUTATIONS and TRAITS
        // Lightly furred
        if( has_trait("LIGHTFUR") ) {
            temp_conv[i] += (temp_cur[i] > BODYTEMP_NORM ? 250 : 500);
        }
        // Furry or Lupine/Ursine Fur
        if( has_trait("FUR") || has_trait("LUPINE_FUR") || has_trait("URSINE_FUR") ) {
            temp_conv[i] += (temp_cur[i] > BODYTEMP_NORM ? 750 : 1500);
        }
        // Feline fur
        if( has_trait("FELINE_FUR") ) {
            temp_conv[i] += (temp_cur[i] > BODYTEMP_NORM ? 500 : 1000);
        }
        // Feathers: minor means minor.
        if( has_trait("FEATHERS") ) {
            temp_conv[i] += (temp_cur[i] > BODYTEMP_NORM ? 50 : 100);
        }
        if( has_trait("CHITIN_FUR") ) {
            temp_conv[i] += (temp_cur[i] > BODYTEMP_NORM ? 100 : 150);
        }
        if( has_trait("CHITIN_FUR2") || has_trait ("CHITIN_FUR3") ) {
            temp_conv[i] += (temp_cur[i] > BODYTEMP_NORM ? 150 : 250);
        }
        // Down; lets heat out more easily if needed but not as Warm
        // as full-blown fur.  So less miserable in Summer.
        if( has_trait("DOWN") ) {
            temp_conv[i] += (temp_cur[i] > BODYTEMP_NORM ? 300 : 800);
        }
        // Fat deposits don't hold in much heat, but don't shift for temp
        if( has_trait("FAT") ) {
            temp_conv[i] += (temp_cur[i] > BODYTEMP_NORM ? 200 : 200);
        }
        // Being in the shell holds in heat, but lets out less in summer :-/
        if( has_active_mutation("SHELL2") ) {
            temp_conv[i] += (temp_cur[i] > BODYTEMP_NORM ? 500 : 750);
        }
        // Disintegration
        if (has_trait("ROT1")) {
            temp_conv[i] -= 250;
        } else if (has_trait("ROT2")) {
            temp_conv[i] -= 750;
        } else if (has_trait("ROT3")) {
            temp_conv[i] -= 1500;
        }
        // Radioactive
        if (has_trait("RADIOACTIVE1")) {
            temp_conv[i] += 250;
        } else if (has_trait("RADIOACTIVE2")) {
            temp_conv[i] += 750;
        } else if (has_trait("RADIOACTIVE3")) {
            temp_conv[i] += 1500;
        }
        // Chemical Imbalance
        // Added line in player::suffer()
        // FINAL CALCULATION : Increments current body temperature towards convergent.
        int bonus_warmth = 0;
        if ( in_sleep_state() ) {
            bonus_warmth = floor_bedding_warmth + floor_item_warmth + floor_mut_warmth;
        } else if ( best_fire > 0 ) {
            // Warming up over a fire
            // Extremities are easier to extend over a fire
            switch (i) {
            case bp_head:
            case bp_torso:
            case bp_mouth:
            case bp_leg_l:
            case bp_leg_r:
                bonus_warmth = best_fire * best_fire * 150; // Not much
                break;
            case bp_arm_l:
            case bp_arm_r:
                bonus_warmth = best_fire * 600; // A fair bit
                break;
            case bp_foot_l:
            case bp_foot_r:
                if( furn_at_pos == f_armchair || furn_at_pos == f_chair || furn_at_pos == f_bench ) {
                    // Can sit on something to lift feet up to the fire
                    bonus_warmth = best_fire * 1000;
                } else {
                    // Has to stand
                    bonus_warmth = best_fire * 300;
                }
                break;
            case bp_hand_l:
            case bp_hand_r:
                bonus_warmth = best_fire * 1500; // A lot
            }
        }
        if( bonus_warmth > 0 ) {
            // Approximate temp_conv needed to reach comfortable temperature in this very turn
            // Basically inverted formula for temp_cur below
            int desired = 501 * BODYTEMP_NORM - 499 * temp_cur[i];
            if( std::abs( BODYTEMP_NORM - desired ) < 1000 ) {
                desired = BODYTEMP_NORM; // Ensure that it converges
            } else if( desired > BODYTEMP_HOT ) {
                desired = BODYTEMP_HOT; // Cap excess at sane temperature
            }

            if( desired < temp_conv[i] ) {
                // Too hot, can't help here
            } else if( desired < temp_conv[i] + bonus_warmth ) {
                // Use some heat, but not all of it
                temp_conv[i] = desired;
            } else {
                // Use all the heat
                temp_conv[i] += bonus_warmth;
            }

            // Morale bonus for comfiness - only if actually comfy (not too warm/cold)
            // Spread the morale bonus in time.
            int mytime = MINUTES( i ) / MINUTES( num_bp );
            if( calendar::turn % MINUTES( 1 ) == mytime &&
                disease_intensity( "cold", false, (body_part)num_bp ) == 0 &&
                disease_intensity( "hot", false, (body_part)num_bp ) == 0 &&
                temp_cur[i] > BODYTEMP_COLD && temp_cur[i] <= BODYTEMP_NORM ) {
                add_morale( MORALE_COMFY, 1, 5, 20, 10, true );
            }
        }

        int temp_before = temp_cur[i];
        int temp_difference = temp_before - temp_conv[i]; // Negative if the player is warming up.
        // exp(-0.001) : half life of 60 minutes, exp(-0.002) : half life of 30 minutes,
        // exp(-0.003) : half life of 20 minutes, exp(-0.004) : half life of 15 minutes
        int rounding_error = 0;
        // If temp_diff is small, the player cannot warm up due to rounding errors. This fixes that.
        if( temp_difference < 0 && temp_difference > -600 ) {
            rounding_error = 1;
        }
        if( temp_cur[i] != temp_conv[i] ) {
            temp_cur[i] = temp_difference * exp(-0.002) + temp_conv[i] + rounding_error;
        }
        // This statement checks if we should be wearing our bonus warmth.
        // If, after all the warmth calculations, we should be, then we have to recalculate the temperature.
        if (clothing_warmth_adjusted_bonus != 0 &&
            ((temp_conv[i] + clothing_warmth_adjusted_bonus) < BODYTEMP_HOT || temp_cur[i] < BODYTEMP_COLD)) {
            temp_conv[i] += clothing_warmth_adjusted_bonus;
            rounding_error = 0;
            if( temp_difference < 0 && temp_difference > -600 ) {
                rounding_error = 1;
            }
            if( temp_before != temp_conv[i] ) {
                temp_difference = temp_before - temp_conv[i];
                temp_cur[i] = temp_difference * exp(-0.002) + temp_conv[i] + rounding_error;
            }
        }
        int temp_after = temp_cur[i];
        // PENALTIES
        if (temp_cur[i] < BODYTEMP_FREEZING) {
            add_effect("cold", 1, (body_part)i, true, 3);
        } else if( temp_cur[i] < BODYTEMP_VERY_COLD ) {
            add_effect("cold", 1, (body_part)i, true, 2);
        } else if( temp_cur[i] < BODYTEMP_COLD ) {
            add_effect("cold", 1, (body_part)i, true, 1);
        } else if( temp_cur[i] > BODYTEMP_SCORCHING ) {
            add_effect("hot", 1, (body_part)i, true, 3);
        } else if( temp_cur[i] > BODYTEMP_VERY_HOT ) {
            add_effect("hot", 1, (body_part)i, true, 2);
        } else if( temp_cur[i] > BODYTEMP_HOT ) {
            add_effect("hot", 1, (body_part)i, true, 1);
        } else {
            if (temp_cur[i] >= BODYTEMP_COLD) {
                remove_effect("cold", (body_part)i);
            }
            if (temp_cur[i] <= BODYTEMP_HOT) {
                remove_effect("hot", (body_part)i);
            }
        }
        // MORALE : a negative morale_pen means the player is cold
        // Intensity multiplier is negative for cold, positive for hot
        if( has_effect("cold", (body_part)i) || has_effect("hot", (body_part)i) ) {
            int cold_int = get_effect_int("cold", (body_part)i);
            int hot_int = get_effect_int("hot", (body_part)i);
            int intensity_mult = hot_int - cold_int;

            switch (i) {
            case bp_head:
            case bp_torso:
            case bp_mouth:
                morale_pen += 2 * intensity_mult;
                break;
            case bp_arm_l:
            case bp_arm_r:
            case bp_leg_l:
            case bp_leg_r:
                morale_pen += .5 * intensity_mult;
                break;
            case bp_hand_l:
            case bp_hand_r:
            case bp_foot_l:
            case bp_foot_r:
                morale_pen += .5 * intensity_mult;
                break;
            }
        }
        // FROSTBITE - only occurs to hands, feet, face
        /**

        Source : http://www.atc.army.mil/weather/windchill.pdf

        Temperature and wind chill are main factors, mitigated by clothing warmth. Each 10 warmth protects against 2C of cold.

        1200 turns in low risk, + 3 tics
        450 turns in moderate risk, + 8 tics
        50 turns in high risk, +72 tics

        Let's say frostnip @ 1800 tics, frostbite @ 3600 tics

        >> Chunked into 8 parts (http://imgur.com/xlTPmJF)
        -- 2 hour risk --
        Between 30F and 10F
        Between 10F and -5F, less than 20mph, -4x + 3y - 20 > 0, x : F, y : mph
        -- 45 minute risk --
        Between 10F and -5F, less than 20mph, -4x + 3y - 20 < 0, x : F, y : mph
        Between 10F and -5F, greater than 20mph
        Less than -5F, less than 10 mph
        Less than -5F, more than 10 mph, -4x + 3y - 170 > 0, x : F, y : mph
        -- 5 minute risk --
        Less than -5F, more than 10 mph, -4x + 3y - 170 < 0, x : F, y : mph
        Less than -35F, more than 10 mp
        **/

        if( i == bp_mouth || i == bp_foot_r || i == bp_foot_l || i == bp_hand_r || i == bp_hand_l ) {
            // Handle the frostbite timer
            // Need temps in F, windPower already in mph
            int wetness_percentage = 100 * body_wetness[i] / mDrenchEffect.at(i); // 0 - 100
            // Warmth gives a slight buff to temperature resistance
            // Wetness gives a heavy nerf to tempearture resistance
            int Ftemperature = g->get_temperature() +
                               warmth((body_part)i) * 0.2 - 20 * wetness_percentage / 100;
            // Windchill reduced by your armor
            int FBwindPower = total_windpower * (1 - get_wind_resistance(body_part(i)) / 100.0);

            int intense = get_effect_int("frostbite", (body_part)i);

            // This has been broken down into 8 zones
            // Low risk zones (stops at frostnip)
            if( temp_cur[i] < BODYTEMP_COLD &&
                ((Ftemperature < 30 && Ftemperature >= 10) ||
                 (Ftemperature < 10 && Ftemperature >= -5 &&
                  FBwindPower < 20 && -4 * Ftemperature + 3 * FBwindPower - 20 >= 0)) ) {
                if( frostbite_timer[i] < 2000 ) {
                    frostbite_timer[i] += 3;
                }
                if( one_in(100) && !has_effect("frostbite", (body_part)i)) {
                    add_msg(m_warning, _("Your %s will be frostnipped in the next few hours."),
                            body_part_name(body_part(i)).c_str());
                }
                // Medium risk zones
            } else if( temp_cur[i] < BODYTEMP_COLD &&
                       ((Ftemperature < 10 && Ftemperature >= -5 && FBwindPower < 20 &&
                         -4 * Ftemperature + 3 * FBwindPower - 20 < 0) ||
                        (Ftemperature < 10 && Ftemperature >= -5 && FBwindPower >= 20) ||
                        (Ftemperature < -5 && FBwindPower < 10) ||
                        (Ftemperature < -5 && FBwindPower >= 10 &&
                         -4 * Ftemperature + 3 * FBwindPower - 170 >= 0)) ) {
                frostbite_timer[i] += 8;
                if (one_in(100) && intense < 2) {
                    add_msg(m_warning, _("Your %s will be frostbitten within the hour!"),
                            body_part_name(body_part(i)).c_str());
                }
                // High risk zones
            } else if (temp_cur[i] < BODYTEMP_COLD &&
                       ((Ftemperature < -5 && FBwindPower >= 10 &&
                         -4 * Ftemperature + 3 * FBwindPower - 170 < 0) ||
                        (Ftemperature < -35 && FBwindPower >= 10)) ) {
                frostbite_timer[i] += 72;
                if (one_in(100) && intense < 2) {
                    add_msg(m_warning, _("Your %s will be frostbitten any minute now!!"),
                            body_part_name(body_part(i)).c_str());
                }
                // Risk free, so reduce frostbite timer
            } else {
                frostbite_timer[i] -= 3;
            }

            // Handle the bestowing of frostbite
            if( frostbite_timer[i] < 0 ) {
                frostbite_timer[i] = 0;
            } else if (frostbite_timer[i] > 4200) {
                // This ensures that the player will recover in at most 3 hours.
                frostbite_timer[i] = 4200;
            }
            // Frostbite, no recovery possible
            if (frostbite_timer[i] >= 3600) {
                add_effect("frostbite", 1, (body_part)i, true, 2);
                remove_effect("frostbite_recovery", (body_part)i);
            // Else frostnip, add recovery if we were frostbitten
            } else if (frostbite_timer[i] >= 1800) {
                if (intense == 2) {
                    add_effect("frostbite_recovery", 1, (body_part)i, true);
                }
                add_effect("frostbite", 1, (body_part)i, true, 1);
            // Else fully recovered
            } else if (frostbite_timer[i] == 0) {
                remove_effect("frostbite", (body_part)i);
                remove_effect("frostbite_recovery", (body_part)i);
            }
        }
        // Warn the player if condition worsens
        if( temp_before > BODYTEMP_FREEZING && temp_after < BODYTEMP_FREEZING ) {
            //~ %s is bodypart
            add_msg(m_warning, _("You feel your %s beginning to go numb from the cold!"),
                    body_part_name(body_part(i)).c_str());
        } else if( temp_before > BODYTEMP_VERY_COLD && temp_after < BODYTEMP_VERY_COLD ) {
            //~ %s is bodypart
            add_msg(m_warning, _("You feel your %s getting very cold."),
                    body_part_name(body_part(i)).c_str());
        } else if( temp_before > BODYTEMP_COLD && temp_after < BODYTEMP_COLD ) {
            //~ %s is bodypart
            add_msg(m_warning, _("You feel your %s getting chilly."),
                    body_part_name(body_part(i)).c_str());
        } else if( temp_before < BODYTEMP_SCORCHING && temp_after > BODYTEMP_SCORCHING ) {
            //~ %s is bodypart
            add_msg(m_bad, _("You feel your %s getting red hot from the heat!"),
                    body_part_name(body_part(i)).c_str());
        } else if( temp_before < BODYTEMP_VERY_HOT && temp_after > BODYTEMP_VERY_HOT ) {
            //~ %s is bodypart
            add_msg(m_warning, _("You feel your %s getting very hot."),
                    body_part_name(body_part(i)).c_str());
        } else if( temp_before < BODYTEMP_HOT && temp_after > BODYTEMP_HOT ) {
            //~ %s is bodypart
            add_msg(m_warning, _("You feel your %s getting warm."),
                    body_part_name(body_part(i)).c_str());
        }
    }
    // Morale penalties, updated at the same rate morale is
    if( morale_pen < 0 && int(calendar::turn) % 10 == 0 ) {
        add_morale(MORALE_COLD, -2, -abs(morale_pen), 10, 5, true);
    }
    if( morale_pen > 0 && int(calendar::turn) % 10 == 0 ) {
        add_morale(MORALE_HOT,  -2, -abs(morale_pen), 10, 5, true);
    }
}

void player::temp_equalizer(body_part bp1, body_part bp2)
{
    // Body heat is moved around.
    // Shift in one direction only, will be shifted in the other direction separately.
    int diff = (temp_cur[bp2] - temp_cur[bp1]) * 0.0001; // If bp1 is warmer, it will lose heat
    temp_cur[bp1] += diff;
}

void player::recalc_speed_bonus()
{
    // Minus some for weight...
    int carry_penalty = 0;
    if (weight_carried() > weight_capacity()) {
        carry_penalty = 25 * (weight_carried() - weight_capacity()) / (weight_capacity());
    }
    mod_speed_bonus(-carry_penalty);

    if (pain > pkill) {
        int pain_penalty = int((pain - pkill) * .7);
        // Cenobites aren't slowed nearly as much by pain
        if (has_trait("CENOBITE")) {
            pain_penalty /= 4;
        }
        if (pain_penalty > 60) {
            pain_penalty = 60;
        }
        mod_speed_bonus(-pain_penalty);
    }
    if (pkill >= 10) {
        int pkill_penalty = int(pkill * .1);
        if (pkill_penalty > 30) {
            pkill_penalty = 30;
        }
        mod_speed_bonus(-pkill_penalty);
    }

    if (abs(morale_level()) >= 100) {
        int morale_bonus = int(morale_level() / 25);
        if (morale_bonus < -10) {
            morale_bonus = -10;
        } else if (morale_bonus > 10) {
            morale_bonus = 10;
        }
        mod_speed_bonus(morale_bonus);
    }

    if (radiation >= 40) {
        int rad_penalty = radiation / 40;
        if (rad_penalty > 20) {
            rad_penalty = 20;
        }
        mod_speed_bonus(-rad_penalty);
    }

    if (thirst > 40) {
        mod_speed_bonus(-int((thirst - 40) / 10));
    }
    if (hunger > 100) {
        mod_speed_bonus(-int((hunger - 100) / 10));
    }

    mod_speed_bonus(stim > 40 ? 40 : stim);

    for (auto maps : effects) {
        for (auto i : maps.second) {
            bool reduced = has_trait(i.second.get_resist_trait()) ||
                            has_effect(i.second.get_resist_effect());
            mod_speed_bonus(i.second.get_mod("SPEED", reduced));
        }
    }

    // add martial arts speed bonus
    mod_speed_bonus(mabuff_speed_bonus());

    // Not sure why Sunlight Dependent is here, but OK
    // Ectothermic/COLDBLOOD4 is intended to buff folks in the Summer
    // Threshold-crossing has its charms ;-)
    if (g != NULL) {
        if (has_trait("SUNLIGHT_DEPENDENT") && !g->is_in_sunlight(posx(), posy())) {
            mod_speed_bonus(-(g->light_level() >= 12 ? 5 : 10));
        }
        if ((has_trait("COLDBLOOD4")) && g->get_temperature() > 60) {
            mod_speed_bonus(+int( (g->get_temperature() - 65) / 2));
        }
        if ((has_trait("COLDBLOOD3") || has_trait("COLDBLOOD4")) && g->get_temperature() < 60) {
            mod_speed_bonus(-int( (65 - g->get_temperature()) / 2));
        } else if (has_trait("COLDBLOOD2") && g->get_temperature() < 60) {
            mod_speed_bonus(-int( (65 - g->get_temperature()) / 3));
        } else if (has_trait("COLDBLOOD") && g->get_temperature() < 60) {
            mod_speed_bonus(-int( (65 - g->get_temperature()) / 5));
        }
    }

    if (has_trait("M_SKIN2")) {
        mod_speed_bonus(-20); // Could be worse--you've got the armor from a (sessile!) Spire
    }

    if (has_artifact_with(AEP_SPEED_UP)) {
        mod_speed_bonus(20);
    }
    if (has_artifact_with(AEP_SPEED_DOWN)) {
        mod_speed_bonus(-20);
    }

    if (has_trait("QUICK")) { // multiply by 1.1
        set_speed_bonus(get_speed() * 1.10 - get_speed_base());
    }
    if (has_bionic("bio_speed")) { // multiply by 1.1
        set_speed_bonus(get_speed() * 1.10 - get_speed_base());
    }

    // Speed cannot be less than 25% of base speed, so minimal speed bonus is -75% base speed.
    const int min_speed_bonus = -0.75 * get_speed_base();
    if (get_speed_bonus() < min_speed_bonus) {
        set_speed_bonus(min_speed_bonus);
    }
}

int player::run_cost(int base_cost, bool diag)
{
    float movecost = float(base_cost);
    if( diag ) {
        movecost *= 0.7071f; // because everything here assumes 100 is base
    }
    bool flatground = movecost < 105;
    const ter_id ter_at_pos = g->m.ter(posx(), posy());
    // If your floor is hard, flat, and otherwise skateable, list it here
    // The "FLAT" tag includes soft surfaces, so not a good fit.
    bool offroading = ( flatground && (!((ter_at_pos == t_rock_floor) ||
      (ter_at_pos == t_pit_covered) || (ter_at_pos == t_metal_floor) ||
      (ter_at_pos == t_pit_spiked_covered) || (ter_at_pos == t_pavement) ||
      (ter_at_pos == t_pavement_y) || (ter_at_pos == t_sidewalk) ||
      (ter_at_pos == t_concrete) || (ter_at_pos == t_floor) ||
      (ter_at_pos == t_door_glass_o) || (ter_at_pos == t_utility_light) ||
      (ter_at_pos == t_door_o) || (ter_at_pos == t_rdoor_o) ||
      (ter_at_pos == t_door_frame) || (ter_at_pos == t_mdoor_frame) ||
      (ter_at_pos == t_fencegate_o) || (ter_at_pos == t_chaingate_o) ||
      (ter_at_pos == t_door_metal_o) || (ter_at_pos == t_door_bar_o) ||
      (ter_at_pos == t_pit_glass_covered) || (ter_at_pos == t_sidewalk_bg_dp) ||
      (ter_at_pos == t_pavement_bg_dp) || (ter_at_pos == t_pavement_y_bg_dp) ||
      (ter_at_pos == t_linoleum_white) || (ter_at_pos == t_linoleum_gray))) );

    if (has_trait("PARKOUR") && movecost > 100 ) {
        movecost *= .5f;
        if (movecost < 100)
            movecost = 100;
    }
    if (has_trait("BADKNEES") && movecost > 100 ) {
        movecost *= 1.25f;
        if (movecost < 100)
            movecost = 100;
    }

    if (hp_cur[hp_leg_l] == 0) {
        movecost += 50;
    }
    else if (hp_cur[hp_leg_l] < hp_max[hp_leg_l] * .40) {
        movecost += 25;
    }
    if (hp_cur[hp_leg_r] == 0) {
        movecost += 50;
    }
    else if (hp_cur[hp_leg_r] < hp_max[hp_leg_r] * .40) {
        movecost += 25;
    }

    if (has_trait("FLEET") && flatground) {
        movecost *= .85f;
    }
    if (has_trait("FLEET2") && flatground) {
        movecost *= .7f;
    }
    if (has_trait("SLOWRUNNER") && flatground) {
        movecost *= 1.15f;
    }
    if (has_trait("PADDED_FEET") && !footwear_factor()) {
        movecost *= .9f;
    }
    if (has_trait("LIGHT_BONES")) {
        movecost *= .9f;
    }
    if (has_trait("HOLLOW_BONES")) {
        movecost *= .8f;
    }
    if (has_active_mutation("WINGS_INSECT")) {
        movecost *= .75f;
    }
    if (has_trait("WINGS_BUTTERFLY")) {
        movecost -= 10; // You can't fly, but you can make life easier on your legs
    }
    if (has_trait("LEG_TENTACLES")) {
        movecost += 20;
    }
    if (has_trait("FAT")) {
        movecost *= 1.05f;
    }
    if (has_trait("PONDEROUS1")) {
        movecost *= 1.1f;
    }
    if (has_trait("PONDEROUS2")) {
        movecost *= 1.2f;
    }
    if (has_trait("AMORPHOUS")) {
        movecost *= 1.25f;
    }
    if (has_trait("PONDEROUS3")) {
        movecost *= 1.3f;
    }
    if (is_wearing("swim_fins")) {
            movecost *= 1.0f + (0.25f * shoe_type_count("swim_fins"));
    }
    if ( (is_wearing("roller_blades")) && !(is_on_ground())) {
        if (offroading) {
            movecost *= 1.0f + (0.25f * shoe_type_count("roller_blades"));
        } else if (flatground) {
            movecost *= 1.0f - (0.25f * shoe_type_count("roller_blades"));
        } else {
            movecost *= 1.5f;
        }
    }
    // Quad skates might be more stable than inlines,
    // but that also translates into a slower speed when on good surfaces.
    if ( (is_wearing("rollerskates")) && !(is_on_ground())) {
        if (offroading) {
            movecost *= 1.0f + (0.15f * shoe_type_count("rollerskates"));
        } else if (flatground) {
            movecost *= 1.0f - (0.15f * shoe_type_count("rollerskates"));
        } else {
            movecost *= 1.3f;
        }
    }

    movecost += ((encumb(bp_foot_l) / 10) + (encumb(bp_foot_r) / 10)) * 2.5 +
        ((encumb(bp_leg_l) / 10) + (encumb(bp_leg_r) / 10)) * 1.5;

    // ROOTS3 does slow you down as your roots are probing around for nutrients,
    // whether you want them to or not.  ROOTS1 is just too squiggly without shoes
    // to give you some stability.  Plants are a bit of a slow-mover.  Deal.
    if (!is_wearing_shoes("left") && !has_trait("PADDED_FEET") && !has_trait("HOOVES") &&
        !has_trait("TOUGH_FEET") && !has_trait("ROOTS2") ) {
        movecost += 8;
    }
    if (!is_wearing_shoes("right") && !has_trait("PADDED_FEET") && !has_trait("HOOVES") &&
        !has_trait("TOUGH_FEET") && !has_trait("ROOTS2") ) {
        movecost += 8;
    }

    if( !footwear_factor() && has_trait("ROOTS3") &&
        g->m.has_flag("DIGGABLE", posx(), posy()) ) {
        movecost += 10 * footwear_factor();
    }

    // Both walk and run speed drop to half their maximums as stamina approaches 0.
    float stamina_modifier = (1.0 + ((float)stamina / (float)get_stamina_max())) / 2.0;
    if( move_mode == "run" && stamina > 0 ) {
        // Rationale: Average running speed is 2x walking speed. (NOT sprinting)
        stamina_modifier *= 2.0;
    }
    movecost /= stamina_modifier;

    if (diag) {
        movecost *= 1.4142;
    }

    return int(movecost);
}

int player::swim_speed()
{
    int ret = 440 + weight_carried() / 60 - 50 * skillLevel("swimming");
    if (has_trait("PAWS")) {
        ret -= 20 + str_cur * 3;
    }
    if (has_trait("PAWS_LARGE")) {
        ret -= 20 + str_cur * 4;
    }
    if (is_wearing("swim_fins")) {
        ret -= (15 * str_cur) / (3 - shoe_type_count("swim_fins"));
    }
    if (has_trait("WEBBED")) {
        ret -= 60 + str_cur * 5;
    }
    if (has_trait("TAIL_FIN")) {
        ret -= 100 + str_cur * 10;
    }
    if (has_trait("SLEEK_SCALES")) {
        ret -= 100;
    }
    if (has_trait("LEG_TENTACLES")) {
        ret -= 60;
    }
    if (has_trait("FAT")) {
        ret -= 30;
    }
    ret += (50 - skillLevel("swimming") * 2) * ((encumb(bp_leg_l) + encumb(bp_leg_r)) / 10);
    ret += (80 - skillLevel("swimming") * 3) * (encumb(bp_torso) / 10);
    if (skillLevel("swimming") < 10) {
        for (auto &i : worn) {
            ret += (i.volume() * (10 - skillLevel("swimming"))) / 2;
        }
    }
    ret -= str_cur * 6 + dex_cur * 4;
    if( worn_with_flag("FLOATATION") ) {
        ret = std::max(ret, 400);
        ret = std::min(ret, 200);
    }
    // If (ret > 500), we can not swim; so do not apply the underwater bonus.
    if (underwater && ret < 500) {
        ret -= 50;
    }
    if (ret < 30) {
        ret = 30;
    }
    return ret;
}

bool player::digging() const {
    return false;
}

bool player::is_on_ground() const
{
    bool on_ground = false;
    if(has_effect("downed") || hp_cur[hp_leg_l] == 0 || hp_cur[hp_leg_r] == 0 ){
        on_ground = true;
    }
    return  on_ground;
}

bool player::is_elec_immune() const
{
    return has_active_bionic( "bio_faraday" ) ||
           worn_with_flag( "ELECTRIC_IMMUNE" ) ||
           has_artifact_with( AEP_RESIST_ELECTRICITY );
}

bool player::is_underwater() const
{
    return underwater;
}

bool player::is_hallucination() const
{
    return false;
}

void player::set_underwater(bool u)
{
    if (underwater != u) {
        underwater = u;
        recalc_sight_limits();
    }
}


nc_color player::basic_symbol_color() const
{
    if (has_effect("onfire")) {
        return c_red;
    }
    if (has_effect("stunned")) {
        return c_ltblue;
    }
    if (has_effect("boomered")) {
        return c_pink;
    }
    if (has_active_mutation("SHELL2")) {
        return c_magenta;
    }
    if (underwater) {
        return c_blue;
    }
    if (has_active_bionic("bio_cloak") || has_artifact_with(AEP_INVISIBLE) ||
          has_active_optcloak() || has_trait("DEBUG_CLOAK")) {
        return c_dkgray;
    }
    return c_white;
}

void player::load_info(std::string data)
{
    std::stringstream dump;
    dump << data;

    char check = dump.peek();
    if ( check == ' ' ) {
        // sigh..
        check = data[1];
    }
    if ( check == '{' ) {
        JsonIn jsin(dump);
        try {
            deserialize(jsin);
        } catch (std::string jsonerr) {
            debugmsg("Bad player json\n%s", jsonerr.c_str() );
        }
        return;
    } else { // old save
        load_legacy(dump);
    }
}

std::string player::save_info()
{
    std::stringstream dump;
    dump << serialize(); // saves contents
    dump << std::endl;
    dump << dump_memorial();
    return dump.str();
}

void player::memorial( std::ofstream &memorial_file, std::string epitaph )
{
    //Size of indents in the memorial file
    const std::string indent = "  ";

    const std::string pronoun = male ? _("He") : _("She");

    //Avoid saying "a male unemployed" or similar
    std::string profession_name;
    if(prof == prof->generic()) {
        if (male) {
            profession_name = _("an unemployed male");
        } else {
            profession_name = _("an unemployed female");
        }
    } else {
        profession_name = string_format(_("a %s"), prof->gender_appropriate_name(male).c_str());
    }

    //Figure out the location
    const oter_id &cur_ter = overmap_buffer.ter( global_omt_location() );
    std::string tername = otermap[cur_ter].name;

    //Were they in a town, or out in the wilderness?
    const auto global_sm_pos = global_sm_location();
    const auto closest_city = overmap_buffer.closest_city( point( global_sm_pos.x, global_sm_pos.y ) );
    std::string kill_place;
    if( !closest_city ) {
        //~ First parameter is a pronoun ("He"/"She"), second parameter is a terrain name.
        kill_place = string_format(_("%s was killed in a %s in the middle of nowhere."),
                     pronoun.c_str(), tername.c_str());
    } else {
        const auto &nearest_city = *closest_city.city;
        //Give slightly different messages based on how far we are from the middle
        const int distance_from_city = closest_city.distance - nearest_city.s;
        if(distance_from_city > nearest_city.s + 4) {
            //~ First parameter is a pronoun ("He"/"She"), second parameter is a terrain name.
            kill_place = string_format(_("%s was killed in a %s in the wilderness."),
                         pronoun.c_str(), tername.c_str());

        } else if(distance_from_city >= nearest_city.s) {
            //~ First parameter is a pronoun ("He"/"She"), second parameter is a terrain name, third parameter is a city name.
            kill_place = string_format(_("%s was killed in a %s on the outskirts of %s."),
                         pronoun.c_str(), tername.c_str(), nearest_city.name.c_str());
        } else {
            //~ First parameter is a pronoun ("He"/"She"), second parameter is a terrain name, third parameter is a city name.
            kill_place = string_format(_("%s was killed in a %s in %s."),
                         pronoun.c_str(), tername.c_str(), nearest_city.name.c_str());
        }
    }

    //Header
    std::string version = string_format("%s", getVersionString());
    memorial_file << string_format(_("Cataclysm - Dark Days Ahead version %s memorial file"), version.c_str()) << "\n";
    memorial_file << "\n";
    memorial_file << string_format(_("In memory of: %s"), name.c_str()) << "\n";
    if(epitaph.length() > 0) { //Don't record empty epitaphs
        //~ The "%s" will be replaced by an epitaph as displyed in the memorial files. Replace the quotation marks as appropriate for your language.
        memorial_file << string_format(pgettext("epitaph","\"%s\""), epitaph.c_str()) << "\n\n";
    }
    //~ First parameter: Pronoun, second parameter: a profession name (with article)
    memorial_file << string_format("%s was %s when the apocalypse began.",
                                   pronoun.c_str(), profession_name.c_str()) << "\n";
    memorial_file << string_format("%s died on %s of year %d, day %d, at %s.",
                     pronoun.c_str(), season_name_upper(calendar::turn.get_season()).c_str(), (calendar::turn.years() + 1),
                     (calendar::turn.days() + 1), calendar::turn.print_time().c_str()) << "\n";
    memorial_file << kill_place << "\n";
    memorial_file << "\n";

    //Misc
    memorial_file << string_format(_("Cash on hand: $%d"), cash) << "\n";
    memorial_file << "\n";

    //HP
    memorial_file << _("Final HP:") << "\n";
    memorial_file << indent << string_format(_(" Head: %d/%d"), hp_cur[hp_head],  hp_max[hp_head] ) << "\n";
    memorial_file << indent << string_format(_("Torso: %d/%d"), hp_cur[hp_torso], hp_max[hp_torso]) << "\n";
    memorial_file << indent << string_format(_("L Arm: %d/%d"), hp_cur[hp_arm_l], hp_max[hp_arm_l]) << "\n";
    memorial_file << indent << string_format(_("R Arm: %d/%d"), hp_cur[hp_arm_r], hp_max[hp_arm_r]) << "\n";
    memorial_file << indent << string_format(_("L Leg: %d/%d"), hp_cur[hp_leg_l], hp_max[hp_leg_l]) << "\n";
    memorial_file << indent << string_format(_("R Leg: %d/%d"), hp_cur[hp_leg_r], hp_max[hp_leg_r]) << "\n";
    memorial_file << "\n";

    //Stats
    memorial_file << _("Final Stats:") << "\n";
    memorial_file << indent << string_format(_("Str %d"), str_cur)
                  << indent << string_format(_("Dex %d"), dex_cur)
                  << indent << string_format(_("Int %d"), int_cur)
                  << indent << string_format(_("Per %d"), per_cur) << "\n";
    memorial_file << _("Base Stats:") << "\n";
    memorial_file << indent << string_format(_("Str %d"), str_max)
                  << indent << string_format(_("Dex %d"), dex_max)
                  << indent << string_format(_("Int %d"), int_max)
                  << indent << string_format(_("Per %d"), per_max) << "\n";
    memorial_file << "\n";

    //Last 20 messages
    memorial_file << _("Final Messages:") << "\n";
    std::vector<std::pair<std::string, std::string> > recent_messages = Messages::recent_messages(20);
    for( auto &recent_message : recent_messages ) {
        memorial_file << indent << recent_message.first << " " << recent_message.second;
      memorial_file << "\n";
    }
    memorial_file << "\n";

    //Kill list
    memorial_file << _("Kills:") << "\n";

    int total_kills = 0;

    const std::map<std::string, mtype*> monids = MonsterGenerator::generator().get_all_mtypes();
    for( const auto &monid : monids ) {
        if( g->kill_count( monid.first ) > 0 ) {
            memorial_file << "  " << monid.second->sym << " - "
                          << string_format( "%4d", g->kill_count( monid.first ) ) << " "
                          << monid.second->nname( g->kill_count( monid.first ) ) << "\n";
            total_kills += g->kill_count( monid.first );
        }
    }
    if(total_kills == 0) {
      memorial_file << indent << _("No monsters were killed.") << "\n";
    } else {
      memorial_file << string_format(_("Total kills: %d"), total_kills) << "\n";
    }
    memorial_file << "\n";

    //Skills
    memorial_file << _("Skills:") << "\n";
    for( auto &skill : Skill::skills ) {
        SkillLevel next_skill_level = skillLevel( skill );
        memorial_file << indent << skill.name() << ": " << next_skill_level.level() << " ("
                      << next_skill_level.exercise() << "%)\n";
    }
    memorial_file << "\n";

    //Traits
    memorial_file << _("Traits:") << "\n";
    for( auto &iter : my_mutations ) {
        memorial_file << indent << mutation_branch::get_name( iter.first ) << "\n";
    }
    if( !my_mutations.empty() ) {
      memorial_file << indent << _("(None)") << "\n";
    }
    memorial_file << "\n";

    //Effects (illnesses)
    memorial_file << _("Ongoing Effects:") << "\n";
    bool had_effect = false;
    for (auto &next_illness : illness) {
      if(dis_name(next_illness).size() > 0) {
        had_effect = true;
        memorial_file << indent << dis_name(next_illness) << "\n";
      }
    }
    //Various effects not covered by the illness list - from player.cpp
    if(morale_level() >= 100) {
      had_effect = true;
      memorial_file << indent << _("Elated") << "\n";
    }
    if(morale_level() <= -100) {
      had_effect = true;
      memorial_file << indent << _("Depressed") << "\n";
    }
    if(pain - pkill > 0) {
      had_effect = true;
      memorial_file << indent << _("Pain") << " (" << (pain - pkill) << ")";
    }
    if(stim > 0) {
      had_effect = true;
      int dexbonus = int(stim / 10);
      if (abs(stim) >= 30) {
        dexbonus -= int(abs(stim - 15) /  8);
      }
      if(dexbonus < 0) {
        memorial_file << indent << _("Stimulant Overdose") << "\n";
      } else {
        memorial_file << indent << _("Stimulant") << "\n";
      }
    } else if(stim < 0) {
      had_effect = true;
      memorial_file << indent << _("Depressants") << "\n";
    }
    if(!had_effect) {
      memorial_file << indent << _("(None)") << "\n";
    }
    memorial_file << "\n";

    //Bionics
    memorial_file << _("Bionics:") << "\n";
    int total_bionics = 0;
    for( size_t i = 0; i < my_bionics.size(); ++i ) {
      memorial_file << indent << (i+1) << ": " << bionic_info(my_bionics[i].id).name << "\n";
      total_bionics++;
    }
    if(total_bionics == 0) {
      memorial_file << indent << _("No bionics were installed.") << "\n";
    } else {
      memorial_file << string_format(_("Total bionics: %d"), total_bionics) << "\n";
    }
    memorial_file << string_format(_("Power: %d/%d"), power_level,  max_power_level) << "\n";
    memorial_file << "\n";

    //Equipment
    memorial_file << _("Weapon:") << "\n";
    memorial_file << indent << weapon.invlet << " - " << weapon.tname(1, false) << "\n";
    memorial_file << "\n";

    memorial_file << _("Equipment:") << "\n";
    for( auto &elem : worn ) {
        item next_item = elem;
        memorial_file << indent << next_item.invlet << " - " << next_item.tname(1, false);
        if( next_item.charges > 0 ) {
            memorial_file << " (" << next_item.charges << ")";
        } else if( next_item.contents.size() == 1 && next_item.contents[0].charges > 0 ) {
            memorial_file << " (" << next_item.contents[0].charges << ")";
        }
        memorial_file << "\n";
    }
    memorial_file << "\n";

    //Inventory
    memorial_file << _("Inventory:") << "\n";
    inv.restack(this);
    inv.sort();
    invslice slice = inv.slice();
    for( auto &elem : slice ) {
        item &next_item = elem->front();
        memorial_file << indent << next_item.invlet << " - " <<
            next_item.tname(elem->size(), false);
        if( elem->size() > 1 ) {
            memorial_file << " [" << elem->size() << "]";
        }
        if( next_item.charges > 0 ) {
            memorial_file << " (" << next_item.charges << ")";
        } else if( next_item.contents.size() == 1 && next_item.contents[0].charges > 0 ) {
            memorial_file << " (" << next_item.contents[0].charges << ")";
        }
        memorial_file << "\n";
    }
    memorial_file << "\n";

    //Lifetime stats
    memorial_file << _("Lifetime Stats") << "\n";
    memorial_file << indent << string_format(_("Distance walked: %d squares"),
                       player_stats.squares_walked) << "\n";
    memorial_file << indent << string_format(_("Damage taken: %d damage"),
                       player_stats.damage_taken) << "\n";
    memorial_file << indent << string_format(_("Damage healed: %d damage"),
                       player_stats.damage_healed) << "\n";
    memorial_file << indent << string_format(_("Headshots: %d"),
                       player_stats.headshots) << "\n";
    memorial_file << "\n";

    //History
    memorial_file << _("Game History") << "\n";
    memorial_file << dump_memorial();

}

/**
 * Adds an event to the memorial log, to be written to the memorial file when
 * the character dies. The message should contain only the informational string,
 * as the timestamp and location will be automatically prepended.
 */
void player::add_memorial_log(const char* male_msg, const char* female_msg, ...)
{

    va_list ap;

    va_start(ap, female_msg);
    std::string msg;
    if(this->male) {
        msg = vstring_format(male_msg, ap);
    } else {
        msg = vstring_format(female_msg, ap);
    }
    va_end(ap);

    if(msg.empty()) {
        return;
    }

    std::stringstream timestamp;
    //~ A timestamp. Parameters from left to right: Year, season, day, time
    timestamp << string_format(_("Year %1$d, %2$s %3$d, %4$s"), calendar::turn.years() + 1,
                               season_name_upper(calendar::turn.get_season()).c_str(),
                               calendar::turn.days() + 1, calendar::turn.print_time().c_str()
                               );

    const oter_id &cur_ter = overmap_buffer.ter( global_omt_location() );
    std::string location = otermap[cur_ter].name;

    std::stringstream log_message;
    log_message << "| " << timestamp.str() << " | " << location.c_str() << " | " << msg;

    memorial_log.push_back(log_message.str());

}

/**
 * Loads the data in a memorial file from the given ifstream. All the memorial
 * entry lines begin with a pipe (|).
 * @param fin The ifstream to read the memorial entries from.
 */
void player::load_memorial_file(std::ifstream &fin)
{
  std::string entry;
  memorial_log.clear();
  while(fin.peek() == '|') {
    getline(fin, entry);
    memorial_log.push_back(entry);
  }
}

/**
 * Concatenates all of the memorial log entries, delimiting them with newlines,
 * and returns the resulting string. Used for saving and for writing out to the
 * memorial file.
 */
std::string player::dump_memorial()
{

  std::stringstream output;

  for( auto &elem : memorial_log ) {
      output << elem << "\n";
  }

  return output.str();

}

/**
 * Returns a pointer to the stat-tracking struct. Its fields should be edited
 * as necessary to track ongoing counters, which will be added to the memorial
 * file. For single events, rather than cumulative counters, see
 * add_memorial_log.
 * @return A pointer to the stats struct being used to track this player's
 *         lifetime stats.
 */
stats* player::lifetime_stats()
{
    return &player_stats;
}

// copy of stats, for saving
stats player::get_stats() const
{
    return player_stats;
}

void player::mod_stat( std::string stat, int modifier )
{
    if( stat == "hunger" ) {
        hunger += modifier;
    } else if( stat == "thirst" ) {
        thirst += modifier;
    } else if( stat == "fatigue" ) {
        fatigue += modifier;
    } else if( stat == "oxygen" ) {
        oxygen += modifier;
    } else if( stat == "stamina" ) {
        stamina += modifier;
        stamina = std::min( stamina, get_stamina_max() );
        stamina = std::max( 0, stamina );
    } else {
        // Fall through to the creature method.
        Creature::mod_stat( stat, modifier );
    }
}

std::string swim_cost_text(int moves)
{
    return string_format( ngettext( "Swimming costs %+d movement point. ",
                                    "Swimming costs %+d movement points. ",
                                    moves ),
                          moves );
}

std::string run_cost_text(int moves)
{
    return string_format( ngettext( "Running costs %+d movement point. ",
                                    "Running costs %+d movement points. ",
                                    moves ),
                          moves );
}

std::string reload_cost_text(int moves)
{
    return string_format( ngettext( "Reloading costs %+d movement point. ",
                                    "Reloading costs %+d movement points. ",
                                    moves ),
                          moves );
}

std::string melee_cost_text(int moves)
{
    return string_format( ngettext( "Melee and thrown attacks cost %+d movement point. ",
                                    "Melee and thrown attacks cost %+d movement points. ",
                                    moves ),
                          moves );
}

std::string dodge_skill_text(double mod)
{
    return string_format( _( "Dodge skill %+.1f. " ), mod );
}

void player::disp_info()
{
    unsigned line;
    std::vector<std::string> effect_name;
    std::vector<std::string> effect_text;
    std::string tmp = "";
    for (auto &next_illness : illness) {
        if (dis_name(next_illness).size() > 0) {
            effect_name.push_back(dis_name(next_illness));
            effect_text.push_back(dis_description(next_illness));
        }
    }
    for( auto &elem : effects ) {
        for( auto &_effect_it : elem.second ) {
            tmp = _effect_it.second.disp_name();
            if (tmp != "") {
                effect_name.push_back( tmp );
                effect_text.push_back( _effect_it.second.disp_desc() );
            }
        }
    }
    if (abs(morale_level()) >= 100) {
        bool pos = (morale_level() > 0);
        effect_name.push_back(pos ? _("Elated") : _("Depressed"));
        std::stringstream morale_text;
        if (abs(morale_level()) >= 200) {
            morale_text << _("Dexterity") << (pos ? " +" : " ") <<
                int(morale_level() / 200) << "   ";
        }
        if (abs(morale_level()) >= 180) {
            morale_text << _("Strength") << (pos ? " +" : " ") <<
                int(morale_level() / 180) << "   ";
        }
        if (abs(morale_level()) >= 125) {
            morale_text << _("Perception") << (pos ? " +" : " ") <<
                int(morale_level() / 125) << "   ";
        }
        morale_text << _("Intelligence") << (pos ? " +" : " ") <<
            int(morale_level() / 100) << "   ";
        effect_text.push_back(morale_text.str());
    }
    if (pain - pkill > 0) {
        effect_name.push_back(_("Pain"));
        std::stringstream pain_text;
        // Cenobites aren't markedly physically impaired by pain.
        if ((pain - pkill >= 15) && (!(has_trait("CENOBITE")))) {
            pain_text << _("Strength") << " -" << int((pain - pkill) / 15) << "   " << _("Dexterity") << " -" <<
                int((pain - pkill) / 15) << "   ";
        }
        // They do find the sensations distracting though.
        // Pleasurable...but distracting.
        if (pain - pkill >= 20) {
            pain_text << _("Perception") << " -" << int((pain - pkill) / 15) << "   ";
        }
        pain_text << _("Intelligence") << " -" << 1 + int((pain - pkill) / 25);
        effect_text.push_back(pain_text.str());
    }
    if (stim > 0) {
        int dexbonus = int(stim / 10);
        int perbonus = int(stim /  7);
        int intbonus = int(stim /  6);
        if (abs(stim) >= 30) {
            dexbonus -= int(abs(stim - 15) /  8);
            perbonus -= int(abs(stim - 15) / 12);
            intbonus -= int(abs(stim - 15) / 14);
        }

        if (dexbonus < 0) {
            effect_name.push_back(_("Stimulant Overdose"));
        } else {
            effect_name.push_back(_("Stimulant"));
        }
        std::stringstream stim_text;
        stim_text << _("Speed") << " +" << stim << "   " << _("Intelligence") <<
            (intbonus > 0 ? " + " : " ") << intbonus << "   " << _("Perception") <<
            (perbonus > 0 ? " + " : " ") << perbonus << "   " << _("Dexterity")  <<
            (dexbonus > 0 ? " + " : " ") << dexbonus;
        effect_text.push_back(stim_text.str());
    } else if (stim < 0) {
        effect_name.push_back(_("Depressants"));
        std::stringstream stim_text;
        int dexpen = int(stim / 10);
        int perpen = int(stim /  7);
        int intpen = int(stim /  6);
        // Since dexpen etc. are always less than 0, no need for + signs
        stim_text << _("Speed") << " " << stim << "   " << _("Intelligence") << " " << intpen <<
            "   " << _("Perception") << " " << perpen << "   " << _("Dexterity") << " " << dexpen;
        effect_text.push_back(stim_text.str());
    }

    if ((has_trait("TROGLO") && g->is_in_sunlight(posx(), posy()) &&
         g->weather == WEATHER_SUNNY) ||
        (has_trait("TROGLO2") && g->is_in_sunlight(posx(), posy()) &&
         g->weather != WEATHER_SUNNY)) {
        effect_name.push_back(_("In Sunlight"));
        effect_text.push_back(_("The sunlight irritates you.\n\
Strength - 1;    Dexterity - 1;    Intelligence - 1;    Perception - 1"));
    } else if (has_trait("TROGLO2") && g->is_in_sunlight(posx(), posy())) {
        effect_name.push_back(_("In Sunlight"));
        effect_text.push_back(_("The sunlight irritates you badly.\n\
Strength - 2;    Dexterity - 2;    Intelligence - 2;    Perception - 2"));
    } else if (has_trait("TROGLO3") && g->is_in_sunlight(posx(), posy())) {
        effect_name.push_back(_("In Sunlight"));
        effect_text.push_back(_("The sunlight irritates you terribly.\n\
Strength - 4;    Dexterity - 4;    Intelligence - 4;    Perception - 4"));
    }

    for( auto &elem : addictions ) {
        if( elem.sated < 0 && elem.intensity >= MIN_ADDICTION_LEVEL ) {
            effect_name.push_back( addiction_name( elem ) );
            effect_text.push_back( addiction_text( *this, elem ) );
        }
    }

    unsigned maxy = unsigned(TERMY);

    unsigned infooffsetytop = 11;
    unsigned infooffsetybottom = 15;
    std::vector<std::string> traitslist = get_mutations();

    unsigned effect_win_size_y = 1 + effect_name.size();
    unsigned trait_win_size_y = 1 + traitslist.size();
    unsigned skill_win_size_y = 1 + Skill::skill_count();

    if (trait_win_size_y + infooffsetybottom > maxy) {
        trait_win_size_y = maxy - infooffsetybottom;
    }

    if (skill_win_size_y + infooffsetybottom > maxy) {
        skill_win_size_y = maxy - infooffsetybottom;
    }

    WINDOW* w_grid_top    = newwin(infooffsetybottom, FULL_SCREEN_WIDTH+1, VIEW_OFFSET_Y, VIEW_OFFSET_X);
    WINDOW* w_grid_skill  = newwin(skill_win_size_y + 1, 27, infooffsetybottom + VIEW_OFFSET_Y, 0 + VIEW_OFFSET_X);
    WINDOW* w_grid_trait  = newwin(trait_win_size_y + 1, 27, infooffsetybottom + VIEW_OFFSET_Y, 27 + VIEW_OFFSET_X);
    WINDOW* w_grid_effect = newwin(effect_win_size_y+ 1, 28, infooffsetybottom + VIEW_OFFSET_Y, 53 + VIEW_OFFSET_X);

    WINDOW* w_tip     = newwin(1, FULL_SCREEN_WIDTH,  VIEW_OFFSET_Y,  0 + VIEW_OFFSET_X);
    WINDOW* w_stats   = newwin(9, 26,  1 + VIEW_OFFSET_Y,  0 + VIEW_OFFSET_X);
    WINDOW* w_traits  = newwin(trait_win_size_y, 26, infooffsetybottom + VIEW_OFFSET_Y,  27 + VIEW_OFFSET_X);
    WINDOW* w_encumb  = newwin(9, 26,  1 + VIEW_OFFSET_Y, 27 + VIEW_OFFSET_X);
    WINDOW* w_effects = newwin(effect_win_size_y, 26, infooffsetybottom + VIEW_OFFSET_Y, 54 + VIEW_OFFSET_X);
    WINDOW* w_speed   = newwin(9, 26,  1 + VIEW_OFFSET_Y, 54 + VIEW_OFFSET_X);
    WINDOW* w_skills  = newwin(skill_win_size_y, 26, infooffsetybottom + VIEW_OFFSET_Y, 0 + VIEW_OFFSET_X);
    WINDOW* w_info    = newwin(3, FULL_SCREEN_WIDTH, infooffsetytop + VIEW_OFFSET_Y,  0 + VIEW_OFFSET_X);

    for (unsigned i = 0; i < unsigned(FULL_SCREEN_WIDTH + 1); i++) {
        //Horizontal line top grid
        mvwputch(w_grid_top, 10, i, BORDER_COLOR, LINE_OXOX);
        mvwputch(w_grid_top, 14, i, BORDER_COLOR, LINE_OXOX);

        //Vertical line top grid
        if (i <= infooffsetybottom) {
            mvwputch(w_grid_top, i, 26, BORDER_COLOR, LINE_XOXO);
            mvwputch(w_grid_top, i, 53, BORDER_COLOR, LINE_XOXO);
            mvwputch(w_grid_top, i, FULL_SCREEN_WIDTH, BORDER_COLOR, LINE_XOXO);
        }

        //Horizontal line skills
        if (i <= 26) {
            mvwputch(w_grid_skill, skill_win_size_y, i, BORDER_COLOR, LINE_OXOX);
        }

        //Vertical line skills
        if (i <= skill_win_size_y) {
            mvwputch(w_grid_skill, i, 26, BORDER_COLOR, LINE_XOXO);
        }

        //Horizontal line traits
        if (i <= 26) {
            mvwputch(w_grid_trait, trait_win_size_y, i, BORDER_COLOR, LINE_OXOX);
        }

        //Vertical line traits
        if (i <= trait_win_size_y) {
            mvwputch(w_grid_trait, i, 26, BORDER_COLOR, LINE_XOXO);
        }

        //Horizontal line effects
        if (i <= 27) {
            mvwputch(w_grid_effect, effect_win_size_y, i, BORDER_COLOR, LINE_OXOX);
        }

        //Vertical line effects
        if (i <= effect_win_size_y) {
            mvwputch(w_grid_effect, i, 0, BORDER_COLOR, LINE_XOXO);
            mvwputch(w_grid_effect, i, 27, BORDER_COLOR, LINE_XOXO);
        }
    }

    //Intersections top grid
    mvwputch(w_grid_top, 14, 26, BORDER_COLOR, LINE_OXXX); // T
    mvwputch(w_grid_top, 14, 53, BORDER_COLOR, LINE_OXXX); // T
    mvwputch(w_grid_top, 10, 26, BORDER_COLOR, LINE_XXOX); // _|_
    mvwputch(w_grid_top, 10, 53, BORDER_COLOR, LINE_XXOX); // _|_
    mvwputch(w_grid_top, 10, FULL_SCREEN_WIDTH, BORDER_COLOR, LINE_XOXX); // -|
    mvwputch(w_grid_top, 14, FULL_SCREEN_WIDTH, BORDER_COLOR, LINE_XOXX); // -|
    wrefresh(w_grid_top);

    mvwputch(w_grid_skill, skill_win_size_y, 26, BORDER_COLOR, LINE_XOOX); // _|

    if (skill_win_size_y > trait_win_size_y)
        mvwputch(w_grid_skill, trait_win_size_y, 26, BORDER_COLOR, LINE_XXXO); // |-
    else if (skill_win_size_y == trait_win_size_y)
        mvwputch(w_grid_skill, trait_win_size_y, 26, BORDER_COLOR, LINE_XXOX); // _|_

    mvwputch(w_grid_trait, trait_win_size_y, 26, BORDER_COLOR, LINE_XOOX); // _|

    if (trait_win_size_y > effect_win_size_y) {
        mvwputch(w_grid_trait, effect_win_size_y, 26, BORDER_COLOR, LINE_XXXO); // |-
    } else if (trait_win_size_y == effect_win_size_y) {
        mvwputch(w_grid_trait, effect_win_size_y, 26, BORDER_COLOR, LINE_XXOX); // _|_
    } else if (trait_win_size_y < effect_win_size_y) {
        mvwputch(w_grid_trait, trait_win_size_y, 26, BORDER_COLOR, LINE_XOXX); // -|
        mvwputch(w_grid_trait, effect_win_size_y, 26, BORDER_COLOR, LINE_XXOO); // |_
    }

    mvwputch(w_grid_effect, effect_win_size_y, 0, BORDER_COLOR, LINE_XXOO); // |_
    mvwputch(w_grid_effect, effect_win_size_y, 27, BORDER_COLOR, LINE_XOOX); // _|

    wrefresh(w_grid_skill);
    wrefresh(w_grid_effect);
    wrefresh(w_grid_trait);

    //-1 for header
    trait_win_size_y--;
    skill_win_size_y--;
    effect_win_size_y--;

    // Print name and header
    // Post-humanity trumps your pre-Cataclysm life.
    if (crossed_threshold()) {
        std::string race;
        for( auto &mut : my_mutations ) {
            const auto &mdata = mutation_branch::get( mut.first );
            if( mdata.threshold ) {
                race = mdata.name;
                break;
            }
        }
        //~ player info window: 1s - name, 2s - gender, 3s - Prof or Mutation name
        mvwprintw(w_tip, 0, 0, _("%1$s | %2$s | %3$s"), name.c_str(),
                  male ? _("Male") : _("Female"), race.c_str());
    } else if (prof == NULL || prof == prof->generic()) {
        // Regular person. Nothing interesting.
        //~ player info window: 1s - name, 2s - gender, '|' - field separator.
        mvwprintw(w_tip, 0, 0, _("%1$s | %2$s"), name.c_str(),
                  male ? _("Male") : _("Female"));
    } else {
        mvwprintw(w_tip, 0, 0, _("%1$s | %2$s | %3$s"), name.c_str(),
                  male ? _("Male") : _("Female"), prof->gender_appropriate_name(male).c_str());
    }

    input_context ctxt("PLAYER_INFO");
    ctxt.register_updown();
    ctxt.register_action("NEXT_TAB", _("Cycle to next category"));
    ctxt.register_action("QUIT");
    ctxt.register_action("CONFIRM", _("Toggle skill training"));
    ctxt.register_action("HELP_KEYBINDINGS");
    std::string action;

    std::string help_msg = string_format(_("Press %s for help."), ctxt.get_desc("HELP_KEYBINDINGS").c_str());
    mvwprintz(w_tip, 0, FULL_SCREEN_WIDTH - utf8_width(help_msg.c_str()), c_ltred, help_msg.c_str());
    help_msg.clear();
    wrefresh(w_tip);

    // First!  Default STATS screen.
    const char* title_STATS = _("STATS");
    mvwprintz(w_stats, 0, 13 - utf8_width(title_STATS)/2, c_ltgray, title_STATS);

    nc_color status = c_white;

    // Strength current and max
    int stat_tmp = get_str();
    if (stat_tmp <= 0)
        status = c_dkgray;
    else if (stat_tmp < str_max / 2)
        status = c_red;
    else if (stat_tmp < str_max)
        status = c_ltred;
    else if (stat_tmp == str_max)
        status = c_white;
    else if (stat_tmp < str_max * 1.5)
        status = c_ltgreen;
    else
        status = c_green;
    mvwprintz(w_stats, 2, 1, c_ltgray, _("Strength:"));
    mvwprintz(w_stats, 2, 18, status, "%2d", stat_tmp);
    mvwprintz(w_stats, 2, 21, c_ltgray, "(%2d)", str_max);

    // Dexterity current and max
    stat_tmp = get_dex();
    if (stat_tmp <= 0)
        status = c_dkgray;
    else if (stat_tmp < dex_max / 2)
        status = c_red;
    else if (stat_tmp < dex_max)
        status = c_ltred;
    else if (stat_tmp == dex_max)
        status = c_white;
    else if (stat_tmp < dex_max * 1.5)
        status = c_ltgreen;
    else
        status = c_green;
    mvwprintz(w_stats, 3, 1, c_ltgray, _("Dexterity:"));
    mvwprintz(w_stats, 3, 18, status, "%2d", stat_tmp);
    mvwprintz(w_stats, 3, 21, c_ltgray, "(%2d)", dex_max);

    // Intelligence current and max
    stat_tmp = get_int();
    if (stat_tmp <= 0)
        status = c_dkgray;
    else if (stat_tmp < int_max / 2)
        status = c_red;
    else if (stat_tmp < int_max)
        status = c_ltred;
    else if (stat_tmp == int_max)
        status = c_white;
    else if (stat_tmp < int_max * 1.5)
        status = c_ltgreen;
    else
        status = c_green;
    mvwprintz(w_stats, 4, 1, c_ltgray, _("Intelligence:"));
    mvwprintz(w_stats, 4, 18, status, "%2d", stat_tmp);
    mvwprintz(w_stats, 4, 21, c_ltgray, "(%2d)", int_max);

    // Intelligence current and max
    stat_tmp = get_per();
    if (stat_tmp <= 0)
        status = c_dkgray;
    else if (stat_tmp < per_max / 2)
        status = c_red;
    else if (stat_tmp < per_max)
        status = c_ltred;
    else if (stat_tmp == per_max)
        status = c_white;
    else if (stat_tmp < per_max * 1.5)
        status = c_ltgreen;
    else
        status = c_green;
    mvwprintz(w_stats, 5, 1, c_ltgray, _("Perception:"));
    mvwprintz(w_stats, 5, 18, status, "%2d", stat_tmp);
    mvwprintz(w_stats, 5, 21, c_ltgray, "(%2d)", per_max);

    wrefresh(w_stats);

    // Next, draw encumberment.
    const char *title_ENCUMB = _("ENCUMBRANCE AND WARMTH");
    mvwprintz(w_encumb, 0, 13 - utf8_width(title_ENCUMB) / 2, c_ltgray, title_ENCUMB);
    print_encumbrance(w_encumb, 0, 8);
    wrefresh(w_encumb);

    // Next, draw traits.
    const char *title_TRAITS = _("TRAITS");
    mvwprintz(w_traits, 0, 13 - utf8_width(title_TRAITS)/2, c_ltgray, title_TRAITS);
    std::sort(traitslist.begin(), traitslist.end(), trait_display_sort);
    for (size_t i = 0; i < traitslist.size() && i < trait_win_size_y; i++) {
        const auto &mdata = mutation_branch::get( traitslist[i] );
        const auto color = mdata.get_display_color();
        mvwprintz(w_traits, i+1, 1, color, mdata.name.c_str());
    }
    wrefresh(w_traits);

    // Next, draw effects.
    const char *title_EFFECTS = _("EFFECTS");
    mvwprintz(w_effects, 0, 13 - utf8_width(title_EFFECTS)/2, c_ltgray, title_EFFECTS);
    for (size_t i = 0; i < effect_name.size() && i < effect_win_size_y; i++) {
        mvwprintz(w_effects, i+1, 0, c_ltgray, "%s", effect_name[i].c_str());
    }
    wrefresh(w_effects);

    // Next, draw skills.
    line = 1;

    const char *title_SKILLS = _("SKILLS");
    mvwprintz(w_skills, 0, 13 - utf8_width(title_SKILLS)/2, c_ltgray, title_SKILLS);

    auto skillslist = Skill::get_skills_sorted_by([&](Skill const& a, Skill const& b) {
        int const level_a = skillLevel(a).exercised_level();
        int const level_b = skillLevel(b).exercised_level();
        return level_a > level_b || (level_a == level_b && a.name() < b.name());
    });

    for( auto &elem : skillslist ) {
        SkillLevel level = skillLevel( elem );

        // Default to not training and not rusting
        nc_color text_color = c_blue;
        bool training = level.isTraining();
        bool rusting = level.isRusting();

        if(training && rusting) {
            text_color = c_ltred;
        } else if (training) {
            text_color = c_ltblue;
        } else if (rusting) {
            text_color = c_red;
        }

        int level_num = (int)level;
        int exercise = level.exercise();

        if( has_active_bionic( "bio_cqb" ) &&
            ( ( elem )->ident() == "melee" || ( elem )->ident() == "unarmed" ||
              ( elem )->ident() == "cutting" || ( elem )->ident() == "bashing" ||
              ( elem )->ident() == "stabbing" ) ) {
            level_num = 5;
            exercise = 0;
            text_color = c_yellow;
        }

        if (line < skill_win_size_y + 1) {
            mvwprintz( w_skills, line, 1, text_color, "%s:", ( elem )->name().c_str() );
            mvwprintz(w_skills, line, 19, text_color, "%-2d(%2d%%)", level_num,
                      (exercise <  0 ? 0 : exercise));
            line++;
        }
    }
    wrefresh(w_skills);

    // Finally, draw speed.
    const char *title_SPEED = _("SPEED");
    mvwprintz(w_speed, 0, 13 - utf8_width(title_SPEED)/2, c_ltgray, title_SPEED);
    mvwprintz(w_speed, 1,  1, c_ltgray, _("Base Move Cost:"));
    mvwprintz(w_speed, 2,  1, c_ltgray, _("Current Speed:"));
    int newmoves = get_speed();
    int pen = 0;
    line = 3;
    if (weight_carried() > weight_capacity()) {
        pen = 25 * (weight_carried() - weight_capacity()) / (weight_capacity());
        mvwprintz(w_speed, line, 1, c_red, _("Overburdened        -%s%d%%"),
                  (pen < 10 ? " " : ""), pen);
        line++;
    }
    pen = int(morale_level() / 25);
    if (abs(pen) >= 4) {
        if (pen > 10)
            pen = 10;
        else if (pen < -10)
            pen = -10;
        if (pen > 0)
            mvwprintz(w_speed, line, 1, c_green, _("Good mood           +%s%d%%"),
                      (pen < 10 ? " " : ""), pen);
        else
            mvwprintz(w_speed, line, 1, c_red, _("Depressed           -%s%d%%"),
                      (abs(pen) < 10 ? " " : ""), abs(pen));
        line++;
    }
    pen = int((pain - pkill) * .7);
    if (has_trait("CENOBITE")) {
        pen /= 4;
    }
    if (pen > 60)
        pen = 60;
    if (pen >= 1) {
        mvwprintz(w_speed, line, 1, c_red, _("Pain                -%s%d%%"),
                  (pen < 10 ? " " : ""), pen);
        line++;
    }
    if (pkill >= 10) {
        pen = int(pkill * .1);
        mvwprintz(w_speed, line, 1, c_red, _("Painkillers         -%s%d%%"),
                  (pen < 10 ? " " : ""), pen);
        line++;
    }
    if (stim != 0) {
        pen = stim;
        if (pen > 0)
            mvwprintz(w_speed, line, 1, c_green, _("Stimulants          +%s%d%%"),
                      (pen < 10 ? " " : ""), pen);
        else
            mvwprintz(w_speed, line, 1, c_red, _("Depressants         -%s%d%%"),
                      (abs(pen) < 10 ? " " : ""), abs(pen));
        line++;
    }
    if (thirst > 40) {
        pen = int((thirst - 40) / 10);
        mvwprintz(w_speed, line, 1, c_red, _("Thirst              -%s%d%%"),
                  (pen < 10 ? " " : ""), pen);
        line++;
    }
    if (hunger > 100) {
        pen = int((hunger - 100) / 10);
        mvwprintz(w_speed, line, 1, c_red, _("Hunger              -%s%d%%"),
                  (pen < 10 ? " " : ""), pen);
        line++;
    }
    if (has_trait("SUNLIGHT_DEPENDENT") && !g->is_in_sunlight(posx(), posy())) {
        pen = (g->light_level() >= 12 ? 5 : 10);
        mvwprintz(w_speed, line, 1, c_red, _("Out of Sunlight     -%s%d%%"),
                  (pen < 10 ? " " : ""), pen);
        line++;
    }
    if (has_trait ("COLDBLOOD4") && g->get_temperature() > 65) {
        pen = int( (g->get_temperature() - 65) / 2);
        mvwprintz(w_speed, line, 1, c_green, _("Cold-Blooded        +%s%d%%"),
                  (pen < 10 ? " " : ""), pen);
        line++;
    }
    if ((has_trait("COLDBLOOD") || has_trait("COLDBLOOD2") ||
         has_trait("COLDBLOOD3") || has_trait("COLDBLOOD4")) &&
        g->get_temperature() < 65) {
        if (has_trait("COLDBLOOD3") || has_trait("COLDBLOOD4")) {
            pen = int( (65 - g->get_temperature()) / 2);
        } else if (has_trait("COLDBLOOD2")) {
            pen = int( (65 - g->get_temperature()) / 3);
        } else {
            pen = int( (65 - g->get_temperature()) / 5);
        }
        mvwprintz(w_speed, line, 1, c_red, _("Cold-Blooded        -%s%d%%"),
                  (pen < 10 ? " " : ""), pen);
        line++;
    }

    std::map<std::string, int> speed_effects;
    std::string dis_text = "";
    for( auto &elem : effects ) {
        for( auto &_effect_it : elem.second ) {
            auto &it = _effect_it.second;
            bool reduced = has_trait(it.get_resist_trait()) || has_effect(it.get_resist_effect());
            int move_adjust = it.get_mod("SPEED", reduced);
            if (move_adjust != 0) {
                dis_text = it.get_speed_name();
                speed_effects[dis_text] += move_adjust;
            }
        }
    }

    for( auto &speed_effect : speed_effects ) {
        nc_color col = ( speed_effect.second > 0 ? c_green : c_red );
        mvwprintz( w_speed, line, 1, col, "%s", speed_effect.first.c_str() );
        mvwprintz( w_speed, line, 21, col, ( speed_effect.second > 0 ? "+" : "-" ) );
        mvwprintz( w_speed, line, ( abs( speed_effect.second ) >= 10 ? 22 : 23 ), col, "%d%%",
                   abs( speed_effect.second ) );
        line++;
    }

    int quick_bonus = int(newmoves - (newmoves / 1.1));
    int bio_speed_bonus = quick_bonus;
    if (has_trait("QUICK") && has_bionic("bio_speed")) {
        bio_speed_bonus = int(newmoves/1.1 - (newmoves / 1.1 / 1.1));
        std::swap(quick_bonus, bio_speed_bonus);
    }
    if (has_trait("QUICK")) {
        mvwprintz(w_speed, line, 1, c_green, _("Quick               +%s%d%%"),
                  (quick_bonus < 10 ? " " : ""), quick_bonus);
        line++;
    }
    if (has_bionic("bio_speed")) {
        mvwprintz(w_speed, line, 1, c_green, _("Bionic Speed        +%s%d%%"),
                  (bio_speed_bonus < 10 ? " " : ""), bio_speed_bonus);
    }

    int runcost = run_cost(100);
    nc_color col = (runcost <= 100 ? c_green : c_red);
    mvwprintz(w_speed, 1, (runcost  >= 100 ? 21 : (runcost  < 10 ? 23 : 22)), col,
              "%d", runcost);
    col = (newmoves >= 100 ? c_green : c_red);
    mvwprintz(w_speed, 2, (newmoves >= 100 ? 21 : (newmoves < 10 ? 23 : 22)), col,
              "%d", newmoves);
    wrefresh(w_speed);

    refresh();

    int curtab = 1;
    unsigned min, max;
    line = 0;
    bool done = false;
    unsigned half_y = 0;

    // Initial printing is DONE.  Now we give the player a chance to scroll around
    // and "hover" over different items for more info.
    do {
        werase(w_info);
        switch (curtab) {
            case 1: // Stats tab
                mvwprintz(w_stats, 0, 0, h_ltgray, header_spaces.c_str());
                mvwprintz(w_stats, 0, 13 - utf8_width(title_STATS)/2, h_ltgray, title_STATS);

                // Clear bonus/penalty menu.
                mvwprintz(w_stats, 6, 0, c_ltgray, "%26s", "");
                mvwprintz(w_stats, 7, 0, c_ltgray, "%26s", "");
                mvwprintz(w_stats, 8, 0, c_ltgray, "%26s", "");

                if (line == 0) {
                    // Display player current strength effects
                    mvwprintz(w_stats, 2, 1, h_ltgray, _("Strength:"));
                    mvwprintz(w_stats, 6, 1, c_magenta, _("Base HP:"));
                    mvwprintz(w_stats, 6, 22, c_magenta, "%3d", hp_max[1]);
                    if (OPTIONS["USE_METRIC_WEIGHTS"] == "kg") {
                        mvwprintz(w_stats, 7, 1, c_magenta, _("Carry weight(kg):"));
                    } else {
                        mvwprintz(w_stats, 7, 1, c_magenta, _("Carry weight(lbs):"));
                    }
                    mvwprintz(w_stats, 7, 21, c_magenta, "%4.1f", convert_weight(weight_capacity()));
                    mvwprintz(w_stats, 8, 1, c_magenta, _("Melee damage:"));
                    mvwprintz(w_stats, 8, 22, c_magenta, "%3d", base_damage(false));

                    fold_and_print(w_info, 0, 1, FULL_SCREEN_WIDTH - 2, c_magenta,
                     _("Strength affects your melee damage, the amount of weight you can carry, your total HP, "
                     "your resistance to many diseases, and the effectiveness of actions which require brute force."));
                } else if (line == 1) {
                    // Display player current dexterity effects
                    mvwprintz(w_stats, 3, 1, h_ltgray, _("Dexterity:"));

                    mvwprintz(w_stats, 6, 1, c_magenta, _("Melee to-hit bonus:"));
                    mvwprintz(w_stats, 6, 22, c_magenta, "%+3d", base_to_hit(false));
                    mvwprintz(w_stats, 7, 1, c_magenta, _("Ranged penalty:"));
                    mvwprintz(w_stats, 7, 21, c_magenta, "%+4d", -(abs(ranged_dex_mod())));
                    if (throw_dex_mod(false) <= 0) {
                        mvwprintz(w_stats, 8, 1, c_magenta, _("Throwing bonus:"));
                    } else {
                        mvwprintz(w_stats, 8, 1, c_magenta, _("Throwing penalty:"));
                    }
                    mvwprintz(w_stats, 8, 22, c_magenta, "%+3d", -(throw_dex_mod(false)));

                    fold_and_print(w_info, 0, 1, FULL_SCREEN_WIDTH - 2, c_magenta,
                     _("Dexterity affects your chance to hit in melee combat, helps you steady your "
                     "gun for ranged combat, and enhances many actions that require finesse."));
                } else if (line == 2) {
                    // Display player current intelligence effects
                    mvwprintz(w_stats, 4, 1, h_ltgray, _("Intelligence:"));
                    mvwprintz(w_stats, 6, 1, c_magenta, _("Read times:"));
                    mvwprintz(w_stats, 6, 21, c_magenta, "%3d%%", read_speed(false));
                    mvwprintz(w_stats, 7, 1, c_magenta, _("Skill rust:"));
                    mvwprintz(w_stats, 7, 22, c_magenta, "%2d%%", rust_rate(false));
                    mvwprintz(w_stats, 8, 1, c_magenta, _("Crafting Bonus:"));
                    mvwprintz(w_stats, 8, 22, c_magenta, "%2d%%", get_int());

                    fold_and_print(w_info, 0, 1, FULL_SCREEN_WIDTH - 2, c_magenta,
                     _("Intelligence is less important in most situations, but it is vital for more complex tasks like "
                     "electronics crafting.  It also affects how much skill you can pick up from reading a book."));
                } else if (line == 3) {
                    // Display player current perception effects
                    mvwprintz(w_stats, 5, 1, h_ltgray, _("Perception:"));
                    mvwprintz(w_stats, 6, 1,  c_magenta, _("Ranged penalty:"));
                    mvwprintz(w_stats, 6, 21, c_magenta, "%+4d", -(abs(ranged_per_mod())));
                    mvwprintz(w_stats, 7, 1, c_magenta, _("Trap detection level:"));
                    mvwprintz(w_stats, 7, 23, c_magenta, "%2d", get_per());

                    fold_and_print(w_info, 0, 1, FULL_SCREEN_WIDTH - 2, c_magenta,
                     _("Perception is the most important stat for ranged combat.  It's also used for "
                     "detecting traps and other things of interest."));
                }
                wrefresh(w_stats);
                wrefresh(w_info);

                action = ctxt.handle_input();
                if (action == "DOWN") {
                    line++;
                    if (line == 4)
                        line = 0;
                } else if (action == "UP") {
                    if (line == 0) {
                        line = 3;
                    } else {
                        line--;
                    }
                } else if (action == "NEXT_TAB") {
                    mvwprintz(w_stats, 0, 0, c_ltgray, header_spaces.c_str());
                    mvwprintz(w_stats, 0, 13 - utf8_width(title_STATS)/2, c_ltgray, title_STATS);
                    wrefresh(w_stats);
                    line = 0;
                    curtab++;
                } else if (action == "QUIT") {
                    done = true;
                }
            mvwprintz(w_stats, 2, 1, c_ltgray, _("Strength:"));
            mvwprintz(w_stats, 3, 1, c_ltgray, _("Dexterity:"));
            mvwprintz(w_stats, 4, 1, c_ltgray, _("Intelligence:"));
            mvwprintz(w_stats, 5, 1, c_ltgray, _("Perception:"));
            wrefresh(w_stats);
            break;
        case 2: // Encumberment tab
        {
            werase(w_encumb);
            mvwprintz(w_encumb, 0, 0, h_ltgray, header_spaces.c_str());
            mvwprintz(w_encumb, 0, 13 - utf8_width(title_ENCUMB)/2, h_ltgray, title_ENCUMB);
            int encumb_win_size_y = 8;
            half_y = encumb_win_size_y / 2;
            if (line <= half_y) {
                min = 0;
                max = encumb_win_size_y;
            } else if (line >= 12 - half_y) {
                min = (12 - encumb_win_size_y);
                max = 12;
            } else {
                min = line - half_y;
                max = line - half_y + encumb_win_size_y;
            }

            print_encumbrance(w_encumb, min, max, line);
            wrefresh(w_encumb);
            draw_scrollbar(w_encumb, line, encumb_win_size_y, 12, 1);

            werase(w_info);
            std::string s;
            if (line == 0) {
                s += string_format( _("Melee skill %+d; "), - (encumb( bp_torso ) / 10));
                s += dodge_skill_text( - (encumb( bp_torso ) / 10));
                s += swim_cost_text( (encumb( bp_torso ) / 10) * ( 80 - skillLevel( "swimming" ) * 3 ) );
                s += melee_cost_text( (encumb( bp_torso ) / 10) * 20 );
            } else if (line == 1) { //Torso
                s += _("Head encumbrance has no effect; it simply limits how much you can put on.");
            } else if (line == 2) { //Head
                s += string_format(_("Perception %+d when checking traps or firing ranged weapons;\n"
                                     "Perception %+.1f when throwing items."),
                                   -(encumb(bp_eyes) / 10),
                                   double(double(-(encumb(bp_eyes) / 10)) / 2));
            } else if (line == 3) { //Eyes
                s += _("Covering your mouth will make it more difficult to breathe and catch your breath.");
            } else if (line == 4) { //Left Arm
                s += _("Arm encumbrance affects your accuracy with ranged weapons.");
            } else if (line == 5) { //Right Arm
                s += _("Arm encumbrance affects your accuracy with ranged weapons.");
            } else if (line == 6) { //Left Hand
                s += reload_cost_text( (encumb( bp_hand_l ) / 10) * 15 );
                s += string_format( _("Dexterity %+d when throwing items."), -(encumb( bp_hand_l )/10) );
            } else if (line == 7) { //Right Hand
                s += reload_cost_text( (encumb( bp_hand_r ) / 10) * 15 );
                s += string_format( _("Dexterity %+d when throwing items."), -(encumb( bp_hand_r )/10) );
            } else if (line == 8) { //Left Leg
                s += run_cost_text( (encumb( bp_leg_l ) / 10) * 1.5 );
                s += swim_cost_text( (encumb( bp_leg_l ) / 10) * ( 50 - skillLevel( "swimming" ) * 2 ) / 2 );
                s += dodge_skill_text( -(encumb( bp_leg_l ) / 10) / 4.0 );
            } else if (line == 9) { //Right Leg
                s += run_cost_text( (encumb( bp_leg_r ) / 10) * 1.5 );
                s += swim_cost_text( (encumb( bp_leg_r ) / 10) * ( 50 - skillLevel( "swimming" ) * 2 ) / 2 );
                s += dodge_skill_text( -(encumb( bp_leg_r ) / 10) / 4.0 );
            } else if (line == 10) { //Left Foot
                s += run_cost_text( (encumb( bp_foot_l ) / 10) * 2.5 );
            } else if (line == 11) { //Right Foot
                s += run_cost_text( (encumb( bp_foot_r ) / 10) * 2.5 );
            }
            fold_and_print( w_info, 0, 1, FULL_SCREEN_WIDTH - 2, c_magenta, s );
            wrefresh(w_info);


            action = ctxt.handle_input();
            if (action == "DOWN") {
                if (line < 11) {
                    line++;
                }
            } else if (action == "UP") {
                if (line > 0) {
                    line--;
                }
            } else if (action == "NEXT_TAB") {
                mvwprintz(w_encumb, 0, 0, c_ltgray, header_spaces.c_str());
                mvwprintz(w_encumb, 0, 13 - utf8_width(title_ENCUMB)/2, c_ltgray, title_ENCUMB);
                wrefresh(w_encumb);
                line = 0;
                curtab++;
            } else if (action == "QUIT") {
                done = true;
            }
            break;
        }
        case 4: // Traits tab
            mvwprintz(w_traits, 0, 0, h_ltgray, header_spaces.c_str());
            mvwprintz(w_traits, 0, 13 - utf8_width(title_TRAITS)/2, h_ltgray, title_TRAITS);
            if (line <= (trait_win_size_y-1)/2) {
                min = 0;
                max = trait_win_size_y;
                if (traitslist.size() < max)
                    max = traitslist.size();
            } else if (line >= traitslist.size() - (trait_win_size_y+1)/2) {
                min = (traitslist.size() < trait_win_size_y ? 0 : traitslist.size() - trait_win_size_y);
                max = traitslist.size();
            } else {
                min = line - (trait_win_size_y-1)/2;
                max = line + (trait_win_size_y+1)/2;
                if (traitslist.size() < max)
                    max = traitslist.size();
            }

            for (unsigned i = min; i < max; i++) {
                const auto &mdata = mutation_branch::get( traitslist[i] );
                mvwprintz(w_traits, 1 + i - min, 1, c_ltgray, "                         ");
                const auto color = mdata.get_display_color();
                if (i == line) {
                    mvwprintz(w_traits, 1 + i - min, 1, hilite(color), "%s",
                              mdata.name.c_str());
                } else {
                    mvwprintz(w_traits, 1 + i - min, 1, color, "%s",
                              mdata.name.c_str());
                }
            }
            if (line < traitslist.size()) {
                const auto &mdata = mutation_branch::get( traitslist[line] );
                fold_and_print(w_info, 0, 1, FULL_SCREEN_WIDTH-2, c_magenta,
                               mdata.description);
            }
            wrefresh(w_traits);
            wrefresh(w_info);

            action = ctxt.handle_input();
            if (action == "DOWN") {
                if (line < traitslist.size() - 1)
                    line++;
                break;
            } else if (action == "UP") {
                if (line > 0)
                    line--;
            } else if (action == "NEXT_TAB") {
                mvwprintz(w_traits, 0, 0, c_ltgray, header_spaces.c_str());
                mvwprintz(w_traits, 0, 13 - utf8_width(title_TRAITS)/2, c_ltgray, title_TRAITS);
                for (size_t i = 0; i < traitslist.size() && i < trait_win_size_y; i++) {
                    const auto &mdata = mutation_branch::get( traitslist[i] );
                    mvwprintz(w_traits, i + 1, 1, c_black, "                         ");
                    const auto color = mdata.get_display_color();
                    mvwprintz(w_traits, i + 1, 1, color, "%s", mdata.name.c_str());
                }
                wrefresh(w_traits);
                line = 0;
                curtab++;
            } else if (action == "QUIT") {
                done = true;
            }
            break;

        case 5: // Effects tab
            mvwprintz(w_effects, 0, 0, h_ltgray, header_spaces.c_str());
            mvwprintz(w_effects, 0, 13 - utf8_width(title_EFFECTS)/2, h_ltgray, title_EFFECTS);
            half_y = effect_win_size_y / 2;
            if (line <= half_y) {
                min = 0;
                max = effect_win_size_y;
            if (effect_name.size() < max)
                max = effect_name.size();
            } else if (line >= effect_name.size() - half_y) {
                min = (effect_name.size() < effect_win_size_y ? 0 : effect_name.size() - effect_win_size_y);
                max = effect_name.size();
            } else {
                min = line - half_y;
                max = line - half_y + effect_win_size_y;
                if (effect_name.size() < max)
                    max = effect_name.size();
            }

            for (unsigned i = min; i < max; i++) {
                if (i == line)
                    mvwprintz(w_effects, 1 + i - min, 0, h_ltgray, "%s", effect_name[i].c_str());
                else
                    mvwprintz(w_effects, 1 + i - min, 0, c_ltgray, "%s", effect_name[i].c_str());
            }
            if (line < effect_text.size()) {
                fold_and_print(w_info, 0, 1, FULL_SCREEN_WIDTH-2, c_magenta, effect_text[line]);
            }
            wrefresh(w_effects);
            wrefresh(w_info);

            action = ctxt.handle_input();
            if (action == "DOWN") {
                if (line < effect_name.size() - 1)
                    line++;
                break;
            } else if (action == "UP") {
                if (line > 0)
                    line--;
            } else if (action == "NEXT_TAB") {
                mvwprintz(w_effects, 0, 0, c_ltgray, header_spaces.c_str());
                mvwprintz(w_effects, 0, 13 - utf8_width(title_EFFECTS)/2, c_ltgray, title_EFFECTS);
                for (size_t i = 0; i < effect_name.size() && i < 7; i++) {
                    mvwprintz(w_effects, i + 1, 0, c_ltgray, "%s", effect_name[i].c_str());
                }
                wrefresh(w_effects);
                line = 0;
                curtab = 1;
            } else if (action == "QUIT") {
                done = true;
            }
            break;

        case 3: // Skills tab
            mvwprintz(w_skills, 0, 0, h_ltgray, header_spaces.c_str());
            mvwprintz(w_skills, 0, 13 - utf8_width(title_SKILLS)/2, h_ltgray, title_SKILLS);
            half_y = skill_win_size_y / 2;
            if (line <= half_y) {
                min = 0;
                max = skill_win_size_y;
                if (skillslist.size() < max)
                    max = skillslist.size();
            } else if (line >= skillslist.size() - half_y) {
                min = (skillslist.size() < size_t(skill_win_size_y) ? 0 : skillslist.size() - skill_win_size_y);
                max = skillslist.size();
            } else {
                min = line - half_y;
                max = line - half_y + skill_win_size_y;
                if (skillslist.size() < max)
                    max = skillslist.size();
            }

            const Skill* selectedSkill = NULL;

            for (unsigned i = min; i < max; i++) {
                const Skill* aSkill = skillslist[i];
                SkillLevel level = skillLevel(aSkill);

                bool isLearning = level.isTraining();
                bool rusting = level.isRusting();
                int exercise = level.exercise();

                if (i == line) {
                    selectedSkill = aSkill;
                    if (exercise >= 100)
                        status = isLearning ? h_pink : h_magenta;
                    else if (rusting)
                        status = isLearning ? h_ltred : h_red;
                    else
                        status = isLearning ? h_ltblue : h_blue;
                } else {
                    if (rusting)
                        status = isLearning ? c_ltred : c_red;
                    else
                        status = isLearning ? c_ltblue : c_blue;
                }
                mvwprintz(w_skills, 1 + i - min, 1, c_ltgray, "                         ");
                mvwprintz(w_skills, 1 + i - min, 1, status, "%s:", aSkill->name().c_str());
                mvwprintz(w_skills, 1 + i - min,19, status, "%-2d(%2d%%)", (int)level, (exercise <  0 ? 0 : exercise));
            }

            //Draw Scrollbar
            draw_scrollbar(w_skills, line, skill_win_size_y, skillslist.size(), 1);

            werase(w_info);

            if (line < skillslist.size()) {
                fold_and_print(w_info, 0, 1, FULL_SCREEN_WIDTH-2, c_magenta, selectedSkill->description());
            }
            wrefresh(w_skills);
            wrefresh(w_info);

            action = ctxt.handle_input();
            if (action == "DOWN") {
                if (size_t(line) < skillslist.size() - 1)
                    line++;
            } else if (action == "UP") {
                if (line > 0)
                    line--;
            } else if (action == "NEXT_TAB") {
                werase(w_skills);
                mvwprintz(w_skills, 0, 0, c_ltgray, header_spaces.c_str());
                mvwprintz(w_skills, 0, 13 - utf8_width(title_SKILLS)/2, c_ltgray, title_SKILLS);
                for (size_t i = 0; i < skillslist.size() && i < size_t(skill_win_size_y); i++) {
                    const Skill* thisSkill = skillslist[i];
                    SkillLevel level = skillLevel(thisSkill);
                    bool isLearning = level.isTraining();
                    bool rusting = level.isRusting();

                    if (rusting)
                        status = isLearning ? c_ltred : c_red;
                    else
                        status = isLearning ? c_ltblue : c_blue;

                    mvwprintz(w_skills, i + 1,  1, status, "%s:", thisSkill->name().c_str());
                    mvwprintz(w_skills, i + 1, 19, status, "%-2d(%2d%%)", (int)level,
                              (level.exercise() <  0 ? 0 : level.exercise()));
                }
                wrefresh(w_skills);
                line = 0;
                curtab++;
            } else if (action == "CONFIRM") {
                skillLevel(selectedSkill).toggleTraining();
            } else if (action == "QUIT") {
                done = true;
            }
        }
    } while (!done);

    werase(w_info);
    werase(w_tip);
    werase(w_stats);
    werase(w_encumb);
    werase(w_traits);
    werase(w_effects);
    werase(w_skills);
    werase(w_speed);
    werase(w_info);
    werase(w_grid_top);
    werase(w_grid_effect);
    werase(w_grid_skill);
    werase(w_grid_trait);

    delwin(w_info);
    delwin(w_tip);
    delwin(w_stats);
    delwin(w_encumb);
    delwin(w_traits);
    delwin(w_effects);
    delwin(w_skills);
    delwin(w_speed);
    delwin(w_grid_top);
    delwin(w_grid_effect);
    delwin(w_grid_skill);
    delwin(w_grid_trait);

    g->refresh_all();
}

void player::disp_morale()
{
    // Ensure the player's persistent morale effects are up-to-date.
    apply_persistent_morale();

    // Create and draw the window itself.
    WINDOW *w = newwin(FULL_SCREEN_HEIGHT, FULL_SCREEN_WIDTH,
                        (TERMY > FULL_SCREEN_HEIGHT) ? (TERMY-FULL_SCREEN_HEIGHT)/2 : 0,
                        (TERMX > FULL_SCREEN_WIDTH) ? (TERMX-FULL_SCREEN_WIDTH)/2 : 0);
    draw_border(w);

    // Figure out how wide the name column needs to be.
    int name_column_width = 18;
    for (auto &i : morale) {
        int length = i.name().length();
        if ( length > name_column_width) {
            name_column_width = length;
        }
    }

    // If it's too wide, truncate.
    if (name_column_width > 72) {
        name_column_width = 72;
    }

    // Start printing the number right after the name column.
    // We'll right-justify it later.
    int number_pos = name_column_width + 1;

    // Header
    mvwprintz(w, 1,  1, c_white, _("Morale Modifiers:"));
    mvwprintz(w, 2,  1, c_ltgray, _("Name"));
    mvwprintz(w, 2, name_column_width+2, c_ltgray, _("Value"));

    // Print out the morale entries.
    for (size_t i = 0; i < morale.size(); i++)
    {
        std::string name = morale[i].name();
        int bonus = net_morale(morale[i]);

        // Trim the name if need be.
        if (name.length() > size_t(name_column_width)){
            name = name.erase(name_column_width-3, std::string::npos) + "...";
        }

        // Print out the name.
        mvwprintz(w, i + 3,  1, (bonus < 0 ? c_red : c_green), name.c_str());

        // Print out the number, right-justified.
        mvwprintz(w, i + 3, number_pos, (bonus < 0 ? c_red : c_green),
                  "% 6d", bonus);
    }

    // Print out the total morale, right-justified.
    int mor = morale_level();
    mvwprintz(w, 20, 1, (mor < 0 ? c_red : c_green), _("Total:"));
    mvwprintz(w, 20, number_pos, (mor < 0 ? c_red : c_green), "% 6d", mor);

    // Print out the focus gain rate, right-justified.
    double gain = (calc_focus_equilibrium() - focus_pool) / 100.0;
    mvwprintz(w, 22, 1, (gain < 0 ? c_red : c_green), _("Focus gain:"));
    mvwprintz(w, 22, number_pos-3, (gain < 0 ? c_red : c_green), _("%6.2f per minute"), gain);

    // Make sure the changes are shown.
    wrefresh(w);

    // Wait for any keystroke.
    getch();

    // Close the window.
    werase(w);
    delwin(w);
}

int player::print_aim_bars( WINDOW *w, int line_number, item *weapon, Creature *target )
{
    // Window width minus borders.
    const int window_width = getmaxx( w ) - 2;
    // This is absolute accuracy for the player.
    // TODO: push the calculations duplicated from Creature::deal_projectile_attack() and
    // Creature::projectile_attack() into shared methods.
    // Dodge is intentionally not accounted for.
    const double aim_level =
        recoil + driving_recoil + get_weapon_dispersion( weapon, false );
    const double range = rl_dist( pos(), target->pos() );
    const double missed_by = aim_level * 0.00021666666666666666 * range;
    const double hit_rating = missed_by / std::max(double(get_speed()) / 80., 1.0);
    // Confidence is chance of the actual shot being under the target threshold,
    // This simplifies the calculation greatly, that's intentional.
    const std::array<std::pair<double, char>, 3> ratings =
        {{ std::make_pair(0.1, '*'), std::make_pair(0.4, '+'), std::make_pair(0.6, '|') }};
    const std::string confidence_label = _("Confidence: ");
    const int confidence_width = window_width - utf8_width( confidence_label.c_str() );
    int used_width = 0;
    std::string confidence_meter;
    for( auto threshold : ratings ) {
        const double confidence =
            std::min( 1.0, std::max( 0.0, threshold.first / hit_rating ) );
        const int confidence_meter_width = int(confidence_width * confidence) - used_width;
        used_width += confidence_meter_width;
        confidence_meter += std::string( confidence_meter_width, threshold.second );
    }
    mvwprintw(w, line_number++, 1, "%s%s",
              confidence_label.c_str(), confidence_meter.c_str() );

    // This is a relative measure of how steady the player's aim is,
    // 0 it is the best the player can do.
    const double steady_score = recoil - weapon->sight_dispersion( -1 );
    // Fairly arbitrary cap on steadiness...
    const double steadiness = std::max( 0.0, 1.0 - (steady_score / 250) );
    const std::string steadiness_label = _("Steadiness: ");
    const int steadiness_width = window_width - utf8_width( steadiness_label.c_str() );
    const std::string steadiness_meter = std::string( steadiness_width * steadiness, '*' );
    mvwprintw(w, line_number++, 1, "%s%s",
              steadiness_label.c_str(), steadiness_meter.c_str() );
    return line_number;
}

void player::print_gun_mode( WINDOW *w, nc_color c )
{
    // Print current weapon, or attachment if active.
    item* gunmod = weapon.active_gunmod();
    std::stringstream attachment;
    if (gunmod != NULL) {
        attachment << gunmod->type_name().c_str();
        for( auto &mod : weapon.contents ) {
            if( mod.is_auxiliary_gunmod() ) {
                attachment << " (" << mod.charges << ")";
            }
        }
        wprintz(w, c, _("%s (Mod)"), attachment.str().c_str());
    } else {
        if (weapon.get_gun_mode() == "MODE_BURST") {
            trim_and_print(w, getcury(w), getcurx(w), getmaxx(w) - 2, c, _("%s (Burst)"), weapname().c_str());
        } else {
            trim_and_print(w, getcury(w), getcurx(w), getmaxx(w) - 2, c, _("%s"), weapname().c_str());
        }
    }
}

void player::print_recoil( WINDOW *w ) const
{
    if (weapon.is_gun()) {
        const int adj_recoil = recoil + driving_recoil;
        if( adj_recoil > 150 ) {
            // 150 is the minimum when not actively aiming
            nc_color c = c_ltgray;
            if( adj_recoil >= 690 ) {
                c = c_red;
            } else if( adj_recoil >= 450 ) {
                c = c_ltred;
            } else if( adj_recoil >= 210 ) {
                c = c_yellow;
            }
            wprintz(w, c, _("Recoil"));
        }
    }
}

int player::draw_turret_aim( WINDOW *w, int line_number, const point &targ ) const
{
    vehicle *veh = g->m.veh_at( pos3() );
    if( veh == nullptr ) {
        debugmsg( "Tried to aim turret while outside vehicle" );
        return line_number;
    }

    const auto turret_state = veh->turrets_can_shoot( targ );
    int num_ok = 0;
    for( const auto &pr : turret_state ) {
        if( pr.second == turret_all_ok ) {
            num_ok++;
        }
    }

    mvwprintw( w, line_number++, 1, _("Turrets in range: %d"), num_ok );
    return line_number;
}

void player::print_stamina_bar( WINDOW *w ) const {
    std::string sta_bar = "";
    nc_color sta_color;
    std::tie(sta_bar, sta_color) = get_hp_bar( stamina ,  get_stamina_max() );
    wprintz(w, sta_color, sta_bar.c_str());
}

void player::disp_status(WINDOW *w, WINDOW *w2)
{
    bool sideStyle = use_narrow_sidebar();
    WINDOW *weapwin = sideStyle ? w2 : w;

    {
        const int y = sideStyle ? 1 : 0;
        wmove( weapwin, y, 0 );
        print_gun_mode( weapwin, c_ltgray );
    }

    // Print currently used style or weapon mode.
    std::string style = "";
    if (is_armed()) {
        // Show normal if no martial style is selected,
        // or if the currently selected style does nothing for your weapon.
        if (style_selected == "style_none" ||
            (!can_melee() && !martialarts[style_selected].has_weapon(weapon.type->id))) {
            style = _("Normal");
        } else {
            style = martialarts[style_selected].name;
        }

        int x = sideStyle ? (getmaxx(weapwin) - 13) : 0;
        mvwprintz(weapwin, 1, x, c_red, style.c_str());
    } else {
        if (style_selected == "style_none") {
            style = _("No Style");
        } else {
            style = martialarts[style_selected].name;
        }
        if (style != "") {
            int x = sideStyle ? (getmaxx(weapwin) - 13) : 0;
            mvwprintz(weapwin, 1, x, c_blue, style.c_str());
        }
    }

    wmove(w, sideStyle ? 1 : 2, 0);
    if (hunger > 2800)
        wprintz(w, c_red,    _("Starving!"));
    else if (hunger > 1400)
        wprintz(w, c_ltred,  _("Near starving"));
    else if (hunger > 300)
        wprintz(w, c_ltred,  _("Famished"));
    else if (hunger > 100)
        wprintz(w, c_yellow, _("Very hungry"));
    else if (hunger > 40)
        wprintz(w, c_yellow, _("Hungry"));
    else if (hunger < 0)
        wprintz(w, c_green,  _("Full"));
    else if (hunger < -20)
        wprintz(w, c_green,  _("Sated"));
    else if (hunger < -60)
        wprintz(w, c_green,  _("Engorged"));

    /// Find hottest/coldest bodypart
    // Calculate the most extreme body tempearatures
    int current_bp_extreme = 0, conv_bp_extreme = 0;
    for (int i = 0; i < num_bp ; i++ ){
        if (abs(temp_cur[i] - BODYTEMP_NORM) > abs(temp_cur[current_bp_extreme] - BODYTEMP_NORM)) current_bp_extreme = i;
        if (abs(temp_conv[i] - BODYTEMP_NORM) > abs(temp_conv[conv_bp_extreme] - BODYTEMP_NORM)) conv_bp_extreme = i;
    }

    // Assign zones for comparisons
    int cur_zone = 0, conv_zone = 0;
    if      (temp_cur[current_bp_extreme] >  BODYTEMP_SCORCHING) cur_zone = 7;
    else if (temp_cur[current_bp_extreme] >  BODYTEMP_VERY_HOT)  cur_zone = 6;
    else if (temp_cur[current_bp_extreme] >  BODYTEMP_HOT)       cur_zone = 5;
    else if (temp_cur[current_bp_extreme] >  BODYTEMP_COLD)      cur_zone = 4;
    else if (temp_cur[current_bp_extreme] >  BODYTEMP_VERY_COLD) cur_zone = 3;
    else if (temp_cur[current_bp_extreme] >  BODYTEMP_FREEZING)  cur_zone = 2;
    else if (temp_cur[current_bp_extreme] <= BODYTEMP_FREEZING)  cur_zone = 1;

    if      (temp_conv[conv_bp_extreme] >  BODYTEMP_SCORCHING) conv_zone = 7;
    else if (temp_conv[conv_bp_extreme] >  BODYTEMP_VERY_HOT)  conv_zone = 6;
    else if (temp_conv[conv_bp_extreme] >  BODYTEMP_HOT)       conv_zone = 5;
    else if (temp_conv[conv_bp_extreme] >  BODYTEMP_COLD)      conv_zone = 4;
    else if (temp_conv[conv_bp_extreme] >  BODYTEMP_VERY_COLD) conv_zone = 3;
    else if (temp_conv[conv_bp_extreme] >  BODYTEMP_FREEZING)  conv_zone = 2;
    else if (temp_conv[conv_bp_extreme] <= BODYTEMP_FREEZING)  conv_zone = 1;

    // delta will be positive if temp_cur is rising
    int delta = conv_zone - cur_zone;
    // Decide if temp_cur is rising or falling
    const char *temp_message = "Error";
    if      (delta >   2) temp_message = _(" (Rising!!)");
    else if (delta ==  2) temp_message = _(" (Rising!)");
    else if (delta ==  1) temp_message = _(" (Rising)");
    else if (delta ==  0) temp_message = "";
    else if (delta == -1) temp_message = _(" (Falling)");
    else if (delta == -2) temp_message = _(" (Falling!)");
    else if (delta <  -2) temp_message = _(" (Falling!!)");

    // printCur the hottest/coldest bodypart, and if it is rising or falling in temperature
    wmove(w, sideStyle ? 6 : 1, sideStyle ? 0 : 9);
    if      (temp_cur[current_bp_extreme] >  BODYTEMP_SCORCHING)
        wprintz(w, c_red,   _("Scorching!%s"), temp_message);
    else if (temp_cur[current_bp_extreme] >  BODYTEMP_VERY_HOT)
        wprintz(w, c_ltred, _("Very hot!%s"), temp_message);
    else if (temp_cur[current_bp_extreme] >  BODYTEMP_HOT)
        wprintz(w, c_yellow,_("Warm%s"), temp_message);
    else if (temp_cur[current_bp_extreme] >  BODYTEMP_COLD) // If you're warmer than cold, you are comfortable
        wprintz(w, c_green, _("Comfortable%s"), temp_message);
    else if (temp_cur[current_bp_extreme] >  BODYTEMP_VERY_COLD)
        wprintz(w, c_ltblue,_("Chilly%s"), temp_message);
    else if (temp_cur[current_bp_extreme] >  BODYTEMP_FREEZING)
        wprintz(w, c_cyan,  _("Very cold!%s"), temp_message);
    else if (temp_cur[current_bp_extreme] <= BODYTEMP_FREEZING)
        wprintz(w, c_blue,  _("Freezing!%s"), temp_message);

    int x = sideStyle ? 37 : 32;
    int y = sideStyle ?  0 :  1;
    if(is_deaf()) {
        mvwprintz(sideStyle ? w2 : w, y, x, c_red, _("Deaf!"), volume);
    } else {
        mvwprintz(sideStyle ? w2 : w, y, x, c_yellow, _("Sound %d"), volume);
    }
    volume = 0;

    wmove(w, 2, sideStyle ? 0 : 15);
    if (thirst > 520)
        wprintz(w, c_ltred,  _("Parched"));
    else if (thirst > 240)
        wprintz(w, c_ltred,  _("Dehydrated"));
    else if (thirst > 80)
        wprintz(w, c_yellow, _("Very thirsty"));
    else if (thirst > 40)
        wprintz(w, c_yellow, _("Thirsty"));
    else if (thirst < 0)
        wprintz(w, c_green,  _("Slaked"));
    else if (thirst < -20)
        wprintz(w, c_green,  _("Hydrated"));
    else if (thirst < -60)
        wprintz(w, c_green,  _("Turgid"));

    wmove(w, sideStyle ? 3 : 2, sideStyle ? 0 : 30);
    if (fatigue > 575)
        wprintz(w, c_red,    _("Exhausted"));
    else if (fatigue > 383)
        wprintz(w, c_ltred,  _("Dead tired"));
    else if (fatigue > 191)
        wprintz(w, c_yellow, _("Tired"));

    wmove(w, sideStyle ? 4 : 2, sideStyle ? 0 : 41);
    wprintz(w, c_white, _("Focus"));
    nc_color col_xp = c_dkgray;
    if (focus_pool >= 100)
        col_xp = c_white;
    else if (focus_pool >  0)
        col_xp = c_ltgray;
    wprintz(w, col_xp, " %d", focus_pool);

    nc_color col_pain = c_yellow;
    if (pain - pkill >= 60)
        col_pain = c_red;
    else if (pain - pkill >= 40)
        col_pain = c_ltred;
    if (pain - pkill > 0)
        mvwprintz(w, sideStyle ? 0 : 3, 0, col_pain, _("Pain %d"), pain - pkill);

    int morale_cur = morale_level ();
    nc_color col_morale = c_white;
    if (morale_cur >= 10)
        col_morale = c_green;
    else if (morale_cur <= -10)
        col_morale = c_red;
    const char *morale_str;
    if      (morale_cur >= 200) morale_str = "8D";
    else if (morale_cur >= 100) morale_str = ":D";
    else if (has_trait("THRESH_FELINE") && morale_cur >= 10)  morale_str = ":3";
    else if (!has_trait("THRESH_FELINE") && morale_cur >= 10)  morale_str = ":)";
    else if (morale_cur > -10)  morale_str = ":|";
    else if (morale_cur > -100) morale_str = "):";
    else if (morale_cur > -200) morale_str = "D:";
    else                        morale_str = "D8";
    mvwprintz(w, sideStyle ? 0 : 3, sideStyle ? 11 : 10, col_morale, morale_str);

    vehicle *veh = g->remoteveh();
    if( veh == nullptr && in_vehicle ) {
        veh = g->m.veh_at (posx(), posy());
    }
    if( veh ) {
  veh->print_fuel_indicator(w, sideStyle ? 2 : 3, sideStyle ? getmaxx(w) - 5 : 49);
  nc_color col_indf1 = c_ltgray;

  float strain = veh->strain();
  nc_color col_vel = strain <= 0? c_ltblue :
                     (strain <= 0.2? c_yellow :
                     (strain <= 0.4? c_ltred : c_red));

    bool has_turrets = false;
    for (size_t p = 0; p < veh->parts.size(); p++) {
        if (veh->part_flag (p, "TURRET")) {
            has_turrets = true;
            break;
        }
    }

  if (has_turrets) {
   mvwprintz(w, 3, sideStyle ? 16 : 25, col_indf1, "Gun:");
   wprintz(w, veh->turret_mode ? c_ltred : c_ltblue,
              veh->turret_mode ? "auto" : "off ");
  }

  //
  // Draw the speedometer.
  //

  int speedox = sideStyle ? 0 : 33;
  int speedoy = sideStyle ? 5 :  3;

  bool metric = OPTIONS["USE_METRIC_SPEEDS"] == "km/h";
  const char *units = metric ? _("km/h") : _("mph");
  int velx    = metric ? 4 : 3; // strlen(units) + 1
  int cruisex = metric ? 9 : 8; // strlen(units) + 6
  float conv  = metric ? 0.0161f : 0.01f;

  if (0 == sideStyle) {
    if (!veh->cruise_on) speedox += 2;
    if (!metric)         speedox++;
  }

  const char *speedo = veh->cruise_on ? "%s....>...." : "%s....";
  mvwprintz(w, speedoy, speedox,        col_indf1, speedo, units);
  mvwprintz(w, speedoy, speedox + velx, col_vel,   "%4d", int(veh->velocity * conv));
  if (veh->cruise_on)
    mvwprintz(w, speedoy, speedox + cruisex, c_ltgreen, "%4d", int(veh->cruise_velocity * conv));

  if (veh->velocity != 0) {
   const int offset_from_screen_edge = sideStyle ? 11 : 3;
   nc_color col_indc = veh->skidding? c_red : c_green;
   int dfm = veh->face.dir() - veh->move.dir();
   wmove(w, sideStyle ? 5 : 3, getmaxx(w) - offset_from_screen_edge);
   wprintz(w, col_indc, dfm <  0 ? "L" : ".");
   wprintz(w, col_indc, dfm == 0 ? "0" : ".");
   wprintz(w, col_indc, dfm >  0 ? "R" : ".");
  }

  if( sideStyle ) {
      // Make sure this is left-aligned.
      mvwprintz(w, speedoy, getmaxx(w) - 7, c_white, "%s", "St");
      print_stamina_bar(w);
  }
 } else {  // Not in vehicle
  nc_color col_str = c_white, col_dex = c_white, col_int = c_white,
           col_per = c_white, col_spd = c_white, col_time = c_white;
  int str_bonus = get_str_bonus();
  int dex_bonus = get_dex_bonus();
  int int_bonus = get_int_bonus();
  int per_bonus = get_per_bonus();
  int spd_bonus = get_speed_bonus();
  if (str_bonus < 0)
   col_str = c_red;
  if (str_bonus > 0)
   col_str = c_green;
  if (dex_bonus  < 0)
   col_dex = c_red;
  if (dex_bonus  > 0)
   col_dex = c_green;
  if (int_bonus  < 0)
   col_int = c_red;
  if (int_bonus  > 0)
   col_int = c_green;
  if (per_bonus  < 0)
   col_per = c_red;
  if (per_bonus  > 0)
   col_per = c_green;
  if (spd_bonus < 0)
   col_spd = c_red;
  if (spd_bonus > 0)
   col_spd = c_green;

    int x  = sideStyle ? 19 : 13;
    int y  = sideStyle ?  0 :  3;
    int dx = sideStyle ?  0 :  6;
    int dy = sideStyle ?  1 :  0;
    mvwprintz(w, y + dy * 0, x + dx * 0, col_str, _("Str%2d"), get_str());
    mvwprintz(w, y + dy * 1, x + dx * 1, col_dex, _("Dex%2d"), get_dex());
    mvwprintz(w, y + dy * 2, x + dx * 2, col_int, _("Int%2d"), get_int());
    mvwprintz(w, y + dy * 3, x + dx * 3, col_per, _("Per%2d"), get_per());

    int spdx = sideStyle ?  0 : x + dx * 4;
    int spdy = sideStyle ?  5 : y + dy * 4;
    mvwprintz(w, spdy, spdx, col_spd, _("Spd%3d"), get_speed());
    if (this->weight_carried() > this->weight_capacity()) {
        col_time = h_black;
    }
    if (this->volume_carried() > this->volume_capacity() - 2) {
        if (this->weight_carried() > this->weight_capacity()) {
            col_time = c_dkgray_magenta;
        } else {
            col_time = c_dkgray_red;
        }
    }
    wprintz(w, col_time, " %3d", movecounter);

    wprintz(w, c_white, " %5s", _(move_mode.c_str()));
    if( sideStyle ) {
        wprintz(w, c_white, " St");
        print_stamina_bar(w);
    }
 }
}

bool player::has_conflicting_trait(const std::string &flag) const
{
    return (has_opposite_trait(flag) || has_lower_trait(flag) || has_higher_trait(flag));
}

bool player::has_opposite_trait(const std::string &flag) const
{
        for (auto &i : mutation_branch::get( flag ).cancels) {
            if (has_trait(i)) {
                return true;
            }
        }
    return false;
}

bool player::has_lower_trait(const std::string &flag) const
{
        for (auto &i : mutation_branch::get( flag ).prereqs) {
            if (has_trait(i) || has_lower_trait(i)) {
                return true;
            }
        }
    return false;
}

bool player::has_higher_trait(const std::string &flag) const
{
        for (auto &i : mutation_branch::get( flag ).replacements) {
            if (has_trait(i) || has_higher_trait(i)) {
                return true;
            }
        }
    return false;
}

bool player::crossed_threshold()
{
    for( auto &mut : my_mutations ) {
        if( mutation_branch::get( mut.first ).threshold ) {
            return true;
        }
    }
    return false;
}

bool player::purifiable(const std::string &flag) const
{
    if(mutation_branch::get( flag ).purifiable) {
        return true;
    }
    return false;
}

void player::set_cat_level_rec(const std::string &sMut)
{
    if (!has_base_trait(sMut)) { //Skip base traits
        const auto &mdata = mutation_branch::get( sMut );
        for( auto &elem : mdata.category ) {
            mutation_category_level[elem] += 8;
        }

        for (auto &i : mdata.prereqs) {
            set_cat_level_rec(i);
        }

        for (auto &i : mdata.prereqs2) {
            set_cat_level_rec(i);
        }
    }
}

void player::set_highest_cat_level()
{
    mutation_category_level.clear();

    // Loop through our mutations
    for( auto &mut : my_mutations ) {
        set_cat_level_rec( mut.first );
    }
}

std::string player::get_highest_category() const // Returns the mutation category with the highest strength
{
    int iLevel = 0;
    std::string sMaxCat = "";

    for( const auto &elem : mutation_category_level ) {
        if( elem.second > iLevel ) {
            sMaxCat = elem.first;
            iLevel = elem.second;
        } else if( elem.second == iLevel ) {
            sMaxCat = "";  // no category on ties
        }
    }
    return sMaxCat;
}

std::string player::get_category_dream(const std::string &cat, int strength) const // Returns a randomly selected dream
{
    std::string message;
    std::vector<dream> valid_dreams;
    dream selected_dream;
    //Pull the list of dreams
    for (auto &i : dreams) {
        //Pick only the ones matching our desired category and strength
        if ((i.category == cat) && (i.strength == strength)) {
            // Put the valid ones into our list
            valid_dreams.push_back(i);
        }
    }
    if( valid_dreams.empty() ) {
        return "";
    }
    int index = rng(0, valid_dreams.size() - 1); // Randomly select a dream from the valid list
    selected_dream = valid_dreams[index];
    index = rng(0, selected_dream.messages.size() - 1); // Randomly selected a message from the chosen dream
    message = selected_dream.messages[index];
    return message;
}

bool player::in_climate_control()
{
    bool regulated_area=false;
    // Check
    if(has_active_bionic("bio_climate")) { return true; }
    for( auto &w : worn ) {
        if( w.typeId() == "rm13_armor_on" ) {
            return true;
        }
        if( w.active && w.is_power_armor() ) {
            return true;
        }
    }
    if(int(calendar::turn) >= next_climate_control_check)
    {
        next_climate_control_check=int(calendar::turn)+20;  // save cpu and similate acclimation.
        int vpart = -1;
        vehicle *veh = g->m.veh_at(posx(), posy(), vpart);
        if(veh)
        {
            regulated_area=(
                veh->is_inside(vpart) &&    // Already checks for opened doors
                veh->total_power(true) > 0  // Out of gas? No AC for you!
            );  // TODO: (?) Force player to scrounge together an AC unit
        }
        // TODO: AC check for when building power is implemented
        last_climate_control_ret=regulated_area;
        if(!regulated_area) { next_climate_control_check+=40; }  // Takes longer to cool down / warm up with AC, than it does to step outside and feel cruddy.
    }
    else
    {
        return ( last_climate_control_ret ? true : false );
    }
    return regulated_area;
}

std::list<item *> player::get_radio_items()
{
    std::list<item *> rc_items;
    const invslice & stacks = inv.slice();
    for( auto &stack : stacks ) {
        item &itemit = stack->front();
        item *stack_iter = &itemit;
        if( stack_iter->has_flag("RADIO_ACTIVATION") ) {
            rc_items.push_back( stack_iter );
        }
    }

    for( auto &elem : worn ) {
        if( elem.has_flag( "RADIO_ACTIVATION" ) ) {
            rc_items.push_back( &elem );
        }
    }

    if (!weapon.is_null()) {
        if ( weapon.has_flag("RADIO_ACTIVATION")) {
            rc_items.push_back( &weapon );
        }
    }
    return rc_items;
}

bool player::has_active_optcloak() const
{
    for( auto &w : worn ) {
        if( w.active && w.typeId() == OPTICAL_CLOAK_ITEM_ID ) {
            return true;
        }
    }
    return false;
}

void player::add_bionic( std::string const &b )
{
    if( has_bionic( b ) ) {
        debugmsg( "Tried to install bionic %s that is already installed!", b.c_str() );
        return;
    }
    char newinv = ' ';
    for( auto &inv_char : inv_chars ) {
        if( bionic_by_invlet( inv_char ) == nullptr ) {
            newinv = inv_char;
            break;
        }
    }
    my_bionics.push_back( bionic( b, newinv ) );
    if ( b == "bio_tools" || b == "bio_ears" ) {
        activate_bionic(my_bionics.size() -1);
    }
    recalc_sight_limits();
}

void player::remove_bionic(std::string const &b) {
    std::vector<bionic> new_my_bionics;
    for(auto &i : my_bionics) {
        if (b == i.id) {
            continue;
        }

        // Ears and earplugs go together like peanut butter and jelly.
        // Therefore, removing one, should remove the other.
        if ((b == "bio_ears" && i.id == "bio_earplugs") ||
            (b == "bio_earplugs" && i.id == "bio_ears")) {
            continue;
        }

        new_my_bionics.push_back(bionic(i.id, i.invlet));
    }
    my_bionics = new_my_bionics;
    recalc_sight_limits();
}

int player::num_bionics() const
{
    return my_bionics.size();
}

bionic& player::bionic_at_index(int i)
{
    return my_bionics[i];
}

bionic* player::bionic_by_invlet(char ch) {
    for( auto &elem : my_bionics ) {
        if( elem.invlet == ch ) {
            return &elem;
        }
    }
    return 0;
}

// Returns true if a bionic was removed.
bool player::remove_random_bionic() {
    const int numb = num_bionics();
    if (numb) {
        int rem = rng(0, num_bionics() - 1);
        const auto bionic = my_bionics[rem];
        remove_bionic(bionic.id);
        recalc_sight_limits();
    }
    return numb;
}

void player::charge_power(int amount)
{
 power_level += amount;
 if (power_level > max_power_level)
  power_level = max_power_level;
 if (power_level < 0)
  power_level = 0;
}


/*
 * Calculate player brightness based on the brightest active item, as
 * per itype tag LIGHT_* and optional CHARGEDIM ( fade starting at 20% charge )
 * item.light.* is -unimplemented- for the moment, as it is a custom override for
 * applying light sources/arcs with specific angle and direction.
 */
float player::active_light()
{
    float lumination = 0;

    int maxlum = 0;
    const invslice & stacks = inv.slice();
    for( auto &stack : stacks ) {
        item &itemit = stack->front();
        item * stack_iter = &itemit;
        if (stack_iter->active && stack_iter->charges > 0) {
            int lumit = stack_iter->getlight_emit(true);
            if ( maxlum < lumit ) {
                maxlum = lumit;
            }
        }
    }

    for( auto &elem : worn ) {
        if( elem.active && elem.charges > 0 ) {
            int lumit = elem.getlight_emit( true );
            if ( maxlum < lumit ) {
                maxlum = lumit;
            }
        }
    }

    if (!weapon.is_null()) {
        if ( weapon.active  && weapon.charges > 0) {
            int lumit = weapon.getlight_emit(true);
            if ( maxlum < lumit ) {
                maxlum = lumit;
            }
        }
    }

    lumination = (float)maxlum;

    if ( lumination < 60 && has_active_bionic("bio_flashlight") ) {
        lumination = 60;
    } else if ( lumination < 25 && has_artifact_with(AEP_GLOW) ) {
        lumination = 25;
    }

    return lumination;
}

tripoint player::global_square_location() const
{
    const auto abs_pos = g->m.getabs( position.x, position.y );
    return tripoint( abs_pos.x, abs_pos.y, g->get_levz() ); // player is always at levz
}

tripoint player::global_sm_location() const
{
    return overmapbuffer::ms_to_sm_copy( global_square_location() );
}

tripoint player::global_omt_location() const
{
    return overmapbuffer::ms_to_omt_copy( global_square_location() );
}

const point &player::pos() const
{
    return position;
}

int player::sight_range(int light_level) const
{
    // Apply the sight boost (night vision).
    if (light_level < sight_boost_cap) {
        light_level = std::min(light_level + sight_boost, sight_boost_cap);
    }

    // Clamp to sight_max.
    return std::min(light_level, sight_max);
}

int player::unimpaired_range()
{
 int ret = DAYLIGHT_LEVEL;
 if (has_trait("PER_SLIME")) {
    ret = 6;
 }
 if (has_active_mutation("SHELL2")) {
    ret = 2;
 }
 if (has_effect("in_pit")) {
    ret = 1;
  }
 if (has_effect("blind") || worn_with_flag("BLIND")) {
    ret = 0;
  }
 return ret;
}

bool player::overmap_los(int omtx, int omty, int sight_points)
{
    const tripoint ompos = global_omt_location();
    if (omtx < ompos.x - sight_points || omtx > ompos.x + sight_points ||
        omty < ompos.y - sight_points || omty > ompos.y + sight_points) {
        // Outside maximum sight range
        return false;
    }

    const std::vector<point> line = line_to(ompos.x, ompos.y, omtx, omty, 0);
    for (size_t i = 0; i < line.size() && sight_points >= 0; i++) {
        const oter_id &ter = overmap_buffer.ter(line[i].x, line[i].y, ompos.z);
        const int cost = otermap[ter].see_cost;
        sight_points -= cost;
        if (sight_points < 0)
            return false;
    }
    return true;
}

int player::overmap_sight_range(int light_level)
{
    int sight = sight_range(light_level);
    if( sight < SEEX ) {
        return 0;
    }
    if( sight <= SEEX * 4) {
        return (sight / (SEEX / 2) );
    }
    if ((has_amount("binoculars", 1) || has_amount("rifle_scope", 1) ||
        -1 != weapon.has_gunmod("rifle_scope") ) && !has_trait("EAGLEEYED"))  {
        if (has_trait("BIRD_EYE")) {
            return 25;
        }
        return 20;
    }
    else if (!(has_amount("binoculars", 1) || has_amount("rifle_scope", 1) ||
        -1 != weapon.has_gunmod("rifle_scope") ) && has_trait("EAGLEEYED"))  {
        if (has_trait("BIRD_EYE")) {
            return 25;
        }
        return 20;
    }
    else if ((has_amount("binoculars", 1) || has_amount("rifle_scope", 1) ||
        -1 != weapon.has_gunmod("rifle_scope") ) && has_trait("EAGLEEYED"))  {
        if (has_trait("BIRD_EYE")) {
            return 30;
        }
        return 25;
    }
    else if (has_trait("BIRD_EYE")) {
            return 15;
        }
    return 10;
}

#define MAX_CLAIRVOYANCE 40
int player::clairvoyance() const
{
    if (has_artifact_with(AEP_SUPER_CLAIRVOYANCE)) {
        return MAX_CLAIRVOYANCE;
    }
    if (has_artifact_with(AEP_CLAIRVOYANCE)) {
        return 3;
    }
    return 0;
}

bool player::sight_impaired()
{
 return ((has_effect("boomered") && (!(has_trait("PER_SLIME_OK")))) ||
  (underwater && !has_bionic("bio_membrane") && !has_trait("MEMBRANE") &&
              !worn_with_flag("SWIM_GOGGLES") && !has_trait("PER_SLIME_OK") &&
              !has_trait("CEPH_EYES") ) ||
  ((has_trait("MYOPIC") || has_trait("URSINE_EYE") ) &&
                        !is_wearing("glasses_eye") &&
                        !is_wearing("glasses_monocle") &&
                        !is_wearing("glasses_bifocal") &&
                        !has_effect("contacts")) ||
   has_trait("PER_SLIME"));
}

bool player::has_two_arms() const
{
 if ((has_bionic("bio_blaster") || hp_cur[hp_arm_l] < 10 || hp_cur[hp_arm_r] < 10) ||
   has_active_mutation("SHELL2")) {
    // You can't effectively use both arms to wield something when they're in your shell
    return false;
 }
 return true;
}

bool player::avoid_trap( const tripoint &pos, const trap &tr )
{
    int myroll = dice( 3, int(dex_cur + skillLevel( "dodge" ) * 1.5) );
    int traproll;
    if( tr.can_see( pos, *this ) ) {
        traproll = dice( 3, tr.get_avoidance() );
    } else {
        traproll = dice( 6, tr.get_avoidance() );
    }

    if( has_trait( "LIGHTSTEP" ) ) {
        myroll += dice( 2, 6 );
    }

    if( has_trait( "CLUMSY" ) ) {
        myroll -= dice( 2, 6 );
    }

    return myroll >= traproll;
}

bool player::has_pda()
{
    static bool pda = false;
    if ( !pda_cached ) {
      pda_cached = true;
      pda = has_amount("pda", 1)  || has_amount("pda_flashlight", 1);
    }

    return pda;
}


bool player::has_alarm_clock()
{
    return ( has_item_with_flag("ALARMCLOCK") ||
             (
               ( g->m.veh_at( posx(), posy() ) != nullptr ) &&
               !g->m.veh_at( posx(), posy() )->all_parts_with_feature( "ALARMCLOCK", true ).empty()
             ) ||
             has_bionic("bio_watch")
           );
}

bool player::has_watch()
{
    return ( has_item_with_flag("WATCH") ||
             (
               ( g->m.veh_at( posx(), posy() ) != nullptr ) &&
               !g->m.veh_at( posx(), posy() )->all_parts_with_feature( "WATCH", true ).empty()
             ) ||
             has_bionic("bio_watch")
           );
}

void player::pause()
{
    moves = 0;
    recoil -= str_cur + 2 * skillLevel("gun");
    recoil = std::max(MIN_RECOIL * 2, recoil);
    recoil = int(recoil / 2);

    // Train swimming if underwater
    if (underwater) {
        practice( "swimming", 1 );
        if (g->temperature <= 50) {
            drench(100, mfb(bp_leg_l)|mfb(bp_leg_r)|mfb(bp_torso)|mfb(bp_arm_l)|mfb(bp_arm_r)|
                        mfb(bp_head)| mfb(bp_eyes)|mfb(bp_mouth)|mfb(bp_foot_l)|mfb(bp_foot_r)|
                        mfb(bp_hand_l)|mfb(bp_hand_r));
        } else {
            drench(100, mfb(bp_leg_l)|mfb(bp_leg_r)|mfb(bp_torso)|mfb(bp_arm_l)|mfb(bp_arm_r)|
                        mfb(bp_head)| mfb(bp_eyes)|mfb(bp_mouth));
        }
    }

    VehicleList vehs = g->m.get_vehicles();
    vehicle* veh = NULL;
    for (auto &v : vehs) {
        veh = v.v;
        if (veh && veh->velocity != 0 && veh->player_in_control(*this)) {
            if (one_in(10)) {
                practice( "driving", 1 );
            }
            break;
        }
    }

    search_surroundings();
}

void player::toggle_move_mode()
{
    if( move_mode == "walk" ) {
        if( stamina > 0 && !has_effect("winded") ) {
            move_mode = "run";
            add_msg(_("You start running."));
        } else {
            add_msg(m_bad, _("You're too tired to run."));
        }
    } else if( move_mode == "run" ) {
        move_mode = "walk";
        add_msg(_("You slow to a walk."));
    }
}

void player::search_surroundings()
{
    if (controlling_vehicle) {
        return;
    }
    // Search for traps in a larger area than before because this is the only
    // way we can "find" traps that aren't marked as visible.
    // Detection formula takes care of likelihood of seeing within this range.
    const int z = posz();
    for( int xd = -5; xd <= 5; xd++ ) {
        for( int yd = -5; yd <= 5; yd++ ) {
            const int x = posx() + xd;
            const int y = posy() + yd;
            const trap &tr = g->m.tr_at( tripoint( x, y, z ) );
            if( tr.is_null() || (x == posx() && y == posy() ) ) {
                continue;
            }
            if( !sees( x, y ) ) {
                continue;
            }
            if( tr.name.empty() || tr.can_see( tripoint( x, y, z ), *this ) ) {
                // Already seen, or has no name -> can never be seen
                continue;
            }
            // Chance to detect traps we haven't yet seen.
            if (tr.detect_trap( tripoint( x, y, z ), *this )) {
                if( tr.get_visibility() > 0 ) {
                    // Only bug player about traps that aren't trivial to spot.
                    const std::string direction = direction_name(
                        direction_from(posx(), posy(), x, y));
                    add_msg_if_player(_("You've spotted a %s to the %s!"),
                                      tr.name.c_str(), direction.c_str());
                }
                add_known_trap( tripoint( x, y, z ), tr.id);
            }
        }
    }
}

int player::throw_range(int pos)
{
 item tmp;
 if (pos == -1)
  tmp = weapon;
 else if (pos == INT_MIN)
  return -1;
 else
  tmp = inv.find_item(pos);

 if (tmp.count_by_charges() && tmp.charges > 1)
  tmp.charges = 1;

 if ((tmp.weight() / 113) > int(str_cur * 15))
  return 0;
 // Increases as weight decreases until 150 g, then decreases again
 int ret = (str_cur * 8) / (tmp.weight() >= 150 ? tmp.weight() / 113 : 10 - int(tmp.weight() / 15));
 ret -= int(tmp.volume() / 4);
 if (has_active_bionic("bio_railgun") && (tmp.made_of("iron") || tmp.made_of("steel")))
    ret *= 2;
 if (ret < 1)
  return 1;
// Cap at double our strength + skill
 if (ret > str_cur * 1.5 + skillLevel("throw"))
   return str_cur * 1.5 + skillLevel("throw");
 return ret;
}

int player::ranged_dex_mod() const
{
    const int dex = get_dex();

    if (dex >= 12) { return 0; }
    return (12 - dex) * 15;
}

int player::ranged_per_mod() const
{
    const int per = get_per();

    if (per >= 12) { return 0; }
    return (12 - per) * 15;
}

int player::throw_dex_mod(bool return_stat_effect) const
{
  // Stat window shows stat effects on based on current stat
 int dex = get_dex();
 if (dex == 8 || dex == 9)
  return 0;
 if (dex >= 10)
  return (return_stat_effect ? 0 - rng(0, dex - 9) : 9 - dex);

 int deviation = 0;
 if (dex < 4)
  deviation = 4 * (8 - dex);
 else if (dex < 6)
  deviation = 3 * (8 - dex);
 else
  deviation = 2 * (8 - dex);

 // return_stat_effect actually matters here
 return (return_stat_effect ? rng(0, deviation) : deviation);
}

// Calculates MOC of aim improvement per 10 moves, based on
// skills, stats, and quality of the gun sight being used.
// Using this weird setup because # of MOC per move is too fast, (slowest is one MOC/move)
// and number of moves per MOC is too slow. (fastest is one MOC/move)
// A worst case of 1 MOC per 10 moves is acceptable, and it scales up
// indefinitely, though the smallest unit of aim time is 10 moves.
int player::aim_per_time( item *gun ) const
{
    // Account for Dexterity, weapon skill, weapon mods and flags,
    int speed_penalty = 0;
    // Ranges from 0 - 600.
    // 0 - 10 after adjustment.
    speed_penalty += skill_dispersion( gun, false ) / 60;
    // Ranges from 0 - 12 after adjustment.
    speed_penalty += ranged_dex_mod() / 15;
    // Ranges from 0 - 10
    speed_penalty += gun->aim_speed( recoil );
    // TODO: should any conditions, mutations, etc affect this?
    // Probably CBMs too.
    int improvement_amount = std::max( 1, 32 - speed_penalty );
    // Improvement rate is capped by the max aim level of the gun sight being used.
    return std::min( improvement_amount, recoil - gun->sight_dispersion( recoil ) );
}

int player::read_speed(bool return_stat_effect)
{
  // Stat window shows stat effects on based on current stat
 int intel = (return_stat_effect ? get_int() : get_int());
 int ret = 1000 - 50 * (intel - 8);
 if (has_trait("FASTREADER"))
  ret *= .8;
 if (has_trait("SLOWREADER"))
  ret *= 1.3;
 if (ret < 100)
  ret = 100;
 // return_stat_effect actually matters here
 return (return_stat_effect ? ret : ret / 10);
}

int player::rust_rate(bool return_stat_effect)
{
    if (OPTIONS["SKILL_RUST"] == "off") {
        return 0;
    }

    // Stat window shows stat effects on based on current stat
    int intel = (return_stat_effect ? get_int() : get_int());
    int ret = ((OPTIONS["SKILL_RUST"] == "vanilla" || OPTIONS["SKILL_RUST"] == "capped") ? 500 : 500 - 35 * (intel - 8));

    if (has_trait("FORGETFUL")) {
        ret *= 1.33;
    }

    if (has_trait("GOODMEMORY")) {
        ret *= .66;
    }

    if (ret < 0) {
        ret = 0;
    }

    // return_stat_effect actually matters here
    return (return_stat_effect ? ret : ret / 10);
}

int player::talk_skill()
{
    int ret = get_int() + get_per() + skillLevel("speech") * 3;
    if (has_trait("SAPIOVORE")) {
        ret -= 20; // Friendly convo with your prey? unlikely
    } else if (has_trait("UGLY")) {
        ret -= 3;
    } else if (has_trait("DEFORMED")) {
        ret -= 6;
    } else if (has_trait("DEFORMED2")) {
        ret -= 12;
    } else if (has_trait("DEFORMED3")) {
        ret -= 18;
    } else if (has_trait("PRETTY")) {
        ret += 1;
    } else if (has_trait("BEAUTIFUL")) {
        ret += 2;
    } else if (has_trait("BEAUTIFUL2")) {
        ret += 4;
    } else if (has_trait("BEAUTIFUL3")) {
        ret += 6;
    }
    return ret;
}

int player::intimidation()
{
    int ret = get_str() * 2;
    if (weapon.is_gun()) {
        ret += 10;
    }
    if (weapon.damage_bash() >= 12 || weapon.damage_cut() >= 12) {
        ret += 5;
    }
    if (has_trait("SAPIOVORE")) {
        ret += 5; // Scaring one's prey, on the other claw...
    } else if (has_trait("DEFORMED2")) {
        ret += 3;
    } else if (has_trait("DEFORMED3")) {
        ret += 6;
    } else if (has_trait("PRETTY")) {
        ret -= 1;
    } else if (has_trait("BEAUTIFUL") || has_trait("BEAUTIFUL2") || has_trait("BEAUTIFUL3")) {
        ret -= 4;
    }
    if (stim > 20) {
        ret += 2;
    }
    if (has_effect("drunk")) {
        ret -= 4;
    }

    return ret;
}

bool player::is_dead_state() const {
    return hp_cur[hp_head] <= 0 || hp_cur[hp_torso] <= 0;
}

void player::on_gethit(Creature *source, body_part bp_hit, damage_instance &) {
    bool u_see = g->u.sees(*this);
    if (source != NULL) {
        if (has_active_bionic("bio_ods")) {
            if (is_player()) {
                add_msg(m_good, _("Your offensive defense system shocks %s in mid-attack!"),
                                source->disp_name().c_str());
            } else if (u_see) {
                add_msg(_("%s's offensive defense system shocks %s in mid-attack!"),
                            disp_name().c_str(),
                            source->disp_name().c_str());
            }
            damage_instance ods_shock_damage;
            ods_shock_damage.add_damage(DT_ELECTRIC, rng(10,40));
            source->deal_damage(this, bp_torso, ods_shock_damage);
        }
        if ((!(wearing_something_on(bp_hit))) && (has_trait("SPINES") || has_trait("QUILLS"))) {
            int spine = rng(1, (has_trait("QUILLS") ? 20 : 8));
            if (!is_player()) {
                if( u_see ) {
                    add_msg(_("%1$s's %2$s puncture %s in mid-attack!"), name.c_str(),
                                (has_trait("QUILLS") ? _("quills") : _("spines")),
                                source->disp_name().c_str());
                }
            } else {
                add_msg(m_good, _("Your %s puncture %s in mid-attack!"),
                                (has_trait("QUILLS") ? _("quills") : _("spines")),
                                source->disp_name().c_str());
            }
            damage_instance spine_damage;
            spine_damage.add_damage(DT_STAB, spine);
            source->deal_damage(this, bp_torso, spine_damage);
        }
        if ((!(wearing_something_on(bp_hit))) && (has_trait("THORNS")) && (!(source->has_weapon()))) {
            if (!is_player()) {
                if( u_see ) {
                    add_msg(_("%1$s's %2$s scrape %s in mid-attack!"), name.c_str(),
                                _("thorns"), source->disp_name().c_str());
                }
            } else {
                add_msg(m_good, _("Your thorns scrape %s in mid-attack!"), source->disp_name().c_str());
            }
            int thorn = rng(1, 4);
            damage_instance thorn_damage;
            thorn_damage.add_damage(DT_CUT, thorn);
            // In general, critters don't have separate limbs
            // so safer to target the torso
            source->deal_damage(this, bp_torso, thorn_damage);
        }
        if ((!(wearing_something_on(bp_hit))) && (has_trait("CF_HAIR"))) {
            if (!is_player()) {
                if( u_see ) {
                    add_msg(_("%1$s gets a load of %2$s's %s stuck in!"), source->disp_name().c_str(),
                      name.c_str(), (_("hair")));
                }
            } else {
                add_msg(m_good, _("Your hairs detach into %s!"), source->disp_name().c_str());
            }
            source->add_effect("stunned", 2);
            if (one_in(3)) { // In the eyes!
                source->add_effect("blind", 2);
            }
        }
    }
}

dealt_damage_instance player::deal_damage(Creature* source, body_part bp, const damage_instance& d)
{
    if( has_trait( "DEBUG_NODMG" ) ) {
        return dealt_damage_instance();
    }

    dealt_damage_instance dealt_dams = Creature::deal_damage(source, bp, d); //damage applied here
    int dam = dealt_dams.total_damage(); //block reduction should be by applied this point

    if (in_sleep_state()) {
        wake_up();
    }

    if (is_player()) {
        if (source != nullptr) {
            g->cancel_activity_query(_("You were attacked by %s!"), source->disp_name().c_str());
        } else {
            // TODO: Find the name of what the player is hurt by
            g->cancel_activity_query(_("You were hurt!"));
        }
    }

    // TODO: Pre or post blit hit tile onto "this"'s location here
    if(g->u.sees( pos() )) {
        g->draw_hit_player(*this, dam);

        if (dam > 0 && is_player() && source) {
            //monster hits player melee
            SCT.add(posx(), posy(),
                    direction_from(0, 0, posx() - source->posx(), posy() - source->posy()),
                    get_hp_bar(dam, get_hp_max(player::bp_to_hp(bp))).first, m_bad,
                    body_part_name(bp), m_neutral);
        }
    }

    // handle snake artifacts
    if (has_artifact_with(AEP_SNAKES) && dam >= 6) {
        int snakes = int(dam / 6);
        std::vector<point> valid;
        for (int x = posx() - 1; x <= posx() + 1; x++) {
            for (int y = posy() - 1; y <= posy() + 1; y++) {
                if (g->is_empty(x, y)) {
                    valid.push_back( point(x, y) );
                }
            }
        }
        if (snakes > int(valid.size())) {
            snakes = int(valid.size());
        }
        if (snakes == 1) {
            add_msg(m_warning, _("A snake sprouts from your body!"));
        } else if (snakes >= 2) {
            add_msg(m_warning, _("Some snakes sprout from your body!"));
        }
        monster snake(GetMType("mon_shadow_snake"));
        for (int i = 0; i < snakes; i++) {
            int index = rng(0, valid.size() - 1);
            point sp = valid[index];
            valid.erase(valid.begin() + index);
            snake.spawn(sp.x, sp.y);
            snake.friendly = -1;
            g->add_zombie(snake);
        }
    }

    // And slimespawners too
    if ((has_trait("SLIMESPAWNER")) && (dam >= 10) && one_in(20 - dam)) {
        std::vector<point> valid;
        for (int x = posx() - 1; x <= posx() + 1; x++) {
            for (int y = posy() - 1; y <= posy() + 1; y++) {
                if (g->is_empty(x, y)) {
                    valid.push_back( point(x, y) );
                }
            }
        }
        add_msg(m_warning, _("Slime is torn from you, and moves on its own!"));
        int numslime = 1;
        monster slime(GetMType("mon_player_blob"));
        for (int i = 0; i < numslime; i++) {
            int index = rng(0, valid.size() - 1);
            point sp = valid[index];
            valid.erase(valid.begin() + index);
            slime.spawn(sp.x, sp.y);
            slime.friendly = -1;
            g->add_zombie(slime);
        }
    }


    
        //Acid blood effects.
        bool u_see = g->u.sees(*this);
        int cut_dam = dealt_dams.type_damage(DT_CUT);
        if (has_trait("ACIDBLOOD") && !one_in(3) && (dam >= 4 || cut_dam > 0) && (rl_dist(g->u.pos(), source->pos()) <= 1)) {
            if (is_player()) {
                add_msg(m_good, _("Your acidic blood splashes %s in mid-attack!"),
                                source->disp_name().c_str());
            } else if (u_see) {
                add_msg(_("%s's acidic blood splashes on %s in mid-attack!"),
                            disp_name().c_str(),
                            source->disp_name().c_str());
            }
            damage_instance acidblood_damage;
            acidblood_damage.add_damage(DT_ACID, rng(4,16));
            if (!one_in(4)) {
            source->deal_damage(this, bp_arm_l, acidblood_damage);
            source->deal_damage(this, bp_arm_r, acidblood_damage);
            } else {
            source->deal_damage(this, bp_torso, acidblood_damage);
            source->deal_damage(this, bp_head, acidblood_damage);
            }
        }
        
    if (has_trait("ADRENALINE") && !has_effect("adrenaline") &&
        (hp_cur[hp_head] < 25 || hp_cur[hp_torso] < 15)) {
        add_effect("adrenaline", 200);
    }

    switch (bp) {
    case bp_eyes:
        if (dam > 5 || cut_dam > 0) {
            int minblind = int((dam + cut_dam) / 10);
            if (minblind < 1) {
                minblind = 1;
            }
            int maxblind = int((dam + cut_dam) /  4);
            if (maxblind > 5) {
                maxblind = 5;
            }
            add_effect("blind", rng(minblind, maxblind));
        }

    /*
        It almost looks like damage may be getting applied twice in some cases.
     */
    case bp_mouth: // Fall through to head damage
    case bp_head:
        hp_cur[hp_head] -= dam; //this looks like an extra damage hit, as is applied in apply_damage from player::apply_damage()
        if (hp_cur[hp_head] < 0) {
            lifetime_stats()->damage_taken+=hp_cur[hp_head];
            hp_cur[hp_head] = 0;
        }
        break;
    case bp_torso:
        // getting hit throws off our shooting
        recoil += int(dam * 3);
        break;
    case bp_hand_l: // Fall through to arms
    case bp_arm_l:
        if (weapon.is_two_handed(this)) {
            recoil += int(dam * 5);
        }
        break;
    case bp_hand_r: // Fall through to arms
    case bp_arm_r:
        // getting hit in the arms throws off our shooting
        recoil += int(dam * 5);
        break;
    case bp_foot_l: // Fall through to legs
    case bp_leg_l:
        break;
    case bp_foot_r: // Fall through to legs
    case bp_leg_r:
        break;
    default:
        debugmsg("Wacky body part hit!");
    }
    //looks like this should be based off of dealtdams, not d as d has no damage reduction applied.
    // Skip all this if the damage isn't from a creature. e.g. an explosion.
    if( source != NULL ) {
        // Add any monster on damage effects
        if (source->is_monster() && dealt_dams.total_damage() > 0) {
            monster *m = dynamic_cast<monster *>(source); if( m != NULL ) {
                for (auto eff : m->type->atk_effs) {
                    if (eff.id == "null") {
                        continue;
                    }
                    if (x_in_y(eff.chance, 100)) {
                        add_effect( eff.id, eff.duration, eff.bp, eff.permanent );
                    }
                }
            }
        }

        if (dealt_dams.total_damage() > 0 && source->has_flag(MF_VENOM)) {
            add_msg_if_player(m_bad, _("You're poisoned!"));
            add_effect("poison", 30);
        }
        else if (dealt_dams.total_damage() > 0 && source->has_flag(MF_BADVENOM)) {
            add_msg_if_player(m_bad, _("You feel poison flood your body, wracking you with pain..."));
            add_effect("badpoison", 40);
        }
        else if (dealt_dams.total_damage() > 0 && source->has_flag(MF_PARALYZE)) {
            add_msg_if_player(m_bad, _("You feel poison enter your body!"));
            add_effect("paralyzepoison", 100);
        }

        if (source->has_flag(MF_BLEED) && dealt_dams.total_damage() > 6 &&
            dealt_dams.type_damage(DT_CUT) > 0) {
            // Maybe should only be if DT_CUT > 6... Balance question
            add_effect("bleed", 60, bp);
        }

        if ( source->has_flag(MF_GRABS)) {
            add_msg_player_or_npc(m_bad, _("%s grabs you!"), _("%s grabs <npcname>!"),
                                  source->disp_name().c_str());
            if (has_grab_break_tec() && get_grab_resist() > 0 && get_dex() > get_str() ?
                dice(get_dex(), 10) : dice(get_str(), 10) > dice(source->get_dex(), 10)) {
                add_msg_player_or_npc(m_good, _("You break the grab!"),
                                      _("<npcname> breaks the grab!"));
            } else {
                add_effect("grabbed", 1);
            }
        }
    }

    return dealt_damage_instance(dealt_dams);
}

void player::mod_pain(int npain) {
    if ((has_trait("NOPAIN"))) {
        return;
    }
    if (has_trait("PAINRESIST") && npain > 1) {
        // if it's 1 it'll just become 0, which is bad
        npain = npain * 4 / rng(4,8);
    }
    // Dwarves get better pain-resist, what with mining and all
    if (has_trait("PAINRESIST_TROGLO") && npain > 1) {
        npain = npain * 4 / rng(6,9);
    }
    if (!is_npc() && ((npain >= 1) && (rng(0, pain) >= 10))) {
        g->cancel_activity_query(_("Ouch, you were hurt!"));
        if (in_sleep_state()) {
            wake_up();
        }
    }
    Creature::mod_pain(npain);
}

/*
    Where damage to player is actually applied to hit body parts
    Might be where to put bleed stuff rather than in player::deal_damage()
 */
void player::apply_damage(Creature *source, body_part hurt, int dam)
{
    if( is_dead_state() || has_trait( "DEBUG_NODMG" ) ) {
        // don't do any more damage if we're already dead
        // Or if we're debugging and don't want to die
        return;
    }

    hp_part hurtpart;
    switch (hurt) {
        case bp_eyes: // Fall through to head damage
        case bp_mouth: // Fall through to head damage
        case bp_head:
            hurtpart = hp_head;
            break;
        case bp_torso:
            hurtpart = hp_torso;
            break;
        case bp_hand_l: // fall through to arms
        case bp_arm_l:
            hurtpart = hp_arm_l;
            break;
        case bp_hand_r: // but fall through to arms
        case bp_arm_r:
            hurtpart = hp_arm_r;
            break;
        case bp_foot_l: // but fall through to legs
        case bp_leg_l:
            hurtpart = hp_leg_l;
            break;
        case bp_foot_r: // but fall through to legs
        case bp_leg_r:
            hurtpart = hp_leg_r;
            break;
        default:
            debugmsg("Wacky body part hurt!");
            hurtpart = hp_torso;
    }
    if (in_sleep_state()) {
        wake_up();
    }

    if (dam <= 0) {
        return;
    }

    if (!is_npc()) {
        if (source != nullptr) {
            g->cancel_activity_query(_("You were attacked by %s!"), source->disp_name().c_str());
        } else {
            // TODO: Find the name of what the player is hurt by
            g->cancel_activity_query(_("You were hurt!"));
        }
    }

    mod_pain( dam /2 );

    if (has_trait("ADRENALINE") && !has_effect("adrenaline") &&
        (hp_cur[hp_head] < 25 || hp_cur[hp_torso] < 15)) {
        add_effect("adrenaline", 200);
    }
    hp_cur[hurtpart] -= dam;
    if (hp_cur[hurtpart] < 0) {
        lifetime_stats()->damage_taken += hp_cur[hurtpart];
        hp_cur[hurtpart] = 0;
    }
    lifetime_stats()->damage_taken += dam;
    if( is_dead_state() ) {
        set_killer( source );
    }
}

void player::heal(body_part healed, int dam)
{
    hp_part healpart;
    switch (healed) {
        case bp_eyes: // Fall through to head damage
        case bp_mouth: // Fall through to head damage
        case bp_head:
            healpart = hp_head;
            break;
        case bp_torso:
            healpart = hp_torso;
            break;
        case bp_hand_l:
            // Shouldn't happen, but fall through to arms
            debugmsg("Heal against hands!");
        case bp_arm_l:
            healpart = hp_arm_l;
            break;
        case bp_hand_r:
            // Shouldn't happen, but fall through to arms
            debugmsg("Heal against hands!");
        case bp_arm_r:
            healpart = hp_arm_r;
            break;
        case bp_foot_l:
            // Shouldn't happen, but fall through to legs
            debugmsg("Heal against feet!");
        case bp_leg_l:
            healpart = hp_leg_l;
            break;
        case bp_foot_r:
            // Shouldn't happen, but fall through to legs
            debugmsg("Heal against feet!");
        case bp_leg_r:
            healpart = hp_leg_r;
            break;
        default:
            debugmsg("Wacky body part healed!");
            healpart = hp_torso;
    }
    heal( healpart, dam );
}

void player::heal(hp_part healed, int dam)
{
    if (hp_cur[healed] > 0) {
        hp_cur[healed] += dam;
        if (hp_cur[healed] > hp_max[healed]) {
            lifetime_stats()->damage_healed -= hp_cur[healed] - hp_max[healed];
            hp_cur[healed] = hp_max[healed];
        }
        lifetime_stats()->damage_healed += dam;
    }
}

void player::healall(int dam)
{
    for( int healed_part = 0; healed_part < num_hp_parts; healed_part++) {
        heal( (hp_part)healed_part, dam );
    }
}

void player::hurtall(int dam, Creature *source)
{
    for (int i = 0; i < num_hp_parts; i++) {
        const body_part bp = hp_to_bp( static_cast<hp_part>( i ) );
        apply_damage( source, bp, dam );
    }
}

int player::hitall(int dam, int vary, Creature *source)
{
    int damage_taken = 0;
    for (int i = 0; i < num_hp_parts; i++) {
        const body_part bp = hp_to_bp( static_cast<hp_part>( i ) );
        int ddam = vary ? dam * rng (100 - vary, 100) / 100 : dam;
        int cut = 0;
        auto damage = damage_instance::physical(ddam, cut, 0);
        damage_taken += deal_damage( source, bp, damage ).total_damage();
    }
    return damage_taken;
}

void player::knock_back_from(int x, int y)
{
    if (x == posx() && y == posy())
        return; // No effect
    point to = pos();
    if (x < posx()) {
        to.x++;
    }
    if (x > posx()) {
        to.x--;
    }
    if (y < posy()) {
        to.y++;
    }
    if (y > posy()) {
        to.y--;
    }

// First, see if we hit a monster
    int mondex = g->mon_at(to.x, to.y);
    if (mondex != -1) {
        monster *critter = &(g->zombie(mondex));
        deal_damage( critter, bp_torso, damage_instance( DT_BASH, critter->type->size ) );
        add_effect("stunned", 1);
        if ((str_max - 6) / 4 > critter->type->size) {
            critter->knock_back_from(posx(), posy()); // Chain reaction!
            critter->apply_damage( this, bp_torso, (str_max - 6) / 4);
            critter->add_effect("stunned", 1);
        } else if ((str_max - 6) / 4 == critter->type->size) {
            critter->apply_damage( this, bp_torso, (str_max - 6) / 4);
            critter->add_effect("stunned", 1);
        }
        critter->check_dead_state();

        add_msg_player_or_npc(_("You bounce off a %s!"), _("<npcname> bounces off a %s!"),
                              critter->name().c_str() );
        return;
    }

    int npcdex = g->npc_at(to.x, to.y);
    if (npcdex != -1) {
        npc *p = g->active_npc[npcdex];
        deal_damage( p, bp_torso, damage_instance( DT_BASH, p->get_size() ) );
        add_effect("stunned", 1);
        p->deal_damage( this, bp_torso, damage_instance( DT_BASH, 3 ) );
        add_msg_player_or_npc( _("You bounce off %s!"), _("<npcname> bounces off %s!"), p->name.c_str() );
        p->check_dead_state();
        return;
    }

    // If we're still in the function at this point, we're actually moving a tile!
    if (g->m.has_flag("LIQUID", to.x, to.y) && g->m.has_flag(TFLAG_DEEP_WATER, to.x, to.y)) {
        if (!is_npc()) {
            g->plswim(to.x, to.y);
        }
        // TODO: NPCs can't swim!
    } else if (g->m.move_cost(to.x, to.y) == 0) { // Wait, it's a wall (or water)

        // It's some kind of wall.
        apply_damage( nullptr, bp_torso, 3 ); // TODO: who knocked us back? Maybe that creature should be the source of the damage?
        add_effect("stunned", 2);
        add_msg_player_or_npc( _("You bounce off a %s!"), _("<npcname> bounces off a %s!"),
                               g->m.tername(to.x, to.y).c_str() );

    } else { // It's no wall
        setx( to.x );
        sety( to.y );
    }
}

hp_part player::bp_to_hp( const body_part bp )
{
    switch(bp) {
        case bp_head:
        case bp_eyes:
        case bp_mouth:
            return hp_head;
        case bp_torso:
            return hp_torso;
        case bp_arm_l:
        case bp_hand_l:
            return hp_arm_l;
        case bp_arm_r:
        case bp_hand_r:
            return hp_arm_r;
        case bp_leg_l:
        case bp_foot_l:
            return hp_leg_l;
        case bp_leg_r:
        case bp_foot_r:
            return hp_leg_r;
        default:
            return num_hp_parts;
    }
}

body_part player::hp_to_bp( const hp_part hpart )
{
    switch(hpart) {
        case hp_head:
            return bp_head;
        case hp_torso:
            return bp_torso;
        case hp_arm_l:
            return bp_arm_l;
        case hp_arm_r:
            return bp_arm_r;
        case hp_leg_l:
            return bp_leg_l;
        case hp_leg_r:
            return bp_leg_r;
        default:
            return num_bp;
    }
}

int player::hp_percentage() const
{
 int total_cur = 0, total_max = 0;
// Head and torso HP are weighted 3x and 2x, respectively
 total_cur = hp_cur[hp_head] * 3 + hp_cur[hp_torso] * 2;
 total_max = hp_max[hp_head] * 3 + hp_max[hp_torso] * 2;
 for (int i = hp_arm_l; i < num_hp_parts; i++) {
  total_cur += hp_cur[i];
  total_max += hp_max[i];
 }
 return (100 * total_cur) / total_max;
}

void player::get_sick()
{
    if (has_trait("DISIMMUNE")) {
        return;
    }

    if (!has_effect("flu") && !has_effect("common_cold") &&
        one_in(900 + get_healthy() + (has_trait("DISRESISTANT") ? 300 : 0))) {
        if (one_in(6)) {
            add_env_effect("flu", bp_mouth, 3, rng(40000, 80000));
        } else {
            add_env_effect("common_cold", bp_mouth, 3, rng(20000, 60000));
        }
    }
}

void player::update_health(int base_threshold)
{
    if (has_artifact_with(AEP_SICK)) {
        base_threshold += 50;
    }
    Creature::update_health(base_threshold);
}

bool player::infect(dis_type type, body_part vector, int strength,
                     int duration, bool permanent, int intensity,
                     int max_intensity, int decay, int additive, bool targeted,
                     bool main_parts_only)
{
    if (strength <= 0) {
        return false;
    }

    if (dice(strength, 3) > dice(get_env_resist(vector), 3)) {
        if (targeted) {
            add_disease(type, duration, permanent, intensity, max_intensity, decay,
                          additive, vector, main_parts_only);
        } else {
            add_disease(type, duration, permanent, intensity, max_intensity, decay, additive);
        }
        return true;
    }

    return false;
}

void player::add_disease(dis_type type, int duration, bool permanent,
                         int intensity, int max_intensity, int decay,
                         int additive, body_part part, bool main_parts_only)
{
    if (duration <= 0) {
        return;
    }

    if (part != num_bp && hp_cur[player::bp_to_hp(part)] == 0) {
        return;
    }

    if (main_parts_only) {
        part = mutate_to_main_part(part);
    }

    bool found = false;
    for (auto &i : illness) {
        if (i.type == type) {
            if ((part == num_bp) ^ (i.bp == num_bp)) {
                debugmsg("Bodypart missmatch when applying disease %s",
                         type.c_str());
                return;
            }
            if (i.bp == part) {
                if (additive > 0) {
                    i.duration += duration;
                } else if (additive < 0) {
                    i.duration -= duration;
                    if (i.duration <= 0) {
                        i.duration = 1;
                    }
                }
                i.intensity += intensity;
                if (max_intensity != -1 && i.intensity > max_intensity) {
                    i.intensity = max_intensity;
                }
                if (permanent) {
                    i.permanent = true;
                }
                i.decay = decay;
                found = true;
                // Found it, so no need to keep checking
                break;
            }
        }
    }
    if (!found) {
        disease tmp(type, duration, intensity, part, permanent, decay);
        illness.push_back(tmp);
    }

    recalc_sight_limits();
}

void player::rem_disease(dis_type type, body_part part)
{
    for (auto &next_illness : illness) {
        if (next_illness.type == type && ( part == num_bp || next_illness.bp == part )) {
            next_illness.duration = -1;
        }
    }

    recalc_sight_limits();
}

bool player::has_disease(dis_type type, body_part part) const
{
    for (auto &i : illness) {
        if (i.duration > 0 && i.type == type && ( part == num_bp || i.bp == part )) {
            return true;
        }
    }
    return false;
}

bool player::pause_disease(dis_type type, body_part part)
{
    for (auto &i : illness) {
        if (i.type == type && ( part == num_bp || i.bp == part )) {
                i.permanent = true;
                return true;
        }
    }
    return false;
}

bool player::unpause_disease(dis_type type, body_part part)
{
    for (auto &i : illness) {
        if (i.type == type && ( part == num_bp || i.bp == part )) {
                i.permanent = false;
                return true;
        }
    }
    return false;
}

int player::disease_duration(dis_type type, bool all, body_part part) const
{
    int tmp = 0;
    for (auto &i : illness) {
        if (i.type == type && (part ==  num_bp || i.bp == part)) {
            if (all == false) {
                return i.duration;
            } else {
                tmp += i.duration;
            }
        }
    }
    return tmp;
}

int player::disease_intensity(dis_type type, bool all, body_part part) const
{
    int tmp = 0;
    for (auto &i : illness) {
        if (i.type == type && (part ==  num_bp || i.bp == part)) {
            if (all == false) {
                return i.intensity;
            } else {
                tmp += i.intensity;
            }
        }
    }
    return tmp;
}

void player::add_addiction(add_type type, int strength)
{
    if (type == ADD_NULL) {
        return;
    }
    int timer = 1200;
    if (has_trait("ADDICTIVE")) {
        strength = int(strength * 1.5);
        timer = 800;
    }
    if (has_trait("NONADDICTIVE")) {
        strength = int(strength * .50);
        timer = 1800;
    }
    //Update existing addiction
    for (auto &i : addictions) {
        if (i.type == type) {
            if (i.sated < 0) {
                i.sated = timer;
            } else if (i.sated < 600) {
                i.sated += timer; // TODO: Make this variable?
            } else {
                i.sated += int((3000 - i.sated) / 2);
            }
            if ((rng(0, strength) > rng(0, i.intensity * 5) || rng(0, 500) < strength) &&
                  i.intensity < 20) {
                i.intensity++;
            }
            return;
        }
    }
    //Add a new addiction
    if (rng(0, 100) < strength) {
        //~ %s is addiction name
        add_memorial_log(pgettext("memorial_male", "Became addicted to %s."),
                            pgettext("memorial_female", "Became addicted to %s."),
                            addiction_type_name(type).c_str());
        addiction tmp(type, 1);
        addictions.push_back(tmp);
    }
}

bool player::has_addiction(add_type type) const
{
    for (auto &i : addictions) {
        if (i.type == type && i.intensity >= MIN_ADDICTION_LEVEL) {
            return true;
        }
    }
    return false;
}

void player::rem_addiction(add_type type)
{
    for (size_t i = 0; i < addictions.size(); i++) {
        if (addictions[i].type == type) {
            //~ %s is addiction name
            if (has_trait("THRESH_MYCUS") && ((type == ADD_MARLOSS_R) || (type == ADD_MARLOSS_B) ||
              (type == ADD_MARLOSS_Y))) {
                  add_memorial_log(pgettext("memorial_male", "Transcended addiction to %s."),
                            pgettext("memorial_female", "Transcended addiction to %s."),
                            addiction_type_name(type).c_str());
            }
            else {
                add_memorial_log(pgettext("memorial_male", "Overcame addiction to %s."),
                            pgettext("memorial_female", "Overcame addiction to %s."),
                            addiction_type_name(type).c_str());
            }
            addictions.erase(addictions.begin() + i);
            return;
        }
    }
}

int player::addiction_level(add_type type)
{
    for (auto &i : addictions) {
        if (i.type == type) {
            return i.intensity;
        }
    }
    return 0;
}

bool player::siphon(vehicle *veh, ammotype desired_liquid)
{
    int liquid_amount = veh->drain( desired_liquid, veh->fuel_capacity(desired_liquid) );
    item used_item( default_ammo(desired_liquid), calendar::turn );
    const int fuel_per_charge = fuel_charges_to_amount_factor( desired_liquid );
    used_item.charges = liquid_amount / fuel_per_charge;
    if( used_item.charges <= 0 ) {
        add_msg( _( "There is not enough %s left to siphon it." ), used_item.type_name().c_str() );
        veh->refill( desired_liquid, liquid_amount );
        return false;
    }
    int extra = g->move_liquid( used_item );
    if( extra == -1 ) {
        // Failed somehow, put the liquid back and bail out.
        veh->refill( desired_liquid, used_item.charges * fuel_per_charge );
        return false;
    }
    int siphoned = liquid_amount - extra;
    veh->refill( desired_liquid, extra );
    if( siphoned > 0 ) {
        add_msg(ngettext("Siphoned %d unit of %s from the %s.",
                            "Siphoned %d units of %s from the %s.",
                            siphoned),
                   siphoned, used_item.tname().c_str(), veh->name.c_str());
        //Don't consume turns if we decided not to siphon
        return true;
    } else {
        return false;
    }
}

void player::cough(bool harmful, int loudness) {
    if (!is_npc()) {
        add_msg(m_bad, _("You cough heavily."));
        sounds::sound(posx(), posy(), loudness, "");
    } else {
        sounds::sound(posx(), posy(), loudness, _("a hacking cough."));
    }
    moves -= 80;
    if (harmful && !one_in(4)) {
        apply_damage( nullptr, bp_torso, 1 );
    }
    if (has_effect("sleep") && ((harmful && one_in(3)) || one_in(10)) ) {
        wake_up();
    }
}

void player::add_pain_msg(int val, body_part bp)
{
    if (has_trait("NOPAIN")) {
        return;
    }
    if (bp == num_bp) {
        if (val > 20) {
            add_msg_if_player(_("Your body is wracked with excruciating pain!"));
        } else if (val > 10) {
            add_msg_if_player(_("Your body is wracked with terrible pain!"));
        } else if (val > 5) {
            add_msg_if_player(_("Your body is wracked with pain!"));
        } else if (val > 1) {
            add_msg_if_player(_("Your body pains you!"));
        } else {
            add_msg_if_player(_("Your body aches."));
        }
    } else {
        if (val > 20) {
            add_msg_if_player(_("Your %s is wracked with excruciating pain!"),
                                body_part_name_accusative(bp).c_str());
        } else if (val > 10) {
            add_msg_if_player(_("Your %s is wracked with terrible pain!"),
                                body_part_name_accusative(bp).c_str());
        } else if (val > 5) {
            add_msg_if_player(_("Your %s is wracked with pain!"),
                                body_part_name_accusative(bp).c_str());
        } else if (val > 1) {
            add_msg_if_player(_("Your %s pains you!"),
                                body_part_name_accusative(bp).c_str());
        } else {
            add_msg_if_player(_("Your %s aches."),
                                body_part_name_accusative(bp).c_str());
        }
    }
}

static int bound_mod_to_vals(int val, int mod, int max, int min)
{
    if (val + mod > max && max != 0) {
        mod = std::max(max - val, 0);
    }
    if (val + mod < min && min != 0) {
        mod = std::min(min - val, 0);
    }
    return mod;
}

void player::add_eff_effects(effect e, bool reduced)
{
    body_part bp = e.get_bp();
    // Add hurt
    if (e.get_amount("HURT", reduced) > 0) {
        if (bp == num_bp) {
            add_msg_if_player(_("Your %s hurts!"), body_part_name_accusative(bp_torso).c_str());
            apply_damage(nullptr, bp_torso, e.get_mod("HURT"));
        } else {
            add_msg_if_player(_("Your %s hurts!"), body_part_name_accusative(bp).c_str());
            apply_damage(nullptr, bp, e.get_mod("HURT"));
        }
    }
    // Add sleep
    if (e.get_amount("SLEEP", reduced) > 0) {
        add_msg_if_player(_("You pass out!"));
        fall_asleep(e.get_amount("SLEEP"));
    }
    // Add pkill
    if (e.get_amount("PKILL", reduced) > 0) {
        pkill += bound_mod_to_vals(pkill, e.get_amount("PKILL", reduced),
                        e.get_max_val("PKILL", reduced), 0);
    }

    // Add radiation
    if (e.get_amount("RAD", reduced) > 0) {
        radiation += bound_mod_to_vals(radiation, e.get_amount("RAD", reduced),
                        e.get_max_val("RAD", reduced), 0);
    }
    // Add health mod
    if (e.get_amount("H_MOD", reduced) > 0) {
        mod_healthy_mod(bound_mod_to_vals(get_healthy_mod(), e.get_amount("H_MOD", reduced),
                        e.get_max_val("H_MOD", reduced), e.get_min_val("H_MOD", reduced)));
    }
    // Add health
    if (e.get_amount("HEALTH", reduced) > 0) {
        mod_healthy(bound_mod_to_vals(get_healthy(), e.get_amount("HEALTH", reduced),
                        e.get_max_val("HEALTH", reduced), e.get_min_val("HEALTH", reduced)));
    }
    // Add stim
    if (e.get_amount("STIM", reduced) > 0) {
        stim += bound_mod_to_vals(stim, e.get_amount("STIM", reduced),
                        e.get_max_val("STIM", reduced), e.get_min_val("STIM", reduced));
    }
    // Add hunger
    if (e.get_amount("HUNGER", reduced) > 0) {
        hunger += bound_mod_to_vals(hunger, e.get_amount("HUNGER", reduced),
                        e.get_max_val("HUNGER", reduced), e.get_min_val("HUNGER", reduced));
    }
    // Add thirst
    if (e.get_amount("THIRST", reduced) > 0) {
        thirst += bound_mod_to_vals(thirst, e.get_amount("THIRST", reduced),
                        e.get_max_val("THIRST", reduced), e.get_min_val("THIRST", reduced));
    }
    // Add fatigue
    if (e.get_amount("FATIGUE", reduced) > 0) {
        fatigue += bound_mod_to_vals(fatigue, e.get_amount("FATIGUE", reduced),
                        e.get_max_val("FATIGUE", reduced), e.get_min_val("FATIGUE", reduced));
    }
    // Add pain
    if (e.get_amount("PAIN", reduced) > 0) {
        int pain_inc = bound_mod_to_vals(pain, e.get_amount("PAIN", reduced),
                        e.get_max_val("PAIN", reduced), 0);
        mod_pain(pain_inc);
        if (pain_inc > 0) {
            add_pain_msg(e.get_amount("PAIN", reduced), bp);
        }
    }
    Creature::add_eff_effects(e, reduced);
}

void player::process_effects() {
    //Special Removals
    if (has_effect("darkness") && g->is_in_sunlight(posx(), posy())) {
        remove_effect("darkness");
    }
    if (has_trait("M_IMMUNE") && has_effect("fungus")) {
        vomit();
        remove_effect("fungus");
        add_msg_if_player(m_bad,  _("We have mistakenly colonized a local guide!  Purging now."));
    }
    if (has_trait("PARAIMMUNE") && (has_effect("dermatik") || has_effect("tapeworm") ||
          has_effect("bloodworms") || has_effect("brainworm") || has_effect("paincysts")) ) {
        remove_effect("dermatik");
        remove_effect("tapeworm");
        remove_effect("bloodworms");
        remove_effect("brainworm");
        remove_effect("paincysts");
        add_msg_if_player(m_good, _("Something writhes and inside of you as it dies."));
    }
    if (has_trait("ACIDBLOOD") && (has_effect("dermatik") || has_effect("brainworm"))) {
        remove_effect("dermatik");
        remove_effect("bloodworms");
    }
    if (has_trait("EATHEALTH") && has_effect("tapeworm")) {
        remove_effect("tapeworm");
        add_msg_if_player(m_good, _("Your bowels gurgle as something inside them dies."));
    }
    if (has_trait("INFIMMUNE") && (has_effect("bite") || has_effect("infected") ||
          has_effect("recover")) ) {
        remove_effect("bite");
        remove_effect("infected");
        remove_effect("recover");
    }
    if (!(in_sleep_state()) && has_effect("alarm_clock")) {
        remove_effect("alarm_clock");
    }

    //Human only effects
    for( auto &elem : effects ) {
        for( auto &_effect_it : elem.second ) {
            auto &it = _effect_it.second;
            bool reduced = has_trait(it.get_resist_trait()) || has_effect(it.get_resist_effect());
            double mod = 1;
            body_part bp = it.get_bp();
            int val = 0;

            // Still hardcoded stuff, do this first since some modify their other traits
            hardcoded_effects(it);

            // Handle miss messages
            auto msgs = it.get_miss_msgs();
            if (!msgs.empty()) {
                for (auto i : msgs) {
                    add_miss_reason(_(i.first.c_str()), i.second);
                }
            }

            // Handle health mod
            val = it.get_mod("H_MOD", reduced);
            if (val != 0) {
                mod = 1;
                if(it.activated(calendar::turn, "H_MOD", val, reduced, mod)) {
                    mod_healthy_mod(bound_mod_to_vals(get_healthy_mod(), val,
                                it.get_max_val("H_MOD", reduced), it.get_min_val("H_MOD", reduced)));
                }
            }

            // Handle health
            val = it.get_mod("HEALTH", reduced);
            if (val != 0) {
                mod = 1;
                if(it.activated(calendar::turn, "HEALTH", val, reduced, mod)) {
                    mod_healthy(bound_mod_to_vals(get_healthy(), val,
                                it.get_max_val("HEALTH", reduced), it.get_min_val("HEALTH", reduced)));
                }
            }

            // Handle stim
            val = it.get_mod("STIM", reduced);
            if (val != 0) {
                mod = 1;
                if(it.activated(calendar::turn, "STIM", val, reduced, mod)) {
                    stim += bound_mod_to_vals(stim, val, it.get_max_val("STIM", reduced),
                                                it.get_min_val("STIM", reduced));
                }
            }

            // Handle hunger
            val = it.get_mod("HUNGER", reduced);
            if (val != 0) {
                mod = 1;
                if(it.activated(calendar::turn, "HUNGER", val, reduced, mod)) {
                    hunger += bound_mod_to_vals(hunger, val, it.get_max_val("HUNGER", reduced),
                                                it.get_min_val("HUNGER", reduced));
                }
            }

            // Handle thirst
            val = it.get_mod("THIRST", reduced);
            if (val != 0) {
                mod = 1;
                if(it.activated(calendar::turn, "THIRST", val, reduced, mod)) {
                    thirst += bound_mod_to_vals(thirst, val, it.get_max_val("THIRST", reduced),
                                                it.get_min_val("THIRST", reduced));
                }
            }

            // Handle fatigue
            val = it.get_mod("FATIGUE", reduced);
            if (val != 0) {
                mod = 1;
                if(it.activated(calendar::turn, "FATIGUE", val, reduced, mod)) {
                    fatigue += bound_mod_to_vals(fatigue, val, it.get_max_val("FATIGUE", reduced),
                                                it.get_min_val("FATIGUE", reduced));
                }
            }

            // Handle Radiation
            val = it.get_mod("RAD", reduced);
            if (val != 0) {
                mod = 1;
                if(it.activated(calendar::turn, "RAD", val, reduced, mod)) {
                    radiation += bound_mod_to_vals(radiation, val, it.get_max_val("RAD", reduced), 0);
                    // Radiation can't go negative
                    if (radiation < 0) {
                        radiation = 0;
                    }
                }
            }

            // Handle stat changes
            mod_str_bonus(it.get_mod("STR", reduced));
            mod_dex_bonus(it.get_mod("DEX", reduced));
            mod_per_bonus(it.get_mod("PER", reduced));
            mod_int_bonus(it.get_mod("INT", reduced));
            // Speed is already added in recalc_speed_bonus

            // Handle Pain
            val = it.get_mod("PAIN", reduced);
            if (val != 0) {
                mod = 1;
                if (it.get_sizing("PAIN")) {
                    if (has_trait("FAT")) {
                        mod *= 1.5;
                    }
                    if (has_trait("LARGE") || has_trait("LARGE_OK")) {
                        mod *= 2;
                    }
                    if (has_trait("HUGE") || has_trait("HUGE_OK")) {
                        mod *= 3;
                    }
                }
                if(it.activated(calendar::turn, "PAIN", val, reduced, mod)) {
                    int pain_inc = bound_mod_to_vals(pain, val, it.get_max_val("PAIN", reduced), 0);
                    mod_pain(pain_inc);
                    if (pain_inc > 0) {
                        add_pain_msg(val, bp);
                    }
                }
            }

            // Handle Damage
            val = it.get_mod("HURT", reduced);
            if (val != 0) {
                mod = 1;
                if (it.get_sizing("HURT")) {
                    if (has_trait("FAT")) {
                        mod *= 1.5;
                    }
                    if (has_trait("LARGE") || has_trait("LARGE_OK")) {
                        mod *= 2;
                    }
                    if (has_trait("HUGE") || has_trait("HUGE_OK")) {
                        mod *= 3;
                    }
                }
                if(it.activated(calendar::turn, "HURT", val, reduced, mod)) {
                    if (bp == num_bp) {
                        if (val > 5) {
                            add_msg_if_player(_("Your %s HURTS!"), body_part_name_accusative(bp_torso).c_str());
                        } else {
                            add_msg_if_player(_("Your %s hurts!"), body_part_name_accusative(bp_torso).c_str());
                        }
                        apply_damage(nullptr, bp_torso, val);
                    } else {
                        if (val > 5) {
                            add_msg_if_player(_("Your %s HURTS!"), body_part_name_accusative(bp).c_str());
                        } else {
                            add_msg_if_player(_("Your %s hurts!"), body_part_name_accusative(bp).c_str());
                        }
                        apply_damage(nullptr, bp, val);
                    }
                }
            }

            // Handle Sleep
            val = it.get_mod("SLEEP", reduced);
            if (val != 0) {
                mod = 1;
                if(it.activated(calendar::turn, "SLEEP", val, reduced, mod)) {
                    add_msg_if_player(_("You pass out!"));
                    fall_asleep(val);
                }
            }

            // Handle painkillers
            val = it.get_mod("PKILL", reduced);
            if (val != 0) {
                mod = it.get_addict_mod("PKILL", addiction_level(ADD_PKILLER));
                if(it.activated(calendar::turn, "PKILL", val, reduced, mod)) {
                    pkill += bound_mod_to_vals(pkill, val, it.get_max_val("PKILL", reduced), 0);
                }
            }

            // Handle coughing
            mod = 1;
            val = 0;
            if (it.activated(calendar::turn, "COUGH", val, reduced, mod)) {
                cough(it.get_harmful_cough());
            }

            // Handle vomiting
            mod = vomit_mod();
            val = 0;
            if (it.activated(calendar::turn, "VOMIT", val, reduced, mod)) {
                vomit();
            }
        }
    }

    Creature::process_effects();
}

void player::hardcoded_effects(effect &it)
{
    std::string id = it.get_id();
    int dur = it.get_duration();
    int intense = it.get_intensity();
    body_part bp = it.get_bp();
    bool sleeping = has_effect("sleep");
    bool msg_trig = one_in(400);
    if (id == "onfire") {
        // TODO: this should be determined by material properties
        if (!has_trait("M_SKIN2")) {
            hurtall(3, nullptr);
        }
        for (size_t i = 0; i < worn.size(); i++) {
            item tmp = worn[i];
            bool burnVeggy = (tmp.made_of("veggy") || tmp.made_of("paper"));
            bool burnFabric = ((tmp.made_of("cotton") || tmp.made_of("wool")) && one_in(10));
            bool burnPlastic = ((tmp.made_of("plastic")) && one_in(50));
            if (burnVeggy || burnFabric || burnPlastic) {
                worn.erase(worn.begin() + i);
                if (i != 0) {
                    i--;
                }
            }
        }
    } else if (id == "spores") {
        // Equivalent to X in 150000 + health * 100
        if ((!has_trait("M_IMMUNE")) && (one_in(100) && x_in_y(intense, 150 + get_healthy() / 10)) ) {
            add_effect("fungus", 1, num_bp, true);
        }
    } else if (id == "fungus") {
        int bonus = get_healthy() / 10 + (has_trait(it.get_resist_trait()) ? 100 : 0);
        switch (intense) {
        case 1: // First hour symptoms
            if (one_in(160 + bonus)) {
                cough(true);
            }
            if (one_in(100 + bonus)) {
                add_msg_if_player(m_warning, _("You feel nauseous."));
            }
            if (one_in(100 + bonus)) {
                add_msg_if_player(m_warning, _("You smell and taste mushrooms."));
            }
            it.mod_duration(1);
            if (dur > 600) {
                it.mod_intensity(1);
            }
            break;
        case 2: // Five hours of worse symptoms
            if (one_in(600 + bonus * 3)) {
                add_msg_if_player(m_bad,  _("You spasm suddenly!"));
                moves -= 100;
                apply_damage( nullptr, bp_torso, 5 );
            }
            if (x_in_y(vomit_mod(), (800 + bonus * 4)) || one_in(2000 + bonus * 10)) {
                add_msg_player_or_npc(m_bad, _("You vomit a thick, gray goop."),
                                               _("<npcname> vomits a thick, gray goop.") );

                int awfulness = rng(0,70);
                moves = -200;
                hunger += awfulness;
                thirst += awfulness;
                apply_damage( nullptr, bp_torso, awfulness / std::max( str_cur, 1 ) ); // can't be healthy
            }
            it.mod_duration(1);
            if (dur > 3600) {
                it.mod_intensity(1);
            }
            break;
        case 3: // Permanent symptoms
            if (one_in(1000 + bonus * 8)) {
                add_msg_player_or_npc(m_bad,  _("You vomit thousands of live spores!"),
                                              _("<npcname> vomits thousands of live spores!") );

                moves = -500;
                int sporex, sporey;
                monster spore(GetMType("mon_spore"));
                for (int i = -1; i <= 1; i++) {
                    for (int j = -1; j <= 1; j++) {
                        if (i == 0 && j == 0) {
                            continue;
                        }
                        sporex = posx() + i;
                        sporey = posy() + j;
                        if (g->m.move_cost(sporex, sporey) > 0) {
                            const int zid = g->mon_at(sporex, sporey);
                            if (zid >= 0) {  // Spores hit a monster
                                if (g->u.sees(sporex, sporey) &&
                                      !g->zombie(zid).type->in_species("FUNGUS")) {
                                    add_msg(_("The %s is covered in tiny spores!"),
                                               g->zombie(zid).name().c_str());
                                }
                                monster &critter = g->zombie( zid );
                                if( !critter.make_fungus() ) {
                                    critter.die( this ); // Counts as kill by player
                                }
                            } else if (one_in(4) && g->num_zombies() <= 1000){
                                spore.spawn(sporex, sporey);
                                g->add_zombie(spore);
                            }
                        }
                    }
                }
            // We're fucked
            } else if (one_in(6000 + bonus * 20)) {
                if(hp_cur[hp_arm_l] <= 0 || hp_cur[hp_arm_r] <= 0) {
                    if(hp_cur[hp_arm_l] <= 0 && hp_cur[hp_arm_r] <= 0) {
                        add_msg_player_or_npc(m_bad, _("The flesh on your broken arms bulges. Fungus stalks burst through!"),
                        _("<npcname>'s broken arms bulge. Fungus stalks burst out of the bulges!"));
                    } else {
                        add_msg_player_or_npc(m_bad, _("The flesh on your broken and unbroken arms bulge. Fungus stalks burst through!"),
                        _("<npcname>'s arms bulge. Fungus stalks burst out of the bulges!"));
                    }
                } else {
                    add_msg_player_or_npc(m_bad, _("Your hands bulge. Fungus stalks burst through the bulge!"),
                        _("<npcname>'s hands bulge. Fungus stalks burst through the bulge!"));
                }
                apply_damage( nullptr, bp_arm_l, 999 );
                apply_damage( nullptr, bp_arm_r, 999 );
            }
            break;
        }
    } else if (id == "rat") {
        it.set_intensity(dur / 10);
        if (rng(0, 100) < dur / 10) {
            if (!one_in(5)) {
                mutate_category("MUTCAT_RAT");
                it.mult_duration(.2);
            } else {
                mutate_category("MUTCAT_TROGLOBITE");
                it.mult_duration(.33);
            }
        } else if (rng(0, 100) < dur / 8) {
            if (one_in(3)) {
                vomit();
                it.mod_duration(-10);
            } else {
                add_msg(m_bad, _("You feel nauseous!"));
                it.mod_duration(3);
            }
        }
    } else if (id == "bleed") {
        // Presuming that during the first-aid process you're putting pressure
        // on the wound or otherwise suppressing the flow. (Kits contain either
        // quikclot or bandages per the recipe.)
        if ( one_in(6 / intense) && activity.type != ACT_FIRSTAID ) {
            add_msg_player_or_npc(m_bad, _("You lose some blood."),
                                           _("<npcname> loses some blood.") );
            mod_pain(1);
            apply_damage( nullptr, bp, 1 );
            g->m.add_field(posx(), posy(), playerBloodType(), 1);
        }
    } else if (id == "hallu") {
        // TODO: Redo this to allow for variable durations
        // Time intervals are drawn from the old ones based on 3600 (6-hour) duration.
        static bool puked = false;
        int maxDuration = 3600;
        int comeupTime = int(maxDuration*0.9);
        int noticeTime = int(comeupTime + (maxDuration-comeupTime)/2);
        int peakTime = int(maxDuration*0.8);
        int comedownTime = int(maxDuration*0.3);
        // Baseline
        if (dur == noticeTime) {
            add_msg_if_player(m_warning, _("You feel a little strange."));
        } else if (dur == comeupTime) {
            // Coming up
            if (one_in(2)) {
                add_msg_if_player(m_warning, _("The world takes on a dreamlike quality."));
            } else if (one_in(3)) {
                add_msg_if_player(m_warning, _("You have a sudden nostalgic feeling."));
            } else if (one_in(5)) {
                add_msg_if_player(m_warning, _("Everything around you is starting to breathe."));
            } else {
                add_msg_if_player(m_warning, _("Something feels very, very wrong."));
            }
        } else if (dur > peakTime && dur < comeupTime) {
            if ((one_in(200) || x_in_y(vomit_mod(), 50)) && !puked) {
                add_msg_if_player(m_bad, _("You feel sick to your stomach."));
                hunger -= 2;
                if (one_in(6)) {
                    vomit();
                    if (one_in(2)) {
                        // we've vomited enough for now
                        puked = true;
                    }
                }
            }
            if (is_npc() && one_in(200)) {
                const char *npcText;
                switch(rng(1,4)) {
                    case 1:
                        npcText = _("\"I think it's starting to kick in.\"");
                        break;
                    case 2:
                        npcText = _("\"Oh God, what's happening?\"");
                        break;
                    case 3:
                        npcText = _("\"Of course... it's all fractals!\"");
                        break;
                    default:
                        npcText = _("\"Huh?  What was that?\"");
                        break;

                }
                int loudness = 20 + str_cur - int_cur;
                loudness = (loudness > 5 ? loudness : 5);
                loudness = (loudness < 30 ? loudness : 30);
                sounds::sound(posx(), posy(), loudness, npcText);
            }
        } else if (dur == peakTime) {
            // Visuals start
            add_msg_if_player(m_bad, _("Fractal patterns dance across your vision."));
            add_effect("visuals", peakTime - comedownTime);
        } else if (dur > comedownTime && dur < peakTime) {
            // Full symptoms
            mod_per_bonus(-2);
            mod_int_bonus(-1);
            mod_dex_bonus(-2);
            add_miss_reason(_("Dancing fractals distract you."), 2);
            mod_str_bonus(-1);
            if (one_in(50)) {
                g->spawn_hallucination();
            }
        } else if (dur == comedownTime) {
            if (one_in(42)) {
                add_msg_if_player(_("Everything looks SO boring now."));
            } else {
                add_msg_if_player(_("Things are returning to normal."));
            }
            puked = false;
        }
    } else if (id == "cold") {
        switch(bp) {
        case bp_head:
            switch(intense) {
            case 3:
                mod_int_bonus(-2);
                if (!sleeping && msg_trig) {
                    add_msg_if_player(_("Your thoughts are unclear."));
                }
            case 2:
                mod_int_bonus(-1);
            default:
                break;
            }
            break;
        case bp_mouth:
            switch(intense) {
            case 3:
                mod_per_bonus(-2);
            case 2:
                mod_per_bonus(-1);
                if (!sleeping && msg_trig) {
                    add_msg_if_player(m_bad, _("Your face is stiff from the cold."));
                }
            default:
                break;
            }
            break;
        case bp_torso:
            switch(intense) {
            case 3:
                mod_dex_bonus(-2);
                add_miss_reason(_("You quiver from the cold."), 2);
                if (!sleeping && msg_trig) {
                    add_msg_if_player(m_bad, _("Your torso is freezing cold. You should put on a few more layers."));
                }
            case 2:
                mod_dex_bonus(-2);
                add_miss_reason(_("Your shivering makes you unsteady."), 2);
            }
            break;
        case bp_arm_l:
            switch(intense) {
            case 3:
                mod_dex_bonus(-1);
            case 2:
                mod_dex_bonus(-1);
                add_miss_reason(_("Your left arm trembles from the cold."), 1);
                if (!sleeping && msg_trig && one_in(2)) {
                    add_msg_if_player(m_bad, _("Your left arm is shivering."));
                }
            default:
                break;
            }
            break;
        case bp_arm_r:
            switch(intense) {
            case 3:
                mod_dex_bonus(-1);
            case 2:
                mod_dex_bonus(-1);
                add_miss_reason(_("Your right arm trembles from the cold."), 1);
                if (!sleeping && msg_trig && one_in(2)) {
                    add_msg_if_player(m_bad, _("Your right arm is shivering."));
                }
            default:
                break;
            }
            break;
        case bp_hand_l:
            switch(intense) {
            case 3:
                mod_dex_bonus(-1);
            case 2:
                mod_dex_bonus(-1);
                add_miss_reason(_("Your left hand quivers in the cold."), 1);
                if (!sleeping && msg_trig && one_in(2)) {
                    add_msg_if_player(m_bad, _("Your left hand feels like ice."));
                }
            default:
                break;
            }
            break;
        case bp_hand_r:
            switch(intense) {
            case 3:
                mod_dex_bonus(-1);
            case 2:
                mod_dex_bonus(-1);
                add_miss_reason(_("Your right hand trembles in the cold."), 1);
                if (!sleeping && msg_trig && one_in(2)) {
                    add_msg_if_player(m_bad, _("Your right hand feels like ice."));
                }
            default:
                break;
            }
            break;
        case bp_leg_l:
            switch(intense) {
            case 3:
                mod_dex_bonus(-1);
                add_miss_reason(_("Your legs uncontrollably shake from the cold."), 1);
                mod_str_bonus(-1);
                if (!sleeping && msg_trig && one_in(2)) {
                    add_msg_if_player(m_bad, _("Your left leg trembles against the relentless cold."));
                }
            case 2:
                mod_dex_bonus(-1);
                add_miss_reason(_("Your legs unsteadily shiver against the cold."), 1);
                mod_str_bonus(-1);
            default:
                break;
            }
            break;
        case bp_leg_r:
            switch(intense) {
            case 3:
                mod_dex_bonus(-1);
                mod_str_bonus(-1);
                if (!sleeping && msg_trig && one_in(2)) {
                    add_msg_if_player(m_bad, _("Your right leg trembles against the relentless cold."));
                }
            case 2:
                mod_dex_bonus(-1);
                mod_str_bonus(-1);
            default:
                break;
            }
            break;
        case bp_foot_l:
            switch(intense) {
            case 3:
                mod_dex_bonus(-1);
                add_miss_reason(_("Your left foot is as nimble as a block of ice."), 1);
                mod_str_bonus(-1);
                break;
            case 2:
                mod_dex_bonus(-1);
                add_miss_reason(_("Your freezing left foot messes up your balance."), 1);
                if (!sleeping && msg_trig && one_in(2)) {
                    add_msg_if_player(m_bad, _("Your left foot feels frigid."));
                }
            default:
                break;
            }
            break;
        case bp_foot_r:
            switch(intense) {
            case 3:
                mod_dex_bonus(-1);
                add_miss_reason(_("Your right foot is as nimble as a block of ice."), 1);
                mod_str_bonus(-1);
                break;
            case 2:
                mod_dex_bonus(-1);
                add_miss_reason(_("Your freezing right foot messes up your balance."), 1);
                if (!sleeping && msg_trig && one_in(2)) {
                    add_msg_if_player(m_bad, _("Your right foot feels frigid."));
                }
            default:
                break;
            }
            break;
        default: // Suppress compiler warning [-Wswitch]
            break;
        }
    } else if (id == "hot") {
        switch(bp) {
        case bp_head:
            switch(intense) {
            case 3:
                if (!sleeping && msg_trig) {
                    add_msg_if_player(m_bad, _("Your head is pounding from the heat."));
                }
                // Fall-through
            case 2:
                // Hallucinations handled in game.cpp
                if (one_in(std::min(14500, 15000 - temp_cur[bp_head]))) {
                    vomit();
                }
                if (!sleeping && msg_trig) {
                    add_msg_if_player(m_bad, _("The heat is making you see things."));
                }
                break;
            default: // Suppress compiler warning [-Wswitch]
                break;
            }
            break;
        case bp_torso:
            switch(intense) {
            case 3:
                mod_str_bonus(-1);
                if (!sleeping && msg_trig) {
                    add_msg_if_player(m_bad, _("You are sweating profusely."));
                }
                // Fall-through
            case 2:
                mod_str_bonus(-1);
                break;
            default:
                break;
            }
            break;
        case bp_hand_l:
            switch(intense) {
            case 3:
                mod_dex_bonus(-1);
                // Fall-through
            case 2:
                add_miss_reason(_("Your left hand's too sweaty to grip well."), 1);
                mod_dex_bonus(-1);
            default:
                break;
            }
            break;
        case bp_hand_r:
            switch(intense) {
            case 3:
                mod_dex_bonus(-1);
                // Fall-through
            case 2:
                mod_dex_bonus(-1);
                add_miss_reason(_("Your right hand's too sweaty to grip well."), 1);
                break;
            default:
                break;
            }
            break;
        case bp_leg_l:
            switch (intense) {
            case 3 :
                if (one_in(2)) {
                    if (!sleeping && msg_trig) {
                        add_msg_if_player(m_bad, _("Your left leg is cramping up."));
                    }
                }
                break;
            default:
                break;
            }
            break;
        case bp_leg_r:
            switch (intense) {
            case 3 :
                if (one_in(2)) {
                    if (!sleeping && msg_trig) {
                        add_msg_if_player(m_bad, _("Your right leg is cramping up."));
                    }
                }
                break;
            default:
                break;
            }
            break;
        case bp_foot_l:
            switch (intense) {
            case 3:
                if (one_in(2)) {
                    if (!sleeping && msg_trig) {
                        add_msg_if_player(m_bad, _("Your left foot is swelling in the heat."));
                    }
                }
                break;
            default:
                break;
            }
            break;
        case bp_foot_r:
            switch (intense) {
            case 3:
                if (one_in(2)) {
                    if (!sleeping && msg_trig) {
                        add_msg_if_player(m_bad, _("Your right foot is swelling in the heat."));
                    }
                }
                break;
            default:
                break;
            }
            break;
        default: // Suppress compiler warning [-Wswitch]
            break;
        }
    } else if (id == "frostbite") {
        switch(bp) {
        case bp_hand_l:
        case bp_hand_r:
            switch(intense) {
            case 2:
                add_miss_reason(_("You have trouble grasping with your numb fingers."), 2);
                mod_dex_bonus(-2);
            default:
                break;
            }
            break;
        case bp_foot_l:
        case bp_foot_r:
            switch(intense) {
            case 2:
            case 1:
                if (!sleeping && msg_trig && one_in(2)) {
                    add_msg_if_player(m_bad, _("Your foot has gone numb."));
                }
            default:
                break;
            }
            break;
        case bp_mouth:
            switch(intense) {
            case 2:
                mod_per_bonus(-2);
            case 1:
                mod_per_bonus(-1);
                if (!sleeping && msg_trig) {
                    add_msg_if_player(m_bad, _("Your face feels numb."));
                }
            default:
                break;
            }
            break;
        default: // Suppress compiler warnings [-Wswitch]
            break;
        }
    } else if (id == "dermatik") {
        bool triggered = false;
        int formication_chance = 600;
        if (dur < 2400) {
            formication_chance += 2400 - dur;
        }
        if (one_in(formication_chance)) {
            add_effect("formication", 600, bp);
        }
        if (dur < 14400 && one_in(2400)) {
            vomit();
        }
        if (dur > 14400) {
            // Spawn some larvae!
            // Choose how many insects; more for large characters
            int num_insects = rng(1, std::min(3, str_max / 3));
            apply_damage( nullptr, bp, rng( 2, 4 ) * num_insects );
            // Figure out where they may be placed
            add_msg_player_or_npc( m_bad, _("Your flesh crawls; insects tear through the flesh and begin to emerge!"),
                _("Insects begin to emerge from <npcname>'s skin!") );
            monster grub(GetMType("mon_dermatik_larva"));
            for (int i = posx() - 1; i <= posx() + 1; i++) {
                for (int j = posy() - 1; j <= posy() + 1; j++) {
                    if (num_insects == 0) {
                        break;
                    } else if (i == 0 && j == 0) {
                        continue;
                    }
                    if (g->mon_at(i, j) == -1) {
                        grub.spawn(i, j);
                        if (one_in(3)) {
                            grub.friendly = -1;
                        } else {
                            grub.friendly = 0;
                        }
                        g->add_zombie(grub);
                        num_insects--;
                    }
                }
                if (num_insects == 0) {
                    break;
                }
            }
            add_memorial_log(pgettext("memorial_male", "Dermatik eggs hatched."),
                               pgettext("memorial_female", "Dermatik eggs hatched."));
            remove_effect("formication", bp);
            moves -= 600;
            triggered = true;
        }
        if (triggered) {
            // Set ourselves up for removal
            it.set_duration(0);
        } else {
            // Count duration up
            it.mod_duration(1);
        }
    } else if (id == "formication") {
        if (x_in_y(intense, 100 + 50 * get_int())) {
            if (!is_npc()) {
                //~ %s is bodypart in accusative.
                 add_msg(m_warning, _("You start scratching your %s!"),
                                          body_part_name_accusative(bp).c_str());
                 g->cancel_activity();
            } else if (g->u.sees( pos() )) {
                //~ 1$s is NPC name, 2$s is bodypart in accusative.
                add_msg(_("%1$s starts scratching their %2$s!"), name.c_str(),
                                   body_part_name_accusative(bp).c_str());
            }
            moves -= 150;
            apply_damage( nullptr, bp, 1 );
        }
    } else if (id == "evil") {
        // Worn or wielded; diminished effects
        bool lesserEvil = weapon.has_effect_when_wielded( AEP_EVIL ) ||
                          weapon.has_effect_when_carried( AEP_EVIL );
        for( auto &w : worn ) {
            if( w.has_effect_when_worn( AEP_EVIL ) ) {
                lesserEvil = true;
                break;
            }
        }
        if (lesserEvil) {
            // Only minor effects, some even good!
            mod_str_bonus(dur > 4500 ? 10 : int(dur / 450));
            if (dur < 600) {
                mod_dex_bonus(1);
            } else {
                int dex_mod = -(dur > 3600 ? 10 : int((dur - 600) / 300));
                mod_dex_bonus(dex_mod);
                add_miss_reason(_("Why waste your time on that insignificant speck?"), -dex_mod);
            }
            mod_int_bonus(-(dur > 3000 ? 10 : int((dur - 500) / 250)));
            mod_per_bonus(-(dur > 4800 ? 10 : int((dur - 800) / 400)));
        } else {
            // Major effects, all bad.
            mod_str_bonus(-(dur > 5000 ? 10 : int(dur / 500)));
            int dex_mod = -(dur > 6000 ? 10 : int(dur / 600));
            mod_dex_bonus(dex_mod);
            add_miss_reason(_("Why waste your time on that insignificant speck?"), -dex_mod);
            mod_int_bonus(-(dur > 4500 ? 10 : int(dur / 450)));
            mod_per_bonus(-(dur > 4000 ? 10 : int(dur / 400)));
        }
    } else if (id == "attention") {
        if (one_in(100000 / dur) && one_in(100000 / dur) && one_in(250)) {
            MonsterGroupResult spawn_details = MonsterGroupManager::GetResultFromGroup("GROUP_NETHER");
            monster beast(GetMType(spawn_details.name));
            int x, y;
            int tries = 0;
            do {
                x = posx() + rng(-4, 4);
                y = posy() + rng(-4, 4);
                tries++;
            } while (((x == posx() && y == posy()) || g->mon_at(x, y) != -1) && tries < 10);
            if (tries < 10) {
                if (g->m.move_cost(x, y) == 0) {
                    g->m.make_rubble( tripoint( x, y, posz() ), f_rubble_rock, true);
                }
                beast.spawn(x, y);
                g->add_zombie(beast);
                if (g->u.sees(x, y)) {
                    g->cancel_activity_query(_("A monster appears nearby!"));
                    add_msg_if_player(m_warning, _("A portal opens nearby, and a monster crawls through!"));
                }
                it.mult_duration(.25);
            }
        }
    } else if (id == "meth") {
        if (intense == 1) {
            add_miss_reason(_("The bees have started escaping your teeth."), 2);
            if (one_in(150)) {
                add_msg_if_player(m_bad, _("You feel paranoid.  They're watching you."));
                mod_pain(1);
                fatigue += dice(1,6);
            } else if (one_in(500)) {
                add_msg_if_player(m_bad, _("You feel like you need less teeth.  You pull one out, and it is rotten to the core."));
                mod_pain(1);
            } else if (one_in(500)) {
                add_msg_if_player(m_bad, _("You notice a large abscess.  You pick at it."));
                body_part itch = random_body_part(true);
                add_effect("formication", 600, itch);
                mod_pain(1);
            } else if (one_in(500)) {
                add_msg_if_player(m_bad, _("You feel so sick, like you've been poisoned, but you need more.  So much more."));
                vomit();
                fatigue += dice(1,6);
            }
        }
    } else if (id == "teleglow") {
        // Default we get around 300 duration points per teleport (possibly more
        // depending on the source).
        // TODO: Include a chance to teleport to the nether realm.
        // TODO: This with regards to NPCS
        if(!is_player()) {
            // NO, no teleporting around the player because an NPC has teleglow!
            return;
        }
        if (dur > 6000) {
            // 20 teles (no decay; in practice at least 21)
            if (one_in(1000 - ((dur - 6000) / 10))) {
                if (!is_npc()) {
                    add_msg(_("Glowing lights surround you, and you teleport."));
                    add_memorial_log(pgettext("memorial_male", "Spontaneous teleport."),
                                          pgettext("memorial_female", "Spontaneous teleport."));
                }
                g->teleport();
                if (one_in(10)) {
                    // Set ourselves up for removal
                    it.set_duration(0);
                }
            }
            if (one_in(1200 - ((dur - 6000) / 5)) && one_in(20)) {
                if (!is_npc()) {
                    add_msg(m_bad, _("You pass out."));
                }
                fall_asleep(1200);
                if (one_in(6)) {
                    // Set ourselves up for removal
                    it.set_duration(0);
                }
            }
        }
        if (dur > 3600) {
            // 12 teles
            if (one_in(4000 - int(.25 * (dur - 3600)))) {
                MonsterGroupResult spawn_details = MonsterGroupManager::GetResultFromGroup("GROUP_NETHER");
                monster beast(GetMType(spawn_details.name));
                int x, y;
                int tries = 0;
                do {
                    x = posx() + rng(-4, 4);
                    y = posy() + rng(-4, 4);
                    tries++;
                    if (tries >= 10) {
                        break;
                    }
                } while (((x == posx() && y == posy()) || g->mon_at(x, y) != -1));
                if (tries < 10) {
                    if (g->m.move_cost(x, y) == 0) {
                        g->m.make_rubble( tripoint( x, y, posz() ), f_rubble_rock, true);
                    }
                    beast.spawn(x, y);
                    g->add_zombie(beast);
                    if (g->u.sees(x, y)) {
                        g->cancel_activity_query(_("A monster appears nearby!"));
                        add_msg(m_warning, _("A portal opens nearby, and a monster crawls through!"));
                    }
                    if (one_in(2)) {
                        // Set ourselves up for removal
                        it.set_duration(0);
                    }
                }
            }
            if (one_in(3500 - int(.25 * (dur - 3600)))) {
                add_msg_if_player(m_bad, _("You shudder suddenly."));
                mutate();
                if (one_in(4)) {
                    // Set ourselves up for removal
                    it.set_duration(0);
                }
            }
        } if (dur > 2400) {
            // 8 teleports
            if (one_in(10000 - dur) && !has_effect("valium")) {
                add_effect("shakes", rng(40, 80));
            }
            if (one_in(12000 - dur)) {
                add_msg_if_player(m_bad, _("Your vision is filled with bright lights..."));
                add_effect("blind", rng(10, 20));
                if (one_in(8)) {
                    // Set ourselves up for removal
                    it.set_duration(0);
                }
            }
            if (one_in(5000) && !has_effect("hallu")) {
                add_effect("hallu", 3600);
                if (one_in(5)) {
                    // Set ourselves up for removal
                    it.set_duration(0);
                }
            }
        }
        if (one_in(4000)) {
            add_msg_if_player(m_bad, _("You're suddenly covered in ectoplasm."));
            add_effect("boomered", 100);
            if (one_in(4)) {
                // Set ourselves up for removal
                it.set_duration(0);
            }
        }
        if (one_in(10000)) {
            if (!has_trait("M_IMMUNE")) {
                add_effect("fungus", 1, num_bp, true);
            } else {
                add_msg_if_player(m_info, _("We have many colonists awaiting passage."));
            }
            // Set ourselves up for removal
            it.set_duration(0);
        }
    } else if (id == "asthma") {
        if (dur > 1200) {
            add_msg_if_player(m_bad, _("Your asthma overcomes you.\nYou asphyxiate."));
            if (is_player()) {
                add_memorial_log(pgettext("memorial_male", "Succumbed to an asthma attack."),
                                  pgettext("memorial_female", "Succumbed to an asthma attack."));
            }
            hurtall(500, nullptr);
        } else if (dur > 700) {
            if (one_in(20)) {
                add_msg_if_player(m_bad, _("You wheeze and gasp for air."));
            }
        }
    } else if (id == "stemcell_treatment") {
        // slightly repair broken limbs. (also nonbroken limbs (unless they're too healthy))
        for (int i = 0; i < num_hp_parts; i++) {
            if (one_in(6)) {
                if (hp_cur[i] < rng(0, 40)) {
                    add_msg_if_player(m_good, _("Your bones feel like rubber as they melt and remend."));
                    hp_cur[i]+= rng(1,8);
                } else if (hp_cur[i] > rng(10, 2000)) {
                    add_msg_if_player(m_bad, _("Your bones feel like they're crumbling."));
                    hp_cur[i] -= rng(0,8);
                }
            }
        }
    } else if (id == "brainworm") {
        if (one_in(256)) {
            add_msg_if_player(m_bad, _("Your head aches faintly."));
        }
        if(one_in(1024)) {
            mod_healthy_mod(-10);
            apply_damage( nullptr, bp_head, rng( 0, 1 ) );
            if (!has_effect("visuals")) {
                add_msg_if_player(m_bad, _("Your vision is getting fuzzy."));
                add_effect("visuals", rng(10, 600));
            }
        }
        if(one_in(4096)) {
            mod_healthy_mod(-10);
            apply_damage( nullptr, bp_head, rng( 1, 2 ) );
            if (!has_effect("blind")) {
                add_msg_if_player(m_bad, _("Your vision goes black!"));
                add_effect("blind", rng(5, 20));
            }
        }
    } else if (id == "tapeworm") {
        if (one_in(512)) {
            add_msg_if_player(m_bad, _("Your bowels ache."));
        }
    } else if (id == "bloodworms") {
        if (one_in(512)) {
            add_msg_if_player(m_bad, _("Your veins itch."));
        }
    } else if (id == "paincysts") {
        if (one_in(512)) {
            add_msg_if_player(m_bad, _("Your muscles feel like they're knotted and tired."));
        }
    } else if (id == "tetanus") {
        if (one_in(256)) {
            add_msg_if_player(m_bad, _("Your muscles are tight and sore."));
        }
        if (!has_effect("valium")) {
            add_miss_reason(_("Your muscles are locking up and you can't fight effectively."), 4);
            if (one_in(512)) {
                add_msg_if_player(m_bad, _("Your muscles spasm."));
                add_effect("downed",rng(1,4));
                add_effect("stunned",rng(1,4));
                if (one_in(10)) {
                    mod_pain(rng(1, 10));
                }
            }
        }
    } else if (id == "datura") {
        if (has_effect("asthma")) {
            add_msg_if_player(m_good, _("You can breathe again!"));
            remove_effect("asthma");
        }
        if (dur > 1000 && focus_pool >= 1 && one_in(4)) {
            focus_pool--;
        }
        if (dur > 2000 && one_in(8) && stim < 20) {
            stim++;
        }
        if (dur > 3000 && focus_pool >= 1 && one_in(2)) {
            focus_pool--;
        }
        if (dur > 4000 && one_in(64)) {
            mod_pain(rng(-1, -8));
        }
        if ((!has_effect("hallu")) && (dur > 5000 && one_in(4))) {
            add_effect("hallu", 3600);
        }
        if (dur > 6000 && one_in(128)) {
            mod_pain(rng(-3, -24));
            if (dur > 8000 && one_in(16)) {
                add_msg_if_player(m_bad, _("You're experiencing loss of basic motor skills and blurred vision.  Your mind recoils in horror, unable to communicate with your spinal column."));
                add_msg_if_player(m_bad, _("You stagger and fall!"));
                add_effect("downed",rng(1,4));
                if (one_in(8) || x_in_y(vomit_mod(), 10)) {
                    vomit();
                }
            }
        }
        if (dur > 7000 && focus_pool >= 1) {
            focus_pool--;
        }
        if (dur > 8000 && one_in(256)) {
            add_effect("visuals", rng(40, 200));
            mod_pain(rng(-8, -40));
        }
        if (dur > 12000 && one_in(256)) {
            add_msg_if_player(m_bad, _("There's some kind of big machine in the sky."));
            add_effect("visuals", rng(80, 400));
            if (one_in(32)) {
                add_msg_if_player(m_bad, _("It's some kind of electric snake, coming right at you!"));
                mod_pain(rng(4, 40));
                vomit();
            }
        }
        if (dur > 14000 && one_in(128)) {
            add_msg_if_player(m_bad, _("Order us some golf shoes, otherwise we'll never get out of this place alive."));
            add_effect("visuals", rng(400, 2000));
            if (one_in(8)) {
                add_msg_if_player(m_bad, _("The possibility of physical and mental collapse is now very real."));
                if (one_in(2) || x_in_y(vomit_mod(), 10)) {
                    add_msg_if_player(m_bad, _("No one should be asked to handle this trip."));
                    vomit();
                    mod_pain(rng(8, 40));
                }
            }
        }
    } else if (id == "grabbed") {
        blocks_left -= 1;
        dodges_left = 0;
        // Set ourselves up for removal
        it.set_duration(0);
    } else if (id == "impaled") {
        blocks_left -= 2;
        dodges_left = 0;
        // Set ourselves up for removal
        it.set_duration(0);
    } else if (id == "bite") {
        bool recovered = false;
        // Recovery chance
        if (dur % 10 == 0)  {
            int recover_factor = 100;
            if (has_effect("recover")) {
                recover_factor -= get_effect_dur("recover") / 600;
            }
            if (has_trait("INFRESIST")) {
                recover_factor += 1000;
            }
            recover_factor += get_healthy() / 10;

            if (x_in_y(recover_factor, 108000)) {
                //~ %s is bodypart name.
                add_msg_if_player(m_good, _("Your %s wound begins to feel better."),
                                     body_part_name(bp).c_str());
                // Set ourselves up for removal
                it.set_duration(0);
                recovered = true;
            }
        }
        if (!recovered) {
            // Move up to infection
            if (dur > 3600) {
                add_effect("infected", 1, bp, true);
                // Set ourselves up for removal
                it.set_duration(0);
            } else {
                it.mod_duration(1);
            }
        }
    } else if (id == "infected") {
        bool recovered = false;
        // Recovery chance
        if (dur % 10 == 0)  {
            int recover_factor = 100;
            if (has_effect("recover")) {
                recover_factor -= get_effect_dur("recover") / 600;
            }
            if (has_trait("INFRESIST")) {
                recover_factor += 1000;
            }
            recover_factor += get_healthy() / 10;

            if (x_in_y(recover_factor, 864000)) {
                //~ %s is bodypart name.
                add_msg_if_player(m_good, _("Your %s wound begins to feel better."),
                                     body_part_name(bp).c_str());
                add_effect("recover", 4 * dur);
                // Set ourselves up for removal
                it.set_duration(0);
                recovered = true;
            }
        }
        if (!recovered) {
            // Death happens
            if (dur > 14400) {
                add_msg(m_bad, _("You succumb to the infection."));
                add_memorial_log(pgettext("memorial_male", "Succumbed to the infection."),
                                      pgettext("memorial_female", "Succumbed to the infection."));
                hurtall(500, nullptr);
            }
            it.mod_duration(1);
        }
    } else if (id == "lying_down") {
        set_moves(0);
        if (can_sleep()) {
            add_msg_if_player(_("You fall asleep."));
            // Communicate to the player that he is using items on the floor
            std::string item_name = is_snuggling();
            if (item_name == "many") {
                if (one_in(15) ) {
                    add_msg_if_player(_("You nestle your pile of clothes for warmth."));
                } else {
                    add_msg_if_player(_("You use your pile of clothes for warmth."));
                }
            } else if (item_name != "nothing") {
                if (one_in(15)) {
                    add_msg_if_player(_("You snuggle your %s to keep warm."), item_name.c_str());
                } else {
                    add_msg_if_player(_("You use your %s to keep warm."), item_name.c_str());
                }
            }
            if (has_trait("HIBERNATE") && (hunger < -60)) {
                add_memorial_log(pgettext("memorial_male", "Entered hibernation."),
                                   pgettext("memorial_female", "Entered hibernation."));
                // 10 days' worth of round-the-clock Snooze.  Cata seasons default to 14 days.
                fall_asleep(144000);
            }
            // If you're not fatigued enough for 10 days, you won't sleep the whole thing.
            // In practice, the fatigue from filling the tank from (no msg) to Time For Bed
            // will last about 8 days.
            if (hunger >= -60) {
                fall_asleep(6000); //10 hours, default max sleep time.
            }
            // Set ourselves up for removal
            it.set_duration(0);
        }
        if (dur == 1 && !sleeping) {
            add_msg_if_player(_("You try to sleep, but can't..."));
        }
    } else if (id == "sleep") {
        set_moves(0);
        // Hibernating only kicks in whilst Engorged; separate tracking for hunger/thirst here
        // as a safety catch.  One test subject managed to get two Colds during hibernation;
        // since those add fatigue and dry out the character, the subject went for the full 10 days plus
        // a little, and came out of it well into Parched.  Hibernating shouldn't endanger your
        // life like that--but since there's much less fluid reserve than food reserve,
        // simply using the same numbers won't work.
        if((int(calendar::turn) % 350 == 0) && has_trait("HIBERNATE") && !(hunger > -60) && !(thirst >= 80)) {
            int recovery_chance;
            // Hibernators' metabolism slows down: you heal and recover Fatigue much more slowly.
            // Accelerated recovery capped to 2x over 2 hours...well, it was ;-P
            // After 16 hours of activity, equal to 7.25 hours of rest
            if (intense < 24) {
                it.mod_intensity(1);
            } else if (intense < 1) {
                it.set_intensity(1);
            }
            recovery_chance = 24 - intense + 1;
            if (fatigue > 0) {
                fatigue -= 1 + one_in(recovery_chance);
            }
            int heal_chance = get_healthy() / 4;
            if ((has_trait("FLIMSY") && x_in_y(3, 4)) || (has_trait("FLIMSY2") && one_in(2)) ||
                  (has_trait("FLIMSY3") && one_in(4)) ||
                  (!has_trait("FLIMSY") && !has_trait("FLIMSY2") && !has_trait("FLIMSY3"))) {
                if (has_trait("FASTHEALER") || has_trait("MET_RAT")) {
                    heal_chance += 100;
                } else if (has_trait("FASTHEALER2")) {
                    heal_chance += 150;
                } else if (has_trait("REGEN")) {
                    heal_chance += 200;
                } else if (has_trait("SLOWHEALER")) {
                    heal_chance += 13;
                } else {
                    heal_chance += 25;
                }
                healall(heal_chance / 100);
                heal_chance %= 100;
                if (x_in_y(heal_chance, 100)) {
                    healall(1);
                }
            }

            if (fatigue <= 0 && fatigue > -20) {
                fatigue = -25;
                add_msg_if_player(m_good, _("You feel well rested."));
                it.set_duration(dice(3, 100));
                add_memorial_log(pgettext("memorial_male", "Awoke from hibernation."),
                                   pgettext("memorial_female", "Awoke from hibernation."));
            }

        // If you hit Very Thirsty, you kick up into regular Sleep as a safety precaution.
        // See above.  No log note for you. :-/
        } else if(int(calendar::turn) % 50 == 0) {
            // Accelerated recovery capped to 2x over 2 hours
            // After 16 hours of activity, equal to 7.25 hours of rest
            if (intense < 24) {
                it.mod_intensity(1);
            } else if (intense < 1) {
                it.set_intensity(1);
            }

            const int recovery_chance = 24 - intense + 1;

            if (fatigue > 0) {
                auto delta = 1.0 + (one_in(recovery_chance) ? 1.0 : 0.0);

                // You fatigue & recover faster with Sleepy
                // Very Sleepy, you just fatigue faster
                if (has_trait("SLEEPY") || has_trait("MET_RAT")) {
                    const int roll = (one_in(recovery_chance) ? 1.0 : 0.0);
                    delta += (1.0 + roll) / 2.0;
                }

                // Tireless folks recover fatigue really fast
                // as well as gaining it really slowly
                // (Doesn't speed healing any, though...)
                if (has_trait("WAKEFUL3")) {
                    const int roll = (one_in(recovery_chance) ? 1.0 : 0.0);
                    delta += (2.0 + roll) / 2.0;
                }

                fatigue -= static_cast<int>(round(delta));
            }

            int heal_chance = get_healthy() / 4;
            if ((has_trait("FLIMSY") && x_in_y(3, 4)) || (has_trait("FLIMSY2") && one_in(2)) ||
                  (has_trait("FLIMSY3") && one_in(4)) ||
                  (!has_trait("FLIMSY") && !has_trait("FLIMSY2") && !has_trait("FLIMSY3"))) {
                if (has_trait("FASTHEALER") || has_trait("MET_RAT")) {
                    heal_chance += 100;
                } else if (has_trait("FASTHEALER2")) {
                    heal_chance += 150;
                } else if (has_trait("REGEN")) {
                    heal_chance += 200;
                } else if (has_trait("SLOWHEALER")) {
                    heal_chance += 13;
                } else {
                    heal_chance += 25;
                }
                healall(heal_chance / 100);
                heal_chance %= 100;
                if (x_in_y(heal_chance, 100)) {
                    healall(1);
                }
            }

            if (fatigue <= 0 && fatigue > -20) {
                fatigue = -25;
                add_msg_if_player(m_good, _("You feel well rested."));
                it.set_duration(dice(3, 100));
            }
        }

        if (int(calendar::turn) % 100 == 0 && !has_bionic("bio_recycler") && !(hunger < -60)) {
            // Hunger and thirst advance more slowly while we sleep. This is the standard rate.
            hunger--;
            thirst--;
        }

        // Hunger and thirst advance *much* more slowly whilst we hibernate.
        // (int (calendar::turn) % 50 would be zero burn.)
        // Very Thirsty catch deliberately NOT applied here, to fend off Dehydration debuffs
        // until the char wakes.  This was time-trial'd quite thoroughly,so kindly don't "rebalance"
        // without a good explanation and taking a night to make sure it works
        // with the extended sleep duration, OK?
        if (int(calendar::turn) % 70 == 0 && !has_bionic("bio_recycler") && (hunger < -60)) {
            hunger--;
            thirst--;
        }

        if (int(calendar::turn) % 100 == 0 && has_trait("CHLOROMORPH") &&
        g->is_in_sunlight(posx(), posy()) ) {
            // Hunger and thirst fall before your Chloromorphic physiology!
            if (hunger >= -30) {
                hunger -= 5;
            }
            if (thirst >= -30) {
                thirst -= 5;
            }
        }

        // Check mutation category strengths to see if we're mutated enough to get a dream
        std::string highcat = get_highest_category();
        int highest = mutation_category_level[highcat];

        // Determine the strength of effects or dreams based upon category strength
        int strength = 0; // Category too weak for any effect or dream
        if (crossed_threshold()) {
            strength = 4; // Post-human.
        } else if (highest >= 20 && highest < 35) {
            strength = 1; // Low strength
        } else if (highest >= 35 && highest < 50) {
            strength = 2; // Medium strength
        } else if (highest >= 50) {
            strength = 3; // High strength
        }

        // Get a dream if category strength is high enough.
        if (strength != 0) {
            //Once every 6 / 3 / 2 hours, with a bit of randomness
            if ((int(calendar::turn) % (3600 / strength) == 0) && one_in(3)) {
                // Select a dream
                std::string dream = get_category_dream(highcat, strength);
                if( !dream.empty() ) {
                    add_msg_if_player( "%s", dream.c_str() );
                }
                // Mycus folks upgrade in their sleep.
                if (has_trait("THRESH_MYCUS")) {
                    if (one_in(8)) {
                        mutate_category("MUTCAT_MYCUS");
                        hunger += 10;
                        fatigue += 5;
                        thirst += 10;
                    }
                }
            }
        }

        bool woke_up = false;
        int tirednessVal = rng(5, 200) + rng(0, abs(fatigue * 2 * 5));
        if (!has_effect("blind") && !worn_with_flag("BLIND")) {
            if (has_trait("HEAVYSLEEPER2") && !has_trait("HIBERNATE")) {
                // So you can too sleep through noon
                if ((tirednessVal * 1.25) < g->light_level() && (fatigue < 10 || one_in(fatigue / 2))) {
                    add_msg_if_player(_("It's too bright to sleep."));
                    // Set ourselves up for removal
                    it.set_duration(0);
                    woke_up = true;
                }
             // Ursine hibernators would likely do so indoors.  Plants, though, might be in the sun.
            } else if (has_trait("HIBERNATE")) {
                if ((tirednessVal * 5) < g->light_level() && (fatigue < 10 || one_in(fatigue / 2))) {
                    add_msg_if_player(_("It's too bright to sleep."));
                    // Set ourselves up for removal
                    it.set_duration(0);
                    woke_up = true;
                }
            } else if (tirednessVal < g->light_level() && (fatigue < 10 || one_in(fatigue / 2))) {
                add_msg(_("It's too bright to sleep."));
                // Set ourselves up for removal
                it.set_duration(0);
                woke_up = true;
            }
        }

        // Have we already woken up?
        if (!woke_up) {
            // Cold or heat may wake you up.
            // Player will sleep through cold or heat if fatigued enough
            for (int i = 0 ; i < num_bp ; i++) {
                if (temp_cur[i] < BODYTEMP_VERY_COLD - fatigue / 2) {
                    if (one_in(5000)) {
                        add_msg_if_player(_("You toss and turn trying to keep warm."));
                    }
                    if (temp_cur[i] < BODYTEMP_FREEZING - fatigue / 2 ||
                                        one_in(temp_cur[i] + 5000)) {
                        add_msg_if_player(m_bad, _("It's too cold to sleep."));
                        // Set ourselves up for removal
                        it.set_duration(0);
                        woke_up = true;
                        break;
                    }
                } else if (temp_cur[i] > BODYTEMP_VERY_HOT + fatigue / 2) {
                    if (one_in(5000)) {
                        add_msg_if_player(_("You toss and turn in the heat."));
                    }
                    if (temp_cur[i] > BODYTEMP_SCORCHING + fatigue / 2 ||
                                        one_in(15000 - temp_cur[i])) {
                        add_msg_if_player(m_bad, _("It's too hot to sleep."));
                        // Set ourselves up for removal
                        it.set_duration(0);
                        woke_up = true;
                        break;
                    }
                }
            }
        }
    } else if (id == "alarm_clock") {
        if (has_effect("sleep")) {
            if (dur == 1) {
                if(has_bionic("bio_watch")) {
                    // Normal alarm is volume 12, tested against (2/3/6)d15 for
                    // normal/HEAVYSLEEPER/HEAVYSLEEPER2.
                    //
                    // It's much harder to ignore an alarm inside your own skull,
                    // so this uses an effective volume of 20.
                    const int volume = 20;
                    if ( (!(has_trait("HEAVYSLEEPER") || has_trait("HEAVYSLEEPER2")) &&
                          dice(2, 15) < volume) ||
                          (has_trait("HEAVYSLEEPER") && dice(3, 15) < volume) ||
                          (has_trait("HEAVYSLEEPER2") && dice(6, 15) < volume) ) {
                        wake_up();
                        add_msg_if_player(_("Your internal chronometer wakes you up."));
                    } else {
                        // 10 minute cyber-snooze
                        it.mod_duration(100);
                    }
                } else {
                    sounds::sound(posx(), posy(), 12, _("beep-beep-beep!"));
                    if( !can_hear( pos(), 12 ) ) {
                        // 10 minute automatic snooze
                        it.mod_duration(100);
                    } else {
                        add_msg_if_player(_("You turn off your alarm-clock."));
                    }
                }
            }
        }
    }
}

double player::vomit_mod()
{
    double mod = 1;
    if (has_effect("weed_high")) {
        mod *= .1;
    }
    if (has_trait("STRONGSTOMACH")) {
        mod *= .5;
    }
    if (has_trait("WEAKSTOMACH")) {
        mod *= 2;
    }
    if (has_trait("NAUSEA")) {
        mod *= 3;
    }
    if (has_trait("VOMITOUS")) {
        mod *= 3;
    }

    return mod;
}

void player::suffer()
{
    for (size_t i = 0; i < my_bionics.size(); i++) {
        if (my_bionics[i].powered) {
            process_bionic(i);
        }
    }

    for( auto &mut : my_mutations ) {
        auto &tdata = mut.second;
        if (!tdata.powered ) {
            continue;
        }
        const auto &mdata = mutation_branch::get( mut.first );
        if (tdata.powered && tdata.charge > 0) {
        // Already-on units just lose a bit of charge
        tdata.charge--;
        } else {
            // Not-on units, or those with zero charge, have to pay the power cost
            if (mdata.cooldown > 0) {
                tdata.powered = true;
                tdata.charge = mdata.cooldown - 1;
            }
            if (mdata.hunger){
                hunger += mdata.cost;
                if (hunger >= 700) { // Well into Famished
                    add_msg(m_warning, _("You're too famished to keep your %s going."), mdata.name.c_str());
                    tdata.powered = false;
                }
            }
            if (mdata.thirst){
                thirst += mdata.cost;
                if (thirst >= 260) { // Well into Dehydrated
                    add_msg(m_warning, _("You're too dehydrated to keep your %s going."), mdata.name.c_str());
                    tdata.powered = false;
                }
            }
            if (mdata.fatigue){
                fatigue += mdata.cost;
                if (fatigue >= 575) { // Exhausted
                    add_msg(m_warning, _("You're too exhausted to keep your %s going."), mdata.name.c_str());
                    tdata.powered = false;
                }
            }

            if (tdata.powered == false) {
                apply_mods(mut.first, false);
            }
        }
    }

    if (underwater) {
        if (!has_trait("GILLS") && !has_trait("GILLS_CEPH")) {
            oxygen--;
        }
        if (oxygen < 12 && worn_with_flag("REBREATHER")) {
                oxygen += 12;
            }
        if (oxygen < 0) {
            if (has_bionic("bio_gills") && power_level >= 25) {
                oxygen += 5;
                charge_power(-25);
            } else {
                add_msg(m_bad, _("You're drowning!"));
                apply_damage( nullptr, bp_torso, rng( 1, 4 ) );
            }
        }
    }

    if(has_active_mutation("WINGS_INSECT")){
        //~Sound of buzzing Insect Wings
        sounds::sound(posx(), posy(), 10, "BZZZZZ");
    }

    double shoe_factor = footwear_factor();
    if( has_trait("ROOTS3") && g->m.has_flag("DIGGABLE", posx(), posy()) && !shoe_factor) {
        if (one_in(100)) {
            add_msg(m_good, _("This soil is delicious!"));
            if (hunger > -20) {
                hunger -= 2;
            }
            if (thirst > -20) {
                thirst -= 2;
            }
            mod_healthy_mod(10);
            // No losing oneself in the fertile embrace of rich
            // New England loam.  But it can be a near thing.
            if ( (one_in(int_cur)) && (focus_pool >= 25) ) {
                focus_pool--;
            }
        } else if (one_in(50)){
            if (hunger > -20) {
                hunger--;
            }
            if (thirst > -20) {
                thirst--;
            }
            mod_healthy_mod(5);
        }
    }

    for( auto &elem : illness ) {
        if( elem.duration <= 0 ) {
            continue;
        }
        dis_effect( *this, elem );
    }

    // Diseases may remove themselves as part of applying (MA buffs do) so do a
    // separate loop through the remaining ones for duration, decay, etc..
    for( auto it = illness.begin(); it != illness.end(); ) {
        auto &next_illness = *it;
        if( next_illness.duration < 0 ) {
            it = illness.erase( it );
            continue;
        }
        if (!next_illness.permanent) {
            next_illness.duration--;
        }
        if (next_illness.decay > 0 && one_in(next_illness.decay)) {
            next_illness.intensity--;
        }
        if (next_illness.duration <= 0 || next_illness.intensity == 0) {
            it = illness.erase( it );
        } else {
            it++;
        }
    }

    if (!in_sleep_state()) {
        if (weight_carried() > weight_capacity()) {
            // Starts at 1 in 25, goes down by 5 for every 50% more carried
            if (one_in(35 - 5 * weight_carried() / (weight_capacity() / 2))) {
                add_msg_if_player(m_bad, _("Your body strains under the weight!"));
                // 1 more pain for every 800 grams more (5 per extra STR needed)
                if ( ((weight_carried() - weight_capacity()) / 800 > pain && pain < 100)) {
                    mod_pain(1);
                }
            }
        }
        if (weight_carried() > 4 * weight_capacity()) {
            if (has_trait("LEG_TENT_BRACE")){
                add_msg_if_player(m_bad, _("Your tentacles buckle under the weight!"));
            }
            if (has_effect("downed")) {
                add_effect("downed", 1);
            } else {
                add_effect("downed", 2);
            }
        }
        int timer = -3600;
        if (has_trait("ADDICTIVE")) {
            timer = -4000;
        }
        if (has_trait("NONADDICTIVE")) {
            timer = -3200;
        }
        for (size_t i = 0; i < addictions.size(); i++) {
            if (addictions[i].sated <= 0 &&
                addictions[i].intensity >= MIN_ADDICTION_LEVEL) {
                addict_effect(*this, addictions[i], [&](char const *const msg) {
                    if (msg) {
                        g->cancel_activity_query(msg);
                    } else {
                        g->cancel_activity();
                    }
                });
            }
            addictions[i].sated--;
            if (!one_in(addictions[i].intensity - 2) && addictions[i].sated > 0) {
                addictions[i].sated -= 1;
            }
            if (addictions[i].sated < timer - (100 * addictions[i].intensity)) {
                if (addictions[i].intensity <= 2) {
                    addictions.erase(addictions.begin() + i);
                    i--;
                } else {
                    addictions[i].intensity = int(addictions[i].intensity / 2);
                    addictions[i].intensity--;
                    addictions[i].sated = 0;
                }
            }
        }
        if (has_trait("CHEMIMBALANCE")) {
            if (one_in(3600) && (!(has_trait("NOPAIN")))) {
                add_msg(m_bad, _("You suddenly feel sharp pain for no reason."));
                mod_pain( 3 * rng(1, 3) );
            }
            if (one_in(3600)) {
                int pkilladd = 5 * rng(-1, 2);
                if (pkilladd > 0) {
                    add_msg(m_bad, _("You suddenly feel numb."));
                } else if ((pkilladd < 0) && (!(has_trait("NOPAIN")))) {
                    add_msg(m_bad, _("You suddenly ache."));
                }
                pkill += pkilladd;
            }
            if (one_in(3600)) {
                add_msg(m_bad, _("You feel dizzy for a moment."));
                moves -= rng(10, 30);
            }
            if (one_in(3600)) {
                int hungadd = 5 * rng(-1, 3);
                if (hungadd > 0) {
                    add_msg(m_bad, _("You suddenly feel hungry."));
                } else {
                    add_msg(m_good, _("You suddenly feel a little full."));
                }
                hunger += hungadd;
            }
            if (one_in(3600)) {
                add_msg(m_bad, _("You suddenly feel thirsty."));
                thirst += 5 * rng(1, 3);
            }
            if (one_in(3600)) {
                add_msg(m_good, _("You feel fatigued all of a sudden."));
                fatigue += 10 * rng(2, 4);
            }
            if (one_in(4800)) {
                if (one_in(3)) {
                    add_morale(MORALE_FEELING_GOOD, 20, 100);
                } else {
                    add_morale(MORALE_FEELING_BAD, -20, -100);
                }
            }
            if (one_in(3600)) {
                if (one_in(3)) {
                    add_msg(m_bad, _("You suddenly feel very cold."));
                    for (int i = 0 ; i < num_bp ; i++) {
                        temp_cur[i] = BODYTEMP_VERY_COLD;
                    }
                } else {
                    add_msg(m_bad, _("You suddenly feel cold."));
                    for (int i = 0 ; i < num_bp ; i++) {
                        temp_cur[i] = BODYTEMP_COLD;
                    }
                }
            }
            if (one_in(3600)) {
                if (one_in(3)) {
                    add_msg(m_bad, _("You suddenly feel very hot."));
                    for (int i = 0 ; i < num_bp ; i++) {
                        temp_cur[i] = BODYTEMP_VERY_HOT;
                    }
                } else {
                    add_msg(m_bad, _("You suddenly feel hot."));
                    for (int i = 0 ; i < num_bp ; i++) {
                        temp_cur[i] = BODYTEMP_HOT;
                    }
                }
            }
        }
        if ((has_trait("SCHIZOPHRENIC") || has_artifact_with(AEP_SCHIZO)) &&
            one_in(2400)) { // Every 4 hours or so
            monster phantasm;
            int i;
            switch(rng(0, 11)) {
                case 0:
                    add_effect("hallu", 3600);
                    break;
                case 1:
                    add_effect("visuals", rng(15, 60));
                    break;
                case 2:
                    add_msg(m_warning, _("From the south you hear glass breaking."));
                    break;
                case 3:
                    add_msg(m_warning, _("YOU SHOULD QUIT THE GAME IMMEDIATELY."));
                    add_morale(MORALE_FEELING_BAD, -50, -150);
                    break;
                case 4:
                    for (i = 0; i < 10; i++) {
                        add_msg("XXXXXXXXXXXXXXXXXXXXXXXXXXX");
                    }
                    break;
                case 5:
                    add_msg(m_bad, _("You suddenly feel so numb..."));
                    pkill += 25;
                    break;
                case 6:
                    add_msg(m_bad, _("You start to shake uncontrollably."));
                    add_effect("shakes", 10 * rng(2, 5));
                    break;
                case 7:
                    for (i = 0; i < 10; i++) {
                        g->spawn_hallucination();
                    }
                    break;
                case 8:
                    add_msg(m_bad, _("It's a good time to lie down and sleep."));
                    add_effect("lying_down", 200);
                    break;
                case 9:
                    add_msg(m_bad, _("You have the sudden urge to SCREAM!"));
                    sounds::sound(posx(), posy(), 10 + 2 * str_cur, "AHHHHHHH!");
                    break;
                case 10:
                    add_msg(std::string(name + name + name + name + name + name + name +
                        name + name + name + name + name + name + name +
                        name + name + name + name + name + name).c_str());
                    break;
                case 11:
                    body_part bp = random_body_part(true);
                    add_effect("formication", 600, bp);
                    break;
            }
        }
        if (has_trait("JITTERY") && !has_effect("shakes")) {
            if (stim > 50 && one_in(300 - stim)) {
                add_effect("shakes", 300 + stim);
            } else if (hunger > 80 && one_in(500 - hunger)) {
                add_effect("shakes", 400);
            }
        }

        if (has_trait("MOODSWINGS") && one_in(3600)) {
            if (rng(1, 20) > 9) { // 55% chance
                add_morale(MORALE_MOODSWING, -100, -500);
            } else {  // 45% chance
                add_morale(MORALE_MOODSWING, 100, 500);
            }
        }

        if (has_trait("VOMITOUS") && one_in(4200)) {
            vomit();
        }
        if (has_trait("SHOUT1") && one_in(3600)) {
            sounds::sound(posx(), posy(), 10 + 2 * str_cur, _("You shout loudly!"));
        }
        if (has_trait("SHOUT2") && one_in(2400)) {
            sounds::sound(posx(), posy(), 15 + 3 * str_cur, _("You scream loudly!"));
        }
        if (has_trait("SHOUT3") && one_in(1800)) {
            sounds::sound(posx(), posy(), 20 + 4 * str_cur, _("You let out a piercing howl!"));
        }
        if (has_trait("M_SPORES") && one_in(2400)) {
            spores();
        }
        if (has_trait("M_BLOSSOMS") && one_in(1800)) {
            blossoms();
        }
    } // Done with while-awake-only effects

    if (has_trait("ASTHMA") && one_in(3600 - stim * 50)) {
        bool auto_use = has_charges("inhaler", 1);
        if (underwater) {
            oxygen = int(oxygen / 2);
            auto_use = false;
        }

        if (has_effect("sleep")) {
            add_msg_if_player(_("You have an asthma attack!"));
            wake_up();
            auto_use = false;
        } else {
            add_msg_if_player( m_bad, _( "You have an asthma attack!" ) );
        }

        if (auto_use) {
            use_charges("inhaler", 1);
            moves -= 40;
            const auto charges = charges_of( "inhaler" );
            if( charges == 0 ) {
                add_msg_if_player( m_bad, _( "You use your last inhaler charge." ) );
            } else {
                add_msg_if_player( m_info, ngettext( "You use your inhaler, only %d charge left.",
                                                     "You use your inhaler, only %d charges left.", charges ),
                                   charges );
            }
        } else {
            add_effect("asthma", 50 * rng(1, 4));
            if (!is_npc()) {
                g->cancel_activity_query(_("You have an asthma attack!"));
            }
        }
    }

    if (has_trait("LEAVES") && g->is_in_sunlight(posx(), posy()) && one_in(600)) {
        hunger--;
    }

    if (pain > 0) {
        if (has_trait("PAINREC1") && one_in(600)) {
            pain--;
        }
        if (has_trait("PAINREC2") && one_in(300)) {
            pain--;
        }
        if (has_trait("PAINREC3") && one_in(150)) {
            pain--;
        }
    }

    if( (has_trait("ALBINO") || has_effect("datura")) &&
        g->is_in_sunlight(posx(), posy()) && one_in(10) ) {
        // Umbrellas and rain gear can also keep the sun off!
        // (No, really, I know someone who uses an umbrella when it's sunny out.)
        if (!((worn_with_flag("RAINPROOF")) || (weapon.has_flag("RAIN_PROTECT"))) ) {
            add_msg(m_bad, _("The sunlight is really irritating."));
            if (in_sleep_state()) {
                wake_up();
            }
            if (one_in(10)) {
                mod_pain(1);
            }
            else focus_pool --;
        }
    }

    if (has_trait("SUNBURN") && g->is_in_sunlight(posx(), posy()) && one_in(10)) {
        if (!((worn_with_flag("RAINPROOF")) || (weapon.has_flag("RAIN_PROTECT"))) ) {
        add_msg(m_bad, _("The sunlight burns your skin!"));
        if (in_sleep_state()) {
            wake_up();
        }
        mod_pain(1);
        hurtall(1, nullptr);
        }
    }

    if ((has_trait("TROGLO") || has_trait("TROGLO2")) &&
        g->is_in_sunlight(posx(), posy()) && g->weather == WEATHER_SUNNY) {
        mod_str_bonus(-1);
        mod_dex_bonus(-1);
        add_miss_reason(_("The sunlight distracts you."), 1);
        mod_int_bonus(-1);
        mod_per_bonus(-1);
    }
    if (has_trait("TROGLO2") && g->is_in_sunlight(posx(), posy())) {
        mod_str_bonus(-1);
        mod_dex_bonus(-1);
        add_miss_reason(_("The sunlight distracts you."), 1);
        mod_int_bonus(-1);
        mod_per_bonus(-1);
    }
    if (has_trait("TROGLO3") && g->is_in_sunlight(posx(), posy())) {
        mod_str_bonus(-4);
        mod_dex_bonus(-4);
        add_miss_reason(_("You can't stand the sunlight!"), 4);
        mod_int_bonus(-4);
        mod_per_bonus(-4);
    }

    if (has_trait("SORES")) {
        for (int i = bp_head; i < num_bp; i++) {
            int sores_pain = 5 + (int)(0.4 * abs( encumb( body_part( i ) ) ) );
            if ((pain < sores_pain) && (!(has_trait("NOPAIN")))) {
                pain = 0;
                mod_pain( sores_pain );
            }
        }
    }

    if (has_trait("SLIMY") && !in_vehicle) {
        g->m.add_field(posx(), posy(), fd_slime, 1);
    }
        //Web Weavers...weave web
    if (has_active_mutation("WEB_WEAVER") && !in_vehicle) {
      g->m.add_field(posx(), posy(), fd_web, 1); //this adds density to if its not already there.

     }

    if (has_trait("VISCOUS") && !in_vehicle) {
        if (one_in(3)){
            g->m.add_field(posx(), posy(), fd_slime, 1);
        }
        else {
            g->m.add_field(posx(), posy(), fd_slime, 2);
        }
    }

    // Blind/Deaf for brief periods about once an hour,
    // and visuals about once every 30 min.
    if (has_trait("PER_SLIME")) {
        if (one_in(600) && !has_effect("deaf")) {
            add_msg(m_bad, _("Suddenly, you can't hear anything!"));
            add_effect("deaf", 20 * rng (2, 6)) ;
        }
        if (one_in(600) && !(has_effect("blind"))) {
            add_msg(m_bad, _("Suddenly, your eyes stop working!"));
            add_effect("blind", 10 * rng (2, 6)) ;
        }
        // Yes, you can be blind and hallucinate at the same time.
        // Your post-human biology is truly remarkable.
        if (one_in(300) && !(has_effect("visuals"))) {
            add_msg(m_bad, _("Your visual centers must be acting up..."));
            add_effect("visuals", 120 * rng (3, 6)) ;
        }
    }

    if (has_trait("WEB_SPINNER") && !in_vehicle && one_in(3)) {
        g->m.add_field(posx(), posy(), fd_web, 1); //this adds density to if its not already there.
    }

    if( has_trait("RADIOGENIC") && int(calendar::turn) % MINUTES(30) == 0 && radiation > 0 ) {
        // At 100 irradiation, twice as fast as REGEN
        if( x_in_y( radiation, 100 ) ) {
            healall( 1 );
            radiation -= 5;
        }
    }

    int rad_mut = 0;
    if (has_trait("RADIOACTIVE3") ) {
        rad_mut = 3;
    } else if (has_trait("RADIOACTIVE2")) {
        rad_mut = 2;
    } else if (has_trait("RADIOACTIVE1")) {
        rad_mut = 1;
    }
    if( rad_mut > 0 ) {
        if( g->m.get_radiation( pos3() ) < rad_mut - 1 && one_in( 600 / rad_mut ) ) {
            g->m.adjust_radiation( pos3(), 1 );
        } else if( one_in( 300 / rad_mut ) ) {
            radiation++;
        }
    }

    if (has_trait("UNSTABLE") && one_in(28800)) { // Average once per 2 days
        mutate();
    }
    if (has_trait("CHAOTIC") && one_in(7200)) { // Should be once every 12 hours
        mutate();
    }
    if (has_artifact_with(AEP_MUTAGENIC) && one_in(28800)) {
        mutate();
    }
    if (has_artifact_with(AEP_FORCE_TELEPORT) && one_in(600)) {
        g->teleport(this);
    }

    // checking for radioactive items in inventory
    int selfRadiation = 0;
    selfRadiation = leak_level("RADIOACTIVE");

    int localRadiation = g->m.get_radiation( pos3() );

    if (localRadiation || selfRadiation) {
        bool has_helmet = false;

        bool power_armored = is_wearing_power_armor(&has_helmet);

        double rads;
        if ((power_armored && has_helmet) || worn_with_flag("RAD_PROOF")) {
            rads = 0; // Power armor protects completely from radiation
        } else if (power_armored || worn_with_flag("RAD_RESIST")) {
            rads = localRadiation / 200.0f + selfRadiation / 10.0f;
        } else {
            rads = localRadiation / 32.0f + selfRadiation / 3.0f;
        }
        int rads_max = 0;
        if( rads > 0 ) {
            rads_max = static_cast<int>( rads );
            if( x_in_y( rads - rads_max, 1 ) ) {
                rads_max++;
            }
        }
        radiation += rng( 0, rads_max );

        // Apply rads to any radiation badges.
        for (item *const it : inv_dump()) {
            if (it->type->id != "rad_badge") {
                continue;
            }

            // Actual irradiation levels of badges and the player aren't precisely matched.
            // This is intentional.
            int const before = it->irridation;

            const int delta = rng( 0, rads_max );
            if (delta == 0) {
                continue;
            }

            it->irridation += static_cast<int>(delta);

            // If in inventory (not worn), don't print anything.
            if (inv.has_item(it)) {
                continue;
            }

            // If the color hasn't changed, don't print anything.
            const std::string &col_before = rad_badge_color(before);
            const std::string &col_after  = rad_badge_color(it->irridation);
            if (col_before == col_after) {
                continue;
            }

            add_msg_if_player(m_warning, _("Your radiation badge changes from %s to %s!"),
                col_before.c_str(), col_after.c_str() );
        }
    }

    if( int(calendar::turn) % 150 == 0 ) {
        if (radiation < 0) {
            radiation = 0;
        } else if (radiation > 2000) {
            radiation = 2000;
        }
        if (OPTIONS["RAD_MUTATION"] && rng(60, 2500) < radiation) {
            mutate();
            radiation /= 2;
            radiation -= 5;
        } else if (radiation > 100 && rng(1, 1500) < radiation) {
            vomit();
            radiation -= 50;
        }
    }

    if( radiation > 150 && ( int(calendar::turn) % MINUTES(10) == 0 ) ) {
        hurtall(radiation / 100, nullptr);
    }

    if (reactor_plut || tank_plut || slow_rad) {
        // Microreactor CBM and supporting bionics
        if (has_bionic("bio_reactor") || has_bionic("bio_advreactor")) {
            //first do the filtering of plutonium from storage to reactor
            int plut_trans;
            plut_trans = 0;
            if (tank_plut > 0) {
                if (has_active_bionic("bio_plut_filter")) {
                    plut_trans = (tank_plut * 0.025);
                } else {
                    plut_trans = (tank_plut * 0.005);
                }
                if (plut_trans < 1) {
                    plut_trans = 1;
                }
                tank_plut -= plut_trans;
                reactor_plut += plut_trans;
            }
            //leaking radiation, reactor is unshielded, but still better than a simple tank
            slow_rad += ((tank_plut * 0.1) + (reactor_plut * 0.01));
            //begin power generation
            if (reactor_plut > 0) {
                int power_gen;
                power_gen = 0;
                if (has_bionic("bio_advreactor")){
                    if ((reactor_plut * 0.05) > 2000){
                        power_gen = 2000;
                    } else {
                        power_gen = reactor_plut * 0.05;
                        if (power_gen < 1) {
                            power_gen = 1;
                        }
                    }
                    slow_rad += (power_gen * 3);
                    while (slow_rad >= 50) {
                        if (power_gen >= 1) {
                            slow_rad -= 50;
                            power_gen -= 1;
                            reactor_plut -= 1;
                        } else {
                        break;
                        }
                    }
                } else if (has_bionic("bio_reactor")) {
                    if ((reactor_plut * 0.025) > 500){
                        power_gen = 500;
                    } else {
                        power_gen = reactor_plut * 0.025;
                        if (power_gen < 1) {
                            power_gen = 1;
                        }
                    }
                    slow_rad += (power_gen * 3);
                }
                reactor_plut -= power_gen;
                while (power_gen >= 250) {
                    apply_damage( nullptr, bp_torso, 1);
                    mod_pain(1);
                    add_msg(m_bad, _("Your chest burns as your power systems overload!"));
                    charge_power(50);
                    power_gen -= 60; // ten units of power lost due to short-circuiting into you
                }
                charge_power(power_gen);
            }
        } else {
            slow_rad += (((reactor_plut * 0.4) + (tank_plut * 0.4)) * 100);
            //plutonium in body without any kind of container.  Not good at all.
            reactor_plut *= 0.6;
            tank_plut *= 0.6;
        }
        while (slow_rad >= 500) {
            radiation += 1;
            slow_rad -=500;
        }
    }

    // Negative bionics effects
    if (has_bionic("bio_dis_shock") && one_in(1200)) {
        add_msg(m_bad, _("You suffer a painful electrical discharge!"));
        mod_pain(1);
        moves -= 150;

        if (weapon.type->id == "e_handcuffs" && weapon.charges > 0) {
            weapon.charges -= rng(1, 3) * 50;
            if (weapon.charges < 1) weapon.charges = 1;
            add_msg(m_good, _("The %s seems to be affected by the discharge."), weapon.tname().c_str());
        }
    }
    if (has_bionic("bio_dis_acid") && one_in(1500)) {
        add_msg(m_bad, _("You suffer a burning acidic discharge!"));
        hurtall(1, nullptr);
    }
    if (has_bionic("bio_drain") && power_level > 24 && one_in(600)) {
        add_msg(m_bad, _("Your batteries discharge slightly."));
        charge_power(-25);
    }
    if (has_bionic("bio_noise") && one_in(500)) {
        if(!is_deaf()) {
            add_msg(m_bad, _("A bionic emits a crackle of noise!"));
        } else {
            add_msg(m_bad, _("A bionic shudders, but you hear nothing."));
        }
        sounds::sound(posx(), posy(), 60, "");
    }
    if (has_bionic("bio_power_weakness") && max_power_level > 0 &&
        power_level >= max_power_level * .75) {
        mod_str_bonus(-3);
    }
    if (has_bionic("bio_trip") && one_in(500) && !has_effect("visuals")) {
        add_msg(m_bad, _("Your vision pixelates!"));
        add_effect("visuals", 100);
    }
    if (has_bionic("bio_spasm") && one_in(3000) && !has_effect("downed")) {
        add_msg(m_bad, _("Your malfunctioning bionic causes you to spasm and fall to the floor!"));
        mod_pain(1);
        add_effect("stunned", 1);
        add_effect("downed", 1);
    }
    if (has_bionic("bio_shakes") && power_level > 24 && one_in(1200)) {
        add_msg(m_bad, _("Your bionics short-circuit, causing you to tremble and shiver."));
        charge_power(-25);
        add_effect("shakes", 50);
    }
    if (has_bionic("bio_leaky") && one_in(500)) {
        mod_healthy_mod(-50);
    }
    if (has_bionic("bio_sleepy") && one_in(500)) {
        fatigue++;
    }
    if (has_bionic("bio_itchy") && one_in(500) && !has_effect("formication")) {
        add_msg(m_bad, _("Your malfunctioning bionic itches!"));
      body_part bp = random_body_part(true);
        add_effect("formication", 100, bp);
    }

    // Artifact effects
    if (has_artifact_with(AEP_ATTENTION)) {
        add_effect("attention", 3);
    }

    // check for limb mending every 1000 turns (~1.6 hours)
    if(calendar::turn.get_turn() % 1000 == 0) {
        mend();
    }
}

void player::mend()
{
    // Wearing splints can slowly mend a broken limb back to 1 hp.
    // 2 weeks is faster than a fracture would heal IRL,
    // but 3 weeks average (a generous estimate) was tedious and no fun.
    for(int i = 0; i < num_hp_parts; i++) {
        int broken = (hp_cur[i] <= 0);
        if(broken) {
            double mending_odds = 200.0; // 2 weeks, on average. (~20160 minutes / 100 minutes)
            double healing_factor = 1.0;
            if (has_trait("REGEN_LIZ")) {
                healing_factor = 20.0;
            }
            // Studies have shown that alcohol and tobacco use delay fracture healing time
            if(has_effect("cig") || addiction_level(ADD_CIG)) {
                healing_factor *= 0.5;
            }
            if(has_effect("drunk") || addiction_level(ADD_ALCOHOL)) {
                healing_factor *= 0.5;
            }

            // Bed rest speeds up mending
            if(has_effect("sleep")) {
                healing_factor *= 4.0;
            } else if(fatigue > 383) {
            // but being dead tired does not...
                healing_factor *= 0.75;
            }

            // Being healthy helps.
            if(get_healthy() > 0) {
                healing_factor *= 2.0;
            }

            // And being well fed...
            if(hunger < 0) {
                healing_factor *= 2.0;
            }

            if(thirst < 0) {
                healing_factor *= 2.0;
            }

            // Mutagenic healing factor!
            if(has_trait("REGEN")) {
                healing_factor *= 16.0;
            } else if (has_trait("FASTHEALER2")) {
                healing_factor *= 4.0;
            } else if (has_trait("FASTHEALER")) {
                healing_factor *= 2.0;
            } else if (has_trait("SLOWHEALER")) {
                healing_factor *= 0.5;
            }

            bool mended = false;
            body_part part;
            switch(i) {
                case hp_arm_r:
                    part = bp_arm_r;
                    mended = is_wearing_on_bp("arm_splint", bp_arm_r) && x_in_y(healing_factor, mending_odds);
                    if (mended == false && has_trait("REGEN_LIZ")) {
                        healing_factor *= 0.2; // Splints aren't *strictly* necessary for your anatomy
                        mended = x_in_y(healing_factor, mending_odds);
                    }
                    break;
                case hp_arm_l:
                    part = bp_arm_l;
                    mended = is_wearing_on_bp("arm_splint", bp_arm_l) && x_in_y(healing_factor, mending_odds);
                    if (mended == false && has_trait("REGEN_LIZ")) {
                        healing_factor *= 0.2; // But without them, you're looking at a much longer recovery.
                        mended = x_in_y(healing_factor, mending_odds);
                    }
                    break;
                case hp_leg_r:
                    part = bp_leg_r;
                    mended = is_wearing_on_bp("leg_splint", bp_leg_r) && x_in_y(healing_factor, mending_odds);
                    if (mended == false && has_trait("REGEN_LIZ")) {
                        healing_factor *= 0.2;
                        mended = x_in_y(healing_factor, mending_odds);
                    }
                    break;
                case hp_leg_l:
                    part = bp_leg_l;
                    mended = is_wearing_on_bp("leg_splint", bp_leg_l) && x_in_y(healing_factor, mending_odds);
                    if (mended == false && has_trait("REGEN_LIZ")) {
                        healing_factor *= 0.2;
                        mended = x_in_y(healing_factor, mending_odds);
                    }
                    break;
                default:
                    // No mending for you!
                    break;
            }
            if(mended) {
                hp_cur[i] = 1;
                //~ %s is bodypart
                add_memorial_log(pgettext("memorial_male", "Broken %s began to mend."),
                                  pgettext("memorial_female", "Broken %s began to mend."),
                                  body_part_name(part).c_str());
                //~ %s is bodypart
                add_msg(m_good, _("Your %s has started to mend!"),
                body_part_name(part).c_str());
            }
        }
    }
}

void player::vomit()
{
    add_memorial_log(pgettext("memorial_male", "Threw up."),
                     pgettext("memorial_female", "Threw up."));

    if (stomach_food != 0 || stomach_water != 0) {
        add_msg(m_bad, _("You throw up heavily!"));
    } else {
        add_msg(m_warning, _("You feel nauseous, but your stomach is empty."));
    }
    int nut_loss = stomach_food;
    int quench_loss = stomach_water;
    stomach_food = 0;
    stomach_water = 0;
    hunger += nut_loss;
    thirst += quench_loss;
    moves -= 100;
    for( auto &elem : effects ) {
        for( auto &_effect_it : elem.second ) {
            auto &it = _effect_it.second;
            if (it.get_id() == "foodpoison") {
                it.mod_duration(-300);
            } else if (it.get_id() == "drunk" ) {
                it.mod_duration(rng(-100, -500));
            }
        }
    }
    remove_effect("pkill1");
    remove_effect("pkill2");
    remove_effect("pkill3");
    wake_up();
}

void player::drench(int saturation, int flags)
{
    // OK, water gets in your AEP suit or whatever.  It wasn't built to keep you dry.
    if ( (has_trait("DEBUG_NOTEMP")) || (has_active_mutation("SHELL2")) ||
      ((is_waterproof(flags)) && (!(g->m.has_flag(TFLAG_DEEP_WATER, posx(), posy())))) ) {
        return;
    }

    // Make the body wet
    for (int i = 0; i < num_bp; ++i) {
        // Different body parts have different size, they can only store so much water
        int bp_wetness_max = 0;
        if (mfb(i) & flags){
            bp_wetness_max = mDrenchEffect[i];
        }
        if (bp_wetness_max == 0){
            continue;
        }
        // Different sources will only make the bodypart wet to a limit
        int source_wet_max = saturation / 2;
        int wetness_increment = source_wet_max / 8;
        // Make sure increment is at least 1
        if (source_wet_max != 0 && wetness_increment == 0) {
            wetness_increment = 1;
        }
        // Respect maximums
        if (body_wetness[i] < source_wet_max && body_wetness[i] < bp_wetness_max){
            body_wetness[i] += wetness_increment;
        }
    }

    // Apply morale results from getting wet
    int effected = 0;
    int tot_ignored = 0; //Always ignored
    int tot_neut = 0; //Ignored for good wet bonus
    int tot_good = 0; //Increase good wet bonus

    for (std::map<int, int>::iterator iter = mDrenchEffect.begin(); iter != mDrenchEffect.end(); ++iter) {
        if (mfb(iter->first) & flags) {
            effected += iter->second;
            tot_ignored += mMutDrench[iter->first]["ignored"];
            tot_neut += mMutDrench[iter->first]["neutral"];
            tot_good += mMutDrench[iter->first]["good"];
        }
    }

    if (effected == 0) {
        return;
    }

    bool wants_drench = false;
    // If not protected by mutations then check clothing
    if (tot_good + tot_neut + tot_ignored < effected) {
        wants_drench = is_water_friendly(flags);
    } else {
        wants_drench = true;
    }

    int morale_cap;
    if (wants_drench) {
        morale_cap = g->get_temperature() - std::min(65, 65 + (tot_ignored - tot_good) / 2) * saturation / 100;
    } else {
        morale_cap = -(saturation / 2);
    }

    // Good increases pos and cancels neg, neut cancels neg, ignored cancels both
    if (morale_cap > 0) {
        morale_cap = morale_cap * (effected - tot_ignored + tot_good) / effected;
    } else if (morale_cap < 0) {
        morale_cap = morale_cap * (effected - tot_ignored - tot_neut - tot_good) / effected;
    }

    if (morale_cap == 0) {
        return;
    }

    int morale_effect = morale_cap / 8;
    if (morale_effect == 0) {
        if (morale_cap > 0) {
            morale_effect = 1;
        } else {
            morale_effect = -1;
        }
    }

    int dur = 60;
    int d_start = 30;
    if (morale_cap < 0) {
        if (has_trait("LIGHTFUR") || has_trait("FUR") || has_trait("FELINE_FUR") ||
          has_trait("LUPINE_FUR") || has_trait("CHITIN_FUR") || has_trait("CHITIN_FUR2") ||
          has_trait("CHITIN_FUR3")) {
            dur /= 5;
            d_start /= 5;
        }
        // Shaggy fur holds water longer.  :-/
        if (has_trait("URSINE_FUR")) {
            dur /= 3;
            d_start /= 3;
        }
    } else {
        if (has_trait("SLIMY")) {
            dur *= 1.2;
            d_start *= 1.2;
        }
    }

    add_morale(MORALE_WET, morale_effect, morale_cap, dur, d_start);
}

void player::drench_mut_calc()
{
    mMutDrench.clear();
    int ignored, neutral, good;

    for( auto &elem : mDrenchEffect ) {
        ignored = 0;
        neutral = 0;
        good = 0;

        for( const auto &_iter : my_mutations ) {
            const auto &mdata = mutation_branch::get( _iter.first );
            for( auto &_wp_iter : mdata.protection ) {
                if( body_parts[_wp_iter.first] == elem.first ) {
                    ignored += _wp_iter.second.second.x;
                    neutral += _wp_iter.second.second.y;
                    good += _wp_iter.second.second.z;
                }
            }
        }

        mMutDrench[elem.first]["good"] = good;
        mMutDrench[elem.first]["neutral"] = neutral;
        mMutDrench[elem.first]["ignored"] = ignored;
    }
}

void player::update_body_wetness()
{
    /**
    * Issue : morale and wetness still aren't linked ... they are two seperate things that mostly coincide
    **/

    /*
    * Mutations and weather can affect the duration of the player being wet.
    */
    int delay = 10;
    if( has_trait("LIGHTFUR") || has_trait("FUR") || has_trait("FELINE_FUR") ||
        has_trait("LUPINE_FUR") || has_trait("CHITIN_FUR") || has_trait("CHITIN_FUR2") ||
        has_trait("CHITIN_FUR3")) {
        delay += 2;
    }
    if (has_trait("URSINE_FUR")) {
        delay += 5;
    }
    if (has_trait("SLIMY")) {
        delay -= 5;
    }
    if (g->weather == WEATHER_SUNNY) {
        delay -= 2;
    }

    if (calendar::turn % delay != 0) {
        return;
    }

    for (int i = 0; i < num_bp; ++i) {
        if (body_wetness[i] == 0) {
            continue;
        }
        body_wetness[i] -= 1;
        if (body_wetness[i] < 0) {
            body_wetness[i] = 0;
        }
    }
}

double player::convert_weight(int weight)
{
    double ret;
    ret = double(weight);
    if (OPTIONS["USE_METRIC_WEIGHTS"] == "kg") {
        ret /= 1000;
    } else {
        ret /= 453.6;
    }
    return ret;
}

int player::net_morale(morale_point effect)
{
    double bonus = effect.bonus;

    // If the effect is old enough to have started decaying,
    // reduce it appropriately.
    if (effect.age > effect.decay_start)
    {
        bonus *= logistic_range(effect.decay_start,
                                effect.duration, effect.age);
    }

    // Optimistic characters focus on the good things in life,
    // and downplay the bad things.
    if (has_trait("OPTIMISTIC"))
    {
        if (bonus >= 0)
        {
            bonus *= 1.25;
        }
        else
        {
            bonus *= 0.75;
        }
    }

     // Again, those grouchy Bad-Tempered folks always focus on the negative.
     // They can't handle positive things as well.  They're No Fun.  D:
    if (has_trait("BADTEMPER"))
    {
        if (bonus < 0)
        {
            bonus *= 1.25;
        }
        else
        {
            bonus *= 0.75;
        }
    }
    return bonus;
}

int player::morale_level()
{
    // Add up all of the morale bonuses (and penalties).
    int ret = 0;
    for (auto &i : morale) {
        ret += net_morale(i);
    }

    // Prozac reduces negative morale by 75%.
    if (has_effect("took_prozac") && ret < 0) {
        ret = int(ret / 4);
    }

    return ret;
}

void player::add_morale(morale_type type, int bonus, int max_bonus,
                        int duration, int decay_start,
                        bool cap_existing, itype* item_type)
{
    bool placed = false;

    // Search for a matching morale entry.
    for (auto &i : morale) {
        if (i.type == type && i.item_type == item_type) {
            // Found a match!
            placed = true;

            // Scale the morale bonus to its current level.
            if (i.age > i.decay_start) {
                i.bonus *= logistic_range(i.decay_start, i.duration, i.age);
            }

            // If we're capping the existing effect, we can use the new duration
            // and decay start.
            if (cap_existing) {
                i.duration = duration;
                i.decay_start = decay_start;
            } else {
                // Otherwise, we need to figure out whether the existing effect had
                // more remaining duration and decay-resistance than the new one does.
                // Only takes the new duration if new bonus and old are the same sign.
                if (i.duration - i.age <= duration &&
                   ((i.bonus > 0) == (max_bonus > 0)) ) {
                    i.duration = duration;
                } else {
                    // This will give a longer duration than above.
                    i.duration -= i.age;
                }

                if (i.decay_start - i.age <= decay_start &&
                   ((i.bonus > 0) == (max_bonus > 0)) ) {
                    i.decay_start = decay_start;
                } else {
                    // This will give a later decay start than above.
                    i.decay_start -= i.age;
                }
            }

            // Now that we've finished using it, reset the age to 0.
            i.age = 0;

            // Is the current morale level for this entry below its cap, if any?
            if (abs(i.bonus) < abs(max_bonus) || max_bonus == 0) {
                // Add the requested morale boost.
                i.bonus += bonus;

                // If we passed the cap, pull back to it.
                if (abs(i.bonus) > abs(max_bonus) && max_bonus != 0) {
                    i.bonus = max_bonus;
                }
            } else if (cap_existing) {
                // The existing bonus is above the new cap.  Reduce it.
                i.bonus = max_bonus;
            }
            //Found a match, so no need to check further
            break;
        }
    }

    // No matching entry, so add a new one
    if (!placed)
    {
        morale_point tmp(type, item_type, bonus, duration, decay_start, 0);
        morale.push_back(tmp);
    }
}

int player::has_morale( morale_type type ) const
{
    for( auto &elem : morale ) {
        if( elem.type == type ) {
            return elem.bonus;
        }
    }
    return 0;
}

void player::rem_morale(morale_type type, itype* item_type)
{
    for( size_t i = 0; i < morale.size(); ++i ) {
        if (morale[i].type == type && morale[i].item_type == item_type) {
            morale.erase(morale.begin() + i);
            break;
        }
    }
}

void player::process_active_items()
{
    if( weapon.needs_processing() && weapon.process( this, pos(), false ) ) {
        weapon = ret_null;
    }

    std::vector<item *> inv_active = inv.active_items();
    for( auto tmp_it : inv_active ) {

        if( tmp_it->process( this, pos(), false ) ) {
            inv.remove_item(tmp_it);
        }
    }

    // worn items
    for (size_t i = 0; i < worn.size(); i++) {
        if( worn[i].needs_processing() && worn[i].process( this, pos(), false ) ) {
            worn.erase(worn.begin() + i);
            i--;
        }
    }

    long ch_UPS = charges_of( "UPS" );
    item *cloak = nullptr;
    item *power_armor = nullptr;
    // Manual iteration because we only care about *worn* active items.
    for( auto &w : worn ) {
        if( !w.active ) {
            continue;
        }
        if( w.typeId() == OPTICAL_CLOAK_ITEM_ID ) {
            cloak = &w;
        }
        // Only the main power armor item can be active, the other ones (hauling frame, helmet) aren't.
        if( power_armor == nullptr && w.is_power_armor() ) {
            power_armor = &w;
        }
    }
    if( cloak != nullptr ) {
        if( ch_UPS >= 40 ) {
            use_charges( "UPS", 40 );
            if( ch_UPS < 200 && one_in( 3 ) ) {
                add_msg_if_player( m_warning, _( "Your optical cloak flickers for a moment!" ) );
            }
        } else if( ch_UPS > 0 ) {
            use_charges( "UPS", ch_UPS );
        } else {
            add_msg_if_player( m_warning, _( "Your optical cloak flickers for a moment as it becomes opaque." ) );
            // Bypass the "you deactivate the ..." message
            cloak->active = false;
        }
    }
    static const std::string BIO_POWER_ARMOR_INTERFACE( "bio_power_armor_interface" );
    static const std::string BIO_POWER_ARMOR_INTERFACE_MK_II( "bio_power_armor_interface_mkII" );
    const bool has_power_armor_interface = ( has_active_bionic( BIO_POWER_ARMOR_INTERFACE ) ||
                                             has_active_bionic( BIO_POWER_ARMOR_INTERFACE_MK_II ) ) &&
                                           power_level > 0;
    // For power armor that is powered via the armor interface bionic, energy is consumed by that bionic
    // (it's an active bionic consuming power on its own). The bionic is preferred over UPS usage.
    // Only if the character does not have that bionic it falls back to the UPS.
    if( power_armor != nullptr && !has_power_armor_interface ) {
        if( ch_UPS > 0 ) {
            use_charges( "UPS", 4 );
        } else {
            add_msg_if_player( m_warning, _( "Your power armor disengages." ) );
            // Bypass the "you deactivate the ..." message
            power_armor->active = false;
        }
    }
    // Load all items that use the UPS to their minimal functional charge,
    // The tool is not really useful if its charges are below charges_to_use
    ch_UPS = charges_of( "UPS" ); // might have been changed by cloak
    long ch_UPS_used = 0;
    for( size_t i = 0; i < inv.size() && ch_UPS_used < ch_UPS; i++ ) {
        item &it = inv.find_item(i);
        if( !it.has_flag( "USE_UPS" ) ) {
            continue;
        }
        if( it.charges < it.type->maximum_charges() ) {
            ch_UPS_used++;
            it.charges++;
        }
    }
    if( weapon.has_flag( "USE_UPS" ) &&  ch_UPS_used < ch_UPS &&
        weapon.charges < weapon.type->maximum_charges() ) {
        ch_UPS_used++;
        weapon.charges++;
    }

    for( size_t i = 0; i < worn.size() && ch_UPS_used < ch_UPS; ++i ) {
        item& worn_item = worn[i];

        if( !worn_item.has_flag( "USE_UPS" ) ) {
            continue;
        }
        if( worn_item.charges < worn_item.type->maximum_charges() ) {
            ch_UPS_used++;
            worn_item.charges++;
        }
    }
    if( ch_UPS_used > 0 ) {
        use_charges( "UPS", ch_UPS_used );
    }
}

item player::reduce_charges( int position, long quantity )
{
    item &it = i_at( position );
    if( it.is_null() ) {
        debugmsg( "invalid item position %d for reduce_charges", position );
        return ret_null;
    }
    if( it.reduce_charges( quantity ) ) {
        return i_rem( position );
    }
    item tmp( it );
    tmp.charges = quantity;
    return tmp;
}

item player::reduce_charges( item *it, long quantity )
{
    if( !has_item( it ) ) {
        debugmsg( "invalid item (name %s) for reduce_charges", it->tname().c_str() );
        return ret_null;
    }
    if( const_cast<item *>( it )->reduce_charges( quantity ) ) {
        return i_rem( it );
    }
    item result( *it );
    result.charges = quantity;
    return result;
}

// Negative positions indicate weapon/clothing, 0 & positive indicate inventory
item& player::i_at(int position)
{
    if (position == -1) {
        return weapon;
    }
    if (position < -1) {
        int worn_index = worn_position_to_index(position);
        if (size_t(worn_index) < worn.size()) {
            return worn[worn_index];
        }
    }
    return inv.find_item(position);
}

int player::invlet_to_position( char invlet ) const
{
    if( is_npc() ) {
        DebugLog( D_WARNING,  D_GAME ) << "Why do you need to call player::invlet_to_position on npc " << name;
    }
    if( weapon.invlet == invlet ) {
        return -1;
    }
    for( size_t i = 0; i < worn.size(); i++ ) {
        if( worn[i].invlet == invlet ) {
            return worn_position_to_index( i );
        }
    }
    return inv.invlet_to_position( invlet );
}

int player::get_item_position( const item *it ) const
{
    const auto filter = [it]( const item & i ) {
        return &i == it;
    };
    if( inventory::has_item_with_recursive( weapon, filter ) ) {
        return -1;
    }
    for( size_t i = 0; i < worn.size(); i++ ) {
        if( inventory::has_item_with_recursive( worn[i], filter ) ) {
            return worn_position_to_index( i );
        }
    }
    return inv.position_by_item( it );
}


const martialart &player::get_combat_style() const
{
    auto it = martialarts.find( style_selected );
    if( it != martialarts.end() ) {
        return it->second;
    }
    debugmsg( "unknown martial art style %s selected", style_selected.c_str() );
    return martialarts["style_none"];
}

std::vector<item *> player::inv_dump()
{
    std::vector<item *> ret;
    if (!weapon.is_null() && !weapon.has_flag("NO_UNWIELD")) {
        ret.push_back(&weapon);
    }
    for (auto &i : worn) {
        ret.push_back(&i);
    }
    inv.dump(ret);
    return ret;
}

std::list<item> player::use_amount(itype_id it, int _quantity, bool use_container)
{
    std::list<item> ret;
    long quantity = _quantity; // Don't wanny change the function signature right now
    if (weapon.use_amount(it, quantity, use_container, ret)) {
        remove_weapon();
    }
    for( auto a = worn.begin(); a != worn.end() && quantity > 0; ) {
        if( a->use_amount( it, quantity, use_container, ret ) ) {
            a = worn.erase( a );
        } else {
            ++a;
        }
    }
    if (quantity <= 0) {
        return ret;
    }
    std::list<item> tmp = inv.use_amount(it, quantity, use_container);
    ret.splice(ret.end(), tmp);
    return ret;
}

bool player::use_charges_if_avail(itype_id it, long quantity)
{
    if (has_charges(it, quantity))
    {
        use_charges(it, quantity);
        return true;
    }
    return false;
}

bool player::has_fire(const int quantity) const
{
// TODO: Replace this with a "tool produces fire" flag.

    if( g->m.has_nearby_fire( pos3() ) ) {
        return true;
    } else if (has_charges("torch_lit", 1)) {
        return true;
    } else if (has_charges("tinderbox_lit", 1)) {
        return true;
    } else if (has_charges("battletorch_lit", quantity)) {
        return true;
    } else if (has_charges("handflare_lit", 1)) {
        return true;
    } else if (has_charges("candle_lit", 1)) {
        return true;
    } else if (has_active_bionic("bio_tools")) {
        return true;
    } else if (has_bionic("bio_lighter")) {
        return true;
    } else if (has_bionic("bio_laser")) {
        return true;
    } else if (has_charges("ref_lighter", quantity)) {
        return true;
    } else if (has_charges("matches", quantity)) {
        return true;
    } else if (has_charges("lighter", quantity)) {
        return true;
    } else if (has_charges("flamethrower", quantity)) {
        return true;
    } else if (has_charges("flamethrower_simple", quantity)) {
        return true;
    } else if (has_charges("hotplate", quantity)) {
        return true;
    } else if (has_charges("welder", quantity)) {
        return true;
    } else if (has_charges("welder_crude", quantity)) {
        return true;
    } else if (has_charges("shishkebab_on", quantity)) {
        return true;
    } else if (has_charges("firemachete_on", quantity)) {
        return true;
    } else if (has_charges("broadfire_on", quantity)) {
        return true;
    } else if (has_charges("firekatana_on", quantity)) {
        return true;
    } else if (has_charges("zweifire_on", quantity)) {
        return true;
    }
    return false;
}

void player::use_fire(const int quantity)
{
//Ok, so checks for nearby fires first,
//then held lit torch or candle, bio tool/lighter/laser
//tries to use 1 charge of lighters, matches, flame throwers
// (home made, military), hotplate, welder in that order.
// bio_lighter, bio_laser, bio_tools, has_active_bionic("bio_tools"

    if( g->m.has_nearby_fire( pos3() ) ) {
        return;
    } else if (has_charges("torch_lit", 1)) {
        return;
    } else if (has_charges("tinderbox_lit", 1)) {
        return;
    } else if (has_charges("battletorch_lit", 1)) {
        return;
    } else if (has_charges("handflare_lit", 1)) {
        return;
    } else if (has_charges("candle_lit", 1)) {
        return;
    } else if (has_charges("shishkebab_on", quantity)) {
        return;
    } else if (has_charges("firemachete_on", quantity)) {
        return;
    } else if (has_charges("broadfire_on", quantity)) {
        return;
    } else if (has_charges("firekatana_on", quantity)) {
        return;
    } else if (has_charges("zweifire_on", quantity)) {
        return;
    } else if (has_active_bionic("bio_tools")) {
        return;
    } else if (has_bionic("bio_lighter")) {
        return;
    } else if (has_bionic("bio_laser")) {
        return;
    } else if (has_charges("ref_lighter", quantity)) {
        use_charges("ref_lighter", quantity);
        return;
    } else if (has_charges("matches", quantity)) {
        use_charges("matches", quantity);
        return;
    } else if (has_charges("lighter", quantity)) {
        use_charges("lighter", quantity);
        return;
    } else if (has_charges("flamethrower", quantity)) {
        use_charges("flamethrower", quantity);
        return;
    } else if (has_charges("flamethrower_simple", quantity)) {
        use_charges("flamethrower_simple", quantity);
        return;
    } else if (has_charges("hotplate", quantity)) {
        use_charges("hotplate", quantity);
        return;
    } else if (has_charges("welder", quantity)) {
        use_charges("welder", quantity);
        return;
    } else if (has_charges("welder_crude", quantity)) {
        use_charges("welder_crude", quantity);
        return;
    } else if (has_charges("shishkebab_off", quantity)) {
        use_charges("shishkebab_off", quantity);
        return;
    } else if (has_charges("firemachete_off", quantity)) {
        use_charges("firemachete_off", quantity);
        return;
    } else if (has_charges("broadfire_off", quantity)) {
        use_charges("broadfire_off", quantity);
        return;
    } else if (has_charges("firekatana_off", quantity)) {
        use_charges("firekatana_off", quantity);
        return;
    } else if (has_charges("zweifire_off", quantity)) {
        use_charges("zweifire_off", quantity);
        return;
    }
}

// does NOT return anything if the item is integrated toolset or fire!
std::list<item> player::use_charges(itype_id it, long quantity)
{
    std::list<item> ret;
    // the first two cases *probably* don't need to be tracked for now...
    if (it == "toolset") {
        charge_power(-quantity);
        return ret;
    }
    if (it == "fire") {
        use_fire(quantity);
        return ret;
    }
    if ( it == "UPS" ) {
        const long charges_off = std::min( quantity, charges_of( "UPS_off" ) );
        if ( charges_off > 0 ) {
            std::list<item> tmp = use_charges( "UPS_off", charges_off );
            ret.splice(ret.end(), tmp);
            quantity -= charges_off;
            if (quantity <= 0) {
                return ret;
            }
        }
        return ret;
    }
    if (weapon.use_charges(it, quantity, ret)) {
        remove_weapon();
    }
    for( auto a = worn.begin(); a != worn.end() && quantity > 0; ) {
        if( a->use_charges( it, quantity, ret ) ) {
            a = worn.erase( a );
        } else {
            ++a;
        }
    }
    if (quantity <= 0) {
        return ret;
    }
    std::list<item> tmp = inv.use_charges(it, quantity);
    ret.splice(ret.end(), tmp);
    if (quantity <= 0) {
        return ret;
    }
    // Threat requests for UPS charges as request for adv. UPS charges
    // and as request for bionic UPS charges, both with their own modificators
    // If we reach this, the regular UPS could not provide all the requested
    // charges, so we *have* to remove as many as charges as we can (but not
    // more than requested) to not let any charges un-consumed.
    if ( it == "UPS_off" ) {
        // Request for 8 UPS charges:
        // 8 UPS = 8 * 6 / 10 == 48/10 == 4.8 adv. UPS
        // consume 5 adv. UPS charges, see player::charges_of, if the adv. UPS
        // had only 4 charges, it would report as floor(4/0.6)==6 normal UPS
        // charges
        long quantity_adv = ceil(quantity * 0.6);
        long avail_adv = charges_of("adv_UPS_off");
        long adv_charges_to_use = std::min(avail_adv, quantity_adv);
        if (adv_charges_to_use > 0) {
            std::list<item> tmp = use_charges("adv_UPS_off", adv_charges_to_use);
            ret.splice(ret.end(), tmp);
            quantity -= static_cast<long>(adv_charges_to_use / 0.6);
            if (quantity <= 0) {
                return ret;
            }
        }
    }
    if ( power_level > 0 && it == "UPS_off" && has_bionic( "bio_ups" ) ) {
        // Need always at least 1 power unit, to prevent exploits
        // and make sure power_level does not get negative
        long ch = std::max(1l, quantity / 10);
        ch = std::min<long>(power_level, ch);
        charge_power(-ch);
        quantity -= ch * 10;
        // TODO: add some(pseudo?) item to resulting list?
    }
    return ret;
}

int player::butcher_factor() const
{
    int result = INT_MIN;
    if (has_bionic("bio_tools")) {
        item tmp( "toolset", 0 );
        result = tmp.butcher_factor();
    }
    result = std::max( result, inv.butcher_factor() );
    result = std::max( result, weapon.butcher_factor() );
    for( const auto &elem : worn ) {
        result = std::max( result, elem.butcher_factor() );
    }
    return result;
}

item* player::pick_usb()
{
    std::vector<std::pair<item*, int> > drives = inv.all_items_by_type("usb_drive");

    if (drives.empty()) {
        return NULL; // None available!
    }

    std::vector<std::string> selections;
    for (size_t i = 0; i < drives.size() && i < 9; i++) {
        selections.push_back( drives[i].first->tname() );
    }

    int select = menu_vec(false, _("Choose drive:"), selections);

    return drives[ select - 1 ].first;
}

bool player::covered_with_flag(const std::string flag, std::bitset<num_bp> parts) const
{
    std::bitset<num_bp> covered = 0;

    for (std::vector<item>::const_reverse_iterator armorPiece = worn.rbegin(); armorPiece != worn.rend(); ++armorPiece) {
        std::bitset<num_bp> cover = armorPiece->get_covered_body_parts() & parts;

        if (cover.none()) {
            continue; // For our purposes, this piece covers nothing.
        }
        if ((cover & covered).any()) {
            continue; // the body part(s) is already covered.
        }

        bool hasFlag = armorPiece->has_flag(flag);
        if (!hasFlag) {
            return false; // The item is the top layer on a relevant body part, and isn't tagged, so we fail.
        } else {
            covered |= cover; // The item is the top layer on a relevant body part, and is tagged.
        }
    }

    return (covered == parts);
}

bool player::covered_with_flag_exclusively(const std::string flag, std::bitset<num_bp> parts) const
{
    for( const auto &elem : worn ) {
        if( ( elem.get_covered_body_parts() & parts ).any() && !elem.has_flag( flag ) ) {
            return false;
        }
    }
    return true;
}

bool player::is_water_friendly(std::bitset<num_bp> parts) const
{
    return covered_with_flag_exclusively("WATER_FRIENDLY", parts);
}

bool player::is_waterproof(std::bitset<num_bp> parts) const
{
    return covered_with_flag("WATERPROOF", parts);
}

bool player::has_amount(const itype_id &it, int quantity) const
{
    if (it == "toolset")
    {
        return has_active_bionic("bio_tools");
    }
    return (amount_of(it) >= quantity);
}

int player::amount_of(const itype_id &it) const
{
    if (it == "toolset" && has_active_bionic("bio_tools")) {
        return 1;
    }
    if (it == "apparatus") {
        if (has_amount("crackpipe", 1) ||
            has_amount("can_drink", 1) ||
            has_amount("pipe_glass", 1) ||
            has_amount("pipe_tobacco", 1)) {
            return 1;
        }
    }
    int quantity = weapon.amount_of(it, true);
    for( const auto &elem : worn ) {
        quantity += elem.amount_of( it, true );
    }
    quantity += inv.amount_of(it);
    return quantity;
}

bool player::has_charges(const itype_id &it, long quantity) const
{
    if (it == "fire" || it == "apparatus") {
        return has_fire(quantity);
    }
    return (charges_of(it) >= quantity);
}

long player::charges_of(const itype_id &it) const
{
    if (it == "toolset") {
        if (has_active_bionic("bio_tools")) {
            return power_level;
        } else {
            return 0;
        }
    }
    // Handle requests for UPS charges as request for adv. UPS charges
    // and as request for bionic UPS charges, both with their own multiplier
    if ( it == "UPS" ) {
        // This includes the UPS bionic (regardless of active state)
        return charges_of( "UPS_off" );
    }
    // Now regular charges from all items (weapone,worn,inventory)
    long quantity = weapon.charges_of(it);
    for( const auto &armor : worn ) {
        quantity += armor.charges_of(it);
    }
    quantity += inv.charges_of(it);
    // Now include charges from advanced UPS if the request was UPS
    if ( it == "UPS_off" ) {
        // Round charges from adv. UPS down, if this reports there are N
        // charges available, we must be able to remove at least N charges.
        quantity += static_cast<long>( floor( charges_of( "adv_UPS_off" ) / 0.6 ) );
    }
    if ( power_level > 0 ) {
        if ( it == "UPS_off" && has_bionic( "bio_ups" ) ) {
            quantity += power_level * 10;
        }
    }
    return quantity;
}

int  player::leak_level( std::string flag ) const
{
    int leak_level = 0;
    leak_level = inv.leak_level(flag);
    return leak_level;
}

bool player::has_item(int position) {
    return !i_at(position).is_null();
}

bool player::has_item( const item *it ) const
{
    return has_item_with( [&it]( const item & i ) {
        return &i == it;
    } );
}

bool player::has_mission_item(int mission_id) const
{
    return mission_id != -1 && has_item_with( has_mission_item_filter{ mission_id } );
}

hint_rating player::rate_action_eat(item *it)
{
 //TODO more cases, for HINT_IFFY
 if (it->is_food_container() || it->is_food()) {
  return HINT_GOOD;
 }
 return HINT_CANT;
}

//Returns the amount of charges that were consumed by the player
int player::drink_from_hands(item& water) {
    int charges_consumed = 0;
    if( query_yn( _("Drink %s from your hands?"), water.type_name().c_str() ) )
    {
        // Create a dose of water no greater than the amount of water remaining.
        item water_temp( water );
        // If player is slaked water might not get consumed.
        consume_item( water_temp );
        charges_consumed = water.charges - water_temp.charges;
        if( charges_consumed > 0 )
        {
            moves -= 350;
        }
    }

    return charges_consumed;
}


bool player::consume_item( item &target )
{
    if( target.is_null() ) {
        add_msg_if_player( m_info, _("You do not have that item."));
        return false;
    }
    if (is_underwater()) {
        add_msg_if_player( m_info, _("You can't do that while underwater."));
        return false;
    }
    item *to_eat = nullptr;
    if( target.is_food_container( this ) ) {
        to_eat = &target.contents[0];
    } else if( target.is_food( this ) ) {
        to_eat = &target;
    } else {
        add_msg_if_player(m_info, _("You can't eat your %s."), target.tname().c_str());
        if(is_npc()) {
            debugmsg("%s tried to eat a %s", name.c_str(), target.tname().c_str());
        }
        return false;
    }
    it_comest *comest = dynamic_cast<it_comest*>( to_eat->type );

    int amount_used = 1;
    if (comest != NULL) {
        if (comest->comesttype == "FOOD" || comest->comesttype == "DRINK") {
            if( !eat(to_eat, comest) ) {
                return false;
            }
        } else if (comest->comesttype == "MED") {
            if (comest->tool != "null") {
                // Check tools
                bool has = has_amount(comest->tool, 1);
                // Tools with charges need to have charges, not just be present.
                if( item::count_by_charges( comest->tool ) ) {
                    has = has_charges(comest->tool, 1);
                }
                if (!has) {
                    add_msg_if_player(m_info, _("You need a %s to consume that!"),
                                         item::nname( comest->tool ).c_str());
                    return false;
                }
                use_charges(comest->tool, 1); // Tools like lighters get used
            }
            if (comest->has_use()) {
                //Check special use
                amount_used = comest->invoke( this, to_eat, pos() );
                if( amount_used <= 0 ) {
                    return false;
                }
            }
            consume_effects(to_eat, comest);
            moves -= 250;
        } else {
            debugmsg("Unknown comestible type of item: %s\n", to_eat->tname().c_str());
        }
    } else {
 // Consume other type of items.
        // For when bionics let you eat fuel
        if (to_eat->is_ammo() && has_active_bionic("bio_batteries") &&
            to_eat->ammo_type() == "battery") {
            const int factor = 1;
            int max_change = max_power_level - power_level;
            if (max_change == 0) {
                add_msg_if_player(m_info, _("Your internal power storage is fully powered."));
            }
            charge_power(to_eat->charges / factor);
            to_eat->charges -= max_change * factor; //negative charges seem to be okay
            to_eat->charges++; //there's a flat subtraction later
        } else if (to_eat->is_ammo() &&  ( has_active_bionic("bio_reactor") || has_active_bionic("bio_advreactor") ) && ( to_eat->ammo_type() == "reactor_slurry" || to_eat->ammo_type() == "plutonium")) {
            if (to_eat->type->id == "plut_cell" && query_yn(_("Thats a LOT of plutonium.  Are you sure you want that much?"))) {
                tank_plut += 5000;
            } else if (to_eat->type->id == "plut_slurry_dense") {
                tank_plut += 500;
            } else if (to_eat->type->id == "plut_slurry") {
                tank_plut += 250;
            }
            add_msg_player_or_npc( _("You add your %s to your reactor's tank."), _("<npcname> pours %s into their reactor's tank."),
            to_eat->tname().c_str());
        } else if (!to_eat->is_food() && !to_eat->is_food_container(this)) {
            if (to_eat->is_book()) {
                if (to_eat->type->book->skill != NULL && !query_yn(_("Really eat %s?"), to_eat->tname().c_str())) {
                    return false;
                }
            }
            int charge = (to_eat->volume() + to_eat->weight()) / 9;
            if (to_eat->made_of("leather")) {
                charge /= 4;
            }
            if (to_eat->made_of("wood")) {
                charge /= 2;
            }
            charge_power(charge);
            to_eat->charges = 0;
            add_msg_player_or_npc( _("You eat your %s."), _("<npcname> eats a %s."),
                                     to_eat->tname().c_str());
        }
        moves -= 250;
    }

    to_eat->charges -= amount_used;
    return to_eat->charges <= 0;
}

bool player::consume(int target_position)
{
    auto &target = i_at( target_position );
    const bool was_in_container = target.is_food_container( this );
    if( consume_item( target ) ) {
        if( was_in_container ) {
            i_rem( &target.contents[0] );
        } else {
            i_rem( &target );
        }
        if( was_in_container && target_position == -1 ) {
            add_msg_if_player(_("You are now wielding an empty %s."), weapon.tname().c_str());
        } else if( was_in_container && target_position < -1 ) {
            add_msg_if_player(_("You are now wearing an empty %s."), target.tname().c_str());
        } else if( was_in_container && !is_npc() ) {
            bool drop_it = false;
            if (OPTIONS["DROP_EMPTY"] == "no") {
                drop_it = false;
            } else if (OPTIONS["DROP_EMPTY"] == "watertight") {
                drop_it = !target.is_watertight_container();
            } else if (OPTIONS["DROP_EMPTY"] == "all") {
                drop_it = true;
            }
            if (drop_it) {
                add_msg(_("You drop the empty %s."), target.tname().c_str());
                g->m.add_item_or_charges(posx(), posy(), inv.remove_item(&target));
            } else {
                add_msg(m_info, _("%c - an empty %s"), (target.invlet ? target.invlet : ' '), target.tname().c_str());
            }
        }
    }

    if( target_position >= 0 ) {
        // Always restack and resort the inventory when items in it have been changed.
        inv.restack( this );
        inv.unsort();
    }

    return true;
}

bool player::eat(item *eaten, it_comest *comest)
{
    int to_eat = 1;
    if (comest == NULL) {
        debugmsg("player::eat(%s); comest is NULL!", eaten->tname().c_str());
        return false;
    }
    if (comest->tool != "null") {
        bool has = has_amount(comest->tool, 1);
        if( item::count_by_charges( comest->tool ) ) {
            has = has_charges(comest->tool, 1);
        }
        if (!has) {
            add_msg_if_player(m_info, _("You need a %s to consume that!"),
                       item::nname( comest->tool ).c_str());
            return false;
        }
    }
    if (is_underwater()) {
        add_msg_if_player(m_info, _("You can't do that while underwater."));
        return false;
    }
    // For all those folks who loved eating marloss berries.  D:< mwuhahaha
    if (has_trait("M_DEPENDENT") && (eaten->type->id != "mycus_fruit")) {
        add_msg_if_player(m_info, _("We can't eat that.  It's not right for us."));
        return false;
    }
    // Here's why PROBOSCIS is such a negative trait.
    if ( (has_trait("PROBOSCIS")) && (comest->comesttype == "FOOD" ||
        eaten->has_flag("USE_EAT_VERB")) ) {
        add_msg_if_player(m_info,  _("Ugh, you can't drink that!"));
        return false;
    }
    bool overeating = (!has_trait("GOURMAND") && hunger < 0 &&
                       nutrition_for(comest) >= 5);
    bool hiberfood = (has_active_mutation("HIBERNATE") && (hunger > -60 && thirst > -60 ));
    eaten->calc_rot( global_square_location() ); // check if it's rotten before eating!
    bool spoiled = eaten->rotten();

    last_item = itype_id(eaten->type->id);

    if (overeating && !has_trait("HIBERNATE") && !has_trait("EATHEALTH") && !is_npc() &&
        !has_trait("SLIMESPAWNER") && !query_yn(_("You're full.  Force yourself to eat?"))) {
        return false;
    } else if (has_trait("GOURMAND") && hunger < 0 && nutrition_for(comest) >= 5) {
        if (!query_yn(_("You're fed.  Try to pack more in anyway?"))) {
            return false;
        }
    }

    int temp_nutr = nutrition_for(comest);
    int temp_quench = comest->quench;
    if (hiberfood && !is_npc() && (((hunger - temp_nutr) < -60) || ((thirst - temp_quench) < -60)) && has_active_mutation("HIBERNATE")){
       if (!query_yn(_("You're adequately fueled. Prepare for hibernation?"))) {
        return false;
       }
       else
       if(!is_npc()) {add_memorial_log(pgettext("memorial_male", "Began preparing for hibernation."),
                                       pgettext("memorial_female", "Began preparing for hibernation."));
                      add_msg(_("You've begun stockpiling calories and liquid for hibernation.  You get the feeling that you should prepare for bed, just in case, but...you're hungry again, and you could eat a whole week's worth of food RIGHT NOW."));
      }
    }
    if (has_trait("CARNIVORE") && (eaten->made_of("veggy") || eaten->made_of("fruit") || eaten->made_of("wheat")) &&
      !(eaten->made_of("flesh") ||eaten->made_of("hflesh") || eaten->made_of("iflesh") || eaten->made_of("milk") ||
      eaten->made_of("egg")) && nutrition_for(comest) > 0) {
        add_msg_if_player(m_info, _("Eww.  Inedible plant stuff!"));
        return false;
    }
    if ((!has_trait("SAPIOVORE") && !has_trait("CANNIBAL") && !has_trait("PSYCHOPATH")) && eaten->made_of("hflesh")&&
        !is_npc() && !query_yn(_("The thought of eating that makes you feel sick.  Really do it?"))) {
        return false;
    }
    if ((!has_trait("SAPIOVORE") && has_trait("CANNIBAL") && !has_trait("PSYCHOPATH") && !has_trait("SPIRITUAL")) && eaten->made_of("hflesh")&& !is_npc() &&
        !query_yn(_("The thought of eating that makes you feel both guilty and excited.  Really do it?"))) {
        return false;
    }

    if ((!has_trait("SAPIOVORE") && has_trait("CANNIBAL") && !has_trait("PSYCHOPATH") && has_trait("SPIRITUAL")) &&
         eaten->made_of("hflesh")&& !is_npc() &&
        !query_yn(_("Cannibalism is such a universal taboo.  Will you break it?"))) {
        return false;
    }

    if (has_trait("VEGETARIAN") && eaten->made_of("flesh") && !is_npc() &&
        !query_yn(_("Really eat that %s?  Your stomach won't be happy."), eaten->tname().c_str())) {
        return false;
    }
    if (has_trait("MEATARIAN") && eaten->made_of("veggy") && !is_npc() &&
        !query_yn(_("Really eat that %s?  Your stomach won't be happy."), eaten->tname().c_str())) {
        return false;
    }
    if (has_trait("LACTOSE") && eaten->made_of("milk") && (!has_bionic("bio_digestion")) && !is_npc() &&
        !query_yn(_("Really eat that %s?  Your stomach won't be happy."), eaten->tname().c_str())) {
        return false;
    }
    if (has_trait("ANTIFRUIT") && eaten->made_of("fruit") && !is_npc() &&
        !query_yn(_("Really eat that %s?  Your stomach won't be happy."), eaten->tname().c_str())) {
        return false;
    }
    if (has_trait("ANTIJUNK") && eaten->made_of("junk") && (!has_bionic("bio_digestion")) && !is_npc() &&
        !query_yn(_("Really eat that %s?  Your stomach won't be happy."), eaten->tname().c_str())) {
        return false;
    }
    if (has_trait("ANTIWHEAT") && eaten->made_of("wheat") &&
        (!has_bionic("bio_digestion")) && !is_npc() &&
        !query_yn(_("Really eat that %s?  Your stomach won't be happy."), eaten->tname().c_str())) {
        return false;
    }
    if (has_trait("CARNIVORE") && ((eaten->made_of("junk")) && !(eaten->made_of("flesh") ||
      eaten->made_of("hflesh") || eaten->made_of("iflesh") || eaten->made_of("milk") ||
      eaten->made_of("egg")) ) && (!has_bionic("bio_digestion")) && !is_npc() &&
        !query_yn(_("Really eat that %s?  It smells completely unappealing."), eaten->tname().c_str()) ) {
        return false;
    }
    // Check for eating/Food is so water and other basic liquids that do not rot don't cause problems.
    // I'm OK with letting plants drink coffee. (Whether it would count as cannibalism is another story.)
    if ((has_trait("SAPROPHAGE") && (!spoiled) && (!has_bionic("bio_digestion")) && !is_npc() &&
      (eaten->has_flag("USE_EAT_VERB") || comest->comesttype == "FOOD") &&
      !query_yn(_("Really eat that %s?  Your stomach won't be happy."), eaten->tname().c_str()))) {
        //~ No, we don't eat "rotten" food. We eat properly aged food, like a normal person.
        //~ Semantic difference, but greatly facilitates people being proud of their character.
        add_msg_if_player(m_info,  _("It's too fresh, let it age a little first.  "));
        return false;
    }

    if (spoiled) {
        if (is_npc()) {
            return false;
        }
        if ((!(has_trait("SAPROVORE") || has_trait("SAPROPHAGE"))) &&
            !query_yn(_("This %s smells awful!  Eat it?"), eaten->tname().c_str())) {
            return false;
        }
    }

    //not working directly in the equation... can't imagine why
    int temp_hunger = hunger - nutrition_for(comest);
    int temp_thirst = thirst - comest->quench;
    int capacity = has_trait("GOURMAND") ? -60 : -20;
    if( has_active_mutation("HIBERNATE") && !is_npc() &&
        // If BOTH hunger and thirst are above the capacity...
        ( hunger > capacity && thirst > capacity ) &&
        // ...and EITHER of them crosses under the capacity...
        ( temp_hunger < capacity || temp_thirst < capacity ) ) {
        // Prompt to make sure player wants to gorge for hibernation...
        if( query_yn(_("Start gorging in preparation for hibernation?")) ) {
            // ...and explain what that means.
            add_msg(m_info, _("As you force yourself to eat, you have the feeling that you'll just be able to keep eating and then sleep for a long time."));
        } else {
            return false;
        }
    }

    if ( has_active_mutation("HIBERNATE") ) {
        capacity = -620;
    }
    if ( has_trait("GIZZARD") ) {
        capacity = 0;
    }

    if( has_trait("SLIMESPAWNER") && !is_npc() ) {
        capacity -= 40;
        if ( (temp_hunger < capacity && temp_thirst <= (capacity + 10) ) ||
        (temp_thirst < capacity && temp_hunger <= (capacity + 10) ) ) {
            add_msg(m_mixed, _("You feel as though you're going to split open!  In a good way??"));
            mod_pain(5);
            std::vector<point> valid;
            for (int x = posx() - 1; x <= posx() + 1; x++) {
                for (int y = posy() - 1; y <= posy() + 1; y++) {
                    if (g->is_empty(x, y)) {
                        valid.push_back( point(x, y) );
                    }
                }
            }
            monster slime(GetMType("mon_player_blob"));
            int numslime = 1;
            for (int i = 0; i < numslime; i++) {
                int index = rng(0, valid.size() - 1);
                point sp = valid[index];
                valid.erase(valid.begin() + index);
                slime.spawn(sp.x, sp.y);
                slime.friendly = -1;
                g->add_zombie(slime);
            }
            hunger += 40;
            thirst += 40;
            //~slimespawns have *small voices* which may be the Nice equivalent
            //~of the Rat King's ALL CAPS invective.  Probably shared-brain telepathy.
            add_msg(m_good, _("hey, you look like me! let's work together!"));
        }
    }

    if( ( nutrition_for(comest) > 0 && temp_hunger < capacity ) ||
        ( comest->quench > 0 && temp_thirst < capacity ) ) {
        if ((spoiled) && !(has_trait("SAPROPHAGE")) ){//rotten get random nutrification
            if (!query_yn(_("You can hardly finish it all.  Consume it?"))) {
                return false;
            }
        } else {
            if ( (( nutrition_for(comest) > 0 && temp_hunger < capacity ) ||
              ( comest->quench > 0 && temp_thirst < capacity )) &&
              ( (!(has_trait("EATHEALTH"))) || (!(has_trait("SLIMESPAWNER"))) ) ) {
                if (!query_yn(_("You will not be able to finish it all.  Consume it?"))) {
                return false;
                }
            }
        }
    }

    if (comest->has_use()) {
        to_eat = comest->invoke( this, eaten, pos() );
        if( to_eat <= 0 ) {
            return false;
        }
    }

    if ( (spoiled) && !(has_trait("SAPROPHAGE")) ) {
        add_msg(m_bad, _("Ick, this %s doesn't taste so good..."), eaten->tname().c_str());
        if (!has_trait("SAPROVORE") && !has_trait("EATDEAD") &&
       (!has_bionic("bio_digestion") || one_in(3))) {
            add_effect("foodpoison", rng(60, (nutrition_for(comest) + 1) * 60));
        }
        consume_effects(eaten, comest, spoiled);
    } else if ((spoiled) && has_trait("SAPROPHAGE")) {
        add_msg(m_good, _("Mmm, this %s tastes delicious..."), eaten->tname().c_str());
        consume_effects(eaten, comest, spoiled);
    } else {
        consume_effects(eaten, comest);
        if (!(has_trait("GOURMAND") || has_active_mutation("HIBERNATE") || has_trait("EATHEALTH"))) {
            if ((overeating && rng(-200, 0) > hunger)) {
                vomit();
            }
        }
    }
    // At this point, we've definitely eaten the item, so use up some turns.
    int mealtime = 250;
      if (has_trait("MOUTH_TENTACLES")  || has_trait ("MANDIBLES")) {
        mealtime /= 2;
    } if (has_trait("GOURMAND")) {
        mealtime -= 100;
    } if ((has_trait("BEAK_HUM")) &&
      (comest->comesttype == "FOOD" || eaten->has_flag("USE_EAT_VERB")) ) {
        mealtime += 200; // Much better than PROBOSCIS but still optimized for fluids
    } if (has_trait("SABER_TEETH")) {
        mealtime += 250; // They get In The Way
    } if (has_trait("AMORPHOUS")) {
        mealtime *= 1.1; // Minor speed penalty for having to flow around it
                          // rather than just grab & munch
    }
        moves -= (mealtime);

    // If it's poisonous... poison us.  TODO: More several poison effects
    if (eaten->poison > 0) {
        if (!has_trait("EATPOISON") && !has_trait("EATDEAD")) {
            if (eaten->poison >= rng(2, 4)) {
                add_effect("poison", eaten->poison * 100);
            }
            add_effect("foodpoison", eaten->poison * 300);
        }
    }


    if (has_trait("AMORPHOUS")) {
        add_msg_player_or_npc(_("You assimilate your %s."), _("<npcname> assimilates a %s."),
                                  eaten->tname().c_str());
    } else if (comest->comesttype == "DRINK" && !eaten->has_flag("USE_EAT_VERB")) {
        add_msg_player_or_npc( _("You drink your %s."), _("<npcname> drinks a %s."),
                                  eaten->tname().c_str());
    } else if (comest->comesttype == "FOOD" || eaten->has_flag("USE_EAT_VERB")) {
        add_msg_player_or_npc( _("You eat your %s."), _("<npcname> eats a %s."),
                                  eaten->tname().c_str());
    }

    // Moved this later in the process, so you actually eat it before converting to HP
    if ( (has_trait("EATHEALTH")) && ( nutrition_for(comest) > 0 && temp_hunger < capacity ) ) {
        int room = (capacity - temp_hunger);
        int excess_food = ((nutrition_for(comest)) - room);
        add_msg_player_or_npc( _("You feel the %s filling you out."),
                                 _("<npcname> looks better after eating the %s."),
                                  eaten->tname().c_str());
        // Guaranteed 1 HP healing, no matter what.  You're welcome.  ;-)
        if (excess_food <= 5) {
            healall(1);
        }
        // Straight conversion, except it's divided amongst all your body parts.
        else healall(excess_food /= 5);
    }

    if (item::find_type( comest->tool )->is_tool() ) {
        use_charges(comest->tool, 1); // Tools like lighters get used
    }

    if( has_bionic("bio_ethanol") && comest->can_use( "ALCOHOL" ) ) {
        charge_power(rng(50, 200));
    }
    if( has_bionic("bio_ethanol") && comest->can_use( "ALCOHOL_WEAK" ) ) {
        charge_power(rng(25, 100));
    }
    if( has_bionic("bio_ethanol") && comest->can_use( "ALCOHOL_STRONG" ) ) {
        charge_power(rng(75, 300));
    }
    //eating plant fertilizer stops here
    if (has_trait("THRESH_PLANT") && comest->can_use( "PLANTBLECH" )){
        return true;
    }
    if (eaten->made_of("hflesh") && !has_trait("SAPIOVORE")) {
    // Sapiovores don't recognize humans as the same species.
    // It's not cannibalism if you're not eating your own kind.
      if (has_trait("CANNIBAL") && has_trait("PSYCHOPATH") && has_trait("SPIRITUAL")) {
          add_msg_if_player(m_good, _("You feast upon the human flesh, and in doing so, devour their spirit."));
          add_morale(MORALE_CANNIBAL, 25, 300); // You're not really consuming anything special; you just think you are.
      } else if (has_trait("CANNIBAL") && has_trait("PSYCHOPATH")) {
          add_msg_if_player(m_good, _("You feast upon the human flesh."));
          add_morale(MORALE_CANNIBAL, 15, 200);
      } else if (has_trait("PSYCHOPATH") && !has_trait("CANNIBAL") && has_trait("SPIRITUAL")) {
          add_msg_if_player( _("You greedily devour the taboo meat."));
          add_morale(MORALE_CANNIBAL, 5, 50); // Small bonus for violating a taboo.
      } else if (has_trait("PSYCHOPATH") && !has_trait("CANNIBAL")) {
          add_msg_if_player( _("Meh. You've eaten worse."));
      } else if (!has_trait("PSYCHOPATH") && has_trait("CANNIBAL") && has_trait("SPIRITUAL")) {
          add_msg_if_player(m_good, _("You consume the sacred human flesh."));
          add_morale(MORALE_CANNIBAL, 15, 200); // Boosted because you understand the philosophical implications of your actions, and YOU LIKE THEM.
      } else if (!has_trait("PSYCHOPATH") && has_trait("CANNIBAL")) {
          add_msg_if_player(m_good, _("You indulge your shameful hunger."));
          add_morale(MORALE_CANNIBAL, 10, 50);
      } else if (!has_trait("PSYCHOPATH") && has_trait("SPIRITUAL")) {
          add_msg_if_player(m_bad, _("This is probably going to count against you if there's still an afterlife."));
          add_morale(MORALE_CANNIBAL, -60, -400, 600, 300);
      } else {
          add_msg_if_player(m_bad, _("You feel horrible for eating a person."));
          add_morale(MORALE_CANNIBAL, -60, -400, 600, 300);
      }
    }
    if (has_trait("VEGETARIAN") && (eaten->made_of("flesh") || eaten->made_of("hflesh") || eaten->made_of("iflesh"))) {
        add_msg_if_player(m_bad, _("Yuck! How can anybody eat this stuff?"));
        add_morale(MORALE_VEGETARIAN, -75, -400, 300, 240);
    }
    if (has_trait("MEATARIAN") && eaten->made_of("veggy")) {
        add_msg_if_player(m_bad, _("Yuck! How can anybody eat this stuff?"));
        add_morale(MORALE_MEATARIAN, -75, -400, 300, 240);
    }
    if (has_trait("LACTOSE") && eaten->made_of("milk")) {
        add_msg_if_player(m_bad, _("Your stomach begins gurgling and you feel bloated and ill."));
        add_morale(MORALE_LACTOSE, -75, -400, 300, 240);
    }
    if (has_trait("ANTIFRUIT") && eaten->made_of("fruit")) {
        add_msg_if_player(m_bad, _("Yuck! How can anybody eat this stuff?"));
        add_morale(MORALE_ANTIFRUIT, -75, -400, 300, 240);
    }
    if (has_trait("ANTIJUNK") && eaten->made_of("junk")) {
        add_msg_if_player(m_bad, _("Yuck! How can anybody eat this stuff?"));
        add_morale(MORALE_ANTIJUNK, -75, -400, 300, 240);
    }
    if (has_trait("ANTIWHEAT") && eaten->made_of("wheat")) {
        add_msg_if_player(m_bad, _("Your stomach begins gurgling and you feel bloated and ill."));
        add_morale(MORALE_ANTIWHEAT, -75, -400, 300, 240);
    }
    // Carnivores CAN eat junk food, but they won't like it much.
    // Pizza-scraping happens in consume_effects.
    if (has_trait("CARNIVORE") && ((eaten->made_of("junk")) && !(eaten->made_of("flesh") ||
    eaten->made_of("hflesh") || eaten->made_of("iflesh") || eaten->made_of("milk") ||
    eaten->made_of("egg")) ) ) {
        add_msg_if_player(m_bad, _("Your stomach begins gurgling and you feel bloated and ill."));
        add_morale(MORALE_NO_DIGEST, -25, -125, 300, 240);
    }
    if (has_trait("SAPROPHAGE") && !(spoiled) && (eaten->has_flag("USE_EAT_VERB") ||
    comest->comesttype == "FOOD")) {
    // It's OK to *drink* things that haven't rotted.  Alternative is to ban water.  D:
        add_msg_if_player(m_bad, _("Your stomach begins gurgling and you feel bloated and ill."));
        add_morale(MORALE_NO_DIGEST, -75, -400, 300, 240);
    }
    if ((!crossed_threshold() || has_trait("THRESH_URSINE")) && mutation_category_level["MUTCAT_URSINE"] > 40
        && eaten->made_of("honey")) {
        //Need at least 5 bear muts for effect to show, to filter out mutations in common with other mutcats
        int honey_fun = has_trait("THRESH_URSINE") ?
            std::min(mutation_category_level["MUTCAT_URSINE"]/8, 20) :
            mutation_category_level["MUTCAT_URSINE"]/12;
        if (honey_fun < 10)
            add_msg_if_player(m_good, _("You find the sweet taste of honey surprisingly palatable."));
        else
            add_msg_if_player(m_good, _("You feast upon the sweet honey."));
        add_morale(MORALE_HONEY, honey_fun, 100);
    }
    if( (has_trait("HERBIVORE") || has_trait("RUMINANT")) &&
        (eaten->made_of("flesh") || eaten->made_of("egg")) ) {
        add_msg_if_player(m_bad, _("Your stomach immediately revolts, you can't keep this disgusting stuff down."));
        if( !one_in(3) && (stomach_food || stomach_water) ) {
            vomit();
        }
    }
    return true;
}

int player::nutrition_for(const it_comest *comest)
{
    /* thresholds:
    **  100 : 1x
    **  300 : 2x
    ** 1400 : 4x
    ** 2800 : 6x
    ** 6000 : 10x
    */

    float nutr;

    if (hunger < 100) {
        nutr = comest->nutr;
    } else if (hunger <= 300) {
        nutr = ((float)hunger/300) * 2 * comest->nutr;
    } else if (hunger <= 1400) {
        nutr = ((float)hunger/1400) * 4 * comest->nutr;
    } else if (hunger <= 2800) {
        nutr = ((float)hunger/2800) * 6 * comest->nutr;
    } else {
        nutr = ((float)hunger/6000)* 10 * comest->nutr;
    }

    return (int)nutr;
}

void player::consume_effects(item *eaten, it_comest *comest, bool rotten)
{
    if (has_trait("THRESH_PLANT") && comest->can_use( "PLANTBLECH" )) {
        return;
    }
    if( (has_trait("HERBIVORE") || has_trait("RUMINANT")) &&
        (eaten->made_of("flesh") || eaten->made_of("egg")) ) {
        // No good can come of this.
        return;
    }
    if ( !(has_trait("GIZZARD")) && (rotten) && !(has_trait("SAPROPHAGE")) ) {
        hunger -= rng(0, nutrition_for(comest));
        thirst -= comest->quench;
        if (!has_trait("SAPROVORE") && !has_bionic("bio_digestion")) {
            mod_healthy_mod(-30);
        }
    } else if (has_trait("GIZZARD")) {
        // Carrion-eating Birds might have Saprovore; Saprophage is unlikely,
        // but best to code defensively.
        // Thanks for the warning, i2amroy.
        if ((rotten) && !(has_trait("SAPROPHAGE")) ) {
            int nut = (rng(0, nutrition_for(comest)) * 0.66 );
            int que = (comest->quench) * 0.66;
            hunger -= nut;
            thirst -= que;
            stomach_food += nut;
            stomach_water += que;
            if (!has_trait("SAPROVORE") && !has_bionic("bio_digestion")) {
                mod_healthy_mod(-30);
            }
        } else {
        // Shorter GI tract, so less nutrients captured.
            int giz_nutr = (nutrition_for(comest)) * 0.66;
            int giz_quench = (comest->quench) * 0.66;
            int giz_healthy = (comest->healthy) * 0.66;
            hunger -= (giz_nutr);
            thirst -= (giz_quench);
            mod_healthy_mod(giz_healthy);
            stomach_food += (giz_nutr);
            stomach_water += (giz_quench);
        }
    } else if (has_trait("CARNIVORE") && (eaten->made_of("veggy") || eaten->made_of("fruit") || eaten->made_of("wheat")) &&
      (eaten->made_of("flesh") || eaten->made_of("hflesh") || eaten->made_of("iflesh") || eaten->made_of("milk") ||
      eaten->made_of("egg")) ) {
          // Carnivore is stripping the good stuff out of that plant crap it's mixed up with.
          // They WILL eat the Meat Pizza.
          int carn_nutr = (nutrition_for(comest)) * 0.5;
          int carn_quench = (comest->quench) * 0.5;
          int carn_healthy = (comest->healthy) * 0.5;
          hunger -= (carn_nutr);
          thirst -= (carn_quench);
          mod_healthy_mod(carn_healthy);
          stomach_food += (carn_nutr);
          stomach_water += (carn_quench);
          add_msg_if_player(m_good, _("You eat the good parts and leave that indigestible plant stuff behind."));
    } else if (has_trait("CARNIVORE") && ((eaten->made_of("flesh") || eaten->made_of("hflesh") ||
      eaten->made_of("iflesh") || eaten->made_of("egg"))) ) {
          // Carnivores, being specialized to consume meat, get more nutrients from a wholly-meat or egg meal.
          if (comest->healthy < 1) {
              int carn_healthy = (comest->healthy) + 1;
              mod_healthy_mod(carn_healthy);
          }
          hunger -= nutrition_for(comest);
          thirst -= comest->quench;
          mod_healthy_mod(comest->healthy);
          stomach_food += nutrition_for(comest);
          stomach_water += comest->quench;
    } else {
    // Saprophages get the same boost from rotten food that others get from fresh.
        hunger -= nutrition_for(comest);
        thirst -= comest->quench;
        mod_healthy_mod(comest->healthy);
        stomach_food += nutrition_for(comest);
        stomach_water += comest->quench;
    }

    if (has_bionic("bio_digestion")) {
        hunger -= rng(0, nutrition_for(comest));
    }

    if (comest->stim != 0) {
        if (abs(stim) < (abs(comest->stim) * 3)) {
            if (comest->stim < 0) {
                stim = std::max(comest->stim * 3, stim + comest->stim);
            } else {
                stim = std::min(comest->stim * 3, stim + comest->stim);
            }
        }
    }
    add_addiction(comest->add, comest->addict);
    if (addiction_craving(comest->add) != MORALE_NULL) {
        rem_morale(addiction_craving(comest->add));
    }
    if (eaten->has_flag("HOT") && eaten->has_flag("EATEN_HOT")) {
        add_morale(MORALE_FOOD_HOT, 5, 10);
    }
    auto fun = comest->fun;
    if (eaten->has_flag("COLD") && eaten->has_flag("EATEN_COLD") && fun > 0) {
            add_morale(MORALE_FOOD_GOOD, fun * 3, fun * 3, 60, 30, false, comest);
    }
    if (eaten->has_flag("COLD") && eaten->has_flag("EATEN_COLD") && fun <= 0) {
            fun = 1;
    }
    if (has_trait("GOURMAND")) {
        if (fun < -2) {
            add_morale(MORALE_FOOD_BAD, fun * 0.5, fun, 60, 30, false, comest);
        } else if (fun > 0) {
            add_morale(MORALE_FOOD_GOOD, fun * 3, fun * 6, 60, 30, false, comest);
        }
        if (has_trait("GOURMAND") && !(has_active_mutation("HIBERNATE"))) {
        if ((nutrition_for(comest) > 0 && hunger < -60) || (comest->quench > 0 && thirst < -60)) {
            add_msg_if_player(_("You can't finish it all!"));
        }
        if (hunger < -60) {
            hunger = -60;
        }
        if (thirst < -60) {
            thirst = -60;
        }
    }
    } if (has_active_mutation("HIBERNATE")) {
         if ((nutrition_for(comest) > 0 && hunger < -60) || (comest->quench > 0 && thirst < -60)) { //Tell the player what's going on
            add_msg_if_player(_("You gorge yourself, preparing to hibernate."));
            if (one_in(2)) {
                (fatigue += (nutrition_for(comest))); //50% chance of the food tiring you
            }
        }
        if ((nutrition_for(comest) > 0 && hunger < -200) || (comest->quench > 0 && thirst < -200)) { //Hibernation should cut burn to 60/day
            add_msg_if_player(_("You feel stocked for a day or two. Got your bed all ready and secured?"));
            if (one_in(2)) {
                (fatigue += (nutrition_for(comest))); //And another 50%, intended cumulative
            }
        }

        if ((nutrition_for(comest) > 0 && hunger < -400) || (comest->quench > 0 && thirst < -400)) {
            add_msg_if_player(_("Mmm.  You can still fit some more in...but maybe you should get comfortable and sleep."));
             if (!(one_in(3))) {
                (fatigue += (nutrition_for(comest))); //Third check, this one at 66%
            }
        }
        if ((nutrition_for(comest) > 0 && hunger < -600) || (comest->quench > 0 && thirst < -600)) {
            add_msg_if_player(_("That filled a hole!  Time for bed..."));
            fatigue += (nutrition_for(comest)); //At this point, you're done.  Schlaf gut.
        }
        if ((nutrition_for(comest) > 0 && hunger < -620) || (comest->quench > 0 && thirst < -620)) {
            add_msg_if_player(_("You can't finish it all!"));
        }
        if (hunger < -620) {
            hunger = -620;
        }
        if (thirst < -620) {
            thirst = -620;
        }
    } else {
        if (fun < 0) {
            add_morale(MORALE_FOOD_BAD, fun, fun * 6, 60, 30, false, comest);
        } else if (fun > 0) {
            add_morale(MORALE_FOOD_GOOD, fun, fun * 4, 60, 30, false, comest);
        }
        if ((nutrition_for(comest) > 0 && hunger < -20) || (comest->quench > 0 && thirst < -20)) {
            add_msg_if_player(_("You can't finish it all!"));
        }
        if (hunger < -20) {
            hunger = -20;
        }
        if (thirst < -20) {
            thirst = -20;
        }
    }
}

void player::rooted_message() const
{
    if( (has_trait("ROOTS2") || has_trait("ROOTS3") ) &&
        g->m.has_flag("DIGGABLE", posx(), posy()) &&
        !footwear_factor() ) {
        add_msg(m_info, _("You sink your roots into the soil."));
    }
}

void player::rooted()
// Should average a point every two minutes or so; ground isn't uniformly fertile
// Overfiling triggered hibernation checks, so capping.
{
    double shoe_factor = footwear_factor();
    if( (has_trait("ROOTS2") || has_trait("ROOTS3")) &&
        g->m.has_flag("DIGGABLE", posx(), posy()) && shoe_factor != 1.0 ) {
        if( one_in(20.0 / (1.0 - shoe_factor)) ) {
            if (hunger > -20) {
                hunger--;
            }
            if (thirst > -20) {
                thirst--;
            }
            mod_healthy_mod(5);
        }
    }
}

bool player::wield(item* it, bool autodrop)
{
 if (weapon.has_flag("NO_UNWIELD")) {
  add_msg(m_info, _("You cannot unwield your %s!  Withdraw them with 'p'."),
             weapon.tname().c_str());
  return false;
 }
 if (it == NULL || it->is_null()) {
  if(weapon.is_null()) {
   return false;
  }
  if (autodrop || volume_carried() + weapon.volume() < volume_capacity()) {
   inv.add_item_keep_invlet(remove_weapon());
   inv.unsort();
   moves -= 20;
   recoil = MIN_RECOIL;
   return true;
  } else if (query_yn(_("No space in inventory for your %s.  Drop it?"),
                      weapon.tname().c_str())) {
   g->m.add_item_or_charges(posx(), posy(), remove_weapon());
   recoil = MIN_RECOIL;
   return true;
  } else
   return false;
 }
 if (&weapon == it) {
  add_msg(m_info, _("You're already wielding that!"));
  return false;
 } else if (it == NULL || it->is_null()) {
  add_msg(m_info, _("You don't have that item."));
  return false;
 }

 if (it->is_two_handed(this) && !has_two_arms()) {
  add_msg(m_info, _("You cannot wield a %s with only one arm."),
             it->tname().c_str());
  return false;
 }
 if (!is_armed()) {
  weapon = i_rem(it);
  moves -= 30;
  weapon.on_wield( *this );
  last_item = itype_id(weapon.type->id);
  return true;
 } else if (volume_carried() + weapon.volume() - it->volume() <
            volume_capacity()) {
  item tmpweap = remove_weapon();
  weapon = i_rem(it);
  inv.add_item_keep_invlet(tmpweap);
  inv.unsort();
  moves -= 45;
  weapon.on_wield( *this );
  last_item = itype_id(weapon.type->id);
  return true;
 } else if (query_yn(_("No space in inventory for your %s.  Drop it?"),
                     weapon.tname().c_str())) {
  g->m.add_item_or_charges(posx(), posy(), remove_weapon());
  weapon = i_rem(it);
  inv.unsort();
  moves -= 30;
  weapon.on_wield( *this );
  last_item = itype_id(weapon.type->id);
  return true;
 }

 return false;

}

// ids of martial art styles that are available with the bio_cqb bionic.
static const std::array<std::string, 4> bio_cqb_styles {{
"style_karate", "style_judo", "style_muay_thai", "style_biojutsu"
}};

class ma_style_callback : public uimenu_callback
{
public:
    virtual bool key(int key, int entnum, uimenu *menu) override {
        if( key != '?' ) {
            return false;
        }
        std::string style_selected;
        const size_t index = entnum;
        if( g->u.has_active_bionic( "bio_cqb" ) && index < menu->entries.size() ) {
            const size_t id = menu->entries[index].retval - 2;
            if( id < bio_cqb_styles.size() ) {
                style_selected = bio_cqb_styles[id];
            }
        } else if( index >= 3 && index - 3 < g->u.ma_styles.size() ) {
            style_selected = g->u.ma_styles[index - 3];
        }
        if( !style_selected.empty() ) {
            const martialart &ma = martialarts[style_selected];
            std::ostringstream buffer;
            buffer << ma.name << "\n\n \n\n";
            if( !ma.techniques.empty() ) {
                buffer << ngettext( "Technique:", "Techniques:", ma.techniques.size() ) << " ";
                for( auto technique = ma.techniques.cbegin();
                     technique != ma.techniques.cend(); ++technique ) {
                    buffer << ma_techniques[*technique].name;
                    if( ma.techniques.size() > 1 && technique == ----ma.techniques.cend() ) {
                        //~ Seperators that comes before last element of a list.
                        buffer << _(" and ");
                    } else if( technique != --ma.techniques.cend() ) {
                        //~ Seperator for a list of items.
                        buffer << _(", ");
                    }
                }
            }
            if( !ma.weapons.empty() ) {
                buffer << "\n\n \n\n";
                buffer << ngettext( "Weapon:", "Weapons:", ma.weapons.size() ) << " ";
                for( auto weapon = ma.weapons.cbegin(); weapon != ma.weapons.cend(); ++weapon ) {
                    buffer << item::nname( *weapon );
                    if( ma.weapons.size() > 1 && weapon == ----ma.weapons.cend() ) {
                        //~ Seperators that comes before last element of a list.
                        buffer << _(" and ");
                    } else if( weapon != --ma.weapons.cend() ) {
                        //~ Seperator for a list of items.
                        buffer << _(", ");
                    }
                }
            }
            popup(buffer.str(), PF_NONE);
            menu->redraw();
        }
        return true;
    }
    virtual ~ma_style_callback() { }
};

void player::pick_style() // Style selection menu
{
    //Create menu
    // Entries:
    // 0: Cancel
    // 1: No style
    // x: dynamic list of selectable styles

    //If there are style already, cursor starts there
    // if no selected styles, cursor starts from no-style

    // Any other keys quit the menu

    uimenu kmenu;
    kmenu.text = _("Select a style (press ? for more info)");
    std::auto_ptr<ma_style_callback> ma_style_info(new ma_style_callback());
    kmenu.callback = ma_style_info.get();
    kmenu.desc_enabled = true;
    kmenu.addentry( 0, true, 'c', _("Cancel") );
    if (keep_hands_free) {
      kmenu.addentry_desc( 1, true, 'h', _("Keep hands free (on)"), _("When this is enabled, player won't wield things unless explicitly told to."));
    }
    else {
      kmenu.addentry_desc( 1, true, 'h', _("Keep hands free (off)"), _("When this is enabled, player won't wield things unless explicitly told to."));
    }

    if (has_active_bionic("bio_cqb")) {
        for(size_t i = 0; i < bio_cqb_styles.size(); i++) {
            if (martialarts.find(bio_cqb_styles[i]) != martialarts.end()) {
                kmenu.addentry_desc( i + 2, true, -1, martialarts[bio_cqb_styles[i]].name, martialarts[bio_cqb_styles[i]].description );
            }
        }

        kmenu.query();
        const size_t selection = kmenu.ret;
        if ( selection >= 2 && selection - 2 < bio_cqb_styles.size() ) {
            style_selected = bio_cqb_styles[selection - 2];
        }
        else if ( selection == 1 ) {
            keep_hands_free = !keep_hands_free;
        }
    }
    else {
        kmenu.addentry( 2, true, 'n', _("No style") );
        kmenu.selected = 2;
        kmenu.return_invalid = true; //cancel with any other keys

        for (size_t i = 0; i < ma_styles.size(); i++) {
            if(martialarts.find(ma_styles[i]) == martialarts.end()) {
                debugmsg ("Bad hand to hand style: %s",ma_styles[i].c_str());
            } else {
                //Check if this style is currently selected
                if( ma_styles[i] == style_selected ) {
                    kmenu.selected =i+3; //+3 because there are "cancel", "keep hands free" and "no style" first in the list
                }
                kmenu.addentry_desc( i+3, true, -1, martialarts[ma_styles[i]].name , martialarts[ma_styles[i]].description );
            }
        }

        kmenu.query();
        int selection = kmenu.ret;

        //debugmsg("selected %d",choice);
        if (selection >= 3)
            style_selected = ma_styles[selection - 3];
        else if (selection == 2)
            style_selected = "style_none";
        else if (selection == 1)
            keep_hands_free = !keep_hands_free;

        //else
        //all other means -> don't change, keep current.
    }
}

hint_rating player::rate_action_wear(item *it)
{
    //TODO flag already-worn items as HINT_IFFY

    if (!it->is_armor()) {
        return HINT_CANT;
    }

    // are we trying to put on power armor? If so, make sure we don't have any other gear on.
    if (it->is_power_armor() && worn.size()) {
        if (it->covers(bp_torso)) {
            return HINT_IFFY;
        } else if (it->covers(bp_head) && !worn[0].is_power_armor()) {
            return HINT_IFFY;
        }
    }
    // are we trying to wear something over power armor? We can't have that, unless it's a backpack, or similar.
    if (worn.size() && worn[0].is_power_armor() && !(it->covers(bp_head))) {
        if (!(it->covers(bp_torso) && it->color() == c_green)) {
            return HINT_IFFY;
        }
    }

    // Make sure we're not wearing 2 of the item already
    int count = 0;
    for (auto &i : worn) {
        if (i.type->id == it->type->id) {
            count++;
        }
    }
    if (count == 2) {
        return HINT_IFFY;
    }
    if (has_trait("WOOLALLERGY") && (it->made_of("wool") || it->item_tags.count("wooled") > 0)) {
        return HINT_IFFY; //should this be HINT_CANT? I kinda think not, because HINT_CANT is more for things that can NEVER happen
    }
    if (it->covers(bp_head) && encumb(bp_head) != 0) {
        return HINT_IFFY;
    }
    if ((it->covers(bp_hand_l) || it->covers(bp_hand_r)) && has_trait("WEBBED")) {
        return HINT_IFFY;
    }
    if ((it->covers(bp_hand_l) || it->covers(bp_hand_r)) && has_trait("TALONS")) {
        return HINT_IFFY;
    }
    if ((it->covers(bp_hand_l) || it->covers(bp_hand_r)) && (has_trait("ARM_TENTACLES") ||
            has_trait("ARM_TENTACLES_4") || has_trait("ARM_TENTACLES_8")) ) {
        return HINT_IFFY;
    }
    if (it->covers(bp_mouth) && (has_trait("BEAK") ||
            has_trait("BEAK_PECK") || has_trait("BEAK_HUM")) ) {
        return HINT_IFFY;
    }
    if ((it->covers(bp_foot_l) || it->covers(bp_foot_r)) && has_trait("HOOVES")) {
        return HINT_IFFY;
    }
    if ((it->covers(bp_foot_l) || it->covers(bp_foot_r)) && has_trait("LEG_TENTACLES")) {
        return HINT_IFFY;
     }
    if (it->covers(bp_head) && has_trait("HORNS_CURLED")) {
        return HINT_IFFY;
    }
    if (it->covers(bp_torso) && (has_trait("SHELL") || has_trait("SHELL2")))  {
        return HINT_IFFY;
    }
    if (it->covers(bp_head) && !it->made_of("wool") &&
          !it->made_of("cotton") && !it->made_of("leather") && !it->made_of("nomex") &&
          (has_trait("HORNS_POINTED") || has_trait("ANTENNAE") || has_trait("ANTLERS"))) {
        return HINT_IFFY;
    }
    // Checks to see if the player is wearing shoes
    if (((it->covers(bp_foot_l) && is_wearing_shoes("left")) ||
          (it->covers(bp_foot_r) && is_wearing_shoes("right"))) &&
          !it->has_flag("BELTED") && !it->has_flag("SKINTIGHT")) {
    return HINT_IFFY;
    }

    return HINT_GOOD;
}

bool player::wear(int inventory_position, bool interactive)
{
    item* to_wear = NULL;
    if (inventory_position == -1)
    {
        to_wear = &weapon;
    }
    else if( inventory_position < -1 ) {
        if( interactive ) {
            add_msg( m_info, _( "You are already wearing that." ) );
        }
        return false;
    }
    else
    {
        to_wear = &inv.find_item(inventory_position);
    }

    if (to_wear->is_null())
    {
        if(interactive)
        {
            add_msg(m_info, _("You don't have that item."));
        }

        return false;
    }

    if (!wear_item(to_wear, interactive))
    {
        return false;
    }

    if (inventory_position == -1)
    {
        weapon = ret_null;
    }
    else
    {
        // it has been copied into worn vector, but assigned an invlet,
        // in case it's a stack, reset the invlet to avoid duplicates
        to_wear->invlet = 0;
        inv.remove_item(to_wear);
        inv.restack(this);
    }

    return true;
}

bool player::wear_item(item *to_wear, bool interactive)
{
    if( !to_wear->is_armor() ) {
        add_msg(m_info, _("Putting on a %s would be tricky."), to_wear->tname().c_str());
        return false;
    }

    // are we trying to put on power armor? If so, make sure we don't have any other gear on.
    if (to_wear->is_power_armor())
    {
        for( auto &elem : worn ) {
            if( ( elem.get_covered_body_parts() & to_wear->get_covered_body_parts() ).any() ) {
                if(interactive)
                {
                    add_msg(m_info, _("You can't wear power armor over other gear!"));
                }
                return false;
            }
        }

        if (!(to_wear->covers(bp_torso)))
        {
            bool power_armor = false;

            if (worn.size())
            {
                for( auto &elem : worn ) {
                    if( elem.is_power_armor() ) {
                        power_armor = true;
                        break;
                    }
                }
            }

            if (!power_armor)
            {
                if(interactive)
                {
                    add_msg(m_info, _("You can only wear power armor components with power armor!"));
                }
                return false;
            }
        }

        for (auto &i : worn)
        {
            if (i.is_power_armor() && i.typeId() == to_wear->typeId() )
            {
                if(interactive)
                {
                    add_msg(m_info, _("You cannot wear more than one %s!"), to_wear->tname().c_str());
                }
                return false;
            }
        }
    }
    else
    {
        // Only headgear can be worn with power armor, except other power armor components
        if(!to_wear->covers(bp_head) && !to_wear->covers(bp_eyes) &&
             !to_wear->covers(bp_head)) {
            for (auto &i : worn)
            {
                if( i.is_power_armor() )
                {
                    if(interactive)
                    {
                        add_msg(m_info, _("You can't wear %s with power armor!"), to_wear->tname().c_str());
                    }
                    return false;
                }
            }
        }
    }

    // Make sure we're not wearing 2 of the item already
    int count = 0;

    for (auto &i : worn) {
        if (i.type->id == to_wear->type->id) {
            count++;
        }
    }

    if (count == 2) {
        if(interactive) {
            add_msg(m_info, _("You can't wear more than two %s at once."),
                    to_wear->tname(count).c_str());
        }
        return false;
    }

    if (!to_wear->has_flag("OVERSIZE")) {
        if (has_trait("WOOLALLERGY") && (to_wear->made_of("wool") || to_wear->item_tags.count("wooled"))) {
            if(interactive) {
                add_msg(m_info, _("You can't wear that, it's made of wool!"));
            }
            return false;
        }

        // this simply checked if it was zero, I've updated this for the new encumb system
<<<<<<< HEAD
        if (to_wear->covers(bp_head) && (encumb(bp_head) + to_wear->get_encumber()) > 200) {
=======
        if (to_wear->covers(bp_head) && (encumb(bp_head) > 10) && (!(to_wear->get_encumber() < 9))) {
>>>>>>> 5ce2e297
            if(interactive) {
                add_msg(m_info, wearing_something_on(bp_head) ?
                                _("You can't wear another helmet!") : _("You can't wear a helmet!"));
            }
            return false;
        }

        if ((to_wear->covers(bp_hand_l) || to_wear->covers(bp_hand_r) ||
              to_wear->covers(bp_arm_l) || to_wear->covers(bp_arm_r) ||
              to_wear->covers(bp_leg_l) || to_wear->covers(bp_leg_r) ||
              to_wear->covers(bp_foot_l) || to_wear->covers(bp_foot_r) ||
              to_wear->covers(bp_torso) || to_wear->covers(bp_head)) &&
            (has_trait("HUGE") || has_trait("HUGE_OK"))) {
            if(interactive) {
                add_msg(m_info, _("The %s is much too small to fit your huge body!"),
                        to_wear->type_name().c_str());
            }
            return false;
        }

        if ((to_wear->covers(bp_hand_l) || to_wear->covers(bp_hand_r)) && has_trait("WEBBED"))
        {
            if(interactive)
            {
                add_msg(m_info, _("You cannot put %s over your webbed hands."), to_wear->type_name().c_str());
            }
            return false;
        }

        if ( (to_wear->covers(bp_hand_l) || to_wear->covers(bp_hand_r)) &&
             (has_trait("ARM_TENTACLES") || has_trait("ARM_TENTACLES_4") ||
              has_trait("ARM_TENTACLES_8")) )
        {
            if(interactive)
            {
                add_msg(m_info, _("You cannot put %s over your tentacles."), to_wear->type_name().c_str());
            }
            return false;
        }

        if ((to_wear->covers(bp_hand_l) || to_wear->covers(bp_hand_r)) && has_trait("TALONS"))
        {
            if(interactive)
            {
                add_msg(m_info, _("You cannot put %s over your talons."), to_wear->type_name().c_str());
            }
            return false;
        }

        if ((to_wear->covers(bp_hand_l) || to_wear->covers(bp_hand_r)) && (has_trait("PAWS") || has_trait("PAWS_LARGE")) )
        {
            if(interactive)
            {
                add_msg(m_info, _("You cannot get %s to stay on your paws."), to_wear->type_name().c_str());
            }
            return false;
        }

        if (to_wear->covers(bp_mouth) && (has_trait("BEAK") || has_trait("BEAK_PECK") ||
        has_trait("BEAK_HUM")) )
        {
            if(interactive)
            {
                add_msg(m_info, _("You cannot put a %s over your beak."), to_wear->type_name().c_str());
            }
            return false;
        }

        if (to_wear->covers(bp_mouth) &&
            (has_trait("MUZZLE") || has_trait("MUZZLE_BEAR") || has_trait("MUZZLE_LONG") ||
            has_trait("MUZZLE_RAT")))
        {
            if(interactive)
            {
                add_msg(m_info, _("You cannot fit the %s over your muzzle."), to_wear->type_name().c_str());
            }
            return false;
        }

        if (to_wear->covers(bp_mouth) && has_trait("MINOTAUR"))
        {
            if(interactive)
            {
                add_msg(m_info, _("You cannot fit the %s over your snout."), to_wear->type_name().c_str());
            }
            return false;
        }

        if (to_wear->covers(bp_mouth) && has_trait("SABER_TEETH"))
        {
            if(interactive)
            {
                add_msg(m_info, _("Your saber teeth are simply too large for %s to fit."), to_wear->type_name().c_str());
            }
            return false;
        }

        if (to_wear->covers(bp_mouth) && has_trait("MANDIBLES"))
        {
            if(interactive)
            {
                add_msg(_("Your mandibles are simply too large for %s to fit."), to_wear->type_name().c_str());
            }
            return false;
        }

        if (to_wear->covers(bp_mouth) && has_trait("PROBOSCIS"))
        {
            if(interactive)
            {
                add_msg(m_info, _("Your proboscis is simply too large for %s to fit."), to_wear->type_name().c_str());
            }
            return false;
        }

        if ((to_wear->covers(bp_foot_l) || to_wear->covers(bp_foot_r)) && has_trait("HOOVES"))
        {
            if(interactive)
            {
                add_msg(m_info, _("You cannot wear footwear on your hooves."));
            }
            return false;
        }

        if ((to_wear->covers(bp_foot_l) || to_wear->covers(bp_foot_r)) && has_trait("LEG_TENTACLES"))
        {
            if(interactive)
            {
                add_msg(m_info, _("You cannot wear footwear on your tentacles."));
            }
            return false;
        }

        if ((to_wear->covers(bp_foot_l) || to_wear->covers(bp_foot_r)) && has_trait("RAP_TALONS"))
        {
            if(interactive)
            {
                add_msg(m_info, _("Your talons are much too large for footgear."));
            }
            return false;
        }

        if (to_wear->covers(bp_head) && has_trait("HORNS_CURLED"))
        {
            if(interactive)
            {
                add_msg(m_info, _("You cannot wear headgear over your horns."));
            }
            return false;
        }

        if (to_wear->covers(bp_torso) && (has_trait("SHELL") || has_trait("SHELL2")) )
        {
            if(interactive)
            {
                add_msg(m_info, _("You cannot fit that over your shell."));
            }
            return false;
        }

        if (to_wear->covers(bp_torso) && ((has_trait("INSECT_ARMS")) || (has_trait("ARACHNID_ARMS"))) )
        {
            if(interactive)
            {
                add_msg(m_info, _("Your new limbs are too wriggly to fit under that."));
            }
            return false;
        }

        if (to_wear->covers(bp_head) &&
            !to_wear->made_of("wool") && !to_wear->made_of("cotton") &&
            !to_wear->made_of("nomex") && !to_wear->made_of("leather") &&
            (has_trait("HORNS_POINTED") || has_trait("ANTENNAE") || has_trait("ANTLERS")))
        {
            if(interactive)
            {
                add_msg(m_info, _("You cannot wear a helmet over your %s."),
                           (has_trait("HORNS_POINTED") ? _("horns") :
                            (has_trait("ANTENNAE") ? _("antennae") : _("antlers"))));
            }
            return false;
        }

        if (((to_wear->covers(bp_foot_l) && is_wearing_shoes("left")) ||
              (to_wear->covers(bp_foot_r) && is_wearing_shoes("right"))) &&
              !to_wear->has_flag("BELTED") && !to_wear->has_flag("SKINTIGHT")) {
            // Checks to see if the player is wearing shoes
            if(interactive){
                add_msg(m_info, _("You're already wearing footwear!"));
            }
            return false;
        }
    }

    if (to_wear->invlet == 0) {
        inv.assign_empty_invlet( *to_wear, false );
    }

    const bool was_deaf = is_deaf();
    last_item = itype_id(to_wear->type->id);
    worn.push_back(*to_wear);

    if(interactive)
    {
        add_msg(_("You put on your %s."), to_wear->tname().c_str());
        moves -= 350; // TODO: Make this variable?

        worn.back().on_wear( *this );

        for (body_part i = bp_head; i < num_bp; i = body_part(i + 1))
        {
            if (to_wear->covers(i) && encumb(i) >= 40)
            {
                add_msg(m_warning,
                    i == bp_eyes ?
                    _("Your %s are very encumbered! %s"):_("Your %s is very encumbered! %s"),
                    body_part_name(body_part(i)).c_str(), encumb_text(body_part(i)).c_str());
            }
        }
        if( !was_deaf && is_deaf() ) {
            add_msg( m_info, _( "You're deafened!" ) );
        }
    }

    recalc_sight_limits();

    return true;
}

hint_rating player::rate_action_takeoff(item *it) {
    if (!it->is_armor()) {
        return HINT_CANT;
    }

    for (auto &i : worn) {
        if (i.invlet == it->invlet) { //surely there must be an easier way to do this?
            return HINT_GOOD;
        }
    }

    return HINT_IFFY;
}

bool player::takeoff( item *target, bool autodrop, std::vector<item> *items)
{
    return takeoff( get_item_position( target ), autodrop, items );
}

bool player::takeoff(int inventory_position, bool autodrop, std::vector<item> *items)
{
    bool taken_off = false;
    if (inventory_position == -1) {
        taken_off = wield(NULL, autodrop);
    } else {
        int worn_index = worn_position_to_index(inventory_position);
        if (worn_index >= 0 && size_t(worn_index) < worn.size()) {
            item &w = worn[worn_index];

            // Handle power armor.
            if (w.is_power_armor() && w.covers(bp_torso)) {
                // We're trying to take off power armor, but cannot do that if we have a power armor component on!
                for (int j = worn.size() - 1; j >= 0; j--) {
                    if (worn[j].is_power_armor() &&
                            j != worn_index) {
                        if( autodrop || items != nullptr ) {
                            if( items != nullptr ) {
                                items->push_back( worn[j] );
                            } else {
                                g->m.add_item_or_charges( posx(), posy(), worn[j] );
                            }
                            add_msg(_("You take off your %s."), worn[j].tname().c_str());
                            worn.erase(worn.begin() + j);
                            // If we are before worn_index, erasing this element shifted its position by 1.
                            if (worn_index > j) {
                                worn_index -= 1;
                                w = worn[worn_index];
                            }
                            taken_off = true;
                        } else {
                            add_msg(m_info, _("You can't take off power armor while wearing other power armor components."));
                            return false;
                        }
                    }
                }
            }

            if( items != nullptr ) {
                items->push_back( w );
                taken_off = true;
            } else if (autodrop || volume_capacity() - w.get_storage() > volume_carried() + w.volume()) {
                inv.add_item_keep_invlet(w);
                taken_off = true;
            } else if (query_yn(_("No room in inventory for your %s.  Drop it?"),
                    w.tname().c_str())) {
                g->m.add_item_or_charges(posx(), posy(), w);
                taken_off = true;
            } else {
                taken_off = false;
            }
            if( taken_off ) {
                moves -= 250;    // TODO: Make this variable
                add_msg(_("You take off your %s."), w.tname().c_str());
                worn.erase(worn.begin() + worn_index);
            }
        } else {
            add_msg(m_info, _("You are not wearing that item."));
        }
    }

    recalc_sight_limits();

    return taken_off;
}

void player::use_wielded() {
  use(-1);
}

hint_rating player::rate_action_reload(item *it) {
    if (it->has_flag("NO_RELOAD")) {
        return HINT_CANT;
    }
    if (it->is_gun()) {
        if (it->has_flag("RELOAD_AND_SHOOT") || it->ammo_type() == "NULL") {
            return HINT_CANT;
        }
        if (it->charges == it->clip_size()) {
            bool alternate_magazine = false;
            for (auto &i : it->contents) {
                if ((i.is_gunmod() && (i.typeId() == "spare_mag" &&
                      i.charges < it->type->gun->clip)) ||
                      (i.is_auxiliary_gunmod() && i.charges < i.clip_size())) {
                    alternate_magazine = true;
                }
            }
            if(alternate_magazine == false) {
                return HINT_IFFY;
            }
        }
        return HINT_GOOD;
    } else if (it->is_tool()) {
        it_tool* tool = dynamic_cast<it_tool*>(it->type);
        if (tool->ammo_id == "NULL") {
            return HINT_CANT;
        }
        return HINT_GOOD;
    }
    return HINT_CANT;
}

hint_rating player::rate_action_unload( const item &it ) const
{
    if( ( it.is_container() || it.is_gun() ) && !it.contents.empty() ) {
        return HINT_GOOD;
    }
    if( !it.is_gun() &&
        !it.is_auxiliary_gunmod() &&
        !( it.typeId() == "spare_mag" ) &&
        ( !it.is_tool() || it.ammo_type() == "NULL" ) ) {
        return HINT_CANT;
    }
    for( auto &gunmod : it.contents ) {
        if( gunmod.is_auxiliary_gunmod() && gunmod.charges > 0 ) {
            return HINT_GOOD;
        } else if( gunmod.typeId() == "spare_mag" && gunmod.charges > 0 ) {
            return HINT_GOOD;
        }
    }
    if( it.charges <= 0 ) {
        return HINT_CANT;
    }
    return HINT_GOOD;
}

//TODO refactor stuff so we don't need to have this code mirroring game::disassemble
hint_rating player::rate_action_disassemble(item *it) {
    for( auto &recipes_cat_iter : recipes ) {
        for( auto cur_recipe : recipes_cat_iter.second ) {

            if (it->type->id == cur_recipe->result && cur_recipe->reversible) {
                /* ok, a valid recipe exists for the item, and it is reversible
                   assign the activity
                   check tools are available
                   loop over the tools and see what's required...again */
                const inventory &crafting_inv = crafting_inventory();
                for (const auto &j : cur_recipe->requirements.tools) {
                    bool have_tool = false;
                    if (j.empty()) { // no tools required, may change this
                        have_tool = true;
                    } else {
                        for (const auto &k : j) {
                            itype_id type = k.type;
                            int req = k.count; // -1 => 1

                            // if crafting recipe required a welder, disassembly requires a hacksaw or super toolkit
                            if (type == "welder") {
                                if( crafting_inv.has_items_with_quality( "SAW_M_FINE", 1, 1 ) ) {
                                    have_tool = true;
                                } else {
                                    have_tool = false;
                                }
                            } else if ((req <= 0 && crafting_inv.has_amount (type, 1)) ||
                                (req > 0 && crafting_inv.has_charges(type, req))) {
                                have_tool = true;
                                break;
                            }
                        }
                    }
                    if (!have_tool) {
                       return HINT_IFFY;
                    }
                }
                // all tools present
                return HINT_GOOD;
            }
        }
    }
    if(it->is_book()) {
        return HINT_GOOD;
    }
    // no recipe exists, or the item cannot be disassembled
    return HINT_CANT;
}

hint_rating player::rate_action_use(const item *it) const
{
    if (it->is_tool()) {
        it_tool *tool = dynamic_cast<it_tool*>(it->type);
        if (tool->charges_per_use != 0 && it->charges < tool->charges_per_use) {
            return HINT_IFFY;
        } else {
            return HINT_GOOD;
        }
    } else if (it->is_gunmod()) {
        if (get_skill_level("gun") == 0) {
            return HINT_IFFY;
        } else {
            return HINT_GOOD;
        }
    } else if (it->is_bionic()) {
        return HINT_GOOD;
    } else if (it->is_food() || it->is_food_container() || it->is_book() || it->is_armor()) {
        return HINT_IFFY; //the rating is subjective, could be argued as HINT_CANT or HINT_GOOD as well
    } else if (it->is_gun()) {
        if (!it->contents.empty()) {
            return HINT_GOOD;
        } else {
            return HINT_IFFY;
        }
    } else if( it->type->has_use() ) {
        return HINT_GOOD;
    }

    return HINT_CANT;
}

bool player::has_enough_charges( const item &it, bool show_msg ) const
{
    const it_tool *tool = dynamic_cast<const it_tool *>( it.type );
    if( tool == NULL || tool->charges_per_use <= 0 ) {
        // If the item is not a tool, it can always be invoked as it does not consume charges.
        return true;
    }
    if( it.has_flag( "USE_UPS" ) ) {
        if( has_charges( "UPS", tool->charges_per_use ) ) {
            return true;
        }
        if( show_msg ) {
            add_msg_if_player( m_info,
                    ngettext( "Your %s needs %d charge from some UPS.",
                              "Your %s needs %d charges from some UPS.",
                              tool->charges_per_use ),
                    it.tname().c_str(), tool->charges_per_use );
        }
        return false;
    } else if( it.charges < tool->charges_per_use ) {
        if( show_msg ) {
            add_msg_if_player( m_info,
                    ngettext( "Your %s has %d charge but needs %d.",
                              "Your %s has %d charges but needs %d.",
                              it.charges ),
                    it.tname().c_str(), it.charges, tool->charges_per_use );
        }
        return false;
    }
    return true;
}

bool player::consume_charges(item *used, long charges_used)
{
    it_tool *tool = dynamic_cast<it_tool*>(used->type);
    if( tool == nullptr || charges_used <= 0 ) {
        // Non-tools don't use charges
        // Canceled or not used up or whatever
        return false;
    }

    if( tool->charges_per_use <= 0 ) {
        // An item that doesn't normally expend charges is destroyed instead.
        /* We can't be certain the item is still in the same position,
         * as other items may have been consumed as well, so remove
         * the item directly instead of by its position. */
        i_rem(used);
        return true;
    }
    if( used->has_flag( "USE_UPS" ) ) {
        use_charges( "UPS", charges_used );
        //Replace 1 with charges it needs to use.
        if( used->active && used->charges <= 1 && !has_charges( "UPS", 1 ) ) {
            add_msg_if_player( m_info, _( "You need an UPS of some kind for this %s to work continuously." ), used->tname().c_str() );
        }
    } else {
        used->charges -= std::min( used->charges, charges_used );
    }
    // We may have fiddled with the state of the item in the iuse method,
    // so restack to sort things out.
    inv.restack();
    return false;
}

void player::use(int inventory_position)
{
    item* used = &i_at(inventory_position);
    item copy;

    if (used->is_null()) {
        add_msg(m_info, _("You do not have that item."));
        return;
    }

    last_item = itype_id(used->type->id);

    if (used->is_tool()) {
        if( !used->type->has_use() ) {
            add_msg_if_player( _( "You can't do anything interesting with your %s." ), used->tname().c_str() );
            return;
        }

        invoke_item( used );
    } else if (used->is_gunmod()) {
        const auto mod = used->type->gunmod.get();
        if (!(skillLevel("gun") >= mod->req_skill)) {
            add_msg(m_info, _("You need to be at least level %d in the marksmanship skill before you \
can install this mod."), mod->req_skill);
            return;
        }
        int gunpos = g->inv(_("Select gun to modify:"));
        item* gun = &(i_at(gunpos));
        if (gun->is_null()) {
            add_msg(m_info, _("You do not have that item."));
            return;
        } else if (!gun->is_gun()) {
            add_msg(m_info, _("That %s is not a weapon."), gun->tname().c_str());
            return;
        } else if( gun->is_gunmod() ) {
            add_msg(m_info, _("That %s is a gunmod, it can not be modded."), gun->tname().c_str());
            return;
        }
        islot_gun* guntype = gun->type->gun.get();
        if (guntype->skill_used == Skill::skill("pistol") && !mod->used_on_pistol) {
            add_msg(m_info, _("That %s cannot be attached to a handgun."),
                       used->tname().c_str());
            return;
        } else if (guntype->skill_used == Skill::skill("shotgun") && !mod->used_on_shotgun) {
            add_msg(m_info, _("That %s cannot be attached to a shotgun."),
                       used->tname().c_str());
            return;
        } else if (guntype->skill_used == Skill::skill("smg") && !mod->used_on_smg) {
            add_msg(m_info, _("That %s cannot be attached to a submachine gun."),
                       used->tname().c_str());
            return;
        } else if (guntype->skill_used == Skill::skill("rifle") && !mod->used_on_rifle) {
            add_msg(m_info, _("That %s cannot be attached to a rifle."),
                       used->tname().c_str());
            return;
        } else if (guntype->skill_used == Skill::skill("archery") && !mod->used_on_bow && guntype->ammo == "arrow") {
            add_msg(m_info, _("That %s cannot be attached to a bow."),
                       used->tname().c_str());
            return;
        } else if (guntype->skill_used == Skill::skill("archery") && !mod->used_on_crossbow && guntype->ammo == "bolt") {
            add_msg(m_info, _("That %s cannot be attached to a crossbow."),
                       used->tname().c_str());
            return;
        } else if (guntype->skill_used == Skill::skill("launcher") && !mod->used_on_launcher) {
            add_msg(m_info, _("That %s cannot be attached to a launcher."),
                       used->tname().c_str());
            return;
        } else if ( !mod->acceptible_ammo_types.empty() &&
                    mod->acceptible_ammo_types.count(guntype->ammo) == 0 ) {
                add_msg(m_info, _("That %s cannot be used on a %s."), used->tname().c_str(),
                       ammo_name(guntype->ammo).c_str());
                return;
        } else if (guntype->valid_mod_locations.count(mod->location) == 0) {
            add_msg(m_info, _("Your %s doesn't have a slot for this mod."), gun->tname().c_str());
            return;
        } else if (gun->get_free_mod_locations(mod->location) <= 0) {
            add_msg(m_info, _("Your %s doesn't have enough room for another %s mod. To remove the mods, \
activate your weapon."), gun->tname().c_str(), _(mod->location.c_str()));
            return;
        }
        if (used->typeId() == "spare_mag" && gun->has_flag("RELOAD_ONE")) {
            add_msg(m_info, _("You can not use a spare magazine in your %s."),
                       gun->tname().c_str());
            return;
        }
        if (mod->location == "magazine" &&
            gun->clip_size() <= 2) {
            add_msg(m_info, _("You can not extend the ammo capacity of your %s."),
                       gun->tname().c_str());
            return;
        }
        if (used->typeId() == "waterproof_gunmod" && gun->has_flag("WATERPROOF_GUN")) {
            add_msg(m_info, _("Your %s is already waterproof."),
                       gun->tname().c_str());
            return;
        }
        if (used->typeId() == "tuned_mechanism" && gun->has_flag("NEVER_JAMS")) {
            add_msg(m_info, _("This %s is eminently reliable. You can't improve upon it this way."),
                       gun->tname().c_str());
            return;
        }
        if (gun->typeId() == "hand_crossbow" && !mod->used_on_pistol) {
          add_msg(m_info, _("Your %s isn't big enough to use that mod.'"), gun->tname().c_str(),
          used->tname().c_str());
          return;
        }
        if (used->typeId() == "brass_catcher" && gun->has_flag("RELOAD_EJECT")) {
            add_msg(m_info, _("You cannot attach a brass catcher to your %s."),
                       gun->tname().c_str());
            return;
        }
        for (auto &i : gun->contents) {
            if (i.type->id == used->type->id) {
                add_msg(m_info, _("Your %s already has a %s."), gun->tname().c_str(),
                           used->tname().c_str());
                return;
            } else if ((used->typeId() == "clip" || used->typeId() == "clip2") &&
                       (i.type->id == "clip" || i.type->id == "clip2")) {
                add_msg(m_info, _("Your %s already has an extended magazine."),
                           gun->tname().c_str());
                return;
            }
        }
        add_msg(_("You attach the %s to your %s."), used->tname().c_str(),
                   gun->tname().c_str());
        gun->contents.push_back(i_rem(used));
        return;

    } else if (used->is_bionic()) {
        if( install_bionics( *used->type ) ) {
            i_rem(inventory_position);
        }
        return;
    } else if (used->is_food() || used->is_food_container()) {
        consume(inventory_position);
        return;
    } else if (used->is_book()) {
        read(inventory_position);
        return;
    } else if (used->is_gun()) {
        std::vector<item> &mods = used->contents;
        // Get weapon mod names.
        if (mods.empty()) {
            add_msg(m_info, _("Your %s doesn't appear to be modded."), used->tname().c_str());
            return;
        }
        if( inventory_position < -1 ) {
            // Prevent removal of shoulder straps and thereby making the gun un-wearable again.
            add_msg( _( "You can not modify your %s while it's worn." ), used->tname().c_str() );
            return;
        }
        // Create menu.
        int choice = -1;

        uimenu kmenu;
        kmenu.selected = 0;
        kmenu.text = _("Remove which modification?");
        for (size_t i = 0; i < mods.size(); i++) {
            kmenu.addentry( i, true, -1, mods[i].tname() );
        }
        kmenu.addentry( mods.size(), true, 'r', _("Remove all") );
        kmenu.addentry( mods.size() + 1, true, 'q', _("Cancel") );
        kmenu.query();
        choice = kmenu.ret;

        if (choice < int(mods.size())) {
            const std::string mod = used->contents[choice].tname();
            remove_gunmod(used, unsigned(choice));
            add_msg(_("You remove your %s from your %s."), mod.c_str(), used->tname().c_str());
        } else if (choice == int(mods.size())) {
            for (int i = used->contents.size() - 1; i >= 0; i--) {
                remove_gunmod(used, i);
            }
            add_msg(_("You remove all the modifications from your %s."), used->tname().c_str());
        } else {
            add_msg(_("Never mind."));
            return;
        }
        // Removing stuff from a gun takes time.
        moves -= int(used->reload_time(*this) / 2);
        return;
    } else if ( used->type->has_use() ) {
        invoke_item( used );
        return;
    } else {
        add_msg(m_info, _("You can't do anything interesting with your %s."),
                used->tname().c_str());
        return;
    }
}

bool player::invoke_item( item* used )
{
    if( !has_enough_charges( *used, true ) ) {
        return false;
    }

    if( used->type->use_methods.size() < 2 ) {
        const long charges_used = used->type->invoke( this, used, pos() );
        return consume_charges( used, charges_used );
    }

    // Food can't be invoked here - it is already invoked as a part of consumption
    if( used->is_food() || used->is_food_container() ) {
        return consume_item( *used );
    }

    uimenu umenu;
    umenu.text = string_format( _("What to do with your %s?"), used->tname().c_str() );
    int num_total = 0;
    for( const auto &um : used->type->use_methods ) {
        bool usable = um.can_call( this, used, false, pos() );
        const std::string &aname = um.get_name();
        umenu.addentry( num_total, usable, MENU_AUTOASSIGN, aname );
        num_total++;
    }

    umenu.addentry( num_total, true, 'q', _("Cancel") );
    umenu.query();
    int choice = umenu.ret;
    if( choice < 0 || choice >= num_total ) {
        return false;
    }

    const std::string &method = used->type->use_methods[choice].get_type_name();
    long charges_used = used->type->invoke( this, used, pos(), method );
    return consume_charges( used, charges_used );
}

bool player::invoke_item( item* used, const std::string &method )
{
    if( !has_enough_charges( *used, true ) ) {
        return false;
    }

    item *actually_used = used->get_usable_item( method );
    if( actually_used == nullptr ) {
        debugmsg( "Tried to invoke a method %s on item %s, which doesn't have this method",
                  method.c_str(), used->tname().c_str() );
    }

    // Food can't be invoked here - it is already invoked as a part of consumption
    if( used->is_food() || used->is_food_container() ) {
        return consume_item( *used );
    }

    long charges_used = actually_used->type->invoke( this, actually_used, pos(), method );
    return consume_charges( actually_used, charges_used );
}

void player::remove_gunmod(item *weapon, unsigned id)
{
    if (id >= weapon->contents.size()) {
        return;
    }
    item *gunmod = &weapon->contents[id];
    item ammo;
    if (gunmod->charges > 0) {
        if( gunmod->has_curammo() ) {
            ammo = item( gunmod->get_curammo_id(), calendar::turn );
        } else {
            ammo = item(default_ammo(weapon->ammo_type()), calendar::turn);
        }
        ammo.charges = gunmod->charges;
        if (ammo.made_of(LIQUID)) {
            while(!g->handle_liquid(ammo, false, false)) {
                // handled only part of it, retry
            }
        } else {
            i_add_or_drop(ammo);
        }
        gunmod->unset_curammo();
        gunmod->charges = 0;
    }
    if( gunmod->is_in_auxiliary_mode() ) {
        weapon->next_mode();
    }
    i_add_or_drop(*gunmod);
    weapon->contents.erase(weapon->contents.begin()+id);
}

hint_rating player::rate_action_read(item *it)
{
 if (!it->is_book()) {
  return HINT_CANT;
 }

//Check for NPCs to read for you, negates Illiterate and Far Sighted
//The NPC gets a slight boost to int requirement since they wouldn't need to
//understand what they are reading necessarily
  int assistants = 0;
  for( auto &elem : g->active_npc ) {
        if (rl_dist( elem->pos(), g->u.pos() ) < PICKUP_RANGE && elem->is_friend()){
            if ((elem->int_cur+1) >= it->type->book->intel)
                assistants++;
        }
  }


 if (g && g->light_level() < 8 && LL_LIT > g->m.light_at(posx(), posy())) {
  return HINT_IFFY;
 } else if (morale_level() < MIN_MORALE_READ && it->type->book->fun <= 0) {
  return HINT_IFFY; //won't read non-fun books when sad
 } else if (it->type->book->intel > 0 && has_trait("ILLITERATE") && assistants == 0) {
  return HINT_IFFY;
 } else if (has_trait("HYPEROPIC") && !is_wearing("glasses_reading")
            && !is_wearing("glasses_bifocal") && !has_effect("contacts") && assistants == 0) {
  return HINT_IFFY;
 }

 return HINT_GOOD;
}

void player::read(int inventory_position)
{
    // Find the object
    item* it = &i_at(inventory_position);

    if (it == NULL || it->is_null()) {
        add_msg(m_info, _("You do not have that item."));
        return;
    }

    if (!it->is_book()) {
        add_msg(m_info, _("Your %s is not good reading material."),
        it->tname().c_str());
        return;
    }

    //Check for NPCs to read for you, negates Illiterate and Far Sighted
    int assistants = 0;
    for( auto &elem : g->active_npc ) {
        if (rl_dist( elem->pos(), g->u.pos() ) < PICKUP_RANGE && elem->is_friend()){
            if ((elem->int_cur+1) >= it->type->book->intel)
                assistants++;
        }
    }

    vehicle *veh = g->m.veh_at (posx(), posy());
    if (veh && veh->player_in_control(*this)) {
        add_msg(m_info, _("It's a bad idea to read while driving!"));
        return;
    }

    // Check if reading is okay
    // check for light level
    if (fine_detail_vision_mod() > 4) { //minimum LL_LOW or LL_DARK + (ELFA_NV or atomic_light)
        add_msg(m_info, _("You can't see to read!"));
        return;
    }

    // check for traits
    if (has_trait("HYPEROPIC") && !is_wearing("glasses_reading") &&
        !is_wearing("glasses_bifocal") && !has_effect("contacts")) {
        add_msg(m_info, _("Your eyes won't focus without reading glasses."));
        if (assistants != 0){
            add_msg(m_info, _("A fellow survivor reads aloud to you..."));
        } else {
            return;
        }
    }

    auto tmp = it->type->book.get();
    int time; //Declare this here so that we can change the time depending on whats needed
    // activity.get_value(0) == 1: see below at player_activity(ACT_READ)
    const bool continuous = (activity.get_value(0) == 1);
    bool study = continuous;
    if (tmp->intel > 0 && has_trait("ILLITERATE")) {
        add_msg(m_info, _("You're illiterate!"));
        if (assistants != 0){
            add_msg(m_info, _("A fellow survivor reads aloud to you..."));
        } else {
            return;
        }
    }

    // Now we've established that the player CAN read.

    // If the player hasn't read this book before, skim it to get an idea of what's in it.
    if( !has_identified( it->type->id ) ) {
        // Base read_speed() is 1000 move points (1 minute per tmp->time)
        time = tmp->time * read_speed() * (fine_detail_vision_mod());
        if (tmp->intel > int_cur) {
            // Lower int characters can read, at a speed penalty
            time += (tmp->time * (tmp->intel - int_cur) * 100);
        }
        // We're just skimming, so it's 10x faster.
        time /= 10;

        activity = player_activity(ACT_READ, time - moves, -1, inventory_position, "");
        // Never trigger studying when skimming the book.
        activity.values.push_back(0);
        moves = 0;
        return;
    }


    const auto skill = tmp->skill;
    if( skill == nullptr ) {
        // special guidebook effect: print a misc. hint when read
        if (it->typeId() == "guidebook") {
            add_msg(m_info, get_hint().c_str());
            moves -= 100;
            return;
        }
        // otherwise do nothing as there's no associated skill
    } else if (morale_level() < MIN_MORALE_READ && tmp->fun <= 0) { // See morale.h
        add_msg(m_info, _("What's the point of studying?  (Your morale is too low!)"));
        return;
    } else if( skillLevel( skill ) < tmp->req ) {
        add_msg(_("The %s-related jargon flies over your head!"),
                   skill->name().c_str());
        if (tmp->recipes.empty()) {
            return;
        } else {
            add_msg(m_info, _("But you might be able to learn a recipe or two."));
        }
    } else if (skillLevel(skill) >= tmp->level && !can_study_recipe(*it->type) &&
               !query_yn(tmp->fun > 0 ?
                         _("It would be fun, but your %s skill won't be improved.  Read anyway?") :
                         _("Your %s skill won't be improved.  Read anyway?"),
                         skill->name().c_str())) {
        return;
    } else if( !continuous && ( skillLevel(skill) < tmp->level || can_study_recipe(*it->type) ) &&
                         !query_yn( skillLevel(skill) < tmp->level ?
                         _("Study %s until you learn something? (gain a level)") :
                         _("Study the book until you learn all recipes?"),
                         skill->name().c_str()) ) {
        study = false;
    } else {
        //If we just started studying, tell the player how to stop
        if(!continuous) {
            add_msg(m_info, _("Now studying %s, %s to stop early."),
                    it->tname().c_str(), press_x(ACTION_PAUSE).c_str());
            if ( (has_trait("ROOTS2") || (has_trait("ROOTS3"))) &&
                 g->m.has_flag("DIGGABLE", posx(), posy()) &&
                 (!(footwear_factor())) ) {
                add_msg(m_info, _("You sink your roots into the soil."));
            }
        }
        study = true;
    }

    if (!tmp->recipes.empty() && !continuous) {
        if( can_study_recipe( *it->type ) ) {
            add_msg(m_info, _("This book has more recipes for you to learn."));
        } else if( studied_all_recipes( *it->type ) ) {
            add_msg(m_info, _("You know all the recipes this book has to offer."));
        } else {
            add_msg(m_info, _("This book has more recipes, but you don't have the skill to learn them yet."));
        }
    }

    // Base read_speed() is 1000 move points (1 minute per tmp->time)
    time = tmp->time * read_speed() * (fine_detail_vision_mod());
    if (fine_detail_vision_mod() > 1.0) {
        add_msg(m_warning, _("It's difficult to see fine details right now. Reading will take longer than usual."));
    }

    if (tmp->intel > int_cur && !continuous) {
        add_msg(m_warning, _("This book is too complex for you to easily understand. It will take longer to read."));
        // Lower int characters can read, at a speed penalty
        time += (tmp->time * (tmp->intel - int_cur) * 100);
    }

    activity = player_activity(ACT_READ, time, -1, inventory_position, "");
    // activity.get_value(0) == 1 means continuous studing until
    // the player gained the next skill level, this ensured by this:
    activity.values.push_back(study ? 1 : 0);
    moves = 0;

    // Reinforce any existing morale bonus/penalty, so it doesn't decay
    // away while you read more.
    int minutes = time / 1000;
    // If you don't have a problem with eating humans, To Serve Man becomes rewarding
    if ((has_trait("CANNIBAL") || has_trait("PSYCHOPATH") || has_trait("SAPIOVORE")) &&
        it->typeId() == "cookbook_human") {
        add_morale(MORALE_BOOK, 0, 75, minutes + 30, minutes, false, it->type);
    } else if ( has_trait("SPIRITUAL") && it->has_flag("INSPIRATIONAL") ) {
        add_morale(MORALE_BOOK, 15, 90, minutes + 60, minutes, false, it->type);
    } else {
        add_morale(MORALE_BOOK, 0, tmp->fun * 15, minutes + 30, minutes, false, it->type);
    }
}

void player::do_read( item *book )
{
    auto reading = book->type->book.get();
    const auto skill = reading->skill;

    if( !has_identified( book->type->id ) ) {
        // Note that we've read the book.
        items_identified.insert( book->type->id );

        add_msg(_("You skim %s to find out what's in it."), book->type_name().c_str());
        if( skill != nullptr ) {
            add_msg(m_info, _("Can bring your %s skill to %d."),
                    skill->name().c_str(), reading->level);
            if( reading->req != 0 ){
                add_msg(m_info, _("Requires %s level %d to understand."),
                        skill->name().c_str(), reading->req);
            }
        }

        add_msg(m_info, _("Requires intelligence of %d to easily read."), reading->intel);
        if (reading->fun != 0) {
            add_msg(m_info, _("Reading this book affects your morale by %d"), reading->fun);
        }
        add_msg(m_info, ngettext("A chapter of this book takes %d minute to read.",
                         "A chapter of this book takes %d minutes to read.", reading->time),
                reading->time );

        std::vector<std::string> recipe_list;
        for( auto const & elem : reading->recipes ) {
            // If the player knows it, they recognize it even if it's not clearly stated.
            if( elem.is_hidden() && !knows_recipe( elem.recipe ) ) {
                continue;
            }
            recipe_list.push_back( elem.name );
        }
        if( !recipe_list.empty() ) {
            std::string recipes = "";
            size_t index = 1;
            for( auto iter = recipe_list.begin();
                 iter != recipe_list.end(); ++iter, ++index ) {
                recipes += *iter;
                if(index == recipe_list.size() - 1) {
                    recipes += _(" and "); // Who gives a fuck about an oxford comma?
                } else if(index != recipe_list.size()) {
                    recipes += _(", ");
                }
            }
            std::string recipe_line = string_format(
                ngettext("This book contains %1$d crafting recipe: %2$s",
                         "This book contains %1$d crafting recipes: %2$s", recipe_list.size()),
                recipe_list.size(), recipes.c_str());
            add_msg(m_info, "%s", recipe_line.c_str());
        }
        if( recipe_list.size() != reading->recipes.size() ) {
            add_msg( m_info, _( "It might help you figuring out some more recipes." ) );
        }
        activity.type = ACT_NULL;
        return;
    }

    if( reading->fun != 0 ) {
        int fun_bonus = 0;
        const int chapters = book->get_chapters();
        const int remain = book->get_remaining_chapters( *this );
        if( chapters > 0 && remain == 0 ) {
            //Book is out of chapters -> re-reading old book, less fun
            add_msg(_("The %s isn't as much fun now that you've finished it."), book->tname().c_str());
            if( one_in(6) ) { //Don't nag incessantly, just once in a while
                add_msg(m_info, _("Maybe you should find something new to read..."));
            }
            //50% penalty
            fun_bonus = (reading->fun * 5) / 2;
        } else {
            fun_bonus = reading->fun * 5;
        }
        // If you don't have a problem with eating humans, To Serve Man becomes rewarding
        if( (has_trait("CANNIBAL") || has_trait("PSYCHOPATH") || has_trait("SAPIOVORE")) &&
            book->typeId() == "cookbook_human" ) {
            fun_bonus = 25;
            add_morale(MORALE_BOOK, fun_bonus, fun_bonus * 3, 60, 30, true, book->type);
        } else if ( has_trait("SPIRITUAL") && book->has_flag("INSPIRATIONAL") ) {
            fun_bonus = 15;
            add_morale(MORALE_BOOK, fun_bonus, fun_bonus * 5, 90, 90, true, book->type);
        } else {
            add_morale(MORALE_BOOK, fun_bonus, reading->fun * 15, 60, 30, true, book->type);
        }
    }

    book->mark_chapter_as_read( *this );

    bool no_recipes = true;
    if( !reading->recipes.empty() ) {
        bool recipe_learned = try_study_recipe( *book->type );
        if( !studied_all_recipes( *book->type ) ) {
            no_recipes = false;
        }

        // for books that the player cannot yet read due to skill level or have no skill component,
        // but contain lower level recipes, break out once recipe has been studied
        if( skill == nullptr || (skillLevel(skill) < reading->req) ) {
            if( recipe_learned ) {
                add_msg(m_info, _("The rest of the book is currently still beyond your understanding."));
            }

            activity.type = ACT_NULL;
            return;
        }
    }

    if( skill != nullptr && skillLevel(skill) < reading->level ) {
        int originalSkillLevel = skillLevel( skill );
        int min_ex = reading->time / 10 + int_cur / 4;
        int max_ex = reading->time /  5 + int_cur / 2 - originalSkillLevel;
        if (min_ex < 1) {
            min_ex = 1;
        }
        if (max_ex < 2) {
            max_ex = 2;
        }
        if (max_ex > 10) {
            max_ex = 10;
        }
        if (max_ex < min_ex) {
            max_ex = min_ex;
        }

        min_ex *= originalSkillLevel + 1;
        max_ex *= originalSkillLevel + 1;

        skillLevel(skill).readBook( min_ex, max_ex, reading->level );

        add_msg(_("You learn a little about %s! (%d%%)"), skill->name().c_str(),
                skillLevel(skill).exercise());

        if (skillLevel(skill) == originalSkillLevel && activity.get_value(0) == 1) {
            // continuously read until player gains a new skill level
            activity.type = ACT_NULL;
            read(activity.position);
            // Rooters root (based on time spent reading)
            int root_factor = (reading->time / 20);
            double foot_factor = footwear_factor();
            if( (has_trait("ROOTS2") || has_trait("ROOTS3")) &&
                g->m.has_flag("DIGGABLE", posx(), posy()) &&
                !foot_factor ) {
                if (hunger > -20) {
                    hunger -= root_factor * foot_factor;
                }
                if (thirst > -20) {
                    thirst -= root_factor * foot_factor;
                }
                mod_healthy_mod(root_factor * foot_factor);
            }
            if (activity.type != ACT_NULL) {
                return;
            }
        }

        int new_skill_level = skillLevel(skill);
        if (new_skill_level > originalSkillLevel) {
            add_msg(m_good, _("You increase %s to level %d."),
                    skill->name().c_str(),
                    new_skill_level);

            if(new_skill_level % 4 == 0) {
                //~ %s is skill name. %d is skill level
                add_memorial_log(pgettext("memorial_male", "Reached skill level %1$d in %2$s."),
                                   pgettext("memorial_female", "Reached skill level %1$d in %2$s."),
                                   new_skill_level, skill->name().c_str());
            }
        }

        if( skillLevel(skill) == reading->level ) {
            if( no_recipes ) {
                add_msg(m_info, _("You can no longer learn from %s."), book->type_name().c_str());
            } else {
                add_msg(m_info, _("Your skill level won't improve, but %s has more recipes for you."),
                        book->type_name().c_str());
            }
        }
    } else if( can_study_recipe(*book->type) && activity.get_value(0) == 1 ) {
        // continuously read until player gains a new recipe
        activity.type = ACT_NULL;
        read(activity.position);
        // Rooters root (based on time spent reading)
        int root_factor = (reading->time / 20);
        double foot_factor = footwear_factor();
        if( (has_trait("ROOTS2") || has_trait("ROOTS3")) &&
            g->m.has_flag("DIGGABLE", posx(), posy()) &&
            !foot_factor ) {
            if (hunger > -20) {
                hunger -= root_factor * foot_factor;
            }
            if (thirst > -20) {
                thirst -= root_factor * foot_factor;
            }
            mod_healthy_mod(root_factor * foot_factor);
        }
        if (activity.type != ACT_NULL) {
            return;
        }
    } else if ( !reading->recipes.empty() && no_recipes ) {
        add_msg(m_info, _("You can no longer learn from %s."), book->type_name().c_str());
    }

    for( auto &m : reading->use_methods ) {
        m.call( this, book, false, pos() );
    }

    activity.type = ACT_NULL;
}

bool player::has_identified( std::string item_id ) const
{
    return items_identified.count( item_id ) > 0;
}

bool player::can_study_recipe(const itype &book)
{
    if( !book.book ) {
        return false;
    }
    for( auto const &elem : book.book->recipes ) {
        auto const r = elem.recipe;
        if( !knows_recipe( r ) &&
            ( r->skill_used == nullptr ||
              skillLevel( r->skill_used ) >= elem.skill_level ) ) {
            return true;
        }
    }
    return false;
}

bool player::studied_all_recipes(const itype &book) const
{
    if( !book.book ) {
        return true;
    }
    for( auto &elem : book.book->recipes ) {
        if( !knows_recipe( elem.recipe ) ) {
            return false;
        }
    }
    return true;
}

bool player::try_study_recipe( const itype &book )
{
    if( !book.book ) {
        return false;
    }
    for( auto const & elem : book.book->recipes ) {
        auto const r = elem.recipe;
        if( knows_recipe( r ) ) {
            continue;
        }
        if( r->skill_used == nullptr || skillLevel( r->skill_used ) >= elem.skill_level ) {
            if (r->skill_used == NULL ||
                rng(0, 4) <= (skillLevel(r->skill_used) - elem.skill_level) / 2) {
                learn_recipe( r );
                add_msg(m_good, _("Learned a recipe for %s from the %s."),
                                item::nname( r->result ).c_str(), book.nname(1).c_str());
                return true;
            } else {
                add_msg(_("Failed to learn a recipe from the %s."), book.nname(1).c_str());
                return false;
            }
        }
    }
    return true; // _("false") seems to mean _("attempted and failed")
}

void player::try_to_sleep()
{
    int vpart = -1;
    vehicle *veh = g->m.veh_at (posx(), posy(), vpart);
    const trap &trap_at_pos = g->m.tr_at(posx(), posy());
    const ter_id ter_at_pos = g->m.ter(posx(), posy());
    const furn_id furn_at_pos = g->m.furn(posx(), posy());
    bool plantsleep = false;
    bool websleep = false;
    bool webforce = false;
    bool websleeping = false;
    bool in_shell = false;
    if (has_trait("CHLOROMORPH")) {
        plantsleep = true;
        if( (ter_at_pos == t_dirt || ter_at_pos == t_pit ||
              ter_at_pos == t_dirtmound || ter_at_pos == t_pit_shallow ||
              ter_at_pos == t_grass) && !veh &&
              furn_at_pos == f_null ) {
            add_msg(m_good, _("You relax as your roots embrace the soil."));
        } else if (veh) {
            add_msg(m_bad, _("It's impossible to sleep in this wheeled pot!"));
        } else if (furn_at_pos != f_null) {
            add_msg(m_bad, _("The humans' furniture blocks your roots. You can't get comfortable."));
        } else { // Floor problems
            add_msg(m_bad, _("Your roots scrabble ineffectively at the unyielding surface."));
        }
    }
    if (has_trait("WEB_WALKER")) {
        websleep = true;
    }
    // Not sure how one would get Arachnid w/o web-making, but Just In Case
    if (has_trait("THRESH_SPIDER") && (has_trait("WEB_SPINNER") || (has_trait("WEB_WEAVER"))) ) {
        webforce = true;
    }
    if (websleep || webforce) {
        int web = g->m.get_field_strength( pos(), fd_web );
            if (!webforce) {
            // At this point, it's kinda weird, but surprisingly comfy...
            if (web >= 3) {
                add_msg(m_good, _("These thick webs support your weight, and are strangely comfortable..."));
                websleeping = true;
            }
            else if (web > 0) {
                add_msg(m_info, _("You try to sleep, but the webs get in the way.  You brush them aside."));
                g->m.remove_field( posx(), posy(), fd_web );
            }
        } else {
            // Here, you're just not comfortable outside a nice thick web.
            if (web >= 3) {
                add_msg(m_good, _("You relax into your web."));
                websleeping = true;
            }
            else {
                add_msg(m_bad, _("You try to sleep, but you feel exposed and your spinnerets keep twitching."));
                add_msg(m_info, _("Maybe a nice thick web would help you sleep."));
            }
        }
    }
    if (has_active_mutation("SHELL2")) {
        // Your shell's interior is a comfortable place to sleep.
        in_shell = true;
    }
    if(!plantsleep && (furn_at_pos == f_bed || furn_at_pos == f_makeshift_bed ||
         trap_at_pos.loadid == tr_cot || trap_at_pos.loadid == tr_rollmat ||
         trap_at_pos.loadid == tr_fur_rollmat || furn_at_pos == f_armchair ||
         furn_at_pos == f_sofa || furn_at_pos == f_hay || furn_at_pos == f_straw_bed ||
         ter_at_pos == t_improvised_shelter || (in_shell) || (websleeping) ||
         (veh && veh->part_with_feature (vpart, "SEAT") >= 0) ||
         (veh && veh->part_with_feature (vpart, "BED") >= 0)) ) {
        add_msg(m_good, _("This is a comfortable place to sleep."));
    } else if (ter_at_pos != t_floor && !plantsleep) {
        add_msg( terlist[ter_at_pos].movecost <= 2 ?
                 _("It's a little hard to get to sleep on this %s.") :
                 _("It's hard to get to sleep on this %s."),
                 terlist[ter_at_pos].name.c_str() );
    }
    add_effect("lying_down", 300);
}

bool player::can_sleep()
{
    int sleepy = 0;
    bool plantsleep = false;
    bool websleep = false;
    bool webforce = false;
    bool in_shell = false;
    if (has_addiction(ADD_SLEEP)) {
        sleepy -= 3;
    }
    if (has_trait("INSOMNIA")) {
        sleepy -= 8;
    }
    if (has_trait("EASYSLEEPER")) {
        sleepy += 8;
    }
    if (has_trait("CHLOROMORPH")) {
        plantsleep = true;
    }
    if (has_trait("WEB_WALKER")) {
        websleep = true;
    }
    // Not sure how one would get Arachnid w/o web-making, but Just In Case
    if (has_trait("THRESH_SPIDER") && (has_trait("WEB_SPINNER") || (has_trait("WEB_WEAVER"))) ) {
        webforce = true;
    }
    if (has_active_mutation("SHELL2")) {
        // Your shell's interior is a comfortable place to sleep.
        in_shell = true;
    }
    int vpart = -1;
    vehicle *veh = g->m.veh_at(posx(), posy(), vpart);
    const trap &trap_at_pos = g->m.tr_at(posx(), posy());
    const ter_id ter_at_pos = g->m.ter(posx(), posy());
    const furn_id furn_at_pos = g->m.furn(posx(), posy());
    int web = g->m.get_field_strength( pos(), fd_web );
    // Plant sleepers use a different method to determine how comfortable something is
    // Web-spinning Arachnids do too
    if (!plantsleep && !webforce) {
        // Shells are comfortable and get used anywhere
        if (in_shell) {
            sleepy += 4;
        // Else use the vehicle tile if we are in one
        } else if (veh) {
            if (veh->part_with_feature (vpart, "BED") >= 0) {
                sleepy += 4;
            } else if (veh->part_with_feature (vpart, "SEAT") >= 0) {
                sleepy += 3;
            } else {
                // Sleeping elsewhere is uncomfortable
                sleepy -= g->m.move_cost(posx(), posy());
            }
        // Not in a vehicle, start checking furniture/terrain/traps at this point in decreasing order
        } else if (furn_at_pos == f_bed) {
            sleepy += 5;
        } else if (furn_at_pos == f_makeshift_bed || trap_at_pos.loadid == tr_cot ||
                    furn_at_pos == f_sofa) {
            sleepy += 4;
        } else if (websleep && web >= 3) {
            sleepy += 4;
        } else if (trap_at_pos.loadid == tr_rollmat || trap_at_pos.loadid == tr_fur_rollmat ||
              furn_at_pos == f_armchair || ter_at_pos == t_improvised_shelter) {
            sleepy += 3;
        } else if (furn_at_pos == f_straw_bed || furn_at_pos == f_hay || furn_at_pos == f_tatami) {
            sleepy += 2;
        } else if (ter_at_pos == t_floor || ter_at_pos == t_floor_waxed ||
                    ter_at_pos == t_carpet_red || ter_at_pos == t_carpet_yellow ||
                    ter_at_pos == t_carpet_green || ter_at_pos == t_carpet_purple) {
            sleepy += 1;
        } else {
            // Not a comfortable sleeping spot
            sleepy -= g->m.move_cost(posx(), posy());
        }
    // Has plantsleep
    } else if (plantsleep) {
        if (veh || furn_at_pos != f_null) {
            // Sleep ain't happening in a vehicle or on furniture
            sleepy -= 999;
        } else {
            // It's very easy for Chloromorphs to get to sleep on soil!
            if (ter_at_pos == t_dirt || ter_at_pos == t_pit || ter_at_pos == t_dirtmound ||
                  ter_at_pos == t_pit_shallow) {
                sleepy += 10;
            // Not as much if you have to dig through stuff first
            } else if (ter_at_pos == t_grass) {
                sleepy += 5;
            // Sleep ain't happening
            } else {
                sleepy -= 999;
            }
        }
    // Has webforce
    } else {
        if (web >= 3) {
            // Thick Web and you're good to go
            sleepy += 10;
        }
        else {
            sleepy -= 999;
        }
    }
    if (fatigue < 192) {
        sleepy -= int( (192 - fatigue) / 4);
    } else {
        sleepy += int((fatigue - 192) / 16);
    }
    sleepy += rng(-8, 8);
    sleepy -= 2 * stim;
    if (sleepy > 0) {
        return true;
    }
    return false;
}

void player::fall_asleep(int duration)
{
    add_effect("sleep", duration);
}

void player::wake_up()
{
    remove_effect("sleep");
    remove_effect("lying_down");
}

std::string player::is_snuggling()
{
    auto begin = g->m.i_at( posx(), posy() ).begin();
    auto end = g->m.i_at( posx(), posy() ).end();

    if( in_vehicle ) {
        int vpart;
        vehicle *veh = g->m.veh_at( posx(), posy(), vpart );
        if( veh != nullptr ) {
            int cargo = veh->part_with_feature( vpart, VPFLAG_CARGO, false );
            if( cargo >= 0 ) {
                if( !veh->get_items(cargo).empty() ) {
                    begin = veh->get_items(cargo).begin();
                    end = veh->get_items(cargo).end();
                }
            }
        }
    }
    const item* floor_armor = NULL;
    int ticker = 0;

    // If there are no items on the floor, return nothing
    if( begin == end ) {
        return "nothing";
    }

    for( auto candidate = begin; candidate != end; ++candidate ) {
        if( !candidate->is_armor() ) {
            continue;
        } else if( candidate->volume() > 1 &&
                   ( candidate->covers( bp_torso ) || candidate->covers( bp_leg_l ) ||
                     candidate->covers( bp_leg_r ) ) ) {
            floor_armor = &*candidate;
            ticker++;
        }
    }

    if ( ticker == 0 ) {
        return "nothing";
    }
    else if ( ticker == 1 ) {
        return floor_armor->type_name();
    }
    else if ( ticker > 1 ) {
        return "many";
    }

    return "nothing";
}

// Returned values range from 1.0 (unimpeded vision) to 5.0 (totally blind).
// 2.5 is enough light for detail work.
float player::fine_detail_vision_mod()
{
    // PER_SLIME_OK implies you can get enough eyes around the bile
    // that you can generaly see.  There'll still be the haze, but
    // it's annoying rather than limiting.
    if ((has_effect("blind") || worn_with_flag("BLIND")) || ((has_effect("boomered")) &&
    !(has_trait("PER_SLIME_OK"))))
    {
        return 5;
    }
    if ( has_nv() )
    {
        return 1.5;
    }
    // flashlight is handled by the light level check below
    if (has_active_item("lightstrip"))
    {
        return 1;
    }
    if (LL_LIT <= g->m.light_at(posx(), posy()))
    {
        return 1;
    }

    float vision_ii = 0;
    if (g->m.light_at(posx(), posy()) == LL_LOW) { vision_ii = 4; }
    else if (g->m.light_at(posx(), posy()) == LL_DARK) { vision_ii = 5; }

    if (has_item_with_flag("LIGHT_2")){
        vision_ii -= 2;
    } else if (has_item_with_flag("LIGHT_1")){
        vision_ii -= 1;
    }

    if (has_trait("NIGHTVISION")) { vision_ii -= .5; }
    else if (has_trait("ELFA_NV")) { vision_ii -= 1; }
    else if (has_trait("NIGHTVISION2") || has_trait("FEL_NV") || has_trait("URSINE_EYE")) { vision_ii -= 2; }
    else if (has_trait("NIGHTVISION3") || has_trait("ELFA_FNV") || is_wearing("rm13_armor_on") ||
      has_trait("CEPH_VISION")) {
        vision_ii -= 3;
    }

    if (vision_ii < 1) { vision_ii = 1; }
    return vision_ii;
}

int player::get_wind_resistance(body_part bp) const
{
    int coverage = 0;
    float totalExposed = 1.0;
    int totalCoverage = 0;
    int penalty = 100;

    for (auto &i : worn)
    {
        if (i.covers(bp))
        {
            if (i.made_of("leather") || i.made_of("plastic") || i.made_of("bone") || i.made_of("chitin") || i.made_of("nomex"))
            {
                penalty = 10; // 90% effective
            }
            else if (i.made_of("cotton"))
            {
                penalty = 30;
            }
            else if (i.made_of("wool"))
            {
                penalty = 40;
            }
            else
            {
                penalty = 1; // 99% effective
            }

            coverage = std::max(0, i.get_coverage() - penalty);
            totalExposed *= (1.0 - coverage/100.0); // Coverage is between 0 and 1?
        }
    }

    // Your shell provides complete wind protection if you're inside it
    if (has_active_mutation("SHELL2")) {
        totalCoverage = 100;
        return totalCoverage;
    }

    totalCoverage = 100 - totalExposed*100;

    return totalCoverage;
}

int player::warmth(body_part bp) const
{
    int ret = 0, warmth = 0;

    for (auto &i : worn) {
        if( i.covers( bp ) ) {
            warmth = i.get_warmth();
            // Wool items do not lose their warmth due to being wet.
            // Warmth is reduced by 0 - 66% based on wetness.
            if (!i.made_of("wool"))
            {
                warmth *= 1.0 - 0.66 * body_wetness[bp] / mDrenchEffect.at(bp);
            }
            ret += warmth;
        }
    }
    return ret;
}

int bestwarmth( const std::vector< item > &its, const std::string &flag )
{
    int best = 0;
    for( auto &w : its ) {
        if( w.has_flag( flag ) && w.get_warmth() > best ) {
            best = w.get_warmth();
        }
    }
    return best;
}

int player::bonus_warmth(body_part bp) const
{
    int ret = 0;

    // If the player is not wielding anything big, check if hands can be put in pockets
    if( ( bp == bp_hand_l || bp == bp_hand_r ) && weapon.volume() < 2 ) {
        ret += bestwarmth( worn, "POCKETS" );
    }

    // If the player's head is not encumbered, check if hood can be put up
    if( bp == bp_head && encumb( bp_head ) < 10 ) {
        ret += bestwarmth( worn, "HOOD" );
    }

    // If the player's mouth is not encumbered, check if collar can be put up
    if( bp == bp_mouth && encumb( bp_mouth ) < 10 ) {
        ret += bestwarmth( worn, "COLLAR" );
    }

    return ret;
}

int player::encumb( body_part bp ) const
{
    int iArmorEnc = 0;
    double iLayers = 0;
    return encumb(bp, iLayers, iArmorEnc);
}


/*
 * Encumbrance logic:
 * Some clothing is intrinsically encumbering, such as heavy jackets, backpacks, body armor, etc.
 * These simply add their encumbrance value to each body part they cover.
 * In addition, each article of clothing after the first in a layer imposes an additional penalty.
 * e.g. one shirt will not encumber you, but two is tight and starts to restrict movement.
 * Clothes on seperate layers don't interact, so if you wear e.g. a light jacket over a shirt,
 * they're intended to be worn that way, and don't impose a penalty.
 * The default is to assume that clothes do not fit, clothes that are "fitted" either
 * reduce the encumbrance penalty by ten, or if that is already 0, they reduce the layering effect.
 *
 * Use cases:
 * What would typically be considered normal "street clothes" should not be considered encumbering.
 * Tshirt, shirt, jacket on torso/arms, underwear and pants on legs, socks and shoes on feet.
 * This is currently handled by each of these articles of clothing
 * being on a different layer and/or body part, therefore accumulating no encumbrance.
 */
int player::encumb(body_part bp, double &layers, int &armorenc) const
{
    int ret = 0;
    double layer[MAX_CLOTHING_LAYER] = { };
    int level = 0;
    bool is_wearing_active_power_armor = false;
    for( auto &w : worn ) {
        if( w.active && w.is_power_armor() ) {
            is_wearing_active_power_armor = true;
            break;
        }
    }

    for (size_t i = 0; i < worn.size(); ++i) {
        if( worn[i].covers(bp) ) {
            if( worn[i].has_flag( "SKINTIGHT" ) ) {
                level = UNDERWEAR;
            } else if ( worn[i].has_flag( "WAIST" ) ) {
                level = WAIST_LAYER;
            } else if ( worn[i].has_flag( "OUTER" ) ) {
                level = OUTER_LAYER;
            } else if ( worn[i].has_flag( "BELTED") ) {
                level = BELTED_LAYER;
            } else {
                level = REGULAR_LAYER;
            }

            layer[level] += 10;
            if( worn[i].is_power_armor() && is_wearing_active_power_armor ) {
                armorenc += std::max( 0, worn[i].get_encumber() - 40);
            } else {
                int newenc = worn[i].get_encumber();
                // Fitted clothes will reduce either encumbrance or layering.
                if( worn[i].has_flag( "FIT" ) ) {
                    if( newenc > 0 ) {
                        newenc = std::max( 0, newenc - 10 );
                    } else if (layer[level] > 0) {
                        layer[level] -= 5;
                    }
                }

                armorenc += newenc;
            }
        }
    }
    armorenc = std::max(0, armorenc);
    ret += armorenc;

    for( auto &elem : layer ) {
        layers += std::max( 0.0, elem - 10.0 );
    }

    if (layers > 5.0) {
        ret += (layers);
    }

    if (volume_carried() > volume_capacity() - 2 && bp != bp_head) {
        ret += 30;
    }

    // Bionics and mutation
    if ( has_bionic("bio_stiff") && bp != bp_head && bp != bp_mouth && bp != bp_eyes ) {
        ret += 10;
    }
    if ( (has_trait("CHITIN3") || has_trait("CHITIN_FUR3") ) &&
      bp != bp_eyes && bp != bp_mouth ) {
        ret += 10;
    }
    if ( has_trait("SLIT_NOSTRILS") && bp == bp_mouth ) {
        ret += 10;
    }
    if ( has_trait("ARM_FEATHERS") && (bp == bp_arm_l || bp == bp_arm_r) ) {
        ret += 20;
    }
    if ( has_trait("INSECT_ARMS") && (bp == bp_arm_l || bp == bp_arm_r) ) {
        ret += 30;
    }
    if ( has_trait("ARACHNID_ARMS") && (bp == bp_arm_l || bp == bp_arm_r) ) {
        ret += 40;
    }
    if ( has_trait("PAWS") && (bp == bp_hand_l || bp == bp_hand_r) ) {
        ret += 10;
    }
    if ( has_trait("PAWS_LARGE") && (bp == bp_hand_l || bp == bp_hand_r) ) {
        ret += 20;
    }
    if ( has_trait("LARGE") && (bp == bp_arm_l || bp == bp_arm_r || bp == bp_torso )) {
        ret += 10;
    }
    if ( has_trait("WINGS_BUTTERFLY") && (bp == bp_torso )) {
        ret += 10;
    }
    if ( has_trait("SHELL2") && (bp == bp_torso )) {
        ret += 10;
    }
    if ((bp == bp_hand_l || bp == bp_hand_r) &&
        (has_trait("ARM_TENTACLES") || has_trait("ARM_TENTACLES_4") ||
         has_trait("ARM_TENTACLES_8")) ) {
        ret += 30;
    }
    if ((bp == bp_hand_l || bp == bp_hand_r) &&
        (has_trait("CLAWS_TENTACLE") )) {
        ret += 20;
    }
    if (bp == bp_mouth &&
        ( has_bionic("bio_nostril") ) ) {
        ret += 10;
    }
    if ((bp == bp_hand_l || bp == bp_hand_r) &&
        ( has_bionic("bio_thumbs") ) ) {
        ret += 20;
    }
    if (bp == bp_eyes &&
        ( has_bionic("bio_pokedeye") ) ) {
        ret += 10;
    }
    if ( ret < 0 ) {
        ret = 0;
    }
    return ret;
}

int player::get_armor_bash(body_part bp) const
{
    return get_armor_bash_base(bp) + armor_bash_bonus;
}

int player::get_armor_cut(body_part bp) const
{
    return get_armor_cut_base(bp) + armor_cut_bonus;
}

int player::get_armor_bash_base(body_part bp) const
{
    int ret = 0;
    for (auto &i : worn) {
        if (i.covers(bp)) {
            ret += i.bash_resist();
        }
    }
    if (has_bionic("bio_carbon")) {
        ret += 2;
    }
    if (bp == bp_head && has_bionic("bio_armor_head")) {
        ret += 3;
    }
    if ((bp == bp_arm_l || bp == bp_arm_r) && has_bionic("bio_armor_arms")) {
        ret += 3;
    }
    if (bp == bp_torso && has_bionic("bio_armor_torso")) {
        ret += 3;
    }
    if ((bp == bp_leg_l || bp == bp_leg_r) && has_bionic("bio_armor_legs")) {
        ret += 3;
    }
    if (bp == bp_eyes && has_bionic("bio_armor_eyes")) {
        ret += 3;
    }
    if (has_trait("FUR") || has_trait("LUPINE_FUR") || has_trait("URSINE_FUR")) {
        ret++;
    }
    if (bp == bp_head && has_trait("LYNX_FUR")) {
        ret++;
    }
    if (has_trait("FAT")) {
        ret ++;
    }
    if (has_trait("M_SKIN")) {
        ret += 2;
    }
    if (has_trait("M_SKIN2")) {
        ret += 3;
    }
    if (has_trait("CHITIN")) {
        ret += 2;
    }
    if (has_trait("SHELL") && bp == bp_torso) {
        ret += 6;
    }
    if (has_trait("SHELL2") && !has_active_mutation("SHELL2") && bp == bp_torso) {
        ret += 9;
    }
    if (has_active_mutation("SHELL2")) {
        // Limbs & head are safe inside the shell! :D
        ret += 9;
    }
    return ret;
}

int player::get_armor_cut_base(body_part bp) const
{
    int ret = 0;
    for (auto &i : worn) {
        if (i.covers(bp)) {
            ret += i.cut_resist();
        }
    }
    if (has_bionic("bio_carbon")) {
        ret += 4;
    }
    if (bp == bp_head && has_bionic("bio_armor_head")) {
        ret += 3;
    } else if ((bp == bp_arm_l || bp == bp_arm_r) && has_bionic("bio_armor_arms")) {
        ret += 3;
    } else if (bp == bp_torso && has_bionic("bio_armor_torso")) {
        ret += 3;
    } else if ((bp == bp_leg_l || bp == bp_leg_r) && has_bionic("bio_armor_legs")) {
        ret += 3;
    } else if (bp == bp_eyes && has_bionic("bio_armor_eyes")) {
        ret += 3;
    }
    if (has_trait("THICKSKIN")) {
        ret++;
    }
    if (has_trait("THINSKIN")) {
        ret--;
    }
    if (has_trait("M_SKIN")) {
        ret ++;
    }
    if (has_trait("M_SKIN2")) {
        ret += 3;
    }
    if (has_trait("SCALES")) {
        ret += 2;
    }
    if (has_trait("THICK_SCALES")) {
        ret += 4;
    }
    if (has_trait("SLEEK_SCALES")) {
        ret += 1;
    }
    if (has_trait("CHITIN") || has_trait("CHITIN_FUR")) {
        ret += 2;
    }
    if (has_trait("CHITIN2") || has_trait("CHITIN_FUR2")) {
        ret += 4;
    }
    if (has_trait("CHITIN3") || has_trait("CHITIN_FUR3")) {
        ret += 8;
    }
    if (has_trait("SHELL") && bp == bp_torso) {
        ret += 14;
    }
    if (has_trait("SHELL2") && !has_active_mutation("SHELL2") && bp == bp_torso) {
        ret += 17;
    }
    if (has_active_mutation("SHELL2")) {
        // Limbs & head are safe inside the shell! :D
        ret += 17;
    }
    return ret;
}

void get_armor_on(player* p, body_part bp, std::vector<int>& armor_indices) {
    for (size_t i = 0; i < p->worn.size(); i++) {
        if (p->worn[i].covers(bp)) {
            armor_indices.push_back(i);
        }
    }
}

void player::armor_absorb(damage_unit& du, item& armor) {
    if (rng(0,100) <= armor.get_coverage()) {
        if (armor.is_power_armor()) { // TODO: add some check for power armor
        }

        const float effective_resist = resistances(armor).get_effective_resist(du);
        // Amount of damage mitigated
        const float mitigation = std::min(effective_resist, du.amount);
        du.amount -= mitigation; // mitigate the damage first

        // Scale chance of article taking damage based on the number of parts it covers.
        // This represents large articles being able to take more punishment
        // before becoming inneffective or being destroyed.
        const int num_parts_covered = armor.get_covered_body_parts().count();
        if( !one_in( num_parts_covered ) ) {
            return;
        }

        // if the post-mitigation amount is greater than the amount
        if( (du.amount > effective_resist && !one_in(du.amount) && one_in(2)) ||
            // or if it isn't, but 1/50 chance
            (du.amount <= effective_resist && !armor.has_flag("STURDY") &&
             !armor.is_power_armor() && one_in(200)) ) {

            armor.damage++;
            auto &material = armor.get_random_material();
            std::string damage_verb = ( du.type == DT_BASH ) ?
                material.bash_dmg_verb() : material.cut_dmg_verb();

            const std::string pre_damage_name = armor.tname();
            const std::string pre_damage_adj = armor.get_base_material().
                dmg_adj(armor.damage);

            // add "further" if the damage adjective and verb are the same
            std::string format_string = ( pre_damage_adj == damage_verb ) ?
                _("Your %s is %s further!") : _("Your %s is %s!");
            add_msg_if_player( m_bad, format_string.c_str(), pre_damage_name.c_str(),
                               damage_verb.c_str());
            //item is damaged
            if( is_player() ) {
                SCT.add(posx(), posy(), NORTH, remove_color_tags( pre_damage_name ),
                        m_neutral, damage_verb, m_info);
            }
        }
    }
}

void player::absorb_hit(body_part bp, damage_instance &dam) {
    for( auto &elem : dam.damage_units ) {

        // Recompute the armor indices for every damage unit because we may have
        // destroyed armor earlier in the loop.
        std::vector<int> armor_indices;

        get_armor_on( this,bp,armor_indices );

        // CBMs absorb damage first before hitting armor
        if( has_active_bionic("bio_ads") ) {
            if( elem.amount > 0 && power_level > 24 ) {
                if( elem.type == DT_BASH ) {
                    elem.amount -= rng( 1, 8 );
                } else if( elem.type == DT_CUT ) {
                    elem.amount -= rng( 1, 4 );
                } else if( elem.type == DT_STAB ) {
                    elem.amount -= rng( 1, 2 );
                }
                charge_power(-25);
            }
            if( elem.amount < 0 ) {
                elem.amount = 0;
            }
        }

        // The worn vector has the innermost item first, so
        // iterate reverse to damage the outermost (last in worn vector) first.
        for( std::vector<int>::reverse_iterator armor_it = armor_indices.rbegin();
             armor_it != armor_indices.rend(); ++armor_it ) {

            const int index = *armor_it;

            armor_absorb( elem, worn[index] );

            // now check if armor was completely destroyed and display relevant messages
            // TODO: use something less janky than the old code for this check
            if( worn[index].damage >= 5 ) {
                //~ %s is armor name
                add_memorial_log(pgettext("memorial_male", "Worn %s was completely destroyed."),
                                 pgettext("memorial_female", "Worn %s was completely destroyed."),
                                 worn[index].tname( 1, false ).c_str());
                add_msg_player_or_npc( m_bad, _("Your %s is completely destroyed!"),
                                              _("<npcname>'s %s is completely destroyed!"),
                                              worn[index].tname( 1, false ).c_str() );
                worn.erase(worn.begin() + index);
            }
        }

        // Next, apply reductions from bionics and traits.
        if( has_bionic("bio_carbon") ) {
            switch (elem.type) {
            case DT_BASH:
                elem.amount -= 2;
                break;
            case DT_CUT:
                elem.amount -= 4;
                break;
            case DT_STAB:
                elem.amount -= 3.2;
                break;
            default:
                break;
            }
        }
        if( bp == bp_head && has_bionic("bio_armor_head") ) {
            switch (elem.type) {
            case DT_BASH:
            case DT_CUT:
                elem.amount -= 3;
                break;
            case DT_STAB:
                elem.amount -= 2.4;
                break;
            default:
                break;
            }
        } else if( (bp == bp_arm_l || bp == bp_arm_r) && has_bionic("bio_armor_arms") ) {
            switch (elem.type) {
            case DT_BASH:
            case DT_CUT:
                elem.amount -= 3;
                break;
            case DT_STAB:
                elem.amount -= 2.4;
                break;
            default:
                break;
            }
        } else if( bp == bp_torso && has_bionic("bio_armor_torso") ) {
            switch (elem.type) {
            case DT_BASH:
            case DT_CUT:
                elem.amount -= 3;
                break;
            case DT_STAB:
                elem.amount -= 2.4;
                break;
            default:
                break;
            }
        } else if( (bp == bp_leg_l || bp == bp_leg_r) && has_bionic("bio_armor_legs") ) {
            switch (elem.type) {
            case DT_BASH:
            case DT_CUT:
                elem.amount -= 3;
                break;
            case DT_STAB:
                elem.amount -= 2.4;
                break;
            default:
                break;
            }
        } else if( bp == bp_eyes && has_bionic("bio_armor_eyes") ) {
            switch (elem.type) {
            case DT_BASH:
            case DT_CUT:
                elem.amount -= 3;
                break;
            case DT_STAB:
                elem.amount -= 2.4;
                break;
            default:
                break;
            }
        }
        if( elem.type == DT_CUT ) {
            if( has_trait("THICKSKIN") ) {
                elem.amount -= 1;
            }
            if( has_trait("THINSKIN") ) {
                elem.amount += 1;
            }
            if (has_trait("SCALES")) {
                elem.amount -= 2;
            }
            if (has_trait("THICK_SCALES")) {
                elem.amount -= 4;
            }
            if (has_trait("SLEEK_SCALES")) {
                elem.amount -= 1;
            }
            if (has_trait("FAT")) {
                elem.amount --;
            }
            if (has_trait("CHITIN") || has_trait("CHITIN_FUR") || has_trait("CHITIN_FUR2")) {
                elem.amount -= 2;
            }
            if ((bp == bp_foot_l || bp == bp_foot_r) && has_trait("HOOVES")) {
                elem.amount--;
            }
            if (has_trait("CHITIN2")) {
                elem.amount -= 4;
            }
            if (has_trait("CHITIN3") || has_trait("CHITIN_FUR3")) {
                elem.amount -= 8;
            }
            elem.amount -= mabuff_arm_cut_bonus();
        }
        if( elem.type == DT_BASH ) {
            if (has_trait("FEATHERS")) {
                elem.amount--;
            }
            if (has_trait("AMORPHOUS")) {
                elem.amount--;
                if (!(has_trait("INT_SLIME"))) {
                    elem.amount -= 3;
                }
            }
            if ((bp == bp_arm_l || bp == bp_arm_r) && has_trait("ARM_FEATHERS")) {
                elem.amount--;
            }
            if (has_trait("FUR") || has_trait("LUPINE_FUR") || has_trait("URSINE_FUR")) {
                elem.amount--;
            }
            if (bp == bp_head && has_trait("LYNX_FUR")) {
                elem.amount--;
            }
            if (has_trait("CHITIN2")) {
                elem.amount--;
            }
            if (has_trait("CHITIN3") || has_trait("CHITIN_FUR3")) {
                elem.amount -= 2;
            }
            if (has_trait("PLANTSKIN")) {
                elem.amount--;
            }
            if (has_trait("BARK")) {
                elem.amount -= 2;
            }
            if (has_trait("LIGHT_BONES")) {
                elem.amount *= 1.4;
            }
            if (has_trait("HOLLOW_BONES")) {
                elem.amount *= 1.8;
            }
            elem.amount -= mabuff_arm_bash_bonus();
        }

        if( elem.amount < 0 ) {
            elem.amount = 0;
        }
    }
}

int player::get_env_resist(body_part bp) const
{
    int ret = 0;
    for (auto &i : worn) {
        // Head protection works on eyes too (e.g. baseball cap)
        if (i.covers(bp) || (bp == bp_eyes && i.covers(bp_head))) {
            ret += i.get_env_resist();
        }
    }

    if (bp == bp_mouth && has_bionic("bio_purifier") && ret < 5) {
        ret += 2;
        if (ret > 5) {
            ret = 5;
        }
    }

    if (bp == bp_eyes && has_bionic("bio_armor_eyes") && ret < 5) {
        ret += 2;
        if (ret > 5) {
            ret = 5;
        }
    }
    return ret;
}

bool player::wearing_something_on(body_part bp) const
{
    for (auto &i : worn) {
        if (i.covers(bp))
            return true;
    }
    return false;
}

bool player::is_wearing_shoes(std::string side) const
{
    bool left = true;
    bool right = true;
    if (side == "left" || side == "both") {
        left = false;
        for (auto &i : worn) {
            const item *worn_item = &i;
            if (i.covers(bp_foot_l) &&
                !worn_item->has_flag("BELTED") &&
                !worn_item->has_flag("SKINTIGHT")) {
                left = true;
                break;
            }
        }
    }
    if (side == "right" || side == "both") {
        right = false;
        for (auto &i : worn) {
            const item *worn_item = &i;
            if (i.covers(bp_foot_r) &&
                !worn_item->has_flag("BELTED") &&
                !worn_item->has_flag("SKINTIGHT")) {
                right = true;
                break;
            }
        }
    }
    return (left && right);
}

double player::footwear_factor() const
{
    double ret = 0;
    if (wearing_something_on(bp_foot_l)) {
        ret += .5;
    }
    if (wearing_something_on(bp_foot_r)) {
        ret += .5;
    }
    return ret;
}

int player::shoe_type_count(const itype_id & it) const
{
    int ret = 0;
    if (is_wearing_on_bp(it, bp_foot_l)) {
        ret++;
    }
    if (is_wearing_on_bp(it, bp_foot_r)) {
        ret++;
    }
    return ret;
}

bool player::is_wearing_power_armor(bool *hasHelmet) const {
    bool result = false;
    for( auto &elem : worn ) {
        if( !elem.is_power_armor() ) {
            continue;
        }
        if (hasHelmet == NULL) {
            // found power armor, helmet not requested, cancel loop
            return true;
        }
        // found power armor, continue search for helmet
        result = true;
        if( elem.covers( bp_head ) ) {
            *hasHelmet = true;
            return true;
        }
    }
    return result;
}

int player::adjust_for_focus(int amount)
{
    int effective_focus = focus_pool;
    if (has_trait("FASTLEARNER"))
    {
        effective_focus += 15;
    }
    if (has_trait("SLOWLEARNER"))
    {
        effective_focus -= 15;
    }
    double tmp = amount * (effective_focus / 100.0);
    int ret = int(tmp);
    if (rng(0, 100) < 100 * (tmp - ret))
    {
        ret++;
    }
    return ret;
}

void player::practice( const Skill* s, int amount, int cap )
{
    SkillLevel& level = skillLevel(s);
    // Double amount, but only if level.exercise isn't a small negative number?
    if (level.exercise() < 0) {
        if (amount >= -level.exercise()) {
            amount -= level.exercise();
        } else {
            amount += amount;
        }
    }

    bool isSavant = has_trait("SAVANT");

    const Skill* savantSkill = NULL;
    SkillLevel savantSkillLevel = SkillLevel();

    if (isSavant) {
        for( auto const &skill : Skill::skills ) {
            if( skillLevel( skill ) > savantSkillLevel ) {
                savantSkill = &skill;
                savantSkillLevel = skillLevel( skill );
            }
        }
    }

    amount = adjust_for_focus(amount);

    if (has_trait("PACIFIST") && s->is_combat_skill()) {
        if(!one_in(3)) {
          amount = 0;
        }
    }
    if (has_trait("PRED2") && s->is_combat_skill()) {
        if(one_in(3)) {
          amount *= 2;
        }
    }
    if (has_trait("PRED3") && s->is_combat_skill()) {
        amount *= 2;
    }

    if (has_trait("PRED4") && s->is_combat_skill()) {
        amount *= 3;
    }

    if (isSavant && s != savantSkill) {
        amount /= 2;
    }



    if (skillLevel(s) > cap) { //blunt grinding cap implementation for crafting
        amount = 0;
        int curLevel = skillLevel(s);
        if(is_player() && one_in(5)) {//remind the player intermittently that no skill gain takes place
            add_msg(m_info, _("This task is too simple to train your %s beyond %d."),
                    s->name().c_str(), curLevel);
        }
    }

    if (amount > 0 && level.isTraining()) {
        int oldLevel = skillLevel(s);
        skillLevel(s).train(amount);
        int newLevel = skillLevel(s);
        if (is_player() && newLevel > oldLevel) {
            add_msg(m_good, _("Your skill in %s has increased to %d!"), s->name().c_str(), newLevel);
        }
        if(is_player() && newLevel > cap) {
            //inform player immediately that the current recipe can't be used to train further
            add_msg(m_info, _("You feel that %s tasks of this level are becoming trivial."),
                    s->name().c_str());
        }


        int chance_to_drop = focus_pool;
        focus_pool -= chance_to_drop / 100;
        // Apex Predators don't think about much other than killing.
        // They don't lose Focus when practicing combat skills.
        if ((rng(1, 100) <= (chance_to_drop % 100)) && (!(has_trait("PRED4") &&
                                                          s->is_combat_skill()))) {
            focus_pool--;
        }
    }

    skillLevel(s).practice();
}

void player::practice( std::string s, int amount, int cap )
{
    const Skill* aSkill = Skill::skill(s);
    practice( aSkill, amount, cap );
}

bool player::knows_recipe(const recipe *rec) const
{
    // do we know the recipe by virtue of it being autolearned?
    if( rec->autolearn ) {
        // Can the skill being trained can handle the difficulty of the task
        bool meets_requirements = false;
        if(rec->skill_used == NULL || get_skill_level(rec->skill_used) >= rec->difficulty){
            meets_requirements = true;
            //If there are required skills, insure their requirements are met, or we can't craft
            if(!rec->required_skills.empty()){
                for( auto iter = rec->required_skills.cbegin();
                     iter != rec->required_skills.cend(); ++iter ){
                    if( get_skill_level(iter->first) < iter->second ){
                        meets_requirements = false;
                    }
                }
            }
        }
        if(meets_requirements){
            return true;
        }
    }

    if( learned_recipes.find( rec->ident ) != learned_recipes.end() ) {
        return true;
    }

    return false;
}

int player::has_recipe( const recipe *r, const inventory &crafting_inv ) const
{
    // Iterate over the nearby items and see if there's a book that has the recipe.
    const_invslice slice = crafting_inv.const_slice();
    int difficulty = -1;
    for( auto stack = slice.cbegin(); stack != slice.cend(); ++stack ) {
        // We are only checking qualities, so we only care about the first item in the stack.
        const item &candidate = (*stack)->front();
        if( candidate.is_book() && items_identified.count(candidate.type->id) ) {
            for( auto const & elem : candidate.type->book->recipes ) {
                // Does it have the recipe, and do we meet it's requirements?
                if( elem.recipe != r ) {
                    continue;
                }
                if( ( r->skill_used == NULL ||
                      get_skill_level(r->skill_used) >= elem.skill_level ) &&
                    ( difficulty == -1 || elem.skill_level < difficulty ) ) {
                    difficulty = elem.skill_level;
                }
            }
        } else {
            if (candidate.has_flag("HAS_RECIPE")){
                if (candidate.get_var("RECIPE") == r->ident){
                    if (difficulty == -1) difficulty = r->difficulty;
                }
            }
        }
    }
    return difficulty;
}

void player::learn_recipe( const recipe * const rec )
{
    learned_recipes[rec->ident] = rec;
}

void player::assign_activity(activity_type type, int moves, int index, int pos, std::string name)
{
    if( !backlog.empty() && backlog.front().type == type && backlog.front().index == index &&
        backlog.front().position == pos && backlog.front().name == name &&
        !backlog.front().auto_resume) {
        add_msg_if_player( _("You resume your task."));
        activity = backlog.front();
        backlog.pop_front();
    } else {
        if( activity.type != ACT_NULL ) {
            backlog.push_front( activity );
        }
        activity = player_activity(type, moves, index, pos, name);
    }
    if( this->moves <= activity.moves_left ) {
        activity.moves_left -= this->moves;
        this->moves = 0;
    } else {
        this->moves -= activity.moves_left;
        activity.moves_left = 0;
    }
    activity.warned_of_proximity = false;
}

bool player::has_activity(const activity_type type) const
{
    if (activity.type == type) {
        return true;
    }

    return false;
}

void player::cancel_activity()
{
    // Clear any backlog items that aren't auto-resume.
    for( auto backlog_item = backlog.begin(); backlog_item != backlog.end(); ) {
        if( backlog_item->auto_resume ) {
            backlog_item++;
        } else {
            backlog_item = backlog.erase( backlog_item );
        }
    }
    if( activity.is_suspendable() ) {
        backlog.push_front( activity );
    }
    activity = player_activity();
}

std::vector<const item *> player::get_ammo( const ammotype &at ) const
{
    return items_with( [at]( const item & it ) {
        return it.is_ammo() && it.ammo_type() == at;
    } );
}

bool player::has_gun_for_ammo( const ammotype &at ) const
{
    return has_item_with( [at]( const item & it ) {
        // item::ammo_type considers the active gunmod.
        return it.is_gun() && it.ammo_type() == at;
    } );
}

std::string player::weapname(bool charges)
{
    if (!(weapon.is_tool() && dynamic_cast<it_tool*>(weapon.type)->max_charges <= 0) &&
          weapon.charges >= 0 && charges) {
        std::stringstream dump;
        int spare_mag = weapon.has_gunmod("spare_mag");
        // For guns, just print the unadorned name.
        dump << weapon.type_name(1).c_str();
        if (!(weapon.has_flag("NO_AMMO") || weapon.has_flag("RELOAD_AND_SHOOT"))) {
            dump << " (" << weapon.charges;
            if( -1 != spare_mag ) {
                dump << "+" << weapon.contents[spare_mag].charges;
            }
            for (auto &i : weapon.contents) {
                if( i.is_auxiliary_gunmod() ) {
                    dump << "+" << i.charges;
                }
            }
            dump << ")";
        }
        return dump.str();
    } else if (weapon.is_container()) {
        std::stringstream dump;
        dump << weapon.tname().c_str();
        if(weapon.contents.size() == 1) {
            dump << " (" << weapon.contents[0].charges << ")";
        }
        return dump.str();
    } else if (weapon.is_null()) {
        return _("fists");
    } else {
        return weapon.tname();
    }
}

void player::wield_contents(item *container, bool force_invlet,
                            std::string /*skill_used*/, int /*volume_factor*/)
{
    if(!(container->contents.empty())) {
        item& weap = container->contents[0];
        inv.assign_empty_invlet(weap, force_invlet);
        wield(&(i_add(weap)));
        container->contents.erase(container->contents.begin());
    } else {
        debugmsg("Tried to wield contents of empty container (player::wield_contents)");
    }
}

void player::store(item* container, item* put, std::string skill_used, int volume_factor)
{
    int lvl = skillLevel(skill_used);
    moves -= (lvl == 0) ? ((volume_factor + 1) * put->volume()) : (volume_factor * put->volume()) / lvl;
    container->put_in(i_rem(put));
}

nc_color encumb_color(int level)
{
 if (level < 0)
  return c_green;
 if (level < 10)
  return c_ltgray;
 if (level < 40)
  return c_yellow;
 if (level < 70)
  return c_ltred;
 return c_red;
}

void player::copy_skill_levels(const player *rhs)
{
    _skills = rhs->_skills;
}

void player::set_skill_level(const Skill* _skill, int level)
{
    skillLevel(_skill).level(level);
}

void player::set_skill_level(Skill const &_skill, int level)
{
    set_skill_level(&_skill, level);
}

void player::set_skill_level(std::string ident, int level)
{
    skillLevel(ident).level(level);
}

void player::boost_skill_level(const Skill* _skill, int level)
{
    skillLevel(_skill).level(level+skillLevel(_skill));
}

void player::boost_skill_level(std::string ident, int level)
{
    skillLevel(ident).level(level+skillLevel(ident));
}

int player::get_melee() const
{
    return get_skill_level("melee");
}

void player::setID (int i)
{
    if( id >= 0 ) {
        debugmsg( "tried to set id of a npc/player, but has already a id: %d", id );
    } else if( i < -1 ) {
        debugmsg( "tried to set invalid id of a npc/player: %d", i );
    } else {
        id = i;
    }
}

int player::getID () const
{
    return this->id;
}

bool player::uncanny_dodge()
{
    bool is_u = this == &g->u;
    bool seen = g->u.sees( *this );
    if( this->power_level < 74 || !this->has_active_bionic("bio_uncanny_dodge") ) { return false; }
    point adjacent = adjacent_tile();
    charge_power(-75);
    if( adjacent.x != posx() || adjacent.y != posy()) {
        position.x = adjacent.x;
        position.y = adjacent.y;
        if( is_u ) {
            add_msg( _("Time seems to slow down and you instinctively dodge!") );
        } else if( seen ) {
            add_msg( _("%s dodges... so fast!"), this->disp_name().c_str() );

        }
        return true;
    }
    if( is_u ) {
        add_msg( _("You try to dodge but there's no room!") );
    } else if( seen ) {
        add_msg( _("%s tries to dodge but there's no room!"), this->disp_name().c_str() );
    }
    return false;
}

// adjacent_tile() returns a safe, unoccupied adjacent tile. If there are no such tiles, returns player position instead.
point player::adjacent_tile()
{
    std::vector<point> ret;
    int dangerous_fields;
    for( int i = posx() - 1; i <= posx() + 1; i++ ) {
        for( int j = posy() - 1; j <= posy() + 1; j++ ) {
            if( i == posx() && j == posy() ) {
                // don't consider player position
                continue;
            }
            const trap &curtrap = g->m.tr_at(i, j);
            if( g->mon_at(i, j) == -1 && g->npc_at(i, j) == -1 && g->m.move_cost(i, j) > 0 &&
                (curtrap.is_null() || curtrap.is_benign()) ) {
                // only consider tile if unoccupied, passable and has no traps
                dangerous_fields = 0;
                auto &tmpfld = g->m.field_at(i, j);
                for( auto &fld : tmpfld ) {
                    const field_entry &cur = fld.second;
                    if( cur.is_dangerous() ) {
                        dangerous_fields++;
                    }
                }
                if (dangerous_fields == 0) {
                    ret.push_back(point(i, j));
                }
            }
        }
    }
    if( ret.size() ) {
        return ret[ rng( 0, ret.size() - 1 ) ];   // return a random valid adjacent tile
    }
    return pos(); // or return player position if no valid adjacent tiles
}

// --- Library functions ---
// This stuff could be moved elsewhere, but there
// doesn't seem to be a good place to put it right now.

// Basic logistic function.
double player::logistic(double t)
{
    return 1 / (1 + exp(-t));
}

// Logistic curve [-6,6], flipped and scaled to
// range from 1 to 0 as pos goes from min to max.
double player::logistic_range(int min, int max, int pos)
{
    const double LOGI_CUTOFF = 4;
    const double LOGI_MIN = logistic(-LOGI_CUTOFF);
    const double LOGI_MAX = logistic(+LOGI_CUTOFF);
    const double LOGI_RANGE = LOGI_MAX - LOGI_MIN;
    // Anything beyond [min,max] gets clamped.
    if (pos < min)
    {
        return 1.0;
    }
    else if (pos > max)
    {
        return 0.0;
    }

    // Normalize the pos to [0,1]
    double range = max - min;
    double unit_pos = (pos - min) / range;

    // Scale and flip it to [+LOGI_CUTOFF,-LOGI_CUTOFF]
    double scaled_pos = LOGI_CUTOFF - 2 * LOGI_CUTOFF * unit_pos;

    // Get the raw logistic value.
    double raw_logistic = logistic(scaled_pos);

    // Scale the output to [0,1]
    return (raw_logistic - LOGI_MIN) / LOGI_RANGE;
}

// Calculates portions favoring x, then y, then z
void player::calculate_portions(int &x, int &y, int &z, int maximum)
{
    z = std::min(z, std::max(maximum - x - y, 0));
    y = std::min(y, std::max(maximum - x , 0));
    x = std::min(x, std::max(maximum, 0));
}

void player::environmental_revert_effect()
{
    illness.clear();
    addictions.clear();
    morale.clear();

    for (int part = 0; part < num_hp_parts; part++) {
        hp_cur[part] = hp_max[part];
    }
    hunger = 0;
    thirst = 0;
    fatigue = 0;
    set_healthy(0);
    set_healthy_mod(0);
    stim = 0;
    pain = 0;
    pkill = 0;
    radiation = 0;

    recalc_sight_limits();
}

bool player::is_invisible() const {
    static const std::string str_bio_cloak("bio_cloak"); // This function used in monster::plan_moves
    static const std::string str_bio_night("bio_night");
    return (
        has_active_bionic(str_bio_cloak) ||
        has_active_bionic(str_bio_night) ||
        has_active_optcloak() ||
        has_trait("DEBUG_CLOAK") ||
        has_artifact_with(AEP_INVISIBLE)
    );
}

int player::visibility( bool, int ) const { // 0-100 %
    if ( is_invisible() ) {
        return 0;
    }
    // todo:
    // if ( dark_clothing() && light check ...
    return 100;
}

void player::set_destination(const std::vector<point> &route)
{
    auto_move_route = route;
}

void player::clear_destination()
{
    auto_move_route.clear();
    next_expected_position.x = -1;
    next_expected_position.y = -1;
}

bool player::has_destination() const
{
    return !auto_move_route.empty();
}

std::vector<point> &player::get_auto_move_route()
{
    return auto_move_route;
}

action_id player::get_next_auto_move_direction()
{
    if (!has_destination()) {
        return ACTION_NULL;
    }

    if (next_expected_position.x != -1) {
        if (posx() != next_expected_position.x || posy() != next_expected_position.y) {
            // We're off course, possibly stumbling or stuck, cancel auto move
            return ACTION_NULL;
        }
    }

    next_expected_position = auto_move_route.front();
    auto_move_route.erase(auto_move_route.begin());

    int dx = next_expected_position.x - posx();
    int dy = next_expected_position.y - posy();

    if (abs(dx) > 1 || abs(dy) > 1) {
        // Should never happen, but check just in case
        return ACTION_NULL;
    }

    return get_movement_direction_from_delta(dx, dy);
}

void player::shift_destination(int shiftx, int shifty)
{
    if (next_expected_position.x != -1) {
        next_expected_position.x += shiftx;
        next_expected_position.y += shifty;
    }

    for( auto &elem : auto_move_route ) {
        elem.x += shiftx;
        elem.y += shifty;
    }
}

bool player::has_weapon() const {
    return !unarmed_attack();
}

m_size player::get_size() const {
    return MS_MEDIUM;
}

int player::get_hp( hp_part bp ) const
{
    if( bp < num_hp_parts ) {
        return hp_cur[bp];
    }
    int hp_total = 0;
    for( int i = 0; i < num_hp_parts; ++i ) {
        hp_total += hp_cur[i];
    }
    return hp_total;
}

int player::get_hp_max( hp_part bp ) const
{
    if( bp < num_hp_parts ) {
        return hp_max[bp];
    }
    int hp_total = 0;
    for( int i = 0; i < num_hp_parts; ++i ) {
        hp_total += hp_max[i];
    }
    return hp_total;
}

int player::get_stamina_max() const
{
    return 1000;
}

void player::burn_move_stamina( int moves )
{
    // Regain 10 stamina / turn
    // 7/turn walking
    // 20/turn running
    int burn_ratio = 7;
    if( move_mode == "run" ) {
        burn_ratio = 20;
    }
    mod_stat( "stamina", -((moves * burn_ratio) / 100) );
}

field_id player::playerBloodType() const {
    if (has_trait("ACIDBLOOD"))
        return fd_acid;
    if (has_trait("THRESH_PLANT"))
        return fd_blood_veggy;
    if (has_trait("THRESH_INSECT") || has_trait("THRESH_SPIDER"))
        return fd_blood_insect;
    if (has_trait("THRESH_CEPHALOPOD"))
        return fd_blood_invertebrate;
    return fd_blood;
}

Creature::Attitude player::attitude_to( const Creature &other ) const
{
    const auto m = dynamic_cast<const monster *>( &other );
    const auto p = dynamic_cast<const npc *>( &other );
    if( m != nullptr ) {
        if( m->friendly != 0 ) {
            return A_FRIENDLY;
        }
        switch( m->attitude( const_cast<player *>( this ) ) ) {
                // player probably does not want to harm them, but doesn't care much at all.
            case MATT_FOLLOW:
            case MATT_FPASSIVE:
            case MATT_IGNORE:
            case MATT_FLEE:
                return A_NEUTRAL;
                // player does not want to harm those.
            case MATT_FRIEND:
            case MATT_ZLAVE: // Don't want to harm your zlave!
                return A_FRIENDLY;
            case MATT_ATTACK:
                return A_HOSTILE;
            case MATT_NULL:
            case NUM_MONSTER_ATTITUDES:
                break;
        }
    } else if( p != nullptr ) {
        if( p->attitude == NPCATT_KILL ) {
            return A_HOSTILE;
        } else if( p->is_friend() ) {
            return A_FRIENDLY;
        } else {
            return A_NEUTRAL;
        }
    }
    return A_NEUTRAL;
}

bool player::sees( const point t, int &bresenham_slope ) const
{
    static const std::string str_bio_night("bio_night");
    const int wanted_range = rl_dist( pos(), t );
    bool can_see = Creature::sees( t, bresenham_slope );
    // Only check if we need to override if we already came to the opposite conclusion.
    if( can_see && wanted_range < 15 && wanted_range > sight_range(1) &&
        has_active_bionic(str_bio_night) ) {
        can_see = false;
    }
    // Clairvoyance is a really expensive check,
    // so try to avoid making it if at all possible.
    if( !can_see && wanted_range < MAX_CLAIRVOYANCE && wanted_range < clairvoyance() ) {
        return true;
    }
    return can_see;
}

bool player::sees( const Creature &critter, int &bresenham_slope ) const
{
    // This handles only the player/npc specific stuff (monsters don't have traits or bionics).
    const int dist = rl_dist( pos(), critter.pos() );
    if (dist <= 3 && has_trait("ANTENNAE")) {
        return true;
    }
    if( critter.digging() && has_active_bionic( "bio_ground_sonar" ) ) {
        // Bypass the check below, the bionic sonar also bypasses the sees(point) check because
        // walls don't block sonar which is transmitted in the ground, not the air.
        // TODO: this might need checks whether the player is in the air, or otherwise not connected
        // to the ground. It also might need a range check.
        return true;
    }
    return Creature::sees( critter, bresenham_slope );
}

bool player::can_pickup(bool print_msg) const
{
    if (weapon.has_flag("NO_PICKUP")) {
        if( print_msg && is_player() ) {
            add_msg(m_info, _("You cannot pick up items with your %s!"), weapon.tname().c_str());
        }
        return false;
    }
    return true;
}

bool player::has_container_for(const item &newit)
{
    if (!newit.made_of(LIQUID)) {
        // Currently only liquids need a container
        return true;
    }
    unsigned charges = newit.charges;
    charges -= weapon.get_remaining_capacity_for_liquid(newit);
    for (size_t i = 0; i < worn.size() && charges > 0; i++) {
        charges -= worn[i].get_remaining_capacity_for_liquid(newit);
    }
    for (size_t i = 0; i < inv.size() && charges > 0; i++) {
        const std::list<item>&items = inv.const_stack(i);
        // Assume that each item in the stack has the same remaining capacity
        charges -= items.front().get_remaining_capacity_for_liquid(newit) * items.size();
    }
    return charges <= 0;
}




nc_color player::bodytemp_color(int bp)
{
  nc_color color =  c_ltgray; // default
    if (bp == bp_eyes) {
        color = c_ltgray;    // Eyes don't count towards warmth
    } else if (temp_conv[bp] >  BODYTEMP_SCORCHING) {
        color = c_red;
    } else if (temp_conv[bp] >  BODYTEMP_VERY_HOT) {
        color = c_ltred;
    } else if (temp_conv[bp] >  BODYTEMP_HOT) {
        color = c_yellow;
    } else if (temp_conv[bp] >  BODYTEMP_COLD) {
        color = c_green;
    } else if (temp_conv[bp] >  BODYTEMP_VERY_COLD) {
        color = c_ltblue;
    } else if (temp_conv[bp] >  BODYTEMP_FREEZING) {
        color = c_cyan;
    } else if (temp_conv[bp] <= BODYTEMP_FREEZING) {
        color = c_blue;
    }
    return color;
}

//message related stuff
void player::add_msg_if_player(const char* msg, ...) const
{
    va_list ap;
    va_start(ap, msg);
    Messages::vadd_msg(msg, ap);
    va_end(ap);
}
void player::add_msg_player_or_npc(const char* player_str, const char* npc_str, ...) const
{
    va_list ap;
    va_start(ap, npc_str);
    Messages::vadd_msg(player_str, ap);
    va_end(ap);
}
void player::add_msg_if_player(game_message_type type, const char* msg, ...) const
{
    va_list ap;
    va_start(ap, msg);
    Messages::vadd_msg(type, msg, ap);
    va_end(ap);
}
void player::add_msg_player_or_npc(game_message_type type, const char* player_str, const char* npc_str, ...) const
{
    va_list ap;
    va_start(ap, npc_str);
    Messages::vadd_msg(type, player_str, ap);
    va_end(ap);
}

bool player::knows_trap( const tripoint &pos ) const
{
    const tripoint p = g->m.getabs( pos );
    return known_traps.count( p ) > 0;
}

void player::add_known_trap( const tripoint &pos, const std::string &t)
{
    const tripoint p = g->m.getabs( pos );
    if( t == "tr_null" ) {
        known_traps.erase( p );
    } else {
        known_traps[p] = t;
    }
}

bool player::is_deaf() const
{
    return has_effect("deaf") || worn_with_flag("DEAF") ||
           (has_active_bionic("bio_earplugs") && !has_active_bionic("bio_ears"));
}

bool player::can_hear( const point source, const int volume ) const
{
    if( is_deaf() ) {
        return false;
    }
    const int dist = rl_dist( source, pos() );
    const float volume_multiplier = hearing_ability();
    return volume * volume_multiplier >= dist;
}

// This method intentionally does not factor in deafness.
float player::hearing_ability() const
{
    float volume_multiplier = 1.0;

    // Mutation/Bionic volume modifiers
    if( has_active_bionic("bio_ears") && !has_active_bionic("bio_earplugs") ) {
        volume_multiplier *= 3.5;
    }
    if( has_trait("PER_SLIME") ) {
        // Random hearing :-/
        // (when it's working at all, see player.cpp)
        // changed from 0.5 to fix Mac compiling error
        volume_multiplier *= (rng(1, 2));
    }
    if( has_trait("BADHEARING") ) {
        volume_multiplier *= .5;
    }
    if( has_trait("GOODHEARING") ) {
        volume_multiplier *= 1.25;
    }
    if( has_trait("CANINE_EARS") ) {
        volume_multiplier *= 1.5;
    }
    if( has_trait("URSINE_EARS") || has_trait("FELINE_EARS") ) {
        volume_multiplier *= 1.25;
    }
    if( has_trait("LUPINE_EARS") ) {
        volume_multiplier *= 1.75;
    }
    return volume_multiplier;
}

int player::print_info(WINDOW* w, int vStart, int, int column) const
{
    mvwprintw( w, vStart++, column, _( "You (%s)" ), name.c_str() );
    return vStart;
}

bool player::is_visible_in_range( const Creature &critter, const int range ) const
{
    return sees( critter ) && rl_dist( pos(), critter.pos() ) <= range;
}

std::vector<Creature *> player::get_visible_creatures( const int range ) const
{
    std::vector<Creature *> result;
    for( size_t i = 0; i < g->num_zombies(); i++ ) {
        auto &critter = g->zombie( i );
        if( !critter.is_dead() && is_visible_in_range( critter, range ) ) {
            result.push_back( &critter );
        }
    }
    for( auto & n : g->active_npc ) {
        if( n != this && is_visible_in_range( *n, range ) ) {
            result.push_back( n );
        }
    }
    if( this != &g->u && is_visible_in_range( g->u, range ) ) {
        result.push_back( &g->u );
    }
    return result;
}

void player::place_corpse()
{
    std::vector<item *> tmp = inv_dump();
    item body;
    body.make_corpse( GetMType( "mon_null" ), calendar::turn, name );
    for( auto itm : tmp ) {
        g->m.add_item_or_charges( posx(), posy(), *itm );
    }
    for( auto & bio : my_bionics ) {
        if( item::type_is_defined( bio.id ) ) {
            body.put_in( item( bio.id, calendar::turn ) );
        }
    }
    int pow = max_power_level;
    while( pow >= 100 ) {
        if( pow >= 250 ) {
            pow -= 250;
            body.contents.push_back( item( "bio_power_storage_mkII", calendar::turn ) );
        } else {
            pow -= 100;
            body.contents.push_back( item( "bio_power_storage", calendar::turn ) );
        }
    }
    g->m.add_item_or_charges( posx(), posy(), body );
}

bool player::sees_with_infrared( const Creature &critter ) const
{
    const bool has_ir = has_active_bionic( "bio_infrared" ) ||
                        has_trait( "INFRARED" ) ||
                        has_trait( "LIZ_IR" ) ||
                        worn_with_flag( "IR_EFFECT" );
    if( !has_ir || !critter.is_warm() ) {
        return false;
    }
    const auto range = sight_range( DAYLIGHT_LEVEL );
    if( is_player() ) {
        return g->m.pl_sees(critter.posx(), critter.posy(), range );
    } else {
        int bresenham_slope;
        return g->m.sees(critter.posx(), critter.posy(), range, bresenham_slope );
    }
}

std::vector<std::string> player::get_overlay_ids() const {
    std::vector<std::string> rval;

    // first get mutations
    for( auto & mutation : get_mutations() ) {
        rval.push_back("mutation_"+mutation);
    }

    // next clothing
    // TODO: worry about correct order of clothing overlays
    for(const item& worn_item : worn) {
        rval.push_back("worn_"+worn_item.typeId());
    }

    // last weapon
    // TODO: might there be clothing that covers the weapon?
    if(!weapon.is_null()) {
        rval.push_back("wielded_"+weapon.typeId());
    }
    return rval;
}

void player::spores()
{
    sounds::sound(posx(), posy(), 10, _("Pouf!")); //~spore-release sound
    monster spore(GetMType("mon_spore"));
    int sporex, sporey;
    int mondex;
    for (int i = -1; i <= 1; i++) {
        for (int j = -1; j <= 1; j++) {
            if (i == 0 && j == 0) {
                continue;
            }
            sporex = posx() + i;
            sporey = posy() + j;
            mondex = g->mon_at(sporex, sporey);
            if (g->m.move_cost(sporex, sporey) > 0) {
                if (mondex != -1) { // Spores hit a monster
                    if (g->u.sees(sporex, sporey) &&
                        !g->zombie(mondex).type->in_species("FUNGUS")) {
                        add_msg(_("The %s is covered in tiny spores!"),
                                g->zombie(mondex).name().c_str());
                    }
                    monster &critter = g->zombie( mondex );
                    if( !critter.make_fungus() ) {
                        critter.die( this );
                    }
                } else if (one_in(3) && g->num_zombies() <= 1000) { // Spawn a spore
                    spore.spawn(sporex, sporey);
                    spore.friendly = -1;
                    g->add_zombie(spore);
                }
            }
        }
    }
}

void player::blossoms()
{
    // Player blossoms are shorter-ranged, but you can fire much more frequently if you like.
    sounds::sound(posx(), posy(), 10, _("Pouf!"));
     for (int i = posx() - 2; i <= posx() + 2; i++) {
        for (int j = posy() - 2; j <= posy() + 2; j++) {
            g->m.add_field( i, j, fd_fungal_haze, rng(1, 2));
        }
    }
}

int player::add_ammo_to_worn_quiver( item &ammo )
{
    std::vector<item *>quivers;
    for( auto & worn_item : worn) {
        if( worn_item.type->can_use( "QUIVER")) {
            quivers.push_back( &worn_item);
        }
    }

    // sort quivers by contents, such that empty quivers go last
    std::sort( quivers.begin(), quivers.end(), item_ptr_compare_by_charges);

    int quivered_sum = 0;
    int move_cost_per_arrow = 10;
    for( std::vector<item *>::iterator it = quivers.begin(); it != quivers.end(); it++) {
        item *quiver = *it;
        int stored = quiver->quiver_store_arrow( ammo);
        if( stored > 0) {
            add_msg_if_player( ngettext( "You store %d %s in your %s.", "You store %d %s in your %s.", stored),
                               stored, quiver->contents[0].type_name(stored).c_str(), quiver->type_name().c_str());
        }
        moves -= std::min( 100, stored * move_cost_per_arrow);
        quivered_sum += stored;
    }

    return quivered_sum;
}

float player::power_rating() const
{
    int ret = 2;
    // Small guns can be easily hidden from view
    if( weapon.volume() <= 1 ) {
        ret = 2;
    } else if( weapon.is_gun() ) {
        ret = 4;
    } else if( weapon.damage_bash() + weapon.damage_cut() > 20 ) {
        ret = 3; // Melee weapon or weapon-y tool
    }
    if( has_trait("HUGE") || has_trait("HUGE_OK") ) {
        ret += 1;
    }
    if( is_wearing_power_armor( nullptr ) ) {
        ret = 5; // No mercy!
    }
    return ret;
}

std::vector<const item *> player::all_items_with_flag( const std::string flag ) const
{
    return items_with( [&flag]( const item & it ) {
        return it.has_flag( flag );
    } );
}

bool player::has_item_with_flag( std::string flag ) const
{
    return has_item_with( [&flag]( const item & it ) {
        return it.has_flag( flag );
    } );
}

bool player::has_items_with_quality( const std::string &quality_id, int level, int amount ) const
{
    return has_item_with( [&quality_id, level, &amount]( const item &it ) {
        if( it.has_quality( quality_id, level ) ) {
            // Each suitable item decreases the require count until it reaches 0, where the requirement is fulfilled.
            amount--;
        }
        return amount <= 0;
    } );
}

void player::on_mission_assignment( mission &new_mission )
{
    active_missions.push_back( &new_mission );
    set_active_mission( new_mission );
}

void player::on_mission_finished( mission &mission )
{
    if( mission.has_failed() ) {
        failed_missions.push_back( &mission );
    } else {
        completed_missions.push_back( &mission );
    }
    const auto iter = std::find( active_missions.begin(), active_missions.end(), &mission );
    if( iter == active_missions.end() ) {
        debugmsg( "completed mission %d was not in the active_missions list", mission.get_id() );
    } else {
        active_missions.erase( iter );
    }
    if( &mission == active_mission ) {
        if( active_missions.empty() ) {
            active_mission = nullptr;
        } else {
            active_mission = active_missions.front();
        }
    }
}

void player::set_active_mission( mission &mission )
{
    const auto iter = std::find( active_missions.begin(), active_missions.end(), &mission );
    if( iter == active_missions.end() ) {
        debugmsg( "new active mission %d is not in the active_missions list", mission.get_id() );
    } else {
        active_mission = &mission;
    }
}

mission *player::get_active_mission() const
{
    return active_mission;
}

point player::get_active_mission_target() const
{
    if( active_mission == nullptr ) {
        return overmap::invalid_point;
    }
    return active_mission->get_target();
}

std::vector<mission*> player::get_active_missions() const
{
    return active_missions;
}

std::vector<mission*> player::get_completed_missions() const
{
    return completed_missions;
}

std::vector<mission*> player::get_failed_missions() const
{
    return failed_missions;
}

void player::print_encumbrance(WINDOW *win, int min, int max, int line)
{
    // initialize these once, and only once
    static std::string asText[] = {_("Torso"), _("Head"), _("Eyes"), _("Mouth"), _("L. Arm"), _("R. Arm"),
                             _("L. Hand"), _("R. Hand"), _("L. Leg"), _("R. Leg"), _("L. Foot"),
                             _("R. Foot")};
    static body_part aBodyPart[] = {bp_torso, bp_head, bp_eyes, bp_mouth, bp_arm_l, bp_arm_r, bp_hand_l,
                             bp_hand_r, bp_leg_l, bp_leg_r, bp_foot_l, bp_foot_r};
    int iEnc, iArmorEnc, iBodyTempInt;
    double iLayers;
    std::string out;
    /*** I chose to instead only display X+Y instead of X+Y=Z. More room was needed ***
     *** for displaying triple digit encumbrance, due to new encumbrance system.    ***
     *** If the player wants to see the total without having to do them maths, the  ***
     *** armor layers ui shows everything they want :-) -Davek                      ***/
    for (int i = min; i < max; ++i) {
        out.clear();
        iLayers = iArmorEnc = 0;
        iBodyTempInt = (temp_conv[i] / 100.0) * 2 - 100; // Scale of -100 to +100
        iEnc = encumb(aBodyPart[i], iLayers, iArmorEnc);
        // limb, and possible color highlighting
        out = string_format("%-7s", asText[i].c_str());
        mvwprintz(win, i + 1 - min, 1, (line == i) ? h_ltgray : c_ltgray, out.c_str());
        // take into account the new encumbrance system for layers
        out = string_format("(%1d) ", static_cast<int>(iLayers / 10.0));
        wprintz(win, c_ltgray, out.c_str());
        // accumulated encumbrance from clothing, plus extra encumbrance from layering
        wprintz(win, encumb_color(iEnc), string_format("%3d", iArmorEnc).c_str());
        // seperator in low toned color
        wprintz(win, c_ltgray, "+");
        wprintz(win, encumb_color(iEnc), string_format("%-3d", iEnc - iArmorEnc).c_str());
        // print warmth, tethered to right hand side of the window
        out = string_format("(% 3d)", iBodyTempInt);
        mvwprintz(win, i + 1 - min, getmaxx(win) - 6, bodytemp_color(i), out.c_str());
    }
}
<|MERGE_RESOLUTION|>--- conflicted
+++ resolved
@@ -4725,7 +4725,7 @@
     }
 
 
-    
+
         //Acid blood effects.
         bool u_see = g->u.sees(*this);
         int cut_dam = dealt_dams.type_damage(DT_CUT);
@@ -4748,7 +4748,7 @@
             source->deal_damage(this, bp_head, acidblood_damage);
             }
         }
-        
+
     if (has_trait("ADRENALINE") && !has_effect("adrenaline") &&
         (hp_cur[hp_head] < 25 || hp_cur[hp_torso] < 15)) {
         add_effect("adrenaline", 200);
@@ -10258,11 +10258,7 @@
         }
 
         // this simply checked if it was zero, I've updated this for the new encumb system
-<<<<<<< HEAD
-        if (to_wear->covers(bp_head) && (encumb(bp_head) + to_wear->get_encumber()) > 200) {
-=======
         if (to_wear->covers(bp_head) && (encumb(bp_head) > 10) && (!(to_wear->get_encumber() < 9))) {
->>>>>>> 5ce2e297
             if(interactive) {
                 add_msg(m_info, wearing_something_on(bp_head) ?
                                 _("You can't wear another helmet!") : _("You can't wear a helmet!"));
