#include "player.h"
#include "profession.h"
#include "bionics.h"
#include "mission.h"
#include "game.h"
#include "disease.h"
#include "addiction.h"
#include "keypress.h"
#include "moraledata.h"
#include "inventory.h"
#include "artifact.h"
#include "options.h"
#include <sstream>
#include <stdlib.h>
#include <algorithm>
#include "weather.h"
#include "item.h"
#include "material.h"
#include "translations.h"
#include "name.h"
#include "cursesdef.h"
#include "catacharset.h"
#include "disease.h"
#include "get_version.h"
#include "crafting.h"
#include "monstergenerator.h"
#include "help.h" // get_hint
#include "martialarts.h"
#include "output.h"

//Used for e^(x) functions
#include <stdio.h>
#include <math.h>

#include <ctime>
#include <algorithm>
#include <numeric>

nc_color encumb_color(int level);
bool activity_is_suspendable(activity_type type);
static void manage_fire_exposure(player& p, int fireStrength = 1);

std::map<std::string, trait> traits;
std::map<std::string, martialart> ma_styles;
std::vector<std::string> vStartingTraits[2];

std::string morale_data[NUM_MORALE_TYPES];

stats player_stats;

void game::init_morale()
{
    std::string tmp_morale_data[NUM_MORALE_TYPES] = {
    "This is a bug (moraledata.h:moraledata)",
    _("Enjoyed %i"),
    _("Enjoyed a hot meal"),
    _("Music"),
    _("Played Video Game"),
    _("Marloss Bliss"),
    _("Good Feeling"),

    _("Nicotine Craving"),
    _("Caffeine Craving"),
    _("Alcohol Craving"),
    _("Opiate Craving"),
    _("Speed Craving"),
    _("Cocaine Craving"),
    _("Crack Cocaine Craving"),

    _("Disliked %i"),
    _("Ate Human Flesh"),
    _("Ate Meat"),
    _("Wet"),
    _("Dried Off"),
    _("Cold"),
    _("Hot"),
    _("Bad Feeling"),
    _("Killed Innocent"),
    _("Killed Friend"),
    _("Guilty about Killing"),

    _("Moodswing"),
    _("Read %i"),
    _("Heard Disturbing Scream"),

    _("Masochism"),
    _("Hoarder"),
    _("Stylish"),
    _("Optimist"),
    _("Found kitten <3")
    };
    for(int i=0; i<NUM_MORALE_TYPES; i++){morale_data[i]=tmp_morale_data[i];}
}

player::player() : Character(), name("")
{
 id = 0; // Player is 0. NPCs are different.
 view_offset_x = 0;
 view_offset_y = 0;
 str_cur = 8;
 str_max = 8;
 dex_cur = 8;
 dex_max = 8;
 int_cur = 8;
 int_max = 8;
 per_cur = 8;
 per_max = 8;
 underwater = false;
 dodges_left = 1;
 blocks_left = 1;
 power_level = 0;
 max_power_level = 0;
 hunger = 0;
 thirst = 0;
 fatigue = 0;
 stim = 0;
 pain = 0;
 pkill = 0;
 radiation = 0;
 cash = 0;
 recoil = 0;
 driving_recoil = 0;
 scent = 500;
 health = 0;
 male = true;
 prof = profession::has_initialized() ? profession::generic() : NULL; //workaround for a potential structural limitation, see player::create
 moves = 100;
 movecounter = 0;
 oxygen = 0;
 next_climate_control_check=0;
 last_climate_control_ret=false;
 active_mission = -1;
 in_vehicle = false;
 controlling_vehicle = false;
 grab_point.x = 0;
 grab_point.y = 0;
 grab_type = OBJECT_NONE;
 style_selected = "style_none";
 focus_pool = 100;
 last_item = itype_id("null");
 sight_max = 9999;
 sight_boost = 0;
 sight_boost_cap = 0;
 lastrecipe = NULL;
 next_expected_position.x = -1;
 next_expected_position.y = -1;

 for (std::map<std::string, trait>::iterator iter = traits.begin(); iter != traits.end(); ++iter) {
    my_traits.erase(iter->first);
    my_mutations.erase(iter->first);
 }

 for (std::vector<Skill*>::iterator aSkill = Skill::skills.begin();
      aSkill != Skill::skills.end(); ++aSkill) {
   skillLevel(*aSkill).level(0);
 }

 for (int i = 0; i < num_bp; i++) {
  temp_cur[i] = BODYTEMP_NORM;
  frostbite_timer[i] = 0;
  temp_conv[i] = BODYTEMP_NORM;
 }
 nv_cached = false;
 volume = 0;

 memorial_log.clear();
 player_stats.reset();

 mDrenchEffect[bp_eyes] = 1;
 mDrenchEffect[bp_mouth] = 1;
 mDrenchEffect[bp_head] = 7;
 mDrenchEffect[bp_legs] = 21;
 mDrenchEffect[bp_feet] = 6;
 mDrenchEffect[bp_arms] = 19;
 mDrenchEffect[bp_hands] = 5;
 mDrenchEffect[bp_torso] = 40;

 recalc_sight_limits();
}

player::player(const player &rhs): Character(rhs), JsonSerializer(), JsonDeserializer()
{
 *this = rhs;
}

player::~player()
{
}

player& player::operator= (const player & rhs)
{
 id = rhs.id;
 posx = rhs.posx;
 posy = rhs.posy;
 view_offset_x = rhs.view_offset_x;
 view_offset_y = rhs.view_offset_y;

 in_vehicle = rhs.in_vehicle;
 controlling_vehicle = rhs.controlling_vehicle;
 grab_point = rhs.grab_point;
 activity = rhs.activity;
 backlog = rhs.backlog;

 active_missions = rhs.active_missions;
 completed_missions = rhs.completed_missions;
 failed_missions = rhs.failed_missions;
 active_mission = rhs.active_mission;

 name = rhs.name;
 male = rhs.male;
 prof = rhs.prof;

 sight_max = rhs.sight_max;
 sight_boost = rhs.sight_boost;
 sight_boost_cap = rhs.sight_boost_cap;

 my_traits = rhs.my_traits;
 my_mutations = rhs.my_mutations;
 mutation_category_level = rhs.mutation_category_level;

 my_bionics = rhs.my_bionics;

 str_cur = rhs.str_cur;
 dex_cur = rhs.dex_cur;
 int_cur = rhs.int_cur;
 per_cur = rhs.per_cur;

 str_max = rhs.str_max;
 dex_max = rhs.dex_max;
 int_max = rhs.int_max;
 per_max = rhs.per_max;

 power_level = rhs.power_level;
 max_power_level = rhs.max_power_level;

 hunger = rhs.hunger;
 thirst = rhs.thirst;
 fatigue = rhs.fatigue;
 health = rhs.health;

 underwater = rhs.underwater;
 oxygen = rhs.oxygen;
 next_climate_control_check=rhs.next_climate_control_check;
 last_climate_control_ret=rhs.last_climate_control_ret;

 recoil = rhs.recoil;
 driving_recoil = rhs.driving_recoil;
 scent = rhs.scent;
 dodges_left = rhs.dodges_left;
 blocks_left = rhs.blocks_left;

 stim = rhs.stim;
 pain = rhs.pain;
 pkill = rhs.pkill;
 radiation = rhs.radiation;

 cash = rhs.cash;
 moves = rhs.moves;
 movecounter = rhs.movecounter;

 for (int i = 0; i < num_hp_parts; i++)
  hp_cur[i] = rhs.hp_cur[i];

 for (int i = 0; i < num_hp_parts; i++)
  hp_max[i] = rhs.hp_max[i];

 for (int i = 0; i < num_bp; i++)
  temp_cur[i] = rhs.temp_cur[i];

 for (int i = 0 ; i < num_bp; i++)
  temp_conv[i] = rhs.temp_conv[i];

 for (int i = 0; i < num_bp; i++)
  frostbite_timer[i] = rhs.frostbite_timer[i];

 morale = rhs.morale;
 focus_pool = rhs.focus_pool;

 _skills = rhs._skills;

 learned_recipes = rhs.learned_recipes;

 inv.clear();
 for (int i = 0; i < rhs.inv.size(); i++)
  inv.add_stack(rhs.inv.const_stack(i));

 volume = rhs.volume;

 lastrecipe = rhs.lastrecipe;
 last_item = rhs.last_item;
 worn = rhs.worn;
 ma_styles = rhs.ma_styles;
 style_selected = rhs.style_selected;
 weapon = rhs.weapon;

 ret_null = rhs.ret_null;

 illness = rhs.illness;
 addictions = rhs.addictions;

 nv_cached = false;

 return (*this);
}

void player::normalize(game *g)
{
    Creature::normalize(g);

 ret_null = item(itypes["null"], 0);
 weapon   = item(itypes["null"], 0);
 style_selected = "style_none";
 for (int i = 0; i < num_hp_parts; i++) {
  hp_max[i] = 60 + str_max * 3;
  if (has_trait("TOUGH"))
   hp_max[i] = int(hp_max[i] * 1.2);
  hp_cur[i] = hp_max[i];
 }
 for (int i = 0 ; i < num_bp; i++)
  temp_conv[i] = BODYTEMP_NORM;
}

void player::pick_name() {
    name = Name::generate(male);
}

std::string player::disp_name() {
    return name;
}

std::string player::skin_name() {
    return "thin skin";
}

// just a shim for now since actual player death is handled in game::is_game_over
void player::die(game* g, Creature* killer) {
    (void)g;(void)killer; 
    return;
}

void player::reset_stats(game *g)
{
    // We can dodge again!
    blocks_left = get_num_blocks();
    dodges_left = get_num_dodges();

    // Didn't just pick something up
    last_item = itype_id("null");
    // Bionic buffs
    if (has_active_bionic("bio_hydraulics"))
        mod_str_bonus(20);
    if (has_bionic("bio_eye_enhancer"))
        mod_per_bonus(2);
    if (has_bionic("bio_str_enhancer"))
        mod_str_bonus(2);
    if (has_bionic("bio_int_enhancer"))
        mod_int_bonus(2);
    if (has_bionic("bio_dex_enhancer"))
        mod_dex_bonus(2);
    if (has_active_bionic("bio_metabolics") && power_level < max_power_level &&
            hunger < 100 && (int(g->turn) % 5 == 0)) {
        hunger += 2;
        power_level++;
    }

    // Trait / mutation buffs
    if (has_trait("THICK_SCALES"))
        mod_dex_bonus(-2);
    if (has_trait("CHITIN2") || has_trait("CHITIN3"))
        mod_dex_bonus(-1);
    if (has_trait("COMPOUND_EYES") && !wearing_something_on(bp_eyes))
        mod_per_bonus(1);
    if (has_trait("ARM_TENTACLES") || has_trait("ARM_TENTACLES_4") ||
            has_trait("ARM_TENTACLES_8"))
        mod_dex_bonus(1);

    // Pain
    if (pain > pkill) {
        mod_str_bonus(-int((pain - pkill) / 15));
        mod_dex_bonus(-int((pain - pkill) / 15));
        mod_per_bonus(-int((pain - pkill) / 20));
        mod_int_bonus(-(1 + int((pain - pkill) / 25)));
    }
    // Morale
    if (abs(morale_level()) >= 100) {
        mod_str_bonus(int(morale_level() / 180));
        mod_dex_bonus(int(morale_level() / 200));
        mod_per_bonus(int(morale_level() / 125));
        mod_int_bonus(int(morale_level() / 100));
    }
    // Radiation
    if (radiation > 0) {
        mod_str_bonus(-int(radiation / 80));
        mod_dex_bonus(-int(radiation / 110));
        mod_per_bonus(-int(radiation / 100));
        mod_int_bonus(-int(radiation / 120));
    }
    // Stimulants
    mod_dex_bonus(int(stim / 10));
    mod_per_bonus(int(stim /  7));
    mod_int_bonus(int(stim /  6));
    if (stim >= 30) {
        mod_dex_bonus(-int(abs(stim - 15) /  8));
        mod_per_bonus(-int(abs(stim - 15) / 12));
        mod_int_bonus(-int(abs(stim - 15) / 14));
    }

    // Set our scent towards the norm
    int norm_scent = 500;
    if (has_trait("SMELLY"))
        norm_scent = 800;
    if (has_trait("SMELLY2"))
        norm_scent = 1200;

    // Scent increases fast at first, and slows down as it approaches normal levels.
    // Estimate it will take about norm_scent * 2 turns to go from 0 - norm_scent / 2
    // Without smelly trait this is about 1.5 hrs. Slows down significantly after that.
    if (scent < rng(0, norm_scent))
        scent++;

    // Unusually high scent decreases steadily until it reaches normal levels.
    if (scent > norm_scent)
        scent--;

    // Apply static martial arts buffs
    ma_static_effects();

    if (int(g->turn) % 10 == 0) {
        update_mental_focus();
    }

    nv_cached = false;

    recalc_sight_limits();
    recalc_speed_bonus();

    Creature::reset_stats(g);

}

void player::action_taken()
{
    nv_cached = false;
}

void player::update_morale()
{
    // Decay existing morale entries.
    for (int i = 0; i < morale.size(); i++)
    {
        // Age the morale entry by one turn.
        morale[i].age += 1;

        // If it's past its expiration date, remove it.
        if (morale[i].age >= morale[i].duration)
        {
            morale.erase(morale.begin() + i);
            i--;

            // Future-proofing.
            continue;
        }

        // We don't actually store the effective strength; it gets calculated when we
        // need it.
    }

    // We reapply persistent morale effects after every decay step, to keep them fresh.
    apply_persistent_morale();
}

void player::apply_persistent_morale()
{
    // Hoarders get a morale penalty if they're not carrying a full inventory.
    if (has_trait("HOARDER"))
    {
        int pen = int((volume_capacity()-volume_carried()) / 2);
        if (pen > 70)
        {
            pen = 70;
        }
        if (pen <= 0)
        {
            pen = 0;
        }
        if (has_disease("took_xanax"))
        {
            pen = int(pen / 7);
        }
        else if (has_disease("took_prozac"))
        {
            pen = int(pen / 2);
        }
        add_morale(MORALE_PERM_HOARDER, -pen, -pen, 5, 5, true);
    }

    // The stylish get a morale bonus for each body part covered in an item
    // with the FANCY or SUPER_FANCY tag.
    if (has_trait("STYLISH"))
    {
        int bonus = 0;
        std::string basic_flag = "FANCY";
        std::string bonus_flag = "SUPER_FANCY";

        unsigned char covered = 0; // body parts covered
        for(int i=0; i<worn.size(); i++) {
            if(worn[i].has_flag(basic_flag) || worn[i].has_flag(bonus_flag) ) {
                it_armor* item_type = (it_armor*) worn[i].type;
                covered |= item_type->covers;
            }
            if(worn[i].has_flag(bonus_flag)) {
              bonus+=2;
            }
        }
        if(covered & mfb(bp_torso)) {
            bonus += 6;
        }
        if(covered & mfb(bp_legs)) {
            bonus += 4;
        }
        if(covered & mfb(bp_feet)) {
            bonus += 2;
        }
        if(covered & mfb(bp_hands)) {
            bonus += 2;
        }
        if(covered & mfb(bp_head)) {
            bonus += 3;
        }
        if(covered & mfb(bp_eyes)) {
            bonus += 2;
        }

        if(bonus) {
            add_morale(MORALE_PERM_FANCY, bonus, bonus, 5, 5, true);
        }
    }

    // Masochists get a morale bonus from pain.
    if (has_trait("MASOCHIST"))
    {
        int bonus = pain / 2.5;
        if (bonus > 25)
        {
            bonus = 25;
        }
        if (has_disease("took_prozac"))
        {
            bonus = int(bonus / 3);
        }
        if (bonus != 0)
        {
            add_morale(MORALE_PERM_MASOCHIST, bonus, bonus, 5, 5, true);
        }
    }

    // Optimist gives a base +4 to morale.
    // The +25% boost from optimist also applies here, for a net of +5.
    if (has_trait("OPTIMISTIC"))
    {
        add_morale(MORALE_PERM_OPTIMIST, 4, 4, 5, 5, true);
    }
}

void player::update_mental_focus()
{
    int focus_gain_rate = calc_focus_equilibrium() - focus_pool;

    // handle negative gain rates in a symmetric manner
    int base_change = 1;
    if (focus_gain_rate < 0)
    {
        base_change = -1;
        focus_gain_rate = -focus_gain_rate;
    }

    // for every 100 points, we have a flat gain of 1 focus.
    // for every n points left over, we have an n% chance of 1 focus
    int gain = focus_gain_rate / 100;
    if (rng(1, 100) <= (focus_gain_rate % 100))
    {
        gain++;
    }

    focus_pool += (gain * base_change);
}

// written mostly by FunnyMan3595 in Github issue #613 (DarklingWolf's repo),
// with some small edits/corrections by Soron
int player::calc_focus_equilibrium()
{
    // Factor in pain, since it's harder to rest your mind while your body hurts.
    int eff_morale = morale_level() - pain;
    int focus_gain_rate = 100;

    if (activity.type == ACT_READ)
    {
        it_book* reading;
        if (this->activity.index == -2)
        {
            reading = dynamic_cast<it_book *>(weapon.type);
        }
        else
        {
            reading = dynamic_cast<it_book *>(inv.item_by_letter(activity.invlet).type);
        }
        // apply a penalty when we're actually learning something
        if (skillLevel(reading->type) < (int)reading->level)
        {
            focus_gain_rate -= 50;
        }
    }

    if (eff_morale < -99)
    {
        // At very low morale, focus goes up at 1% of the normal rate.
        focus_gain_rate = 1;
    }
    else if (eff_morale <= 50)
    {
        // At -99 to +50 morale, each point of morale gives 1% of the normal rate.
        focus_gain_rate += eff_morale;
    }
    else
    {
        /* Above 50 morale, we apply strong diminishing returns.
         * Each block of 50% takes twice as many morale points as the previous one:
         * 150% focus gain at 50 morale (as before)
         * 200% focus gain at 150 morale (100 more morale)
         * 250% focus gain at 350 morale (200 more morale)
         * ...
         * Cap out at 400% focus gain with 3,150+ morale, mostly as a sanity check.
         */

        int block_multiplier = 1;
        int morale_left = eff_morale;
        while (focus_gain_rate < 400)
        {
            if (morale_left > 50 * block_multiplier)
            {
                // We can afford the entire block.  Get it and continue.
                morale_left -= 50 * block_multiplier;
                focus_gain_rate += 50;
                block_multiplier *= 2;
            }
            else
            {
                // We can't afford the entire block.  Each block_multiplier morale
                // points give 1% focus gain, and then we're done.
                focus_gain_rate += morale_left / block_multiplier;
                break;
            }
        }
    }

    // This should be redundant, but just in case...
    if (focus_gain_rate < 1)
    {
        focus_gain_rate = 1;
    }
    else if (focus_gain_rate > 400)
    {
        focus_gain_rate = 400;
    }

    return focus_gain_rate;
}

/* Here lies the intended effects of body temperature

Assumption 1 : a naked person is comfortable at 19C/66.2F (31C/87.8F at rest).
Assumption 2 : a "lightly clothed" person is comfortable at 13C/55.4F (25C/77F at rest).
Assumption 3 : the player is always running, thus generating more heat.
Assumption 4 : frostbite cannot happen above 0C temperature.*
* In the current model, a naked person can get frostbite at 1C. This isn't true, but it's a compromise with using nice whole numbers.

Here is a list of warmth values and the corresponding temperatures in which the player is comfortable, and in which the player is very cold.

Warmth  Temperature (Comfortable)    Temperature (Very cold)    Notes
  0       19C /  66.2F               -11C /  12.2F               * Naked
 10       13C /  55.4F               -17C /   1.4F               * Lightly clothed
 20        7C /  44.6F               -23C /  -9.4F
 30        1C /  33.8F               -29C / -20.2F
 40       -5C /  23.0F               -35C / -31.0F
 50      -11C /  12.2F               -41C / -41.8F
 60      -17C /   1.4F               -47C / -52.6F
 70      -23C /  -9.4F               -53C / -63.4F
 80      -29C / -20.2F               -59C / -74.2F
 90      -35C / -31.0F               -65C / -85.0F
100      -41C / -41.8F               -71C / -95.8F
*/

void player::update_bodytemp(game *g)
{
    // NOTE : visit weather.h for some details on the numbers used
    // Converts temperature to Celsius/10(Wito plans on using degrees Kelvin later)
    int Ctemperature = 100*(g->get_temperature() - 32) * 5/9;
    // Temperature norms
    // Ambient normal temperature is lower while asleep
    int ambient_norm = (has_disease("sleep") ? 3100 : 1900);
    // This adjusts the temperature scale to match the bodytemp scale
    int adjusted_temp = (Ctemperature - ambient_norm);
    // This gets incremented in the for loop and used in the morale calculation
    int morale_pen = 0;
    const trap_id trap_at_pos = g->m.tr_at(posx, posy);
    const ter_id ter_at_pos = g->m.ter(posx, posy);
    const furn_id furn_at_pos = g->m.furn(posx, posy);
    // When the player is sleeping, he will use floor items for warmth
    int floor_item_warmth = 0;
    // When the player is sleeping, he will use floor bedding for warmth
    int floor_bedding_warmth = 0;
    if ( has_disease("sleep") ) {
        // Search the floor for items
        std::vector<item>& floor_item = g->m.i_at(posx, posy);
        it_armor* floor_armor = NULL;

        for ( std::vector<item>::iterator afloor_item = floor_item.begin() ;
        afloor_item != floor_item.end() ;
        ++afloor_item) {
            if ( !afloor_item->is_armor() ) {
                continue;
            }
            floor_armor = dynamic_cast<it_armor*>(afloor_item->type);
            // Items that are big enough and covers the torso are used to keep warm.
            // Smaller items don't do as good a job
            if ( floor_armor->volume > 1 &&
            ((floor_armor->covers & mfb(bp_torso)) ||
             (floor_armor->covers & mfb(bp_legs))) ) {
                floor_item_warmth += 60 * floor_armor->warmth * floor_armor->volume / 10;
            }
        }

        // Search the floor for bedding
        int vpart = -1;
        vehicle *veh = g->m.veh_at (posx, posy, vpart);
        if      (furn_at_pos == f_bed)
        {
            floor_bedding_warmth += 1000;
        }
        else if (furn_at_pos == f_makeshift_bed ||
                 furn_at_pos == f_armchair ||
                 furn_at_pos == f_sofa||
                 furn_at_pos == f_hay)
        {
            floor_bedding_warmth += 500;
        }
        else if (trap_at_pos == tr_cot)
        {
            floor_bedding_warmth -= 500;
        }
        else if (trap_at_pos == tr_rollmat)
        {
            floor_bedding_warmth -= 1000;
        }
        else if (trap_at_pos == tr_fur_rollmat)
        {
            floor_bedding_warmth += 0;
        }
        else if (veh && veh->part_with_feature (vpart, "SEAT") >= 0)
        {
            floor_bedding_warmth += 200;
        }
        else if (veh && veh->part_with_feature (vpart, "BED") >= 0)
        {
            floor_bedding_warmth += 300;
        }
        else
        {
            floor_bedding_warmth -= 2000;
        }
    }
    // Current temperature and converging temperature calculations
    for (int i = 0 ; i < num_bp ; i++)
    {
        // Skip eyes
        if (i == bp_eyes) { continue; }
        // Represents the fact that the body generates heat when it is cold. TODO : should this increase hunger?
        float homeostasis_adjustement = (temp_cur[i] > BODYTEMP_NORM ? 30.0 : 60.0);
        int clothing_warmth_adjustement = homeostasis_adjustement * warmth(body_part(i));
        // Convergeant temperature is affected by ambient temperature, clothing warmth, and body wetness.
        temp_conv[i] = BODYTEMP_NORM + adjusted_temp + clothing_warmth_adjustement;
        // HUNGER
        temp_conv[i] -= hunger/6 + 100;
        // FATIGUE
        if (!has_disease("sleep")) { temp_conv[i] -= 1.5*fatigue; }
        // CONVECTION HEAT SOURCES (generates body heat, helps fight frostbite)
        int blister_count = 0; // If the counter is high, your skin starts to burn
        for (int j = -6 ; j <= 6 ; j++) {
            for (int k = -6 ; k <= 6 ; k++) {
                int heat_intensity = 0;

                int ffire = g->m.get_field_strength( point(posx + j, posy + k), fd_fire );
                if(ffire > 0) {
                    heat_intensity = ffire;
                } else if (g->m.tr_at(posx + j, posy + k) == tr_lava ) {
                    heat_intensity = 3;
                }
                if (heat_intensity > 0 && g->u_see(posx + j, posy + k)) {
                    // Ensure fire_dist >= 1 to avoid divide-by-zero errors.
                    int fire_dist = std::max(1, std::max(j, k));
                    if (frostbite_timer[i] > 0) {
                        frostbite_timer[i] -= heat_intensity - fire_dist / 2;
                    }
                    temp_conv[i] +=  300 * heat_intensity * heat_intensity / (fire_dist * fire_dist);
                    blister_count += heat_intensity / (fire_dist * fire_dist);
                }
            }
        }
        // TILES
        // Being on fire affects temp_cur (not temp_conv): this is super dangerous for the player
        if (has_effect("effect_onfire")) {
            temp_cur[i] += 250;
        }
        if ( g->m.get_field_strength( point(posx, posy), fd_fire ) > 2 || trap_at_pos == tr_lava) {
            temp_cur[i] += 250;
        }
        // WEATHER
        if (g->weather == WEATHER_SUNNY && g->is_in_sunlight(posx, posy))
        {
            temp_conv[i] += 1000;
        }
        if (g->weather == WEATHER_CLEAR && g->is_in_sunlight(posx, posy))
        {
            temp_conv[i] += 500;
        }
        // DISEASES
        if (has_disease("flu") && i == bp_head) { temp_conv[i] += 1500; }
        if (has_disease("common_cold")) { temp_conv[i] -= 750; }
        // BIONICS
        // Bionic "Internal Climate Control" says it eases the effects of high and low ambient temps
        const int variation = BODYTEMP_NORM*0.5;
        if (in_climate_control(g)
            && temp_conv[i] < BODYTEMP_SCORCHING + variation
            && temp_conv[i] > BODYTEMP_FREEZING - variation)
        {
            if      (temp_conv[i] > BODYTEMP_SCORCHING)
            {
                temp_conv[i] = BODYTEMP_VERY_HOT;
            }
            else if (temp_conv[i] > BODYTEMP_VERY_HOT)
            {
                temp_conv[i] = BODYTEMP_HOT;
            }
            else if (temp_conv[i] > BODYTEMP_HOT)
            {
                temp_conv[i] = BODYTEMP_NORM;
            }
            else if (temp_conv[i] < BODYTEMP_FREEZING)
            {
                temp_conv[i] = BODYTEMP_VERY_COLD;
            }
            else if (temp_conv[i] < BODYTEMP_VERY_COLD)
            {
                temp_conv[i] = BODYTEMP_COLD;
            }
            else if (temp_conv[i] < BODYTEMP_COLD)
            {
                temp_conv[i] = BODYTEMP_NORM;
            }
        }
        // Bionic "Thermal Dissipation" says it prevents fire damage up to 2000F. 500 is picked at random...
        if (has_bionic("bio_heatsink") && blister_count < 500)
        {
            blister_count = (has_trait("BARK") ? -100 : 0);
        }
        // BLISTERS : Skin gets blisters from intense heat exposure.
        if (blister_count - 10*get_env_resist(body_part(i)) > 20)
        {
            add_disease("blisters", 1, false, 1, 1, 0, 1, (body_part)i, -1);
        }
        // BLOOD LOSS : Loss of blood results in loss of body heat
        int blood_loss = 0;
        if      (i == bp_legs)
        {
            blood_loss = (100 - 100*(hp_cur[hp_leg_l] + hp_cur[hp_leg_r]) / (hp_max[hp_leg_l] + hp_max[hp_leg_r]));
        }
        else if (i == bp_arms)
        {
            blood_loss = (100 - 100*(hp_cur[hp_arm_l] + hp_cur[hp_arm_r]) / (hp_max[hp_arm_l] + hp_max[hp_arm_r]));
        }
        else if (i == bp_torso)
        {
            blood_loss = (100 - 100* hp_cur[hp_torso] / hp_max[hp_torso]);
        }
        else if (i == bp_head)
        {
            blood_loss = (100 - 100* hp_cur[hp_head] / hp_max[hp_head]);
        }
        temp_conv[i] -= blood_loss*temp_conv[i]/200; // 1% bodyheat lost per 2% hp lost
        // EQUALIZATION
        switch (i)
        {
            case bp_torso :
                temp_equalizer(bp_torso, bp_arms);
                temp_equalizer(bp_torso, bp_legs);
                temp_equalizer(bp_torso, bp_head);
                break;
            case bp_head :
                temp_equalizer(bp_head, bp_torso);
                temp_equalizer(bp_head, bp_mouth);
                break;
            case bp_arms :
                temp_equalizer(bp_arms, bp_torso);
                temp_equalizer(bp_arms, bp_hands);
                break;
            case bp_legs :
                temp_equalizer(bp_legs, bp_torso);
                temp_equalizer(bp_legs, bp_feet);
                break;
            case bp_mouth : temp_equalizer(bp_mouth, bp_head); break;
            case bp_hands : temp_equalizer(bp_hands, bp_arms); break;
            case bp_feet  : temp_equalizer(bp_feet, bp_legs); break;
        }
        // MUTATIONS and TRAITS
        // Bark : lowers blister count to -100; harder to get blisters
        // Lightly furred
        if (has_trait("LIGHTFUR"))
        {
            temp_conv[i] += (temp_cur[i] > BODYTEMP_NORM ? 250 : 500);
        }
        // Furry
        if (has_trait("FUR"))
        {
            temp_conv[i] += (temp_cur[i] > BODYTEMP_NORM ? 750 : 1500);
        }
        // Disintergration
        if (has_trait("ROT1")) { temp_conv[i] -= 250;}
        else if (has_trait("ROT2")) { temp_conv[i] -= 750;}
        else if (has_trait("ROT3")) { temp_conv[i] -= 1500;}
        // Radioactive
        if (has_trait("RADIOACTIVE1")) { temp_conv[i] += 250; }
        else if (has_trait("RADIOACTIVE2")) { temp_conv[i] += 750; }
        else if (has_trait("RADIOACTIVE3")) { temp_conv[i] += 1500; }
        // Chemical Imbalance
        // Added linse in player::suffer()
        // FINAL CALCULATION : Increments current body temperature towards convergant.
        if ( has_disease("sleep") ) {
            int sleep_bonus = floor_bedding_warmth + floor_item_warmth;
            // Too warm, don't need items on the floor
            if ( temp_conv[i] > BODYTEMP_NORM ) {
                // Do nothing
            }
            // Intelligently use items on the floor; just enough to be comfortable
            else if ( (temp_conv[i] + sleep_bonus) > BODYTEMP_NORM ) {
                temp_conv[i] = BODYTEMP_NORM;
            }
            // Use all items on the floor -- there are not enough to keep comfortable
            else {
                temp_conv[i] += sleep_bonus;
            }
        }
        int temp_before = temp_cur[i];
        int temp_difference = temp_cur[i] - temp_conv[i]; // Negative if the player is warming up.
        // exp(-0.001) : half life of 60 minutes, exp(-0.002) : half life of 30 minutes,
        // exp(-0.003) : half life of 20 minutes, exp(-0.004) : half life of 15 minutes
        int rounding_error = 0;
        // If temp_diff is small, the player cannot warm up due to rounding errors. This fixes that.
        if (temp_difference < 0 && temp_difference > -600 )
        {
            rounding_error = 1;
        }
        if (temp_cur[i] != temp_conv[i])
        {
            if      ((ter_at_pos == t_water_sh || ter_at_pos == t_sewage)
                    && (i == bp_feet || i == bp_legs))
            {
                temp_cur[i] = temp_difference*exp(-0.004) + temp_conv[i] + rounding_error;
            }
            else if (ter_at_pos == t_water_dp)
            {
                temp_cur[i] = temp_difference*exp(-0.004) + temp_conv[i] + rounding_error;
            }
            else if (i == bp_torso || i == bp_head)
            {
                temp_cur[i] = temp_difference*exp(-0.003) + temp_conv[i] + rounding_error;
            }
            else
            {
                temp_cur[i] = temp_difference*exp(-0.002) + temp_conv[i] + rounding_error;
            }
        }
        int temp_after = temp_cur[i];
        // PENALTIES
        if      (temp_cur[i] < BODYTEMP_FREEZING)
        {
            add_disease("cold", 1, false, 3, 3, 0, 1, (body_part)i, -1);
            frostbite_timer[i] += 3;
        }
        else if (temp_cur[i] < BODYTEMP_VERY_COLD)
        {
            add_disease("cold", 1, false, 2, 3, 0, 1, (body_part)i, -1);
            frostbite_timer[i] += 2;
        }
        else if (temp_cur[i] < BODYTEMP_COLD)
        {
            // Frostbite timer does not go down if you are still cold.
            add_disease("cold", 1, false, 1, 3, 0, 1, (body_part)i, -1);
            frostbite_timer[i] += 1;
        }
        else if (temp_cur[i] > BODYTEMP_SCORCHING)
        {
            // If body temp rises over 15000, disease.cpp ("hot_head") acts weird and the player will die
            add_disease("hot",  1, false, 3, 3, 0, 1, (body_part)i, -1);
        }
        else if (temp_cur[i] > BODYTEMP_VERY_HOT)
        {
            add_disease("hot",  1, false, 2, 3, 0, 1, (body_part)i, -1);
        }
        else if (temp_cur[i] > BODYTEMP_HOT)
        {
            add_disease("hot",  1, false, 1, 3, 0, 1, (body_part)i, -1);
        }
        // MORALE : a negative morale_pen means the player is cold
        // Intensity multiplier is negative for cold, positive for hot
        int intensity_mult =
            - disease_intensity("cold", false, (body_part)i) +
            disease_intensity("hot", false, (body_part)i);
        if (has_disease("cold", (body_part)i) ||
            has_disease("hot", (body_part)i))
        {
            switch (i)
            {
                case bp_head :
                case bp_torso :
                case bp_mouth : morale_pen += 2*intensity_mult;
                case bp_arms :
                case bp_legs : morale_pen += 1*intensity_mult;
                case bp_hands:
                case bp_feet : morale_pen += 1*intensity_mult;
            }
        }
        // FROSTBITE (level 1 after 2 hours, level 2 after 4 hours)
        if      (frostbite_timer[i] >   0)
        {
            frostbite_timer[i]--;
        }
        if      (frostbite_timer[i] >= 240 && g->get_temperature() < 32)
        {
            add_disease("frostbite", 1, false, 2, 2, 0, 1, (body_part)i, -1);
            // Warning message for the player
            if (disease_intensity("frostbite", false, (body_part)i) < 2
                &&  (i == bp_mouth || i == bp_hands || i == bp_feet))
            {
                g->add_msg((i == bp_mouth ? _("Your %s hardens from the frostbite!") : _("Your %s harden from the frostbite!")), body_part_name(body_part(i), -1).c_str());
            }
            else if (frostbite_timer[i] >= 120 && g->get_temperature() < 32)
            {
                add_disease("frostbite", 1, false, 1, 2, 0, 1, (body_part)i, -1);
                // Warning message for the player
                if (!has_disease("frostbite", (body_part)i))
                {
                    g->add_msg(_("You lose sensation in your %s."),
                        body_part_name(body_part(i), -1).c_str());
                }
            }
        }
        // Warn the player if condition worsens
        if  (temp_before > BODYTEMP_FREEZING && temp_after < BODYTEMP_FREEZING)
        {
            g->add_msg(_("You feel your %s beginning to go numb from the cold!"),
                body_part_name(body_part(i), -1).c_str());
        }
        else if (temp_before > BODYTEMP_VERY_COLD && temp_after < BODYTEMP_VERY_COLD)
        {
            g->add_msg(_("You feel your %s getting very cold."),
                body_part_name(body_part(i), -1).c_str());
        }
        else if (temp_before > BODYTEMP_COLD && temp_after < BODYTEMP_COLD)
        {
            g->add_msg(_("You feel your %s getting chilly."),
                body_part_name(body_part(i), -1).c_str());
        }
        else if (temp_before < BODYTEMP_SCORCHING && temp_after > BODYTEMP_SCORCHING)
        {
            g->add_msg(_("You feel your %s getting red hot from the heat!"),
                body_part_name(body_part(i), -1).c_str());
        }
        else if (temp_before < BODYTEMP_VERY_HOT && temp_after > BODYTEMP_VERY_HOT)
        {
            g->add_msg(_("You feel your %s getting very hot."),
                body_part_name(body_part(i), -1).c_str());
        }
        else if (temp_before < BODYTEMP_HOT && temp_after > BODYTEMP_HOT)
        {
            g->add_msg(_("You feel your %s getting warm."),
                body_part_name(body_part(i), -1).c_str());
        }
    }
    // Morale penalties, updated at the same rate morale is
    if (morale_pen < 0 && int(g->turn) % 10 == 0)
    {
        add_morale(MORALE_COLD, -2, -abs(morale_pen), 10, 5, true);
    }
    if (morale_pen > 0 && int(g->turn) % 10 == 0)
    {
        add_morale(MORALE_HOT,  -2, -abs(morale_pen), 10, 5, true);
    }
}

void player::temp_equalizer(body_part bp1, body_part bp2)
{
 // Body heat is moved around.
 // Shift in one direction only, will be shifted in the other direction seperately.
 int diff = (temp_cur[bp2] - temp_cur[bp1])*0.0001; // If bp1 is warmer, it will lose heat
 temp_cur[bp1] += diff;
}

void player::recalc_speed_bonus(game *g)
{
// Minus some for weight...
 int carry_penalty = 0;
 if (weight_carried() > weight_capacity())
  carry_penalty = 25 * (weight_carried() - weight_capacity()) / (weight_capacity());
 mod_speed_bonus(-carry_penalty);

 if (pain > pkill) {
  int pain_penalty = int((pain - pkill) * .7);
  if (pain_penalty > 60)
   pain_penalty = 60;
  mod_speed_bonus(-pain_penalty);
 }
 if (pkill >= 10) {
  int pkill_penalty = int(pkill * .1);
  if (pkill_penalty > 30)
   pkill_penalty = 30;
  mod_speed_bonus(-pkill_penalty);
 }

 if (abs(morale_level()) >= 100) {
  int morale_bonus = int(morale_level() / 25);
  if (morale_bonus < -10)
   morale_bonus = -10;
  else if (morale_bonus > 10)
   morale_bonus = 10;
  mod_speed_bonus(morale_bonus);
 }

 if (radiation >= 40) {
  int rad_penalty = radiation / 40;
  if (rad_penalty > 20)
   rad_penalty = 20;
  mod_speed_bonus(-rad_penalty);
 }

 if (thirst > 40)
  mod_speed_bonus(-int((thirst - 40) / 10));
 if (hunger > 100)
  mod_speed_bonus(-int((hunger - 100) / 10));

 mod_speed_bonus(stim > 40 ? 40 : stim);

 for (int i = 0; i < illness.size(); i++)
  mod_speed_bonus(disease_speed_boost(illness[i]));

 // add martial arts speed bonus
 mod_speed_bonus(mabuff_speed_bonus());

 if (g != NULL) {
  if (has_trait("SUNLIGHT_DEPENDENT") && !g->is_in_sunlight(posx, posy))
   mod_speed_bonus(-(g->light_level() >= 12 ? 5 : 10));
  if (has_trait("COLDBLOOD3") && g->get_temperature() < 60)
   mod_speed_bonus(-int( (65 - g->get_temperature()) / 2));
  else if (has_trait("COLDBLOOD2") && g->get_temperature() < 60)
   mod_speed_bonus(-int( (65 - g->get_temperature()) / 3));
  else if (has_trait("COLDBLOOD") && g->get_temperature() < 60)
   mod_speed_bonus(-int( (65 - g->get_temperature()) / 5));
 }

 if (has_artifact_with(AEP_SPEED_UP))
  mod_speed_bonus(20);
 if (has_artifact_with(AEP_SPEED_DOWN))
  mod_speed_bonus(-20);

 if (has_trait("QUICK")) // multiply by 1.1
  set_speed_bonus(get_speed() * 1.10 - get_speed_base());

 if (get_speed_bonus() < -0.75 * get_speed_base())
  set_speed_bonus(0.75 * get_speed_base());
}

int player::run_cost(int base_cost, bool diag)
{
    float movecost = float(base_cost);
    if (diag)
        movecost *= 0.7071f; // because everything here assumes 100 is base
    bool flatground = movecost < 105;

    if (has_trait("PARKOUR") && movecost > 100 ) {
        movecost *= .5f;
        if (movecost < 100)
            movecost = 100;
    }

    if (hp_cur[hp_leg_l] == 0)
        movecost += 50;
    else if (hp_cur[hp_leg_l] < hp_max[hp_leg_l] * .40)
        movecost += 25;
    if (hp_cur[hp_leg_r] == 0)
        movecost += 50;
    else if (hp_cur[hp_leg_r] < hp_max[hp_leg_r] * .40)
        movecost += 25;

    if (has_trait("FLEET") && flatground)
        movecost *= .85f;
    if (has_trait("FLEET2") && flatground)
        movecost *= .7f;
    if (has_trait("PADDED_FEET") && !wearing_something_on(bp_feet))
        movecost *= .9f;
    if (has_trait("LIGHT_BONES"))
        movecost *= .9f;
    if (has_trait("HOLLOW_BONES"))
        movecost *= .8f;
    if (has_trait("WINGS_INSECT"))
        movecost -= 15;
    if (has_trait("LEG_TENTACLES"))
        movecost += 20;
    if (has_trait("PONDEROUS1"))
        movecost *= 1.1f;
    if (has_trait("PONDEROUS2"))
        movecost *= 1.2f;
    if (has_trait("PONDEROUS3"))
        movecost *= 1.3f;

    movecost += encumb(bp_mouth) * 5 + encumb(bp_feet) * 5 + encumb(bp_legs) * 3;

    if (!wearing_something_on(bp_feet) && !has_trait("PADDED_FEET") &&
            !has_trait("HOOVES"))
        movecost += 15;

    if (diag)
        movecost *= 1.4142;

    return int(movecost);
}

int player::swim_speed()
{
  int ret = 440 + weight_carried() / 60 - 50 * skillLevel("swimming");
 if (has_trait("WEBBED"))
  ret -= 60 + str_cur * 5;
 if (has_trait("TAIL_FIN"))
  ret -= 100 + str_cur * 10;
 if (has_trait("SLEEK_SCALES"))
  ret -= 100;
 if (has_trait("LEG_TENTACLES"))
  ret -= 60;
 ret += (50 - skillLevel("swimming") * 2) * encumb(bp_legs);
 ret += (80 - skillLevel("swimming") * 3) * encumb(bp_torso);
 if (skillLevel("swimming") < 10) {
  for (int i = 0; i < worn.size(); i++)
    ret += (worn[i].volume() * (10 - skillLevel("swimming"))) / 2;
 }
 ret -= str_cur * 6 + dex_cur * 4;
 if( worn_with_flag("FLOATATION") ) {
     ret = std::max(ret, 400);
     ret = std::min(ret, 200);
 }
// If (ret > 500), we can not swim; so do not apply the underwater bonus.
 if (underwater && ret < 500)
  ret -= 50;
 if (ret < 30)
  ret = 30;
 return ret;
}

bool player::is_on_ground()
{
    bool on_ground = false;
    if(has_effect("effect_downed") || hp_cur[hp_leg_l] == 0 || hp_cur[hp_leg_r] == 0 ){
        on_ground = true;
    }
    return  on_ground;
}

bool player::is_underwater() const
{
    return underwater;
}

void player::set_underwater(bool u)
{
    if (underwater != u) {
        underwater = u;
        recalc_sight_limits();
    }
}


nc_color player::color()
{
 if (has_effect("effect_onfire"))
  return c_red;
 if (has_effect("effect_stunned"))
  return c_ltblue;
 if (has_disease("boomered"))
  return c_pink;
 if (underwater)
  return c_blue;
 if (has_active_bionic("bio_cloak") || has_artifact_with(AEP_INVISIBLE) ||
    (is_wearing("optical_cloak") && (has_active_item("UPS_on") || has_active_item("adv_UPS_on"))))
  return c_dkgray;
 return c_white;
}

void player::load_info(game *g, std::string data)
{
    std::stringstream dump;
    dump << data;

    char check = dump.peek();
    if ( check == ' ' ) {
        // sigh..
        check = data[1];
    }
    if ( check == '{' ) {
        JsonIn jsin(&dump);
        try {
            deserialize(jsin);
        } catch (std::string jsonerr) {
            debugmsg("Bad player json\n%s", jsonerr.c_str() );
        }
        return;
    } else { // old save
        load_legacy(g, dump);
    }
}

std::string player::save_info()
{
    std::stringstream dump;
    dump << serialize(); // saves contents
    dump << std::endl;
    dump << dump_memorial();
    return dump.str();
}

void player::memorial( std::ofstream &memorial_file )
{
    //Ask the player for their final words
    std::string epitaph = string_input_popup(_("Do you have any last words?"), 256);

    //Size of indents in the memorial file
    const std::string indent = "  ";

    const std::string gender_str = male ? _("male") : _("female");
    const std::string pronoun = male ? _("He") : _("She");

    //Avoid saying "a male unemployed" or similar
    std::stringstream profession_name;
    if(prof == prof->generic()) {
      profession_name << _("an unemployed ") << gender_str;
    } else {
      profession_name << _("a ") << gender_str << " " << prof->name();
    }

    //Figure out the location
    point cur_loc = g->om_location();
    oter_id cur_ter = g->cur_om->ter(cur_loc.x, cur_loc.y, g->levz);
    if (cur_ter == "") {
        if (cur_loc.x >= OMAPX && cur_loc.y >= OMAPY) {
            cur_ter = g->om_diag->ter(cur_loc.x - OMAPX, cur_loc.y - OMAPY, g->levz);
        } else if (cur_loc.x >= OMAPX) {
            cur_ter = g->om_hori->ter(cur_loc.x - OMAPX, cur_loc.y, g->levz);
        } else if (cur_loc.y >= OMAPY) {
            cur_ter = g->om_vert->ter(cur_loc.x, cur_loc.y - OMAPY, g->levz);
        }
    }
    std::string tername = otermap[cur_ter].name;

    //Were they in a town, or out in the wilderness?
    int city_index = g->cur_om->closest_city(cur_loc);
    std::stringstream city_name;
    if(city_index < 0) {
        city_name << _("in the middle of nowhere");
    } else {
        city nearest_city = g->cur_om->cities[city_index];
        //Give slightly different messages based on how far we are from the middle
        int distance_from_city = abs(g->cur_om->dist_from_city(cur_loc));
        if(distance_from_city > nearest_city.s + 4) {
            city_name << _("in the wilderness");
        } else if(distance_from_city >= nearest_city.s) {
            city_name << _("on the outskirts of ") << nearest_city.name;
        } else {
            city_name << _("in ") << nearest_city.name;
        }
    }

    //Header
    std::string version = string_format("%s", getVersionString());
    memorial_file << _("Cataclysm - Dark Days Ahead version ") << version << _(" memorial file") << "\n";
    memorial_file << "\n";
    memorial_file << _("In memory of: ") << name << "\n";
    if(epitaph.length() > 0) { //Don't record empty epitaphs
        memorial_file << "\"" << epitaph << "\"" << "\n\n";
    }
    memorial_file << pronoun << _(" was ") << profession_name.str()
                  << _(" when the apocalypse began.") << "\n";
    memorial_file << pronoun << _(" died on ") << _(season_name[g->turn.get_season()].c_str())
                  << _(" of year ") << (g->turn.years() + 1)
                  << _(", day ") << (g->turn.days() + 1)
                  << _(", at ") << g->turn.print_time() << ".\n";
    memorial_file << pronoun << _(" was killed in a ") << tername << " " << city_name.str() << ".\n";
    memorial_file << "\n";

    //Misc
    memorial_file << _("Cash on hand: ") << "$" << cash << "\n";
    memorial_file << "\n";

    //HP
    memorial_file << _("Final HP:") << "\n";
    memorial_file << indent << _(" Head: ") << hp_cur[hp_head] << "/" << hp_max[hp_head] << "\n";
    memorial_file << indent << _("Torso: ") << hp_cur[hp_torso] << "/" << hp_max[hp_torso] << "\n";
    memorial_file << indent << _("L Arm: ") << hp_cur[hp_arm_l] << "/" << hp_max[hp_arm_l] << "\n";
    memorial_file << indent << _("R Arm: ") << hp_cur[hp_arm_r] << "/" << hp_max[hp_arm_r] << "\n";
    memorial_file << indent << _("L Leg: ") << hp_cur[hp_leg_l] << "/" << hp_max[hp_leg_l] << "\n";
    memorial_file << indent << _("R Leg: ") << hp_cur[hp_leg_r] << "/" << hp_max[hp_leg_r] << "\n";
    memorial_file << "\n";

    //Stats
    memorial_file << _("Final Stats:") << "\n";
    memorial_file << indent << _("Str ") << str_cur << indent << _("Dex ") << dex_cur << indent
                  << _("Int ") << int_cur << indent << _("Per ") << per_cur << "\n";
    memorial_file << _("Base Stats:") << "\n";
    memorial_file << indent << _("Str ") << str_max << indent << _("Dex ") << dex_max << indent
                  << _("Int ") << int_max << indent << _("Per ") << per_max << "\n";
    memorial_file << "\n";

    //Last 20 messages
    memorial_file << _("Final Messages:") << "\n";
    std::vector<game_message> recent_messages = g->recent_messages(20);
    for(int i = 0; i < recent_messages.size(); i++) {
      memorial_file << indent << recent_messages[i].turn.print_time() << " " <<
              recent_messages[i].message;
      if(recent_messages[i].count > 1) {
        memorial_file << " x" << recent_messages[i].count;
      }
      memorial_file << "\n";
    }
    memorial_file << "\n";

    //Kill list
    memorial_file << _("Kills:") << "\n";

    int total_kills = 0;

    const std::map<std::string, mtype*> monids = MonsterGenerator::generator().get_all_mtypes();
    for (std::map<std::string, mtype*>::const_iterator mon = monids.begin(); mon != monids.end(); ++mon){
        if (g->kill_count(mon->first) > 0){
            memorial_file << "  " << (char)mon->second->sym << " - " << mon->second->name << " x" << g->kill_count(mon->first) << "\n";
            total_kills += g->kill_count(mon->first);
        }
    }
    if(total_kills == 0) {
      memorial_file << indent << _("No monsters were killed.") << "\n";
    } else {
      memorial_file << _("Total kills: ") << total_kills << "\n";
    }
    memorial_file << "\n";

    //Skills
    memorial_file << _("Skills:") << "\n";
    for (std::vector<Skill*>::iterator aSkill = Skill::skills.begin();
      aSkill != Skill::skills.end(); ++aSkill) {
      SkillLevel next_skill_level = skillLevel(*aSkill);
      memorial_file << indent << (*aSkill)->name() << ": "
              << next_skill_level.level() << " (" << next_skill_level.exercise() << "%)\n";
    }
    memorial_file << "\n";

    //Traits
    memorial_file << _("Traits:") << "\n";
    bool had_trait = false;
    for (std::map<std::string, trait>::iterator iter = traits.begin(); iter != traits.end(); ++iter) {
      if(has_trait(iter->first)) {
        had_trait = true;
        memorial_file << indent << traits[iter->first].name << "\n";
      }
    }
    if(!had_trait) {
      memorial_file << indent << _("(None)") << "\n";
    }
    memorial_file << "\n";

    //Effects (illnesses)
    memorial_file << _("Ongoing Effects:") << "\n";
    bool had_effect = false;
    for(int i = 0; i < illness.size(); i++) {
      disease next_illness = illness[i];
      if(dis_name(next_illness).size() > 0) {
        had_effect = true;
        memorial_file << indent << dis_name(next_illness) << "\n";
      }
    }
    //Various effects not covered by the illness list - from player.cpp
    if(morale_level() >= 100) {
      had_effect = true;
      memorial_file << indent << _("Elated") << "\n";
    }
    if(morale_level() <= -100) {
      had_effect = true;
      memorial_file << indent << _("Depressed") << "\n";
    }
    if(pain - pkill > 0) {
      had_effect = true;
      memorial_file << indent << _("Pain") << " (" << (pain - pkill) << ")";
    }
    if(stim > 0) {
      had_effect = true;
      int dexbonus = int(stim / 10);
      if (abs(stim) >= 30) {
        dexbonus -= int(abs(stim - 15) /  8);
      }
      if(dexbonus < 0) {
        memorial_file << indent << _("Stimulant Overdose") << "\n";
      } else {
        memorial_file << indent << _("Stimulant") << "\n";
      }
    } else if(stim < 0) {
      had_effect = true;
      memorial_file << indent << _("Depressants") << "\n";
    }
    if(!had_effect) {
      memorial_file << indent << _("(None)") << "\n";
    }
    memorial_file << "\n";

    //Bionics
    memorial_file << _("Bionics:") << "\n";
    int total_bionics = 0;
    for(int i = 0; i < my_bionics.size(); i++) {
      bionic_id next_bionic_id = my_bionics[i].id;
      memorial_file << indent << (i+1) << ": " << bionics[next_bionic_id]->name << "\n";
      total_bionics++;
    }
    if(total_bionics == 0) {
      memorial_file << indent << _("No bionics were installed.") << "\n";
    } else {
      memorial_file << _("Total bionics: ") << total_bionics << "\n";
    }
    memorial_file << _("Power: ") << power_level << "/" << max_power_level << "\n";
    memorial_file << "\n";

    //Equipment
    memorial_file << _("Weapon:") << "\n";
    memorial_file << indent << weapon.invlet << " - " << weapon.tname() << "\n";
    memorial_file << "\n";

    memorial_file << _("Equipment:") << "\n";
    for(int i = 0; i < worn.size(); i++) {
      item next_item = worn[i];
      memorial_file << indent << next_item.invlet << " - " << next_item.tname();
      if(next_item.charges > 0) {
        memorial_file << " (" << next_item.charges << ")";
      } else if (next_item.contents.size() == 1
              && next_item.contents[0].charges > 0) {
        memorial_file << " (" << next_item.contents[0].charges << ")";
      }
      memorial_file << "\n";
    }
    memorial_file << "\n";

    //Inventory
    memorial_file << _("Inventory:") << "\n";
    inv.restack(this);
    inv.sort();
    for(int i = 0; i < inv.size(); i++) {
      invslice slice = inv.slice(i, 1);
      item& next_item = slice[0]->front();
      memorial_file << indent << next_item.invlet << " - " << next_item.tname();
      if(slice[0]->size() > 1) {
        memorial_file << " [" << slice[0]->size() << "]";
      }
      if(next_item.charges > 0) {
        memorial_file << " (" << next_item.charges << ")";
      } else if (next_item.contents.size() == 1
              && next_item.contents[0].charges > 0) {
        memorial_file << " (" << next_item.contents[0].charges << ")";
      }
      memorial_file << "\n";
    }
    memorial_file << "\n";

    //Lifetime stats
    memorial_file << _("Lifetime Stats") << "\n";
    memorial_file << indent << _("Distance Walked: ")
                       << player_stats.squares_walked << _(" Squares") << "\n";
    memorial_file << indent << _("Damage Taken: ")
                       << player_stats.damage_taken << _(" Damage") << "\n";
    memorial_file << indent << _("Damage Healed: ")
                       << player_stats.damage_healed << _(" Damage") << "\n";
    memorial_file << indent << _("Headshots: ")
                       << player_stats.headshots << "\n";
    memorial_file << "\n";

    //History
    memorial_file << _("Game History") << "\n";
    memorial_file << dump_memorial();

}

/**
 * Adds an event to the memorial log, to be written to the memorial file when
 * the character dies. The message should contain only the informational string,
 * as the timestamp and location will be automatically prepended.
 */
void player::add_memorial_log(const char* message, ...)
{

  va_list ap;
  va_start(ap, message);
  char buff[1024];
  vsprintf(buff, message, ap);
  va_end(ap);

  std::stringstream timestamp;
  timestamp << _("Year") << " " << (g->turn.years() + 1) << ", "
            << _(season_name[g->turn.get_season()].c_str()) << " "
            << (g->turn.days() + 1) << ", " << g->turn.print_time();

  oter_id cur_ter = g->cur_om->ter((g->levx + int(MAPSIZE / 2)) / 2, (g->levy + int(MAPSIZE / 2)) / 2, g->levz);
  std::string location = otermap[cur_ter].name;

  std::stringstream log_message;
  log_message << "| " << timestamp.str() << " | " << location.c_str() << " | " << buff;

  memorial_log.push_back(log_message.str());

}

/**
 * Loads the data in a memorial file from the given ifstream. All the memorial
 * entry lines begin with a pipe (|).
 * @param fin The ifstream to read the memorial entries from.
 */
void player::load_memorial_file(std::ifstream &fin)
{
  std::string entry;
  memorial_log.clear();
  while(fin.peek() == '|') {
    getline(fin, entry);
    memorial_log.push_back(entry);
  }
}

/**
 * Concatenates all of the memorial log entries, delimiting them with newlines,
 * and returns the resulting string. Used for saving and for writing out to the
 * memorial file.
 */
std::string player::dump_memorial()
{

  std::stringstream output;

  for(int i = 0; i < memorial_log.size(); i++) {
    output << memorial_log[i] << "\n";
  }

  return output.str();

}

/**
 * Returns a pointer to the stat-tracking struct. Its fields should be edited
 * as necessary to track ongoing counters, which will be added to the memorial
 * file. For single events, rather than cumulative counters, see
 * add_memorial_log.
 * @return A pointer to the stats struct being used to track this player's
 *         lifetime stats.
 */
stats* player::lifetime_stats()
{
    return &player_stats;
}

// copy of stats, for saving
stats player::get_stats() const
{
    return player_stats;
}

inline bool skill_display_sort(const std::pair<Skill *, int> &a, const std::pair<Skill *, int> &b)
{
    int levelA = a.second;
    int levelB = b.second;
    return levelA > levelB || (levelA == levelB && a.first->name() < b.first->name());
}

void player::disp_info(game *g)
{
 int line;
 std::vector<std::string> effect_name;
 std::vector<std::string> effect_text;
 for (int i = 0; i < illness.size(); i++) {
  if (dis_name(illness[i]).size() > 0) {
   effect_name.push_back(dis_name(illness[i]));
   effect_text.push_back(dis_description(illness[i]));
  }
 }
    for (std::vector<effect>::iterator it = effects.begin();
        it != effects.end(); ++it) {
        effect_name.push_back(it->get_effect_type()->get_name());
        effect_text.push_back(it->get_effect_type()->get_desc());
    }
 if (abs(morale_level()) >= 100) {
  bool pos = (morale_level() > 0);
  effect_name.push_back(pos ? _("Elated") : _("Depressed"));
  std::stringstream morale_text;
  if (abs(morale_level()) >= 200)
   morale_text << _("Dexterity") << (pos ? " +" : " ") <<
                   int(morale_level() / 200) << "   ";
  if (abs(morale_level()) >= 180)
   morale_text << _("Strength") << (pos ? " +" : " ") <<
                  int(morale_level() / 180) << "   ";
  if (abs(morale_level()) >= 125)
   morale_text << _("Perception") << (pos ? " +" : " ") <<
                  int(morale_level() / 125) << "   ";
  morale_text << _("Intelligence") << (pos ? " +" : " ") <<
                 int(morale_level() / 100) << "   ";
  effect_text.push_back(morale_text.str());
 }
 if (pain - pkill > 0) {
  effect_name.push_back(_("Pain"));
  std::stringstream pain_text;
  if (pain - pkill >= 15)
   pain_text << "Strength" << " -" << int((pain - pkill) / 15) << "   " << _("Dexterity") << " -" <<
                int((pain - pkill) / 15) << "   ";
  if (pain - pkill >= 20)
   pain_text << _("Perception") << " -" << int((pain - pkill) / 15) << "   ";
  pain_text << _("Intelligence") << " -" << 1 + int((pain - pkill) / 25);
  effect_text.push_back(pain_text.str());
 }
 if (stim > 0) {
  int dexbonus = int(stim / 10);
  int perbonus = int(stim /  7);
  int intbonus = int(stim /  6);
  if (abs(stim) >= 30) {
   dexbonus -= int(abs(stim - 15) /  8);
   perbonus -= int(abs(stim - 15) / 12);
   intbonus -= int(abs(stim - 15) / 14);
  }

  if (dexbonus < 0)
   effect_name.push_back(_("Stimulant Overdose"));
  else
   effect_name.push_back(_("Stimulant"));
  std::stringstream stim_text;
  stim_text << _("Speed") << " +" << stim << "   " << _("Intelligence") <<
               (intbonus > 0 ? " + " : " ") << intbonus << "   " << _("Perception") <<
               (perbonus > 0 ? " + " : " ") << perbonus << "   " << _("Dexterity")  <<
               (dexbonus > 0 ? " + " : " ") << dexbonus;
  effect_text.push_back(stim_text.str());
 } else if (stim < 0) {
  effect_name.push_back(_("Depressants"));
  std::stringstream stim_text;
  int dexpen = int(stim / 10);
  int perpen = int(stim /  7);
  int intpen = int(stim /  6);
// Since dexpen etc. are always less than 0, no need for + signs
  stim_text << _("Speed") << " " << stim << "   " << _("Intelligence") << " " << intpen <<
               "   " << _("Perception") << " " << perpen << "   " << "Dexterity" << " " << dexpen;
  effect_text.push_back(stim_text.str());
 }

 if ((has_trait("TROGLO") && g->is_in_sunlight(posx, posy) &&
      g->weather == WEATHER_SUNNY) ||
     (has_trait("TROGLO2") && g->is_in_sunlight(posx, posy) &&
      g->weather != WEATHER_SUNNY)) {
  effect_name.push_back(_("In Sunlight"));
  effect_text.push_back(_("The sunlight irritates you.\n\
Strength - 1;    Dexterity - 1;    Intelligence - 1;    Perception - 1"));
 } else if (has_trait("TROGLO2") && g->is_in_sunlight(posx, posy)) {
  effect_name.push_back(_("In Sunlight"));
  effect_text.push_back(_("The sunlight irritates you badly.\n\
Strength - 2;    Dexterity - 2;    Intelligence - 2;    Perception - 2"));
 } else if (has_trait("TROGLO3") && g->is_in_sunlight(posx, posy)) {
  effect_name.push_back(_("In Sunlight"));
  effect_text.push_back(_("The sunlight irritates you terribly.\n\
Strength - 4;    Dexterity - 4;    Intelligence - 4;    Perception - 4"));
 }

 for (int i = 0; i < addictions.size(); i++) {
  if (addictions[i].sated < 0 &&
      addictions[i].intensity >= MIN_ADDICTION_LEVEL) {
   effect_name.push_back(addiction_name(addictions[i]));
   effect_text.push_back(addiction_text(addictions[i]));
  }
 }

    int maxy = TERRAIN_WINDOW_HEIGHT;

    int infooffsetytop = 11;
    int infooffsetybottom = 15;
    std::vector<std::string> traitslist;

    for (std::set<std::string>::iterator iter = my_mutations.begin(); iter != my_mutations.end(); ++iter) {
        traitslist.push_back(*iter);
    }

    int effect_win_size_y = 1 + effect_name.size();
    int trait_win_size_y = 1 + traitslist.size();
    int skill_win_size_y = 1 + Skill::skill_count();

    if (trait_win_size_y + infooffsetybottom > maxy) {
        trait_win_size_y = maxy - infooffsetybottom;
    }

    if (skill_win_size_y + infooffsetybottom > maxy) {
        skill_win_size_y = maxy - infooffsetybottom;
    }

    WINDOW* w_grid_top    = newwin(infooffsetybottom, FULL_SCREEN_WIDTH+1, VIEW_OFFSET_Y, VIEW_OFFSET_X);
    WINDOW* w_grid_skill  = newwin(skill_win_size_y + 1, 27, infooffsetybottom + VIEW_OFFSET_Y, 0 + VIEW_OFFSET_X);
    WINDOW* w_grid_trait  = newwin(trait_win_size_y + 1, 27, infooffsetybottom + VIEW_OFFSET_Y, 27 + VIEW_OFFSET_X);
    WINDOW* w_grid_effect = newwin(effect_win_size_y+ 1, 28, infooffsetybottom + VIEW_OFFSET_Y, 53 + VIEW_OFFSET_X);

 WINDOW* w_tip     = newwin(1, FULL_SCREEN_WIDTH,  VIEW_OFFSET_Y,  0 + VIEW_OFFSET_X);
 WINDOW* w_stats   = newwin(9, 26,  1 + VIEW_OFFSET_Y,  0 + VIEW_OFFSET_X);
 WINDOW* w_traits  = newwin(trait_win_size_y, 26, infooffsetybottom + VIEW_OFFSET_Y,  27 + VIEW_OFFSET_X);
 WINDOW* w_encumb  = newwin(9, 26,  1 + VIEW_OFFSET_Y, 27 + VIEW_OFFSET_X);
 WINDOW* w_effects = newwin(effect_win_size_y, 26, infooffsetybottom + VIEW_OFFSET_Y, 54 + VIEW_OFFSET_X);
 WINDOW* w_speed   = newwin(9, 26,  1 + VIEW_OFFSET_Y, 54 + VIEW_OFFSET_X);
 WINDOW* w_skills  = newwin(skill_win_size_y, 26, infooffsetybottom + VIEW_OFFSET_Y, 0 + VIEW_OFFSET_X);
 WINDOW* w_info    = newwin(3, FULL_SCREEN_WIDTH, infooffsetytop + VIEW_OFFSET_Y,  0 + VIEW_OFFSET_X);

 for (int i = 0; i < FULL_SCREEN_WIDTH+1; i++) {
  //Horizontal line top grid
  mvwputch(w_grid_top, 10, i, BORDER_COLOR, LINE_OXOX);
  mvwputch(w_grid_top, 14, i, BORDER_COLOR, LINE_OXOX);

  //Vertical line top grid
  if (i <= infooffsetybottom) {
   mvwputch(w_grid_top, i, 26, BORDER_COLOR, LINE_XOXO);
   mvwputch(w_grid_top, i, 53, BORDER_COLOR, LINE_XOXO);
   mvwputch(w_grid_top, i, FULL_SCREEN_WIDTH, BORDER_COLOR, LINE_XOXO);
  }

  //Horizontal line skills
  if (i <= 26) {
   mvwputch(w_grid_skill, skill_win_size_y, i, BORDER_COLOR, LINE_OXOX);
  }

  //Vertical line skills
  if (i <= skill_win_size_y) {
   mvwputch(w_grid_skill, i, 26, BORDER_COLOR, LINE_XOXO);
  }

  //Horizontal line traits
  if (i <= 26) {
   mvwputch(w_grid_trait, trait_win_size_y, i, BORDER_COLOR, LINE_OXOX);
  }

  //Vertical line traits
  if (i <= trait_win_size_y) {
   mvwputch(w_grid_trait, i, 26, BORDER_COLOR, LINE_XOXO);
  }

  //Horizontal line effects
  if (i <= 27) {
   mvwputch(w_grid_effect, effect_win_size_y, i, BORDER_COLOR, LINE_OXOX);
  }

  //Vertical line effects
  if (i <= effect_win_size_y) {
   mvwputch(w_grid_effect, i, 0, BORDER_COLOR, LINE_XOXO);
   mvwputch(w_grid_effect, i, 27, BORDER_COLOR, LINE_XOXO);
  }
 }

 //Intersections top grid
 mvwputch(w_grid_top, 14, 26, BORDER_COLOR, LINE_OXXX); // T
 mvwputch(w_grid_top, 14, 53, BORDER_COLOR, LINE_OXXX); // T
 mvwputch(w_grid_top, 10, 26, BORDER_COLOR, LINE_XXOX); // _|_
 mvwputch(w_grid_top, 10, 53, BORDER_COLOR, LINE_XXOX); // _|_
 mvwputch(w_grid_top, 10, FULL_SCREEN_WIDTH, BORDER_COLOR, LINE_XOXX); // -|
 mvwputch(w_grid_top, 14, FULL_SCREEN_WIDTH, BORDER_COLOR, LINE_XOXX); // -|
 wrefresh(w_grid_top);

 mvwputch(w_grid_skill, skill_win_size_y, 26, BORDER_COLOR, LINE_XOOX); // _|

 if (skill_win_size_y > trait_win_size_y)
  mvwputch(w_grid_skill, trait_win_size_y, 26, BORDER_COLOR, LINE_XXXO); // |-
 else if (skill_win_size_y == trait_win_size_y)
  mvwputch(w_grid_skill, trait_win_size_y, 26, BORDER_COLOR, LINE_XXOX); // _|_

 mvwputch(w_grid_trait, trait_win_size_y, 26, BORDER_COLOR, LINE_XOOX); // _|

 if (trait_win_size_y > effect_win_size_y)
  mvwputch(w_grid_trait, effect_win_size_y, 26, BORDER_COLOR, LINE_XXXO); // |-
 else if (trait_win_size_y == effect_win_size_y)
  mvwputch(w_grid_trait, effect_win_size_y, 26, BORDER_COLOR, LINE_XXOX); // _|_
 else if (trait_win_size_y < effect_win_size_y) {
  mvwputch(w_grid_trait, trait_win_size_y, 26, BORDER_COLOR, LINE_XOXX); // -|
  mvwputch(w_grid_trait, effect_win_size_y, 26, BORDER_COLOR, LINE_XXOO); // |_
 }

 mvwputch(w_grid_effect, effect_win_size_y, 0, BORDER_COLOR, LINE_XXOO); // |_
 mvwputch(w_grid_effect, effect_win_size_y, 27, BORDER_COLOR, LINE_XOOX); // _|

 wrefresh(w_grid_skill);
 wrefresh(w_grid_effect);
 wrefresh(w_grid_trait);

 //-1 for header
 trait_win_size_y--;
 skill_win_size_y--;
 effect_win_size_y--;

// Print name and header
 if (male) {
    mvwprintw(w_tip, 0, 0, _("%s - Male"), name.c_str());
 } else {
    mvwprintw(w_tip, 0, 0, _("%s - Female"), name.c_str());
 }
 mvwprintz(w_tip, 0, 39, c_ltred, _("| Press TAB to cycle, ESC or q to return."));
 wrefresh(w_tip);

// First!  Default STATS screen.
 const char* title_STATS = _("STATS");
 mvwprintz(w_stats, 0, 13 - utf8_width(title_STATS)/2, c_ltgray, title_STATS);
 mvwprintz(w_stats, 2, 1,  c_ltgray, "                     ");
 mvwprintz(w_stats, 2, 1,  c_ltgray, _("Strength:"));
 mvwprintz(w_stats, 2, 20, c_ltgray, str_max>9?"(%d)":" (%d)", str_max);
 mvwprintz(w_stats, 3, 1,  c_ltgray, "                     ");
 mvwprintz(w_stats, 3, 1,  c_ltgray, _("Dexterity:"));
 mvwprintz(w_stats, 3, 20, c_ltgray, dex_max>9?"(%d)":" (%d)", dex_max);
 mvwprintz(w_stats, 4, 1,  c_ltgray, "                     ");
 mvwprintz(w_stats, 4, 1,  c_ltgray, _("Intelligence:"));
 mvwprintz(w_stats, 4, 20, c_ltgray, int_max>9?"(%d)":" (%d)", int_max);
 mvwprintz(w_stats, 5, 1,  c_ltgray, "                     ");
 mvwprintz(w_stats, 5, 1,  c_ltgray, _("Perception:"));
 mvwprintz(w_stats, 5, 20, c_ltgray, per_max>9?"(%d)":" (%d)", per_max);

 nc_color status = c_white;

 if (str_cur <= 0)
  status = c_dkgray;
 else if (str_cur < str_max / 2)
  status = c_red;
 else if (str_cur < str_max)
  status = c_ltred;
 else if (str_cur == str_max)
  status = c_white;
 else if (str_cur < str_max * 1.5)
  status = c_ltgreen;
 else
  status = c_green;
 mvwprintz(w_stats,  2, (str_cur < 10 ? 17 : 16), status, "%d", str_cur);

 if (dex_cur <= 0)
  status = c_dkgray;
 else if (dex_cur < dex_max / 2)
  status = c_red;
 else if (dex_cur < dex_max)
  status = c_ltred;
 else if (dex_cur == dex_max)
  status = c_white;
 else if (dex_cur < dex_max * 1.5)
  status = c_ltgreen;
 else
  status = c_green;
 mvwprintz(w_stats,  3, (dex_cur < 10 ? 17 : 16), status, "%d", dex_cur);

 if (int_cur <= 0)
  status = c_dkgray;
 else if (int_cur < int_max / 2)
  status = c_red;
 else if (int_cur < int_max)
  status = c_ltred;
 else if (int_cur == int_max)
  status = c_white;
 else if (int_cur < int_max * 1.5)
  status = c_ltgreen;
 else
  status = c_green;
 mvwprintz(w_stats,  4, (int_cur < 10 ? 17 : 16), status, "%d", int_cur);

 if (per_cur <= 0)
  status = c_dkgray;
 else if (per_cur < per_max / 2)
  status = c_red;
 else if (per_cur < per_max)
  status = c_ltred;
 else if (per_cur == per_max)
  status = c_white;
 else if (per_cur < per_max * 1.5)
  status = c_ltgreen;
 else
  status = c_green;
 mvwprintz(w_stats,  5, (per_cur < 10 ? 17 : 16), status, "%d", per_cur);

 wrefresh(w_stats);

// Next, draw encumberment.
 std::string asText[] = {_("Torso"), _("Head"), _("Eyes"), _("Mouth"), _("Arms"), _("Hands"), _("Legs"), _("Feet")};
 body_part aBodyPart[] = {bp_torso, bp_head, bp_eyes, bp_mouth, bp_arms, bp_hands, bp_legs, bp_feet};
 int iEnc, iArmorEnc, iWarmth;
 double iLayers;

 const char *title_ENCUMB = _("ENCUMBRANCE AND WARMTH");
 mvwprintz(w_encumb, 0, 13 - utf8_width(title_ENCUMB)/2, c_ltgray, title_ENCUMB);
 for (int i=0; i < 8; i++) {
  iLayers = iArmorEnc = 0;
  iWarmth = warmth(body_part(i));
  iEnc = encumb(aBodyPart[i], iLayers, iArmorEnc);
  mvwprintz(w_encumb, i+1, 1, c_ltgray, "%s:", asText[i].c_str());
  mvwprintz(w_encumb, i+1, 8, c_ltgray, "(%d)", iLayers);
  mvwprintz(w_encumb, i+1, 11, c_ltgray, "%*s%d%s%d=", (iArmorEnc < 0 || iArmorEnc > 9 ? 1 : 2), " ", iArmorEnc, "+", iEnc-iArmorEnc);
  wprintz(w_encumb, encumb_color(iEnc), "%s%d", (iEnc < 0 || iEnc > 9 ? "" : " ") , iEnc);
  // Color the warmth value to let the player know what is sufficient
  nc_color color = c_ltgray;
  if (i == bp_eyes) continue; // Eyes don't count towards warmth
  else if (temp_conv[i] >  BODYTEMP_SCORCHING) color = c_red;
  else if (temp_conv[i] >  BODYTEMP_VERY_HOT)  color = c_ltred;
  else if (temp_conv[i] >  BODYTEMP_HOT)       color = c_yellow;
  else if (temp_conv[i] >  BODYTEMP_COLD)      color = c_green; // More than cold is comfortable
  else if (temp_conv[i] >  BODYTEMP_VERY_COLD) color = c_ltblue;
  else if (temp_conv[i] >  BODYTEMP_FREEZING)  color = c_cyan;
  else if (temp_conv[i] <= BODYTEMP_FREEZING)  color = c_blue;
  wprintz(w_encumb, color, " (%3d)", iWarmth);
 }
 wrefresh(w_encumb);

// Next, draw traits.
 const char *title_TRAITS = _("TRAITS");
 mvwprintz(w_traits, 0, 13 - utf8_width(title_TRAITS)/2, c_ltgray, title_TRAITS);
 std::sort(traitslist.begin(), traitslist.end(), trait_display_sort);
 for (int i = 0; i < traitslist.size() && i < trait_win_size_y; i++) {
  if (traits[traitslist[i]].points > 0)
   status = c_ltgreen;
  else if (traits[traitslist[i]].points < 0)
   status = c_ltred;
  else
   status = c_yellow;
  mvwprintz(w_traits, i+1, 1, status, traits[traitslist[i]].name.c_str());
 }

 wrefresh(w_traits);

// Next, draw effects.
 const char *title_EFFECTS = _("EFFECTS");
 mvwprintz(w_effects, 0, 13 - utf8_width(title_EFFECTS)/2, c_ltgray, title_EFFECTS);
 for (int i = 0; i < effect_name.size() && i < effect_win_size_y; i++) {
  mvwprintz(w_effects, i+1, 0, c_ltgray, effect_name[i].c_str());
 }
 wrefresh(w_effects);

// Next, draw skills.
 line = 1;
 std::vector<Skill*> skillslist;
 const char *title_SKILLS = _("SKILLS");
 mvwprintz(w_skills, 0, 13 - utf8_width(title_SKILLS)/2, c_ltgray, title_SKILLS);

 std::vector<std::pair<Skill *, int> > sorted;
 int num_skills = Skill::skills.size();
 for (int i = 0; i < num_skills; i++) {
     Skill *s = Skill::skills[i];
     SkillLevel &sl = skillLevel(s);
     sorted.push_back(std::pair<Skill *, int>(s, sl.level() * 100 + sl.exercise()));
 }
 std::sort(sorted.begin(), sorted.end(), skill_display_sort);
 for (std::vector<std::pair<Skill *, int> >::iterator i = sorted.begin(); i != sorted.end(); ++i) {
     skillslist.push_back((*i).first);
 }

 for (std::vector<Skill*>::iterator aSkill = skillslist.begin();
      aSkill != skillslist.end(); ++aSkill)
 {
   SkillLevel level = skillLevel(*aSkill);

   // Default to not training and not rusting
   nc_color text_color = c_blue;
   bool training = level.isTraining();
   bool rusting = level.isRusting(g->turn);

   if(training && rusting)
   {
       text_color = c_ltred;
   }
   else if (training)
   {
       text_color = c_ltblue;
   }
   else if (rusting)
   {
       text_color = c_red;
   }

   if (line < skill_win_size_y + 1)
   {
     mvwprintz(w_skills, line, 1, text_color, "%s", ((*aSkill)->name() + ":").c_str());
     mvwprintz(w_skills, line, 19, text_color, "%-2d(%2d%%)", (int)level,
               (level.exercise() <  0 ? 0 : level.exercise()));
     line++;
   }
 }

 wrefresh(w_skills);

// Finally, draw speed.
 const char *title_SPEED = _("SPEED");
 mvwprintz(w_speed, 0, 13 - utf8_width(title_SPEED)/2, c_ltgray, title_SPEED);
 mvwprintz(w_speed, 1,  1, c_ltgray, _("Base Move Cost:"));
 mvwprintz(w_speed, 2,  1, c_ltgray, _("Current Speed:"));
 int newmoves = get_speed();
 int pen = 0;
 line = 3;
 if (weight_carried() > weight_capacity()) {
  pen = 25 * (weight_carried() - weight_capacity()) / (weight_capacity());
  mvwprintz(w_speed, line, 1, c_red, _("Overburdened        -%s%d%%"),
            (pen < 10 ? " " : ""), pen);
  line++;
 }
 pen = int(morale_level() / 25);
 if (abs(pen) >= 4) {
  if (pen > 10)
   pen = 10;
  else if (pen < -10)
   pen = -10;
  if (pen > 0)
   mvwprintz(w_speed, line, 1, c_green, _("Good mood           +%s%d%%"),
             (pen < 10 ? " " : ""), pen);
  else
   mvwprintz(w_speed, line, 1, c_red, _("Depressed           -%s%d%%"),
             (abs(pen) < 10 ? " " : ""), abs(pen));
  line++;
 }
 pen = int((pain - pkill) * .7);
 if (pen > 60)
  pen = 60;
 if (pen >= 1) {
  mvwprintz(w_speed, line, 1, c_red, _("Pain                -%s%d%%"),
            (pen < 10 ? " " : ""), pen);
  line++;
 }
 if (pkill >= 10) {
  pen = int(pkill * .1);
  mvwprintz(w_speed, line, 1, c_red, _("Painkillers         -%s%d%%"),
            (pen < 10 ? " " : ""), pen);
  line++;
 }
 if (stim != 0) {
  pen = stim;
  if (pen > 0)
   mvwprintz(w_speed, line, 1, c_green, _("Stimulants          +%s%d%%"),
            (pen < 10 ? " " : ""), pen);
  else
   mvwprintz(w_speed, line, 1, c_red, _("Depressants         -%s%d%%"),
            (abs(pen) < 10 ? " " : ""), abs(pen));
  line++;
 }
 if (thirst > 40) {
  pen = int((thirst - 40) / 10);
  mvwprintz(w_speed, line, 1, c_red, _("Thirst              -%s%d%%"),
            (pen < 10 ? " " : ""), pen);
  line++;
 }
 if (hunger > 100) {
  pen = int((hunger - 100) / 10);
  mvwprintz(w_speed, line, 1, c_red, _("Hunger              -%s%d%%"),
            (pen < 10 ? " " : ""), pen);
  line++;
 }
 if (has_trait("SUNLIGHT_DEPENDENT") && !g->is_in_sunlight(posx, posy)) {
  pen = (g->light_level() >= 12 ? 5 : 10);
  mvwprintz(w_speed, line, 1, c_red, _("Out of Sunlight     -%s%d%%"),
            (pen < 10 ? " " : ""), pen);
  line++;
 }
 if ((has_trait("COLDBLOOD") || has_trait("COLDBLOOD2") ||
      has_trait("COLDBLOOD3")) && g->get_temperature() < 65) {
  if (has_trait("COLDBLOOD3"))
   pen = int( (65 - g->get_temperature()) / 2);
  else if (has_trait("COLDBLOOD2"))
   pen = int( (65 - g->get_temperature()) / 3);
  else
   pen = int( (65 - g->get_temperature()) / 2);
  mvwprintz(w_speed, line, 1, c_red, _("Cold-Blooded        -%s%d%%"),
            (pen < 10 ? " " : ""), pen);
  line++;
 }

    std::map<std::string, int> speed_effects;
    std::string dis_text = "";
    for (int i = 0; i < illness.size(); i++) {
        int move_adjust = disease_speed_boost(illness[i]);
        if (move_adjust != 0) {
            if (dis_combined_name(illness[i]) == "") {
                dis_text = dis_name(illness[i]);
            } else {
                dis_text = dis_combined_name(illness[i]);
            }
            speed_effects[dis_text] += move_adjust;
        }
    }

    for (std::map<std::string, int>::iterator it = speed_effects.begin();
          it != speed_effects.end(); ++it) {
        nc_color col = (it->second > 0 ? c_green : c_red);
        mvwprintz(w_speed, line,  1, col, it->first.c_str());
        mvwprintz(w_speed, line, 21, col, (it->second > 0 ? "+" : "-"));
        mvwprintz(w_speed, line, (abs(it->second) >= 10 ? 22 : 23), col, "%d%%",
                   abs(it->second));
        line++;
    }

 if (has_trait("QUICK")) {
  pen = int(newmoves * .1);
  mvwprintz(w_speed, line, 1, c_green, _("Quick               +%s%d%%"),
            (pen < 10 ? " " : ""), pen);
 }
 int runcost = run_cost(100);
 nc_color col = (runcost <= 100 ? c_green : c_red);
 mvwprintz(w_speed, 1, (runcost  >= 100 ? 21 : (runcost  < 10 ? 23 : 22)), col,
           "%d", runcost);
 col = (newmoves >= 100 ? c_green : c_red);
 mvwprintz(w_speed, 2, (newmoves >= 100 ? 21 : (newmoves < 10 ? 23 : 22)), col,
           "%d", newmoves);
 wrefresh(w_speed);

 refresh();
 int curtab = 1;
 int min, max;
 line = 0;
 bool done = false;
 int half_y = 0;

// Initial printing is DONE.  Now we give the player a chance to scroll around
// and "hover" over different items for more info.
 do {
  werase(w_info);
  switch (curtab) {
  case 1: // Stats tab
   mvwprintz(w_stats, 0, 0, h_ltgray, _("                          "));
   mvwprintz(w_stats, 0, 13 - utf8_width(title_STATS)/2, h_ltgray, title_STATS);
   if (line == 0) {
    mvwprintz(w_stats, 2, 1, h_ltgray, _("Strength:"));

// display player current STR effects
    mvwprintz(w_stats, 6, 1, c_magenta, _("Base HP: %d              "),
             hp_max[1]);
    mvwprintz(w_stats, 7, 1, c_magenta, _("Carry weight: %.1f %s     "), convert_weight(weight_capacity(false)),
                      OPTIONS["USE_METRIC_WEIGHTS"] == "kg"?_("kg"):_("lbs"));
    mvwprintz(w_stats, 8, 1, c_magenta, _("Melee damage: %d         "),
             base_damage(false));
fold_and_print(w_info, 0, 1, w_info->width - 2, c_magenta, _("\
Strength affects your melee damage, the amount of weight you can carry, your total HP, your \
resistance to many diseases, and the effectiveness of actions which require brute force."));
   } else if (line == 1) {
    mvwprintz(w_stats, 3, 1, h_ltgray, _("Dexterity:"));
 // display player current DEX effects
    mvwprintz(w_stats, 6, 1, c_magenta, _("Melee to-hit bonus: +%d                      "),
             base_to_hit(false));
    mvwprintz(w_stats, 7, 1, c_magenta, "                                            ");
    mvwprintz(w_stats, 7, 1, c_magenta, _("Ranged penalty: -%d"),
             abs(ranged_dex_mod(false)));
    mvwprintz(w_stats, 8, 1, c_magenta, "                                            ");
    if (throw_dex_mod(false) <= 0) {
        mvwprintz(w_stats, 8, 1, c_magenta, _("Throwing bonus: +%d"),
                  abs(throw_dex_mod(false)));
    } else {
        mvwprintz(w_stats, 8, 1, c_magenta, _("Throwing penalty: -%d"),
                  abs(throw_dex_mod(false)));
    }
fold_and_print(w_info, 0, 1, w_info->width - 2, c_magenta, _("\
Dexterity affects your chance to hit in melee combat, helps you steady your \
gun for ranged combat, and enhances many actions that require finesse."));
   } else if (line == 2) {
    mvwprintz(w_stats, 4, 1, h_ltgray, _("Intelligence:"));
 // display player current INT effects
   mvwprintz(w_stats, 6, 1, c_magenta, _("Read times: %d%%           "),
             read_speed(false));
   mvwprintz(w_stats, 7, 1, c_magenta, _("Skill rust: %d%%           "),
             rust_rate(false));
   mvwprintz(w_stats, 8, 1, c_magenta, _("Crafting Bonus: %d          "),
             int_cur);

fold_and_print(w_info, 0, 1, w_info->width - 2, c_magenta, _("\
Intelligence is less important in most situations, but it is vital for more complex tasks like \
electronics crafting. It also affects how much skill you can pick up from reading a book."));
   } else if (line == 3) {
    mvwprintz(w_stats, 5, 1, h_ltgray, _("Perception:"));

       mvwprintz(w_stats, 6, 1,  c_magenta, _("Ranged penalty: -%d"),
             abs(ranged_per_mod(false)),"          ");
    mvwprintz(w_stats, 7, 1, c_magenta, _("Trap dection level: %d       "),
             per_cur);
    mvwprintz(w_stats, 8, 1, c_magenta, "                             ");
fold_and_print(w_info, 0, 1, w_info->width - 2, c_magenta, _("\
Perception is the most important stat for ranged combat. It's also used for detecting traps \
and other things of interest."));
   }
   wrefresh(w_stats);
   wrefresh(w_info);
   switch (input()) {
    case 'j':
     line++;
     if (line == 4)
      line = 0;
     break;
    case 'k':
     line--;
     if (line == -1)
      line = 3;
     break;
    case '\t':
     mvwprintz(w_stats, 0, 0, c_ltgray, _("                          "));
     mvwprintz(w_stats, 0, 13 - utf8_width(title_STATS)/2, c_ltgray, title_STATS);
     wrefresh(w_stats);
     line = 0;
     curtab++;
     break;
    case 'q':
    case KEY_ESCAPE:
     done = true;
   }
   mvwprintz(w_stats, 2, 1, c_ltgray, _("Strength:"));
   mvwprintz(w_stats, 3, 1, c_ltgray, _("Dexterity:"));
   mvwprintz(w_stats, 4, 1, c_ltgray, _("Intelligence:"));
   mvwprintz(w_stats, 5, 1, c_ltgray, _("Perception:"));
   wrefresh(w_stats);
   break;
  case 2: // Encumberment tab
   mvwprintz(w_encumb, 0, 0, h_ltgray,  _("                          "));
   mvwprintz(w_encumb, 0, 13 - utf8_width(title_ENCUMB)/2, h_ltgray, title_ENCUMB);
   if (line == 0) {
    mvwprintz(w_encumb, 1, 1, h_ltgray, _("Torso"));
    mvwprintz(w_info, 0, 1, c_magenta, _("\
Melee skill %+d;      Dodge skill %+d;\n\
Swimming costs %+d movement points;\n\
Melee and thrown attacks cost %+d movement points"), -encumb(bp_torso), -encumb(bp_torso),
              encumb(bp_torso) * (80 - skillLevel("swimming") * 3), encumb(bp_torso) * 20);
   } else if (line == 1) {
    mvwprintz(w_encumb, 2, 1, h_ltgray, _("Head"));
    mvwprintz(w_info, 0, 1, c_magenta, _("\
Head encumbrance has no effect; it simply limits how much you can put on."));
   } else if (line == 2) {
    mvwprintz(w_encumb, 3, 1, h_ltgray, _("Eyes"));
    mvwprintz(w_info, 0, 1, c_magenta, _("\
Perception %+d when checking traps or firing ranged weapons;\n\
Perception %+.1f when throwing items"), -encumb(bp_eyes),
double(double(-encumb(bp_eyes)) / 2));
   } else if (line == 3) {
    mvwprintz(w_encumb, 4, 1, h_ltgray, _("Mouth"));
    mvwprintz(w_info, 0, 1, c_magenta, _("\
Running costs %+d movement points"), encumb(bp_mouth) * 5);
   } else if (line == 4)
  {
    mvwprintz(w_encumb, 5, 1, h_ltgray, _("Arms"));
    mvwprintz(w_info, 0, 1, c_magenta, _("\
Arm encumbrance affects your accuracy with ranged weapons."));
   } else if (line == 5)
   {
    mvwprintz(w_encumb, 6, 1, h_ltgray, _("Hands"));
    mvwprintz(w_info, 0, 1, c_magenta, _("\
Reloading costs %+d movement points;\n\
Dexterity %+d when throwing items"), encumb(bp_hands) * 30, -encumb(bp_hands));
   } else if (line == 6) {
    mvwprintz(w_encumb, 7, 1, h_ltgray, _("Legs"));
    mvwprintz(w_info, 0, 1, c_magenta, _("\
Running costs %+d movement points;  Swimming costs %+d movement points;\n\
Dodge skill %+.1f"), encumb(bp_legs) * 3,
              encumb(bp_legs) *(50 - skillLevel("swimming") * 2),
                     double(double(-encumb(bp_legs)) / 2));
   } else if (line == 7) {
    mvwprintz(w_encumb, 8, 1, h_ltgray, _("Feet"));
    mvwprintz(w_info, 0, 1, c_magenta, _("\
Running costs %+d movement points"), encumb(bp_feet) * 5);
   }
   wrefresh(w_encumb);
   wrefresh(w_info);
   switch (input()) {
    case 'j':
     line++;
     if (line == 8)
      line = 0;
     break;
    case 'k':
     line--;
     if (line == -1)
      line = 7;
     break;
    case '\t':
     mvwprintz(w_encumb, 0, 0, c_ltgray,  _("                          "));
     mvwprintz(w_encumb, 0, 13 - utf8_width(title_ENCUMB)/2, c_ltgray, title_ENCUMB);
     wrefresh(w_encumb);
     line = 0;
     curtab++;
     break;
    case 'q':
    case KEY_ESCAPE:
     done = true;
   }
   mvwprintz(w_encumb, 1, 1, c_ltgray, _("Torso"));
   mvwprintz(w_encumb, 2, 1, c_ltgray, _("Head"));
   mvwprintz(w_encumb, 3, 1, c_ltgray, _("Eyes"));
   mvwprintz(w_encumb, 4, 1, c_ltgray, _("Mouth"));
   mvwprintz(w_encumb, 5, 1, c_ltgray, _("Arms"));
   mvwprintz(w_encumb, 6, 1, c_ltgray, _("Hands"));
   mvwprintz(w_encumb, 7, 1, c_ltgray, _("Legs"));
   mvwprintz(w_encumb, 8, 1, c_ltgray, _("Feet"));
   wrefresh(w_encumb);
   break;
  case 4: // Traits tab
   mvwprintz(w_traits, 0, 0, h_ltgray,  _("                          "));
   mvwprintz(w_traits, 0, 13 - utf8_width(title_TRAITS)/2, h_ltgray, title_TRAITS);
   if (line <= (trait_win_size_y-1)/2) {
    min = 0;
    max = trait_win_size_y;
    if (traitslist.size() < max)
     max = traitslist.size();
   } else if (line >= traitslist.size() - (trait_win_size_y+1)/2) {
    min = (traitslist.size() < trait_win_size_y ? 0 : traitslist.size() - trait_win_size_y);
    max = traitslist.size();
   } else {
    min = line - (trait_win_size_y-1)/2;
    max = line + (trait_win_size_y+1)/2;
    if (traitslist.size() < max)
     max = traitslist.size();
    if (min < 0)
     min = 0;
   }

   for (int i = min; i < max; i++) {
    mvwprintz(w_traits, 1 + i - min, 1, c_ltgray, "                         ");
    if (i > traits.size())
     status = c_ltblue;
    else if (traits[traitslist[i]].points > 0)
     status = c_ltgreen;
    else if (traits[traitslist[i]].points < 0)
     status = c_ltred;
    else
     status = c_yellow;
    if (i == line)
     mvwprintz(w_traits, 1 + i - min, 1, hilite(status),
               traits[traitslist[i]].name.c_str());
    else
     mvwprintz(w_traits, 1 + i - min, 1, status,
               traits[traitslist[i]].name.c_str());
   }
   if (line >= 0 && line < traitslist.size()) {
     fold_and_print(w_info, 0, 1, FULL_SCREEN_WIDTH-2, c_magenta, "%s", traits[traitslist[line]].description.c_str());
   }
   wrefresh(w_traits);
   wrefresh(w_info);
   switch (input()) {
    case 'j':
     if (line < traitslist.size() - 1)
      line++;
     break;
    case 'k':
     if (line > 0)
      line--;
     break;
    case '\t':
     mvwprintz(w_traits, 0, 0, c_ltgray,  _("                          "));
     mvwprintz(w_traits, 0, 13 - utf8_width(title_TRAITS)/2, c_ltgray, title_TRAITS);
     for (int i = 0; i < traitslist.size() && i < trait_win_size_y; i++) {
      mvwprintz(w_traits, i + 1, 1, c_black, "                         ");
      if (traits[traitslist[i]].points > 0)
       status = c_ltgreen;
      else if (traits[traitslist[i]].points < 0)
       status = c_ltred;
      else
       status = c_yellow;
      mvwprintz(w_traits, i + 1, 1, status, traits[traitslist[i]].name.c_str());
     }
     wrefresh(w_traits);
     line = 0;
     curtab++;
     break;
    case 'q':
    case KEY_ESCAPE:
     done = true;
   }
   break;

  case 5: // Effects tab
   mvwprintz(w_effects, 0, 0, h_ltgray,  _("                          "));
   mvwprintz(w_effects, 0, 13 - utf8_width(title_EFFECTS)/2, h_ltgray, title_EFFECTS);
   half_y = effect_win_size_y / 2;
   if (line <= half_y) {
    min = 0;
    max = effect_win_size_y;
    if (effect_name.size() < max)
     max = effect_name.size();
   } else if (line >= effect_name.size() - half_y) {
    min = (effect_name.size() < effect_win_size_y ? 0 : effect_name.size() - effect_win_size_y);
    max = effect_name.size();
   } else {
    min = line - half_y;
    max = line - half_y + effect_win_size_y;
    if (effect_name.size() < max)
     max = effect_name.size();
    if (min < 0)
     min = 0;
   }

   for (int i = min; i < max; i++) {
    if (i == line)
     mvwprintz(w_effects, 1 + i - min, 0, h_ltgray, effect_name[i].c_str());
    else
     mvwprintz(w_effects, 1 + i - min, 0, c_ltgray, effect_name[i].c_str());
   }
   if (line >= 0 && line < effect_text.size()) {
    fold_and_print(w_info, 0, 1, FULL_SCREEN_WIDTH-2, c_magenta, "%s", effect_text[line].c_str());
   }
   wrefresh(w_effects);
   wrefresh(w_info);
   switch (input()) {
    case 'j':
     if (line < effect_name.size() - 1)
      line++;
     break;
    case 'k':
     if (line > 0)
      line--;
     break;
    case '\t':
     mvwprintz(w_effects, 0, 0, c_ltgray,  _("                          "));
     mvwprintz(w_effects, 0, 13 - utf8_width(title_EFFECTS)/2, c_ltgray, title_EFFECTS);
     for (int i = 0; i < effect_name.size() && i < 7; i++)
      mvwprintz(w_effects, i + 1, 0, c_ltgray, effect_name[i].c_str());
     wrefresh(w_effects);
     line = 0;
     curtab = 1;
     break;
    case 'q':
    case KEY_ESCAPE:
     done = true;
   }
   break;

  case 3: // Skills tab
   mvwprintz(w_skills, 0, 0, h_ltgray,  _("                          "));
   mvwprintz(w_skills, 0, 13 - utf8_width(title_SKILLS)/2, h_ltgray, title_SKILLS);
   half_y = skill_win_size_y / 2;
   if (line <= half_y) {
    min = 0;
    max = skill_win_size_y;
    if (skillslist.size() < max)
     max = skillslist.size();
   } else if (line >= skillslist.size() - half_y) {
    min = (skillslist.size() < skill_win_size_y ? 0 : skillslist.size() - skill_win_size_y);
    max = skillslist.size();
   } else {
    min = line - half_y;
    max = line - half_y + skill_win_size_y;
    if (skillslist.size() < max)
     max = skillslist.size();
    if (min < 0)
     min = 0;
   }

   Skill *selectedSkill = NULL;

   for (int i = min; i < max; i++)
   {
    Skill *aSkill = skillslist[i];
    SkillLevel level = skillLevel(aSkill);

    bool isLearning = level.isTraining();
    int exercise = level.exercise();
    bool rusting = level.isRusting(g->turn);

    if (i == line) {
      selectedSkill = aSkill;
     if (exercise >= 100)
      status = isLearning ? h_pink : h_magenta;
     else if (rusting)
      status = isLearning ? h_ltred : h_red;
     else
      status = isLearning ? h_ltblue : h_blue;
    } else {
     if (rusting)
      status = isLearning ? c_ltred : c_red;
     else
      status = isLearning ? c_ltblue : c_blue;
    }
    mvwprintz(w_skills, 1 + i - min, 1, c_ltgray, "                         ");
    mvwprintz(w_skills, 1 + i - min, 1, status, "%s:", aSkill->name().c_str());
    mvwprintz(w_skills, 1 + i - min,19, status, "%-2d(%2d%%)", (int)level, (exercise <  0 ? 0 : exercise));
   }

   //Draw Scrollbar
   draw_scrollbar(w_skills, line, skill_win_size_y, skillslist.size(), 1);

   werase(w_info);
   if (line >= 0 && line < skillslist.size()) {
    fold_and_print(w_info, 0, 1, FULL_SCREEN_WIDTH-2, c_magenta, "%s", selectedSkill->description().c_str());
   }
   wrefresh(w_skills);
   wrefresh(w_info);
   switch (input()) {
    case 'j':
     if (line < skillslist.size() - 1)
      line++;
     break;
    case 'k':
     if (line > 0)
      line--;
     break;
    case '\t':
      werase(w_skills);
     mvwprintz(w_skills, 0, 0, c_ltgray,  _("                          "));
     mvwprintz(w_skills, 0, 13 - utf8_width(title_SKILLS)/2, c_ltgray, title_SKILLS);
     for (int i = 0; i < skillslist.size() && i < skill_win_size_y; i++) {
      Skill *thisSkill = skillslist[i];
      SkillLevel level = skillLevel(thisSkill);
      bool isLearning = level.isTraining();
      bool rusting = level.isRusting(g->turn);

      if (rusting)
       status = isLearning ? c_ltred : c_red;
      else
       status = isLearning ? c_ltblue : c_blue;

      mvwprintz(w_skills, i + 1,  1, status, "%s:", thisSkill->name().c_str());
      mvwprintz(w_skills, i + 1, 19, status, "%-2d(%2d%%)", (int)level, (level.exercise() <  0 ? 0 : level.exercise()));
     }
     wrefresh(w_skills);
     line = 0;
     curtab++;
     break;
   case ' ':
     skillLevel(selectedSkill).toggleTraining();
     break;
    case 'q':
    case 'Q':
    case KEY_ESCAPE:
     done = true;
   }
  }
 } while (!done);

 werase(w_info);
 werase(w_tip);
 werase(w_stats);
 werase(w_encumb);
 werase(w_traits);
 werase(w_effects);
 werase(w_skills);
 werase(w_speed);
 werase(w_info);
 werase(w_grid_top);
 werase(w_grid_effect);
 werase(w_grid_skill);
 werase(w_grid_trait);

 delwin(w_info);
 delwin(w_tip);
 delwin(w_stats);
 delwin(w_encumb);
 delwin(w_traits);
 delwin(w_effects);
 delwin(w_skills);
 delwin(w_speed);
 delwin(w_grid_top);
 delwin(w_grid_effect);
 delwin(w_grid_skill);
 delwin(w_grid_trait);
 erase();
}

void player::disp_morale(game *g)
{
    // Ensure the player's persistent morale effects are up-to-date.
    apply_persistent_morale();

    // Create and draw the window itself.
    WINDOW *w = newwin(FULL_SCREEN_HEIGHT, FULL_SCREEN_WIDTH,
                        (TERMY > FULL_SCREEN_HEIGHT) ? (TERMY-FULL_SCREEN_HEIGHT)/2 : 0,
                        (TERMX > FULL_SCREEN_WIDTH) ? (TERMX-FULL_SCREEN_WIDTH)/2 : 0);
    draw_border(w);

    // Figure out how wide the name column needs to be.
    int name_column_width = 18;
    for (int i = 0; i < morale.size(); i++)
    {
        int length = morale[i].name(morale_data).length();
        if ( length > name_column_width)
        {
            name_column_width = length;
        }
    }

    // If it's too wide, truncate.
    if (name_column_width > 72)
    {
        name_column_width = 72;
    }

    // Start printing the number right after the name column.
    // We'll right-justify it later.
    int number_pos = name_column_width + 1;

    // Header
    mvwprintz(w, 1,  1, c_white, _("Morale Modifiers:"));
    mvwprintz(w, 2,  1, c_ltgray, _("Name"));
    mvwprintz(w, 2, name_column_width+2, c_ltgray, _("Value"));

    // Print out the morale entries.
    for (int i = 0; i < morale.size(); i++)
    {
        std::string name = morale[i].name(morale_data);
        int bonus = net_morale(morale[i]);

        // Trim the name if need be.
        if (name.length() > name_column_width)
        {
            name = name.erase(name_column_width-3, std::string::npos) + "...";
        }

        // Print out the name.
        mvwprintz(w, i + 3,  1, (bonus < 0 ? c_red : c_green), name.c_str());

        // Print out the number, right-justified.
        mvwprintz(w, i + 3, number_pos, (bonus < 0 ? c_red : c_green),
                  "% 6d", bonus);
    }

    // Print out the total morale, right-justified.
    int mor = morale_level();
    mvwprintz(w, 20, 1, (mor < 0 ? c_red : c_green), _("Total:"));
    mvwprintz(w, 20, number_pos, (mor < 0 ? c_red : c_green), "% 6d", mor);

    // Print out the focus gain rate, right-justified.
    double gain = (calc_focus_equilibrium() - focus_pool) / 100.0;
    mvwprintz(w, 22, 1, (gain < 0 ? c_red : c_green), _("Focus gain:"));
    mvwprintz(w, 22, number_pos-3, (gain < 0 ? c_red : c_green), _("%6.2f per minute"), gain);

    // Make sure the changes are shown.
    wrefresh(w);

    // Wait for any keystroke.
    getch();

    // Close the window.
    werase(w);
    delwin(w);
}

void player::disp_status(WINDOW *w, WINDOW *w2, game *g)
{
    bool sideStyle = use_narrow_sidebar();
    WINDOW *weapwin = sideStyle ? w2 : w;

    // Print current weapon, or attachment if active.
    item* gunmod = weapon.active_gunmod();
    std::string mode = "";
    std::stringstream attachment;
    if (gunmod != NULL)
    {
        attachment << gunmod->type->name.c_str();
        for (int i = 0; i < weapon.contents.size(); i++)
                if (weapon.contents[i].is_gunmod() &&
                        weapon.contents[i].has_flag("MODE_AUX"))
                    attachment << " (" << weapon.contents[i].charges << ")";
        mvwprintz(weapwin, sideStyle ? 1 : 0, 0, c_ltgray, _("%s (Mod)"), attachment.str().c_str());
    }
    else
    {
        if (weapon.mode == "MODE_BURST")
                mvwprintz(weapwin, sideStyle ? 1 : 0, 0, c_ltgray, _("%s (Burst)"), weapname().c_str());
        else
            mvwprintz(weapwin, sideStyle ? 1 : 0, 0, c_ltgray, _("%s"), weapname().c_str());
    }

    if (weapon.is_gun()) {
        int adj_recoil = recoil + driving_recoil;
        if (adj_recoil > 0) {
            nc_color c = c_ltgray;
            if (adj_recoil >= 36)
                c = c_red;
            else if (adj_recoil >= 20)
                c = c_ltred;
            else if (adj_recoil >= 4)
                c = c_yellow;
            int y = sideStyle ? 1 : 0;
            int x = sideStyle ? (getmaxx(weapwin) - 6) : 34;
            mvwprintz(weapwin, y, x, c, _("Recoil"));
        }
    }

    // Print currently used style or weapon mode.
    std::string style = "";
    if (is_armed())
    {
        if (style_selected == "style_none" || !can_melee())
            style = _("Normal");
        else
            style = martialarts[style_selected].name;

        int x = sideStyle ? (getmaxx(weapwin) - 13) : 0;
        mvwprintz(weapwin, 1, x, c_red, style.c_str());
    }
    else
    {
        if (style_selected == "style_none")
        {
            style = _("No Style");
        }
        else
        {
            style = martialarts[style_selected].name;
        }
        if (style != "")
        {
            int x = sideStyle ? (getmaxx(weapwin) - 13) : 0;
            mvwprintz(weapwin, 1, x, c_blue, style.c_str());
        }
    }

    wmove(w, sideStyle ? 1 : 2, 0);
    if (hunger > 2800)
        wprintz(w, c_red,    _("Starving!"));
    else if (hunger > 1400)
        wprintz(w, c_ltred,  _("Near starving"));
    else if (hunger > 300)
        wprintz(w, c_ltred,  _("Famished"));
    else if (hunger > 100)
        wprintz(w, c_yellow, _("Very hungry"));
    else if (hunger > 40)
        wprintz(w, c_yellow, _("Hungry"));
    else if (hunger < 0)
        wprintz(w, c_green,  _("Full"));

 // Find hottest/coldest bodypart
 int min = 0, max = 0;
 for (int i = 0; i < num_bp ; i++ ){
  if      (temp_cur[i] > BODYTEMP_HOT  && temp_cur[i] > temp_cur[max]) max = i;
  else if (temp_cur[i] < BODYTEMP_COLD && temp_cur[i] < temp_cur[min]) min = i;
 }
 // Compare which is most extreme
 int print;
 if (temp_cur[max] - BODYTEMP_NORM > BODYTEMP_NORM + temp_cur[min]) print = max;
 else print = min;
 // Assign zones to temp_cur and temp_conv for comparison
 int cur_zone = 0;
 if      (temp_cur[print] >  BODYTEMP_SCORCHING) cur_zone = 7;
 else if (temp_cur[print] >  BODYTEMP_VERY_HOT)  cur_zone = 6;
 else if (temp_cur[print] >  BODYTEMP_HOT)       cur_zone = 5;
 else if (temp_cur[print] >  BODYTEMP_COLD)      cur_zone = 4;
 else if (temp_cur[print] >  BODYTEMP_VERY_COLD) cur_zone = 3;
 else if (temp_cur[print] >  BODYTEMP_FREEZING)  cur_zone = 2;
 else if (temp_cur[print] <= BODYTEMP_FREEZING)  cur_zone = 1;
 int conv_zone = 0;
 if      (temp_conv[print] >  BODYTEMP_SCORCHING) conv_zone = 7;
 else if (temp_conv[print] >  BODYTEMP_VERY_HOT)  conv_zone = 6;
 else if (temp_conv[print] >  BODYTEMP_HOT)       conv_zone = 5;
 else if (temp_conv[print] >  BODYTEMP_COLD)      conv_zone = 4;
 else if (temp_conv[print] >  BODYTEMP_VERY_COLD) conv_zone = 3;
 else if (temp_conv[print] >  BODYTEMP_FREEZING)  conv_zone = 2;
 else if (temp_conv[print] <= BODYTEMP_FREEZING)  conv_zone = 1;
 // delta will be positive if temp_cur is rising
 int delta = conv_zone - cur_zone;
 // Decide if temp_cur is rising or falling
 const char *temp_message = "Error";
 if      (delta >   2) temp_message = _(" (Rising!!)");
 else if (delta ==  2) temp_message = _(" (Rising!)");
 else if (delta ==  1) temp_message = _(" (Rising)");
 else if (delta ==  0) temp_message = "";
 else if (delta == -1) temp_message = _(" (Falling)");
 else if (delta == -2) temp_message = _(" (Falling!)");
 else if (delta <  -2) temp_message = _(" (Falling!!)");
 // Print the hottest/coldest bodypart, and if it is rising or falling in temperature

    wmove(w, sideStyle ? 6 : 1, sideStyle ? 0 : 9);
    if      (temp_cur[print] >  BODYTEMP_SCORCHING)
        wprintz(w, c_red,   _("Scorching!%s"), temp_message);
    else if (temp_cur[print] >  BODYTEMP_VERY_HOT)
        wprintz(w, c_ltred, _("Very hot!%s"), temp_message);
    else if (temp_cur[print] >  BODYTEMP_HOT)
        wprintz(w, c_yellow,_("Warm%s"), temp_message);
    else if (temp_cur[print] >  BODYTEMP_COLD) // If you're warmer than cold, you are comfortable
        wprintz(w, c_green, _("Comfortable%s"), temp_message);
    else if (temp_cur[print] >  BODYTEMP_VERY_COLD)
        wprintz(w, c_ltblue,_("Chilly%s"), temp_message);
    else if (temp_cur[print] >  BODYTEMP_FREEZING)
        wprintz(w, c_cyan,  _("Very cold!%s"), temp_message);
    else if (temp_cur[print] <= BODYTEMP_FREEZING)
        wprintz(w, c_blue,  _("Freezing!%s"), temp_message);

    int x = sideStyle ? 37 : 32;
    int y = sideStyle ?  0 :  1;
    if(has_disease("deaf")) {
        mvwprintz(sideStyle ? w2 : w, y, x, c_red, _("Deaf!"), volume);
    } else {
        mvwprintz(sideStyle ? w2 : w, y, x, c_yellow, _("Sound %d"), volume);
    }
    volume = 0;

    wmove(w, 2, sideStyle ? 0 : 15);
    if (thirst > 520)
        wprintz(w, c_ltred,  _("Parched"));
    else if (thirst > 240)
        wprintz(w, c_ltred,  _("Dehydrated"));
    else if (thirst > 80)
        wprintz(w, c_yellow, _("Very thirsty"));
    else if (thirst > 40)
        wprintz(w, c_yellow, _("Thirsty"));
    else if (thirst < 0)
        wprintz(w, c_green,  _("Slaked"));

    wmove(w, sideStyle ? 3 : 2, sideStyle ? 0 : 30);
    if (fatigue > 575)
        wprintz(w, c_red,    _("Exhausted"));
    else if (fatigue > 383)
        wprintz(w, c_ltred,  _("Dead tired"));
    else if (fatigue > 191)
        wprintz(w, c_yellow, _("Tired"));

    wmove(w, sideStyle ? 4 : 2, sideStyle ? 0 : 41);
    wprintz(w, c_white, _("Focus"));
    nc_color col_xp = c_dkgray;
    if (focus_pool >= 100)
        col_xp = c_white;
    else if (focus_pool >  0)
        col_xp = c_ltgray;
    wprintz(w, col_xp, " %d", focus_pool);

    nc_color col_pain = c_yellow;
    if (pain - pkill >= 60)
        col_pain = c_red;
    else if (pain - pkill >= 40)
        col_pain = c_ltred;
    if (pain - pkill > 0)
        mvwprintz(w, sideStyle ? 0 : 3, 0, col_pain, _("Pain %d"), pain - pkill);

    int morale_cur = morale_level ();
        nc_color col_morale = c_white;
    if (morale_cur >= 10)
        col_morale = c_green;
    else if (morale_cur <= -10)
        col_morale = c_red;
    const char *morale_str;
    if      (morale_cur >= 200) morale_str = "8D";
    else if (morale_cur >= 100) morale_str = ":D";
    else if (morale_cur >= 10)  morale_str = ":)";
    else if (morale_cur > -10)  morale_str = ":|";
    else if (morale_cur > -100) morale_str = "):";
    else if (morale_cur > -200) morale_str = "D:";
    else                        morale_str = "D8";
    mvwprintz(w, sideStyle ? 0 : 3, sideStyle ? 11 : 10, col_morale, morale_str);

 vehicle *veh = g->m.veh_at (posx, posy);
 if (in_vehicle && veh) {
  veh->print_fuel_indicator(w, sideStyle ? 2 : 3, sideStyle ? getmaxx(w) - 5 : 49);
  nc_color col_indf1 = c_ltgray;

  float strain = veh->strain();
  nc_color col_vel = strain <= 0? c_ltblue :
                     (strain <= 0.2? c_yellow :
                     (strain <= 0.4? c_ltred : c_red));

  bool has_turrets = false;
  for (int p = 0; p < veh->parts.size(); p++) {
   if (veh->part_flag (p, "TURRET")) {
    has_turrets = true;
    break;
   }
  }

  if (has_turrets) {
   mvwprintz(w, 3, sideStyle ? 16 : 25, col_indf1, "Gun:");
   wprintz(w, veh->turret_mode ? c_ltred : c_ltblue,
              veh->turret_mode ? "auto" : "off ");
  }

  //
  // Draw the speedometer.
  //

  int speedox = sideStyle ? 0 : 33;
  int speedoy = sideStyle ? 5 :  3;

  bool metric = OPTIONS["USE_METRIC_SPEEDS"] == "km/h";
  const char *units = metric ? _("km/h") : _("mph");
  int velx    = metric ?  5 : 4; // strlen(units) + 1
  int cruisex = metric ? 10 : 9; // strlen(units) + 6
  float conv  = metric ? 0.0161f : 0.01f;

  if (0 == sideStyle) {
    if (!veh->cruise_on) speedox += 2;
    if (!metric)         speedox++;
  }

  const char *speedo = veh->cruise_on ? "{%s....>....}" : "{%s....}";
  mvwprintz(w, speedoy, speedox,        col_indf1, speedo, units);
  mvwprintz(w, speedoy, speedox + velx, col_vel,   "%4d", int(veh->velocity * conv));
  if (veh->cruise_on)
    mvwprintz(w, speedoy, speedox + cruisex, c_ltgreen, "%4d", int(veh->cruise_velocity * conv));


  if (veh->velocity != 0) {
   nc_color col_indc = veh->skidding? c_red : c_green;
   int dfm = veh->face.dir() - veh->move.dir();
   wmove(w, sideStyle ? 5 : 3, getmaxx(w) - 3);
   wprintz(w, col_indc, dfm <  0 ? "L" : ".");
   wprintz(w, col_indc, dfm == 0 ? "0" : ".");
   wprintz(w, col_indc, dfm >  0 ? "R" : ".");
  }
 } else {  // Not in vehicle
  nc_color col_str = c_white, col_dex = c_white, col_int = c_white,
           col_per = c_white, col_spd = c_white;
  if (str_cur < str_max)
   col_str = c_red;
  if (str_cur > str_max)
   col_str = c_green;
  if (dex_cur < dex_max)
   col_dex = c_red;
  if (dex_cur > dex_max)
   col_dex = c_green;
  if (int_cur < int_max)
   col_int = c_red;
  if (int_cur > int_max)
   col_int = c_green;
  if (per_cur < per_max)
   col_per = c_red;
  if (per_cur > per_max)
   col_per = c_green;
  int spd_cur = get_speed();
  if (spd_cur < 100)
   col_spd = c_red;
  if (spd_cur > 100)
   col_spd = c_green;

    int x  = sideStyle ? 18 : 13;
    int y  = sideStyle ?  0 :  3;
    int dx = sideStyle ?  0 :  7;
    int dy = sideStyle ?  1 :  0;
    mvwprintz(w, y + dy * 0, x + dx * 0, col_str, _("Str %2d"), str_cur);
    mvwprintz(w, y + dy * 1, x + dx * 1, col_dex, _("Dex %2d"), dex_cur);
    mvwprintz(w, y + dy * 2, x + dx * 2, col_int, _("Int %2d"), int_cur);
    mvwprintz(w, y + dy * 3, x + dx * 3, col_per, _("Per %2d"), per_cur);

    int spdx = sideStyle ?  0 : x + dx * 4;
    int spdy = sideStyle ?  5 : y + dy * 4;
    mvwprintz(w, spdy, spdx, col_spd, _("Spd %2d"), spd_cur);
    wprintz(w, c_white, "  %d", movecounter);
 }
}

bool player::has_trait(const std::string &flag) const
{
    // Look for active mutations and traits
    return (flag != "") && (my_mutations.find(flag) != my_mutations.end());
}

bool player::has_base_trait(const std::string &flag) const
{
    // Look only at base traits
    return (flag != "") && (my_traits.find(flag) != my_traits.end());
}

bool player::has_conflicting_trait(const std::string &flag) const
{
    if(mutation_data[flag].cancels.size() > 0) {
        std::vector<std::string> cancels = mutation_data[flag].cancels;

        for (int i = 0; i < cancels.size(); i++) {
            if ( has_trait(cancels[i]) )
                return true;
        }
    }

    return false;
}

void toggle_str_set(std::set<std::string> &set, const std::string &str)
{
    std::set<std::string>::iterator i = set.find(str);
    if (i == set.end()) {
        set.insert(str);
    } else {
        set.erase(i);
    }
}

void player::toggle_trait(const std::string &flag)
{
    toggle_str_set(my_traits, flag); //Toggles a base trait on the player
    toggle_str_set(my_mutations, flag); //Toggles corresponding trait in mutations list as well.
    recalc_sight_limits();
}

void player::toggle_mutation(const std::string &flag)
{
    toggle_str_set(my_mutations, flag); //Toggles a mutation on the player
    recalc_sight_limits();
}

void player::set_cat_level_rec(const std::string &sMut)
{
    if (!has_base_trait(sMut)) { //Skip base traits
        for (int i = 0; i < mutation_data[sMut].category.size(); i++) {
            mutation_category_level[mutation_data[sMut].category[i]] += 8;
        }

        for (int i = 0; i < mutation_data[sMut].prereqs.size(); i++) {
            set_cat_level_rec(mutation_data[sMut].prereqs[i]);
        }
    }
}

void player::set_highest_cat_level()
{
    mutation_category_level.clear();

    // Loop through our mutations
    for (std::set<std::string>::iterator iter = my_mutations.begin(); iter != my_mutations.end(); ++iter) {
        set_cat_level_rec(*iter);
    }
}

std::string player::get_highest_category() const // Returns the mutation category with the highest strength
{
    int iLevel = 0;
    std::string sMaxCat = "";

    for (std::map<std::string, int>::const_iterator iter = mutation_category_level.begin(); iter != mutation_category_level.end(); ++iter) {
        if (iter->second > iLevel) {
            sMaxCat = iter->first;
            iLevel = iter->second;
        } else if (iter->second == iLevel) {
            sMaxCat = "";  // no category on ties
        }
    }
    return sMaxCat;
}

std::string player::get_category_dream(const std::string &cat, int strength) const // Returns a randomly selected dream
{
    std::string message;
    std::vector<dream> valid_dreams;
    dream selected_dream;
    for (int i = 0; i < dreams.size(); i++) { //Pull the list of dreams
        if ((dreams[i].category == cat) && (dreams[i].strength == strength)) { //Pick only the ones matching our desired category and strength
            valid_dreams.push_back(dreams[i]); // Put the valid ones into our list
        }
    }

    int index = rng(0, valid_dreams.size() - 1); // Randomly select a dream from the valid list
    selected_dream = valid_dreams[index];
    index = rng(0, selected_dream.messages.size() - 1); // Randomly selected a message from the chosen dream
    message = selected_dream.messages[index];
    return message;
}

bool player::in_climate_control(game *g)
{
    bool regulated_area=false;
    // Check
    if(has_active_bionic("bio_climate")) { return true; }
    for (int i = 0; i < worn.size(); i++)
    {
        if ((dynamic_cast<it_armor*>(worn[i].type))->is_power_armor() &&
            (has_active_item("UPS_on") || has_active_item("adv_UPS_on") || has_active_bionic("bio_power_armor_interface") || has_active_bionic("bio_power_armor_interface_mkII")))
        {
            return true;
        }
    }
    if(int(g->turn) >= next_climate_control_check)
    {
        next_climate_control_check=int(g->turn)+20;  // save cpu and similate acclimation.
        int vpart = -1;
        vehicle *veh = g->m.veh_at(posx, posy, vpart);
        if(veh)
        {
            regulated_area=(
                veh->is_inside(vpart) &&    // Already checks for opened doors
                veh->total_power(true) > 0  // Out of gas? No AC for you!
            );  // TODO: (?) Force player to scrounge together an AC unit
        }
        // TODO: AC check for when building power is implmented
        last_climate_control_ret=regulated_area;
        if(!regulated_area) { next_climate_control_check+=40; }  // Takes longer to cool down / warm up with AC, than it does to step outside and feel cruddy.
    }
    else
    {
        return ( last_climate_control_ret ? true : false );
    }
    return regulated_area;
}

bool player::has_bionic(bionic_id b) const
{
 for (int i = 0; i < my_bionics.size(); i++) {
  if (my_bionics[i].id == b)
   return true;
 }
 return false;
}

bool player::has_active_optcloak() {
  if ((has_active_item("UPS_on") || has_active_item("adv_UPS_on"))
      && is_wearing("optical_cloak")) {
    return true;
  } else {
    return false;
  }
}

bool player::has_active_bionic(bionic_id b) const
{
 for (int i = 0; i < my_bionics.size(); i++) {
  if (my_bionics[i].id == b)
   return (my_bionics[i].powered);
 }
 return false;
}

void player::add_bionic(bionic_id b)
{
 for (int i = 0; i < my_bionics.size(); i++) {
  if (my_bionics[i].id == b)
   return; // No duplicates!
 }
 char newinv;
 if (my_bionics.size() == 0)
  newinv = 'a';
 else if (my_bionics.size() == 26)
  newinv = 'A';
 else if (my_bionics.size() == 52)
  newinv = '0';
 else if (my_bionics.size() == 62)
  newinv = '"';
 else if (my_bionics.size() == 76)
  newinv = ':';
 else if (my_bionics.size() == 83)
  newinv = '[';
 else if (my_bionics.size() == 89)
  newinv = '{';
 else
  newinv = my_bionics[my_bionics.size() - 1].invlet + 1;
 my_bionics.push_back(bionic(b, newinv));
 recalc_sight_limits();
}

int player::num_bionics() const
{
    return my_bionics.size();
}

bionic& player::bionic_at_index(int i)
{
    return my_bionics[i];
}

// Returns true if a bionic was removed.
bool player::remove_random_bionic() {
    const int numb = num_bionics();
    if (numb) {
        int rem = rng(0, num_bionics() - 1);
        my_bionics.erase(my_bionics.begin() + rem);
        recalc_sight_limits();
    }
    return numb;
}

void player::charge_power(int amount)
{
 power_level += amount;
 if (power_level > max_power_level)
  power_level = max_power_level;
 if (power_level < 0)
  power_level = 0;
}


/*
 * Calculate player brightness based on the brightest active item, as
 * per itype tag LIGHT_* and optional CHARGEDIM ( fade starting at 20% charge )
 * item.light.* is -unimplemented- for the moment, as it is a custom override for
 * applying light sources/arcs with specific angle and direction.
 */
float player::active_light()
{
    float lumination = 0;

    int maxlum = 0;
    const invslice & stacks = inv.slice(0, inv.size());
    for( int x = 0; x < stacks.size(); ++x ) {
        item &itemit = stacks[x]->front();
        item * stack_iter = &itemit;
        if (stack_iter->active && stack_iter->charges > 0) {
            int lumit = stack_iter->getlight_emit(true);
            if ( maxlum < lumit ) {
                maxlum = lumit;
            }
        }
    }

    // worn light sources? Unimplemented

    if (!weapon.is_null()) {
        if ( weapon.active  && weapon.charges > 0) {
            int lumit = weapon.getlight_emit(true);
            if ( maxlum < lumit ) {
                maxlum = lumit;
            }
        }
    }

    lumination = (float)maxlum;

    if ( lumination < 60 && has_active_bionic("bio_flashlight") ) {
        lumination = 60;
    } else if ( lumination < 25 && has_artifact_with(AEP_GLOW) ) {
        lumination = 25;
    }

    return lumination;
}

point player::pos()
{
    return point(posx, posy);
}

int player::sight_range(int light_level) const
{
    // Apply the sight boost (night vision).
    if (light_level < sight_boost_cap) {
        light_level = std::min(light_level + sight_boost, sight_boost_cap);
    }

    // Clamp to sight_max.
    return std::min(light_level, sight_max);
}

// This must be called when any of the following change:
// - diseases
// - bionics
// - traits
// - underwater
// - clothes
// With the exception of clothes, all changes to these player attributes must
// occur through a function in this class which calls this function. Clothes are
// typically added/removed with wear() and takeoff(), but direct access to the
// 'wears' vector is still allowed due to refactor exhaustion.
void player::recalc_sight_limits()
{
    sight_max = 9999;
    sight_boost = 0;
    sight_boost_cap = 0;

    // Set sight_max.
    if (has_disease("blind")) {
        sight_max = 0;
    } else if (has_disease("in_pit") ||
            has_disease("boomered") ||
            (underwater && !has_bionic("bio_membrane") &&
                !has_trait("MEMBRANE") && !is_wearing("goggles_swim"))) {
        sight_max = 1;
    } else if (has_trait("MYOPIC") && !is_wearing("glasses_eye") &&
            !is_wearing("glasses_monocle") && !is_wearing("glasses_bifocal") &&
            !has_disease("contacts")) {
        sight_max = 4;
    }

    // Set sight_boost and sight_boost_cap, based on night vision.
    // (A player will never have more than one night vision trait.)
    sight_boost_cap = 12;
    if (has_nv() || has_trait("NIGHTVISION3") || has_trait("ELFA_FNV")) {
        sight_boost = sight_boost_cap;
	}else if (has_trait("ELFA_NV")) {
        sight_boost = 6;
    } else if (has_trait("NIGHTVISION2")) {
        sight_boost = 4;
    } else if (has_trait("NIGHTVISION")) {
        sight_boost = 1;
    }
}

int player::unimpaired_range()
{
 int ret = DAYLIGHT_LEVEL;
 if (has_disease("in_pit"))
  ret = 1;
 if (has_disease("blind"))
  ret = 0;
 return ret;
}

int player::overmap_sight_range(int light_level)
{
    int sight = sight_range(light_level);
    if( sight < SEEX ) {
        return 0;
    }
    if( sight <= SEEX * 4) {
        return (sight / (SEEX / 2) );
    }
    if( has_amount("binoculars", 1) || has_amount("rifle_scope", 1) ||
        -1 != weapon.has_gunmod("rifle_scope") ) {
        return 20;
    }

    return 10;
}

int player::clairvoyance()
{
 if (has_artifact_with(AEP_CLAIRVOYANCE))
  return 3;
 if (has_artifact_with(AEP_SUPER_CLAIRVOYANCE))
  return 40;
 return 0;
}

bool player::sight_impaired()
{
 return has_disease("boomered") ||
  (underwater && !has_bionic("bio_membrane") && !has_trait("MEMBRANE")
              && !is_wearing("goggles_swim")) ||
  (has_trait("MYOPIC") && !is_wearing("glasses_eye")
                        && !is_wearing("glasses_monocle")
                        && !is_wearing("glasses_bifocal")
                        && !has_disease("contacts"));
}

bool player::has_two_arms() const
{
 if (has_bionic("bio_blaster") || hp_cur[hp_arm_l] < 10 || hp_cur[hp_arm_r] < 10)
  return false;
 return true;
}

bool player::avoid_trap(trap* tr)
{
  int myroll = dice(3, int(dex_cur + skillLevel("dodge") * 1.5));
 int traproll;
 if (per_cur - encumb(bp_eyes) >= tr->visibility)
  traproll = dice(3, tr->avoidance);
 else
  traproll = dice(6, tr->avoidance);
 if (has_trait("LIGHTSTEP"))
  myroll += dice(2, 6);
 if (myroll >= traproll)
  return true;
 return false;
}

bool player::has_nv()
{
    static bool nv = false;

    if( !nv_cached ) {
        nv_cached = true;
        nv = ((is_wearing("goggles_nv") && (has_active_item("UPS_on") ||
                                            has_active_item("adv_UPS_on"))) ||
              has_active_bionic("bio_night_vision"));
    }

    return nv;
}

void player::pause(game *g)
{
    moves = 0;
    if (recoil > 0) {
        if (str_cur + 2 * skillLevel("gun") >= recoil) {
            recoil = 0;
        } else {
            recoil -= str_cur + 2 * skillLevel("gun");
            recoil = int(recoil / 2);
        }
    }
 
    //Web Weavers...weave web
    if (has_trait("WEB_WEAVER") && !in_vehicle) {
      g->m.add_field(g, posx, posy, fd_web, 1); //this adds density to if its not already there.
      g->add_msg("You spin some webbing.");
     }
      
    // Meditation boost for Toad Style
    if (weapon.type->id == "style_toad" && activity.type == ACT_NULL) {
        int arm_amount = 1 + (int_cur - 6) / 3 + (per_cur - 6) / 3;
        int arm_max = (int_cur + per_cur) / 2;
        if (arm_amount > 3) {
            arm_amount = 3;
        }
        if (arm_max > 20) {
            arm_max = 20;
        }
        add_disease("armor_boost", 2, false, arm_amount, arm_max);
    }

    // Train swimming if underwater
    if (underwater) {
        practice(g->turn, "swimming", 1);
        if (g->temperature <= 50) {
            drench(g, 100, mfb(bp_legs)|mfb(bp_torso)|mfb(bp_arms)|mfb(bp_head)|
                           mfb(bp_eyes)|mfb(bp_mouth)|mfb(bp_feet)|mfb(bp_hands));
        } else {
            drench(g, 100, mfb(bp_legs)|mfb(bp_torso)|mfb(bp_arms)|mfb(bp_head)|
                           mfb(bp_eyes)|mfb(bp_mouth));
        }
    }

    VehicleList vehs = g->m.get_vehicles();
    vehicle* veh = NULL;
    for (int v = 0; v < vehs.size(); ++v) {
        veh = vehs[v].v;
        if (veh && veh->velocity != 0 && veh->player_in_control(this)) {
            if (one_in(10)) {
                practice(g->turn, "driving", 1);
            }
            break;
        }
    }
}

int player::throw_range(signed char ch)
{
 item tmp;
 if (ch == -1)
  tmp = weapon;
 else if (ch == -2)
  return -1;
 else
  tmp = inv.item_by_letter(ch);

 if (tmp.count_by_charges() && tmp.charges > 1)
  tmp.charges = 1;

 if ((tmp.weight() / 113) > int(str_cur * 15))
  return 0;
 // Increases as weight decreases until 150 g, then decreases again
 int ret = (str_cur * 8) / (tmp.weight() >= 150 ? tmp.weight() / 113 : 10 - int(tmp.weight() / 15));
 ret -= int(tmp.volume() / 4);
 if (has_active_bionic("bio_railgun") && (tmp.made_of("iron") || tmp.made_of("steel")))
    ret *= 2;
 if (ret < 1)
  return 1;
// Cap at double our strength + skill
 if (ret > str_cur * 1.5 + skillLevel("throw"))
   return str_cur * 1.5 + skillLevel("throw");
 return ret;
}

int player::ranged_dex_mod(bool real_life)
{
    const int dex = (real_life ? dex_cur : dex_max);

    if (dex >= 12) { return 0; }
    return 12 - dex;
}

int player::ranged_per_mod(bool real_life)
{
 const int per = (real_life ? per_cur : per_max);

 if (per >= 12) { return 0; }
 return 12 - per;
}

int player::throw_dex_mod(bool real_life)
{
 int dex = (real_life ? dex_cur : dex_max);
 if (dex == 8 || dex == 9)
  return 0;
 if (dex >= 10)
  return (real_life ? 0 - rng(0, dex - 9) : 9 - dex);

 int deviation = 0;
 if (dex < 4)
  deviation = 4 * (8 - dex);
 else if (dex < 6)
  deviation = 3 * (8 - dex);
 else
  deviation = 2 * (8 - dex);

 return (real_life ? rng(0, deviation) : deviation);
}

int player::read_speed(bool real_life)
{
 int intel = (real_life ? int_cur : int_max);
 int ret = 1000 - 50 * (intel - 8);
 if (has_trait("FASTREADER"))
  ret *= .8;
 if (ret < 100)
  ret = 100;
 return (real_life ? ret : ret / 10);
}

int player::rust_rate(bool real_life)
{
    if (OPTIONS["SKILL_RUST"] == "off") {
        return 0;
    }

    int intel = (real_life ? int_cur : int_max);
    int ret = ((OPTIONS["SKILL_RUST"] == "vanilla" || OPTIONS["SKILL_RUST"] == "capped") ? 500 : 500 - 35 * (intel - 8));

    if (has_trait("FORGETFUL")) {
        ret *= 1.33;
    }

    if (ret < 0) {
        ret = 0;
    }

    return (real_life ? ret : ret / 10);
}

int player::talk_skill()
{
    int ret = int_cur + per_cur + skillLevel("speech") * 3;
    if (has_trait("UGLY"))
        ret -= 3;
    else if (has_trait("DEFORMED"))
        ret -= 6;
    else if (has_trait("DEFORMED2"))
        ret -= 12;
    else if (has_trait("DEFORMED3"))
        ret -= 18;
    else if (has_trait("PRETTY"))
        ret += 1;
    else if (has_trait("BEAUTIFUL"))
        ret += 2;
    else if (has_trait("BEAUTIFUL2"))
        ret += 4;
    else if (has_trait("BEAUTIFUL3"))
        ret += 6;
    return ret;
}

int player::intimidation()
{
 int ret = str_cur * 2;
 if (weapon.is_gun())
  ret += 10;
 if (weapon.damage_bash() >= 12 || weapon.damage_cut() >= 12)
  ret += 5;
 if (has_trait("DEFORMED2"))
  ret += 3;
 else if (has_trait("DEFORMED3"))
  ret += 6;
 else if (has_trait("PRETTY"))
  ret -= 1;
 else if (has_trait("BEAUTIFUL") || has_trait("BEAUTIFUL2") || has_trait("BEAUTIFUL3"))
  ret -= 4;
 if (stim > 20)
  ret += 2;
 if (has_disease("drunk"))
  ret -= 4;

 return ret;
}

bool player::is_dead_state() {
    return hp_cur[hp_head] <= 0 || hp_cur[hp_head] <= 0;
}

std::vector<int> player::deal_damage(game* g, Creature* source, body_part bp, int side,
        const damage_instance& d) {

    std::vector<int> dealt_dams = Creature::deal_damage(g, source, bp, side, d);
    int dam = std::accumulate(dealt_dams.begin(),dealt_dams.end(),0);

    if (has_disease("sleep")) {
        wake_up(_("You wake up!"));
    } else if (has_disease("lying_down")) {
        rem_disease("lying_down");
    }

    if (is_player())
        g->cancel_activity_query(_("You were hurt!"));

    // TODO: Pre or post blit hit tile onto "this"'s location here
    if( g->u_see( this->posx, this->posy ) ) {
        g->draw_hit_player(this);
    }

    // handle snake artifacts
    if (has_artifact_with(AEP_SNAKES) && dam >= 6) {
        int snakes = int(dam / 6);
        std::vector<point> valid;
        for (int x = posx - 1; x <= posx + 1; x++) {
            for (int y = posy - 1; y <= posy + 1; y++) {
                if (g->is_empty(x, y))
                valid.push_back( point(x, y) );
            }
        }
        if (snakes > valid.size())
            snakes = valid.size();
        if (snakes == 1)
            g->add_msg(_("A snake sprouts from your body!"));
        else if (snakes >= 2)
            g->add_msg(_("Some snakes sprout from your body!"));
        monster snake(GetMType("mon_shadow_snake"));
        for (int i = 0; i < snakes; i++) {
            int index = rng(0, valid.size() - 1);
            point sp = valid[index];
            valid.erase(valid.begin() + index);
            snake.spawn(sp.x, sp.y);
            snake.friendly = -1;
            g->add_zombie(snake);
        }
    }

    if( g->u_see( this->xpos(), this->ypos() ) ) {
        g->draw_hit_player(this);
    }

    if (has_trait("ADRENALINE") && !has_disease("adrenaline") &&
        (hp_cur[hp_head] < 25 || hp_cur[hp_torso] < 15))
    add_disease("adrenaline", 200);

    switch (bp) {
    case bp_eyes:
        mod_pain(1);
        if (dam > 5 || dealt_dams[DT_CUT] > 0) {
            int minblind = int((dam + dealt_dams[DT_CUT]) / 10);
            if (minblind < 1)
                minblind = 1;
            int maxblind = int((dam + dealt_dams[DT_CUT]) /  4);
            if (maxblind > 5)
                maxblind = 5;
            add_disease("blind", rng(minblind, maxblind));
        }
    case bp_mouth: // Fall through to head damage
    case bp_head:
        mod_pain(1);
        hp_cur[hp_head] -= dam;
        if (hp_cur[hp_head] < 0)
        {
            lifetime_stats()->damage_taken+=hp_cur[hp_head];
            hp_cur[hp_head] = 0;
        }
        break;
    case bp_torso:
        // getting hit throws off our shooting
        recoil += int(dam / 5);
        break;
    case bp_hands: // Fall through to arms
    case bp_arms:
        // getting hit in the arms throws off our shooting
        if (side == 1 || weapon.is_two_handed(this))
            recoil += int(dam / 3);
        break;
    case bp_feet: // Fall through to legs
    case bp_legs:
        break;
    default:
        debugmsg("Wacky body part hit!");
    }

    return dealt_dams;
}

void player::apply_damage(game* g, Creature* source, body_part bp,
        int side, int dam) {
    switch (bp) {
    case bp_eyes: // Fall through to head damage
    case bp_mouth: // Fall through to head damage
    case bp_head:
        hp_cur[hp_head] -= dam;
        if (hp_cur[hp_head] < 0)
        {
            lifetime_stats()->damage_taken+=hp_cur[hp_head];
            hp_cur[hp_head] = 0;
        }
        break;
    case bp_torso:
        hp_cur[hp_torso] -= dam;
        if (hp_cur[hp_torso] < 0)
        {
            lifetime_stats()->damage_taken+=hp_cur[hp_torso];
            hp_cur[hp_torso] = 0;
        }
        break;
    case bp_hands: // Fall through to arms
    case bp_arms:
        if (side == 0) {
            hp_cur[hp_arm_l] -= dam;
            if (hp_cur[hp_arm_l] < 0)
            {
                lifetime_stats()->damage_taken+=hp_cur[hp_arm_l];
                hp_cur[hp_arm_l] = 0;
            }
        }
        if (side == 1) {
            hp_cur[hp_arm_r] -= dam;
            if (hp_cur[hp_arm_r] < 0)
            {
                lifetime_stats()->damage_taken+=hp_cur[hp_arm_r];
                hp_cur[hp_arm_r] = 0;
            }
        }
        break;
    case bp_feet: // Fall through to legs
    case bp_legs:
        if (side == 0) {
            hp_cur[hp_leg_l] -= dam;
            if (hp_cur[hp_leg_l] < 0)
            {
                lifetime_stats()->damage_taken+=hp_cur[hp_leg_l];
                hp_cur[hp_leg_l] = 0;
            }
        }
        if (side == 1) {
            hp_cur[hp_leg_r] -= dam;
            if (hp_cur[hp_leg_r] < 0)
            {
                lifetime_stats()->damage_taken+=hp_cur[hp_leg_r];
                hp_cur[hp_leg_r] = 0;
            }
        }
        break;
    default:
        debugmsg("Wacky body part hurt!");
    }
    lifetime_stats()->damage_taken+=dam;

    if (is_dead_state())
        die(g, source);
}

void player::mod_pain(int npain) {
    if (has_trait("PAINRESIST") && npain > 1) // if it's 1 it'll just become 0, which is bad
        npain = npain * 4 / rng(4,8);
    Creature::mod_pain(npain);
}

void player::hurt(game *g, body_part bphurt, int side, int dam)
{
    int painadd = 0;
    if (has_disease("sleep") && rng(0, dam) > 2) {
        wake_up(_("You wake up!"));
    } else if (has_disease("lying_down")) {
        rem_disease("lying_down");
    }

 if (dam <= 0)
  return;

 if (!is_npc())
  g->cancel_activity_query(_("You were hurt!"));

 if (has_trait("PAINRESIST"))
  painadd = dam / 3;
 else
  painadd = dam / 2;
 pain += painadd;


 if (has_trait("ADRENALINE") && !has_disease("adrenaline") &&
     (hp_cur[hp_head] < 25 || hp_cur[hp_torso] < 15))
  add_disease("adrenaline", 200);
  lifetime_stats()->damage_taken+=dam;
}

void player::hurt(hp_part hurt, int dam)
{
    int painadd = 0;
    if (has_disease("sleep") && rng(0, dam) > 2) {
        wake_up(_("You wake up!"));
    } else if (has_disease("lying_down")) {
        rem_disease("lying_down");
    }

    if (dam <= 0)
        return;

    if (!is_npc()) {
        g->cancel_activity_query(_("You were hurt!"));
    }

    if (has_trait("PAINRESIST")) {
        painadd = dam / 3;
    } else {
        painadd = dam / 2;
    }
        pain += painadd;

    hp_cur[hurt] -= dam;
    if (hp_cur[hurt] < 0) {
        lifetime_stats()->damage_taken+=hp_cur[hurt];
        hp_cur[hurt] = 0;
    }
    lifetime_stats()->damage_taken+=dam;
}

void player::heal(body_part healed, int side, int dam)
{
 hp_part healpart;
 switch (healed) {
 case bp_eyes: // Fall through to head damage
 case bp_mouth: // Fall through to head damage
 case bp_head:
  healpart = hp_head;
 break;
 case bp_torso:
  healpart = hp_torso;
 break;
 case bp_hands:
// Shouldn't happen, but fall through to arms
  debugmsg("Heal against hands!");
 case bp_arms:
  if (side == 0)
   healpart = hp_arm_l;
  else
   healpart = hp_arm_r;
 break;
 case bp_feet:
// Shouldn't happen, but fall through to legs
  debugmsg("Heal against feet!");
 case bp_legs:
  if (side == 0)
   healpart = hp_leg_l;
  else
   healpart = hp_leg_r;
 break;
 default:
  debugmsg("Wacky body part healed!");
  healpart = hp_torso;
 }
 hp_cur[healpart] += dam;
 if (hp_cur[healpart] > hp_max[healpart])
 {
  lifetime_stats()->damage_healed-=hp_cur[healpart]-hp_max[healpart];
  hp_cur[healpart] = hp_max[healpart];
 }
 lifetime_stats()->damage_healed+=dam;
}

void player::heal(hp_part healed, int dam)
{
 hp_cur[healed] += dam;
 if (hp_cur[healed] > hp_max[healed])
 {
  lifetime_stats()->damage_healed-=hp_cur[healed]-hp_max[healed];
  hp_cur[healed] = hp_max[healed];
 }
 lifetime_stats()->damage_healed+=dam;
}

void player::healall(int dam)
{
 for (int i = 0; i < num_hp_parts; i++) {
  if (hp_cur[i] > 0) {
   hp_cur[i] += dam;
   if (hp_cur[i] > hp_max[i])
   {
    lifetime_stats()->damage_healed-=hp_cur[i]-hp_max[i];
    hp_cur[i] = hp_max[i];
   }
   lifetime_stats()->damage_healed+=dam;
  }
 }
}

void player::hurtall(int dam)
{
 for (int i = 0; i < num_hp_parts; i++) {
  int painadd = 0;
  hp_cur[i] -= dam;
   if (hp_cur[i] < 0)
   {
     lifetime_stats()->damage_taken+=hp_cur[i];
     hp_cur[i] = 0;
   }
  if (has_trait("PAINRESIST"))
   painadd = dam / 3;
  else
   painadd = dam / 2;
  pain += painadd;
  lifetime_stats()->damage_taken+=dam;
 }
}

void player::hitall(game *g, int dam, int vary)
{
    if (has_disease("sleep")) {
        wake_up(_("You wake up!"));
    } else if (has_disease("lying_down")) {
        rem_disease("lying_down");
    }

 for (int i = 0; i < num_hp_parts; i++) {
  int ddam = vary? dam * rng (100 - vary, 100) / 100 : dam;
  int cut = 0;
  absorb(g, (body_part) i, ddam, cut);
  int painadd = 0;
  hp_cur[i] -= ddam;
   if (hp_cur[i] < 0)
   {
     lifetime_stats()->damage_taken+=hp_cur[i];
     hp_cur[i] = 0;
   }
  if (has_trait("PAINRESIST"))
   painadd = dam / 3 / 4;
  else
   painadd = dam / 2 / 4;
  pain += painadd;
  lifetime_stats()->damage_taken+=dam;
 }
}

void player::knock_back_from(game *g, int x, int y)
{
 if (x == posx && y == posy)
  return; // No effect
 point to(posx, posy);
 if (x < posx)
  to.x++;
 if (x > posx)
  to.x--;
 if (y < posy)
  to.y++;
 if (y > posy)
  to.y--;

// First, see if we hit a monster
 int mondex = g->mon_at(to.x, to.y);
 if (mondex != -1) {
  monster *z = &(g->zombie(mondex));
  hit(g, this, bp_torso, -1, z->type->size, 0);
  add_effect("effect_stunned", 1);
  if ((str_max - 6) / 4 > z->type->size) {
   z->knock_back_from(g, posx, posy); // Chain reaction!
   z->hurt((str_max - 6) / 4);
   z->add_effect("effect_stunned", 1);
  } else if ((str_max - 6) / 4 == z->type->size) {
   z->hurt((str_max - 6) / 4);
   z->add_effect("effect_stunned", 1);
  }

  g->add_msg_player_or_npc( this, _("You bounce off a %s!"), _("<npcname> bounces off a %s!"),
                            z->name().c_str() );

  return;
 }

 int npcdex = g->npc_at(to.x, to.y);
 if (npcdex != -1) {
  npc *p = g->active_npc[npcdex];
  hit(g, this, bp_torso, -1, 3, 0);
  add_effect("effect_stunned", 1);
  p->hit(g, this, bp_torso, -1, 3, 0);
  g->add_msg_player_or_npc( this, _("You bounce off %s!"), _("<npcname> bounces off %s!"), p->name.c_str() );
  return;
 }

// If we're still in the function at this point, we're actually moving a tile!
 if (g->m.move_cost(to.x, to.y) == 0) { // Wait, it's a wall (or water)

  if (g->m.has_flag("LIQUID", to.x, to.y)) {
   if (!is_npc()) {
    g->plswim(to.x, to.y);
   }
// TODO: NPCs can't swim!
  } else { // It's some kind of wall.
   hurt(g, bp_torso, -1, 3);
   add_effect("effect_stunned", 2);
   g->add_msg_player_or_npc( this, _("You bounce off a %s!"), _("<npcname> bounces off a %s!"),
                             g->m.tername(to.x, to.y).c_str() );
  }

 } else { // It's no wall
  posx = to.x;
  posy = to.y;
 }
}

void player::bp_convert(hp_part &hpart, body_part bp, int side)
{
    hpart =  num_hp_parts;
    switch(bp) {
        case bp_head:
            hpart = hp_head;
            break;
        case bp_torso:
            hpart = hp_torso;
            break;
        case bp_arms:
            if (side == 0) {
                hpart = hp_arm_l;
            } else {
                hpart = hp_arm_r;
            }
            break;
        case bp_legs:
            if (side == 0) {
                hpart = hp_leg_l;
            } else {
                hpart = hp_leg_r;
            }
            break;
    }
}

void player::hp_convert(hp_part hpart, body_part &bp, int &side)
{
    bp =  num_bp;
    side = -1;
    switch(hpart) {
        case hp_head:
            bp = bp_head;
            break;
        case hp_torso:
            bp = bp_torso;
            break;
        case hp_arm_l:
            bp = bp_arms;
            side = 0;
            break;
        case hp_arm_r:
            bp = bp_arms;
            side = 1;
            break;
        case hp_leg_l:
            bp = bp_legs;
            side = 0;
            break;
        case hp_leg_r:
            bp = bp_legs;
            side = 1;
            break;
    }
}

int player::hp_percentage()
{
 int total_cur = 0, total_max = 0;
// Head and torso HP are weighted 3x and 2x, respectively
 total_cur = hp_cur[hp_head] * 3 + hp_cur[hp_torso] * 2;
 total_max = hp_max[hp_head] * 3 + hp_max[hp_torso] * 2;
 for (int i = hp_arm_l; i < num_hp_parts; i++) {
  total_cur += hp_cur[i];
  total_max += hp_max[i];
 }
 return (100 * total_cur) / total_max;
}

void player::recalc_hp()
{
    int new_max_hp[num_hp_parts];
    for (int i = 0; i < num_hp_parts; i++)
    {
        new_max_hp[i] = 60 + str_max * 3;
        if (has_trait("TOUGH"))
        {
            new_max_hp[i] *= 1.2;
        }
        if (has_trait("FRAIL"))
        {
            new_max_hp[i] *= 0.25;
        }
    }
    if (has_trait("GLASSJAW"))
    {
        new_max_hp[hp_head] *= 0.8;
    }
    for (int i = 0; i < num_hp_parts; i++)
    {
        hp_cur[i] *= (float)new_max_hp[i]/(float)hp_max[i];
        hp_max[i] = new_max_hp[i];
    }
}

void player::get_sick(game *g)
{
 if (health > 0 && rng(0, health + 10) < health)
  health--;
 if (health < 0 && rng(0, 10 - health) < (0 - health))
  health++;
 if (one_in(12))
  health -= 1;

 if (g->debugmon)
  debugmsg("Health: %d", health);

 if (has_trait("DISIMMUNE"))
  return;

 if (!has_disease("flu") && !has_disease("common_cold") &&
     one_in(900 + 10 * health + (has_trait("DISRESISTANT") ? 300 : 0))) {
  if (one_in(6))
   infect("flu", bp_mouth, 3, rng(40000, 80000));
  else
   infect("common_cold", bp_mouth, 3, rng(20000, 60000));
 }
}

bool player::infect(dis_type type, body_part vector, int strength,
                     int duration, bool permanent, int intensity,
                     int max_intensity, int decay, int additive, bool targeted,
                     int side, bool main_parts_only)
{
    if (strength <= 0) {
        return false;
    }

    if (dice(strength, 3) > dice(get_env_resist(vector), 3)) {
        if (targeted) {
            add_disease(type, duration, permanent, intensity, max_intensity, decay,
                          additive, vector, side, main_parts_only);
        } else {
            add_disease(type, duration, permanent, intensity, max_intensity, decay, additive);
        }
        return true;
    }

    return false;
}

void player::add_disease(dis_type type, int duration, bool permanent,
                         int intensity, int max_intensity, int decay,
                         int additive, body_part part, int side,
                         bool main_parts_only)
{
    if (duration <= 0) {
        return;
    }

    if (part !=  num_bp && hp_cur[part] == 0) {
        return;
    }

    if (main_parts_only) {
        if (part == bp_eyes || part == bp_mouth) {
            part = bp_head;
        } else if (part == bp_hands) {
            part = bp_arms;
        } else if (part == bp_feet) {
            part = bp_legs;
        }
    }

    bool found = false;
    int i = 0;
    while ((i < illness.size()) && !found) {
        if (illness[i].type == type) {
            if ((part == num_bp) ^ (illness[i].bp == num_bp)) {
                debugmsg("Bodypart missmatch when applying disease %s",
                         type.c_str());
                return;
            } else if (illness[i].bp == part &&
                       ((illness[i].side == -1) ^ (side == -1))) {
                debugmsg("Side of body missmatch when applying disease %s",
                         type.c_str());
                return;
            }
            if (illness[i].bp == part && illness[i].side == side) {
                if (additive > 0) {
                    illness[i].duration += duration;
                } else if (additive < 0) {
                    illness[i].duration -= duration;
                    if (illness[i].duration <= 0) {
                        illness[i].duration = 1;
                    }
                }
                illness[i].intensity += intensity;
                if (max_intensity != -1 && illness[i].intensity > max_intensity) {
                    illness[i].intensity = max_intensity;
                }
                if (permanent) {
                    illness[i].permanent = true;
                }
                illness[i].decay = decay;
                found = true;
            }
        }
        i++;
    }
    if (!found) {
        if (!is_npc()) {
            dis_msg(type);
        }
        disease tmp(type, duration, intensity, part, side, permanent, decay);
        illness.push_back(tmp);
    }
    // activity.type = ACT_NULL;

    recalc_sight_limits();
}

void player::rem_disease(dis_type type, body_part part, int side)
{
    for (int i = 0; i < illness.size();) {
        if (illness[i].type == type &&
            ( part == num_bp || illness[i].bp == part ) &&
            ( side == -1 || illness[i].side == side ) ) {
            illness.erase(illness.begin() + i);
            if(!is_npc()) {
                dis_remove_memorial(type);
            }
        } else {
            i++;
        }
    }

    recalc_sight_limits();
}

bool player::has_disease(dis_type type, body_part part, int side) const
{
    for (int i = 0; i < illness.size(); i++) {
        if (illness[i].type == type &&
            ( part == num_bp || illness[i].bp == part ) &&
            ( side == -1 || illness[i].side == side ) ) {
            return true;
        }
    }
    return false;
}

bool player::pause_disease(dis_type type, body_part part, int side)
{
    for (int i = 0; i < illness.size(); i++) {
        if (illness[i].type == type &&
            ( part == num_bp || illness[i].bp == part ) &&
            ( side == -1 || illness[i].side == side ) ) {
                illness[i].permanent = true;
                return true;
        }
    }
    return false;
}

bool player::unpause_disease(dis_type type, body_part part, int side)
{
    for (int i = 0; i < illness.size(); i++) {
        if (illness[i].type == type &&
            ( part == num_bp || illness[i].bp == part ) &&
            ( side == -1 || illness[i].side == side ) ) {
                illness[i].permanent = false;
                return true;
        }
    }
    return false;
}

int player::disease_duration(dis_type type, bool all, body_part part, int side)
{
    int tmp = 0;
    for (int i = 0; i < illness.size(); i++) {
        if (illness[i].type == type && (part ==  num_bp || illness[i].bp == part) &&
            (side == -1 || illness[i].side == side)) {
            if (all == false) {
                return illness[i].duration;
            } else {
                tmp += illness[i].duration;
            }
        }
    }
    return tmp;
}

int player::disease_intensity(dis_type type, bool all, body_part part, int side)
{
    int tmp = 0;
    for (int i = 0; i < illness.size(); i++) {
        if (illness[i].type == type && (part ==  num_bp || illness[i].bp == part) &&
            (side == -1 || illness[i].side == side)) {
            if (all == false) {
                return illness[i].intensity;
            } else {
                tmp += illness[i].intensity;
            }
        }
    }
    return tmp;
}

void player::add_addiction(add_type type, int strength)
{
 if (type == ADD_NULL)
  return;
 int timer = 1200;
 if (has_trait("ADDICTIVE")) {
  strength = int(strength * 1.5);
  timer = 800;
 }
 //Update existing addiction
 for (int i = 0; i < addictions.size(); i++) {
  if (addictions[i].type == type) {
   if (addictions[i].sated < 0) {
    addictions[i].sated = timer;
   } else if (addictions[i].sated < 600) {
    addictions[i].sated += timer; // TODO: Make this variable?
   } else {
    addictions[i].sated += int((3000 - addictions[i].sated) / 2);
   }
   if ((rng(0, strength) > rng(0, addictions[i].intensity * 5) ||
       rng(0, 500) < strength) && addictions[i].intensity < 20) {
    addictions[i].intensity++;
   }
   return;
  }
 }
 //Add a new addiction
 if (rng(0, 100) < strength) {
  add_memorial_log(_("Became addicted to %s."), addiction_type_name(type).c_str());
  addiction tmp(type, 1);
  addictions.push_back(tmp);
 }
}

bool player::has_addiction(add_type type) const
{
 for (int i = 0; i < addictions.size(); i++) {
  if (addictions[i].type == type &&
      addictions[i].intensity >= MIN_ADDICTION_LEVEL)
   return true;
 }
 return false;
}

void player::rem_addiction(add_type type)
{
 for (int i = 0; i < addictions.size(); i++) {
  if (addictions[i].type == type) {
   add_memorial_log(_("Overcame addiction to %s."), addiction_type_name(type).c_str());
   addictions.erase(addictions.begin() + i);
   return;
  }
 }
}

int player::addiction_level(add_type type)
{
 for (int i = 0; i < addictions.size(); i++) {
  if (addictions[i].type == type)
   return addictions[i].intensity;
 }
 return 0;
}

bool player::siphon(game *g, vehicle *veh, ammotype desired_liquid)
{
    int liquid_amount = veh->drain( desired_liquid, veh->fuel_capacity(desired_liquid) );
    item used_item( itypes[default_ammo(desired_liquid)], g->turn );
    used_item.charges = liquid_amount;
    int extra = g->move_liquid( used_item );
    if( extra == -1 ) {
        // Failed somehow, put the liquid back and bail out.
        veh->refill( desired_liquid, used_item.charges );
        return false;
    }
    int siphoned = liquid_amount - extra;
    veh->refill( desired_liquid, extra );
    if( siphoned > 0 ) {
        g->add_msg(_("Siphoned %d units of %s from the %s."),
                   siphoned, used_item.name.c_str(), veh->name.c_str());
        //Don't consume turns if we decided not to siphon
        return true;
    } else {
        return false;
    }
}

void manage_fire_exposure(player &p, int fireStrength) {
    // TODO: this should be determined by material properties
    p.hurtall(3*fireStrength);
    for (int i = 0; i < p.worn.size(); i++) {
        item tmp = p.worn[i];
        bool burnVeggy = (tmp.made_of("veggy") || tmp.made_of("paper"));
        bool burnFabric = ((tmp.made_of("cotton") || tmp.made_of("wool")) && one_in(10*fireStrength));
        bool burnPlastic = ((tmp.made_of("plastic")) && one_in(50*fireStrength));
        if (burnVeggy || burnFabric || burnPlastic) {
            p.worn.erase(p.worn.begin() + i);
            i--;
        }
    }
}
void player::process_effects(game *g) {
    int psnChance;
    for (std::vector<effect>::iterator it = effects.begin();
            it != effects.end(); ++it) {
        std::string id = it->get_id();
        if (id == "effect_onfire") {
            manage_fire_exposure(*this, 1);
        } else if (id == "effect_poison") {
            psnChance = 150;
            if (has_trait("POISRESIST")) {
                psnChance *= 6;
            } else {
                mod_str_bonus(-2);
                mod_per_bonus(-1);
            }
            if (one_in(psnChance)) {
                g->add_msg_if_player(this,_("You're suddenly wracked with pain!"));
                mod_pain(1);
                hurt(g, bp_torso, -1, rng(0, 2) * rng(0, 1));
            }
            mod_per_bonus(-1);
            mod_dex_bonus(-1);
        }


    }

    Creature::process_effects(g);
}

void player::suffer(game *g)
{
    for (int i = 0; i < my_bionics.size(); i++)
    {
        if (my_bionics[i].powered)
        {
            activate_bionic(i, g);
        }
    }
    if (underwater)
    {
        if (!has_trait("GILLS"))
        {
            oxygen--;
        }
        if (oxygen < 0)
        {
            if (has_bionic("bio_gills") && power_level > 0)
            {
                oxygen += 5;
                power_level--;
            }
            else
            {
                g->add_msg(_("You're drowning!"));
                hurt(g, bp_torso, -1, rng(1, 4));
            }
        }
    }

    int ill_num = illness.size();
    for (int i = 0; i < ill_num; i++)
    {
        dis_effect(*this, illness[i]);
        if (ill_num == illness.size()) {
            if (!illness[i].permanent) {
                illness[i].duration--;
            }
            if (illness[i].decay > 0 && one_in(illness[i].decay)) {
                illness[i].intensity--;
            }
            if (illness[i].duration <= 0 || illness[i].intensity == 0) {
                dis_end_msg(*this, illness[i]);
                illness.erase(illness.begin() + i);
                ill_num--;
                i--;
            }
        } else {
            ill_num--;
            i--;
        }
    }

    if (!has_disease("sleep"))
    {
        if (weight_carried() > weight_capacity())
        {
            // Starts at 1 in 25, goes down by 5 for every 50% more carried
            if (one_in(35 - 5 * weight_carried() / (weight_capacity() / 2))){
                g->add_msg_if_player(this, _("Your body strains under the weight!"));
                // 1 more pain for every 800 grams more (5 per extra STR needed)
                if ( (weight_carried() - weight_capacity()) / 800 > pain && pain < 100) {
                    pain += 1;
                }
            }
        }
        if (weight_carried() > 4 * weight_capacity()) {
            if (has_effect("effect_downed")) {
                add_effect("effect_downed", 1);
            } else {
                add_effect("effect_downed", 2);
            }
        }
        int timer = -3600;
        if (has_trait("ADDICTIVE"))
        {
            timer = -4000;
        }
        for (int i = 0; i < addictions.size(); i++)
        {
            if (addictions[i].sated <= 0 &&
                addictions[i].intensity >= MIN_ADDICTION_LEVEL)
            {
                addict_effect(g, addictions[i]);
            }
            addictions[i].sated--;
            if (!one_in(addictions[i].intensity - 2) && addictions[i].sated > 0)
            {
                addictions[i].sated -= 1;
            }
            if (addictions[i].sated < timer - (100 * addictions[i].intensity))
            {
                if (addictions[i].intensity <= 2)
                {
                    addictions.erase(addictions.begin() + i);
                    i--;
                }
                else
                {
                    addictions[i].intensity = int(addictions[i].intensity / 2);
                    addictions[i].intensity--;
                    addictions[i].sated = 0;
                }
            }
        }
        if (has_trait("CHEMIMBALANCE"))
        {
            if (one_in(3600))
            {
                g->add_msg(_("You suddenly feel sharp pain for no reason."));
                pain += 3 * rng(1, 3);
            }
            if (one_in(3600))
            {
                int pkilladd = 5 * rng(-1, 2);
                if (pkilladd > 0)
                {
                    g->add_msg(_("You suddenly feel numb."));
                }
                else if (pkilladd < 0)
                {
                    g->add_msg(_("You suddenly ache."));
                }
                pkill += pkilladd;
            }
            if (one_in(3600))
            {
                g->add_msg(_("You feel dizzy for a moment."));
                moves -= rng(10, 30);
            }
            if (one_in(3600))
            {
                int hungadd = 5 * rng(-1, 3);
                if (hungadd > 0)
                {
                    g->add_msg(_("You suddenly feel hungry."));
                }
                else
                {
                    g->add_msg(_("You suddenly feel a little full."));
                }
                hunger += hungadd;
            }
            if (one_in(3600))
            {
                g->add_msg(_("You suddenly feel thirsty."));
                thirst += 5 * rng(1, 3);
            }
            if (one_in(3600))
            {
                g->add_msg(_("You feel fatigued all of a sudden."));
                fatigue += 10 * rng(2, 4);
            }
            if (one_in(4800))
            {
                if (one_in(3))
                {
                    add_morale(MORALE_FEELING_GOOD, 20, 100);
                }
                else
                {
                    add_morale(MORALE_FEELING_BAD, -20, -100);
                }
            }
            if (one_in(3600))
            {
                if (one_in(3))
                {
                    g->add_msg(_("You suddenly feel very cold."));
                    for (int i = 0 ; i < num_bp ; i++)
                    {
                        temp_cur[i] = BODYTEMP_VERY_COLD;
                    }
                }
                else
                {
                    g->add_msg(_("You suddenly feel cold."));
                    for (int i = 0 ; i < num_bp ; i++)
                    {
                        temp_cur[i] = BODYTEMP_COLD;
                    }
                }
            }
            if (one_in(3600))
            {
                if (one_in(3))
                {
                    g->add_msg(_("You suddenly feel very hot."));
                    for (int i = 0 ; i < num_bp ; i++)
                    {
                        temp_cur[i] = BODYTEMP_VERY_HOT;
                    }
                }
                else
                {
                    g->add_msg(_("You suddenly feel hot."));
                    for (int i = 0 ; i < num_bp ; i++)
                    {
                        temp_cur[i] = BODYTEMP_HOT;
                    }
                }
            }
        }
        if ((has_trait("SCHIZOPHRENIC") || has_artifact_with(AEP_SCHIZO)) &&
            one_in(2400))
        { // Every 4 hours or so
            monster phantasm;
            int i;
            switch(rng(0, 11))
            {
                case 0:
                    add_disease("hallu", 3600);
                    break;
                case 1:
                    add_disease("visuals", rng(15, 60));
                    break;
                case 2:
                    g->add_msg(_("From the south you hear glass breaking."));
                    break;
                case 3:
                    g->add_msg(_("YOU SHOULD QUIT THE GAME IMMEDIATELY."));
                    add_morale(MORALE_FEELING_BAD, -50, -150);
                    break;
                case 4:
                    for (i = 0; i < 10; i++) {
                        g->add_msg("XXXXXXXXXXXXXXXXXXXXXXXXXXX");
                    }
                    break;
                case 5:
                    g->add_msg(_("You suddenly feel so numb..."));
                    pkill += 25;
                    break;
                case 6:
                    g->add_msg(_("You start to shake uncontrollably."));
                    add_disease("shakes", 10 * rng(2, 5));
                    break;
                case 7:
                    for (i = 0; i < 10; i++)
                    {
                        g->spawn_hallucination();
                    }
                    break;
                case 8:
                    g->add_msg(_("It's a good time to lie down and sleep."));
                    add_disease("lying_down", 200);
                    break;
                case 9:
                    g->add_msg(_("You have the sudden urge to SCREAM!"));
                    g->sound(posx, posy, 10 + 2 * str_cur, "AHHHHHHH!");
                    break;
                case 10:
                    g->add_msg(std::string(name + name + name + name + name + name + name +
                        name + name + name + name + name + name + name +
                        name + name + name + name + name + name).c_str());
                    break;
                case 11:
                    body_part bp = random_body_part(true);
                    int side = random_side(bp);
                    add_disease("formication", 600, false, 1, 3, 0, 1, bp, side, true);
                    break;
            }
        }
  if (has_trait("JITTERY") && !has_disease("shakes")) {
   if (stim > 50 && one_in(300 - stim))
    add_disease("shakes", 300 + stim);
   else if (hunger > 80 && one_in(500 - hunger))
    add_disease("shakes", 400);
  }

  if (has_trait("MOODSWINGS") && one_in(3600)) {
   if (rng(1, 20) > 9) // 55% chance
    add_morale(MORALE_MOODSWING, -100, -500);
   else   // 45% chance
    add_morale(MORALE_MOODSWING, 100, 500);
  }

  if (has_trait("VOMITOUS") && one_in(4200))
   vomit(g);

  if (has_trait("SHOUT1") && one_in(3600))
   g->sound(posx, posy, 10 + 2 * str_cur, _("You shout loudly!"));
  if (has_trait("SHOUT2") && one_in(2400))
   g->sound(posx, posy, 15 + 3 * str_cur, _("You scream loudly!"));
  if (has_trait("SHOUT3") && one_in(1800))
   g->sound(posx, posy, 20 + 4 * str_cur, _("You let out a piercing howl!"));
 } // Done with while-awake-only effects

 if (has_trait("ASTHMA") && one_in(3600 - stim * 50)) {
  bool auto_use = has_charges("inhaler", 1);
  if (underwater) {
   oxygen = int(oxygen / 2);
   auto_use = false;
  }

        if (has_disease("sleep")) {
            wake_up(_("Your asthma wakes you up!"));
            auto_use = false;
        }

  if (auto_use)
   use_charges("inhaler", 1);
  else {
   add_disease("asthma", 50 * rng(1, 4));
   if (!is_npc())
    g->cancel_activity_query(_("You have an asthma attack!"));
  }
 }

 if (has_trait("LEAVES") && g->is_in_sunlight(posx, posy) && one_in(600))
  hunger--;

 if (pain > 0) {
  if (has_trait("PAINREC1") && one_in(600))
   pain--;
  if (has_trait("PAINREC2") && one_in(300))
   pain--;
  if (has_trait("PAINREC3") && one_in(150))
   pain--;
 }

    if (has_trait("ALBINO") && g->is_in_sunlight(posx, posy) && one_in(20)) {
        g->add_msg(_("The sunlight burns your skin!"));
        if (has_disease("sleep")) {
            wake_up(_("You wake up!"));
        }
        hurtall(1);
    }

 if ((has_trait("TROGLO") || has_trait("TROGLO2")) &&
     g->is_in_sunlight(posx, posy) && g->weather == WEATHER_SUNNY) {
  str_cur--;
  dex_cur--;
  int_cur--;
  per_cur--;
 }
 if (has_trait("TROGLO2") && g->is_in_sunlight(posx, posy)) {
  str_cur--;
  dex_cur--;
  int_cur--;
  per_cur--;
 }
 if (has_trait("TROGLO3") && g->is_in_sunlight(posx, posy)) {
  str_cur -= 4;
  dex_cur -= 4;
  int_cur -= 4;
  per_cur -= 4;
 }

 if (has_trait("SORES")) {
  for (int i = bp_head; i < num_bp; i++) {
   if (pain < 5 + 4 * abs(encumb(body_part(i))))
    pain = 5 + 4 * abs(encumb(body_part(i)));
  }
 }

 if (has_trait("SLIMY") && !in_vehicle) {
   g->m.add_field(g, posx, posy, fd_slime, 1);
 }

 if (has_trait("WEB_SPINNER") && !in_vehicle && one_in(3)) {
   g->m.add_field(g, posx, posy, fd_web, 1); //this adds density to if its not already there.
 }

 if (has_trait("RADIOGENIC") && int(g->turn) % 50 == 0 && radiation >= 10) {
  radiation -= 10;
  healall(1);
 }

 if (has_trait("RADIOACTIVE1")) {
  if (g->m.radiation(posx, posy) < 10 && one_in(50))
   g->m.radiation(posx, posy)++;
 }
 if (has_trait("RADIOACTIVE2")) {
  if (g->m.radiation(posx, posy) < 20 && one_in(25))
   g->m.radiation(posx, posy)++;
 }
 if (has_trait("RADIOACTIVE3")) {
  if (g->m.radiation(posx, posy) < 30 && one_in(10))
   g->m.radiation(posx, posy)++;
 }

 if (has_trait("UNSTABLE") && one_in(28800)) // Average once per 2 days
  mutate(g);
 if (has_artifact_with(AEP_MUTAGENIC) && one_in(28800))
  mutate(g);
 if (has_artifact_with(AEP_FORCE_TELEPORT) && one_in(600))
  g->teleport(this);

 int localRadiation = g->m.radiation(posx, posy);

 if (localRadiation) {
   bool has_helmet = false;

   bool power_armored = is_wearing_power_armor(&has_helmet);

   if ((power_armored && has_helmet) || is_wearing("hazmat_suit")|| is_wearing("anbc_suit")) {
     radiation += 0; // Power armor protects completely from radiation
   } else if (power_armored || is_wearing("cleansuit")|| is_wearing("aep_suit")) {
     radiation += rng(0, localRadiation / 40);
   } else {
     radiation += rng(0, localRadiation / 16);
   }

   // Apply rads to any radiation badges.
   std::vector<item *> possessions = inv_dump();
   for( std::vector<item *>::iterator it = possessions.begin(); it != possessions.end(); ++it ) {
       if( (*it)->type->id == "rad_badge" ) {
           // Actual irridation levels of badges and the player aren't precisely matched.
           // This is intentional.
           int before = (*it)->irridation;
           (*it)->irridation += rng(0, localRadiation / 16);
           if( inv.has_item(*it) ) { continue; }
           for( int i = 0; i < sizeof(rad_dosage_thresholds)/sizeof(rad_dosage_thresholds[0]); i++ ){
               if( before < rad_dosage_thresholds[i] &&
                   (*it)->irridation >= rad_dosage_thresholds[i] ) {
                   g->add_msg_if_player( this, _("Your radiation badge changes from %s to %s!"),
                                         rad_threshold_colors[i - 1].c_str(),
                                         rad_threshold_colors[i].c_str() );
               }
           }
       }
   }
 }

 if( int(g->turn) % 150 == 0 )
 {
     if (radiation < 0) radiation = 0;
     else if (radiation > 2000) radiation = 2000;
     if (OPTIONS["RAD_MUTATION"] && rng(60, 2500) < radiation)
     {
         mutate(g);
         radiation /= 2;
         radiation -= 5;
     }
     else if (radiation > 100 && rng(1, 1500) < radiation)
     {
         vomit(g);
         radiation -= 50;
     }
 }

 if( radiation > 150 && !(int(g->turn) % 90) )
 {
     hurtall(radiation / 100);
 }

// Negative bionics effects
 if (has_bionic("bio_dis_shock") && one_in(1200)) {
  g->add_msg(_("You suffer a painful electrical discharge!"));
  pain++;
  moves -= 150;
 }
 if (has_bionic("bio_dis_acid") && one_in(1500)) {
  g->add_msg(_("You suffer a burning acidic discharge!"));
  hurtall(1);
 }
 if (has_bionic("bio_drain") && power_level > 0 && one_in(600)) {
  g->add_msg(_("Your batteries discharge slightly."));
  power_level--;
 }
 if (has_bionic("bio_noise") && one_in(500)) {
  g->add_msg(_("A bionic emits a crackle of noise!"));
  g->sound(posx, posy, 60, "");
 }
 if (has_bionic("bio_power_weakness") && max_power_level > 0 &&
     power_level >= max_power_level * .75)
  str_cur -= 3;

// Artifact effects
 if (has_artifact_with(AEP_ATTENTION))
  add_disease("attention", 3);

 if (dex_cur < 0)
  dex_cur = 0;
 if (str_cur < 0)
  str_cur = 0;
 if (per_cur < 0)
  per_cur = 0;
 if (int_cur < 0)
  int_cur = 0;

 // check for limb mending every 1000 turns (~1.6 hours)
 if(g->turn.get_turn() % 1000 == 0) {
  mend(g);
 }
}

void player::mend(game *g)
{
 // Wearing splints can slowly mend a broken limb back to 1 hp.
 // 2 weeks is faster than a fracture would heal IRL,
 // but 3 weeks average (a generous estimate) was tedious and no fun.
 for(int i = 0; i < num_hp_parts; i++) {
  int broken = (hp_cur[i] <= 0);
  if(broken) {
   double mending_odds = 200.0; // 2 weeks, on average. (~20160 minutes / 100 minutes)
   double healing_factor = 1.0;
   // Studies have shown that alcohol and tobacco use delay fracture healing time
   if(has_disease("cig") | addiction_level(ADD_CIG)) {
    healing_factor *= 0.5;
   }
   if(has_disease("drunk") | addiction_level(ADD_ALCOHOL)) {
    healing_factor *= 0.5;
   }

   // Bed rest speeds up mending
   if(has_disease("sleep")) {
    healing_factor *= 4.0;
   } else if(fatigue > 383) {
    // but being dead tired does not...
    healing_factor *= 0.75;
   }

   // Being healthy helps.
   if(health > 0) {
    healing_factor *= 2.0;
   }

   // And being well fed...
   if(hunger < 0) {
    healing_factor *= 2.0;
   }

   if(thirst < 0) {
    healing_factor *= 2.0;
   }

   // Mutagenic healing factor!
   if(has_trait("REGEN")) {
    healing_factor *= 16.0;
   } else if (has_trait("FASTHEALER2")) {
    healing_factor *= 4.0;
   } else if (has_trait("FASTHEALER")) {
    healing_factor *= 2.0;
   }

   bool mended = false;
   int side = 0;
   body_part part;
   switch(i) {
    case hp_arm_r:
     side = 1;
     // fall-through
    case hp_arm_l:
     part = bp_arms;
     mended = is_wearing("arm_splint") && x_in_y(healing_factor, mending_odds);
     break;
    case hp_leg_r:
     side = 1;
     // fall-through
    case hp_leg_l:
     part = bp_legs;
     mended = is_wearing("leg_splint") && x_in_y(healing_factor, mending_odds);
     break;
    default:
     // No mending for you!
     break;
   }
   if(mended) {
    hp_cur[i] = 1;
    add_memorial_log(_("Broken %s began to mend."), body_part_name(part, side).c_str());
    g->add_msg(_("Your %s has started to mend!"),
      body_part_name(part, side).c_str());
   }
  }
 }
}

void player::vomit(game *g)
{
    add_memorial_log(_("Threw up."));
    g->add_msg(_("You throw up heavily!"));
    int nut_loss = 100 / (1 + exp(.15 * (hunger / 100)));
    int quench_loss = 100 / (1 + exp(.025 * (thirst / 10)));
    hunger += rng(nut_loss / 2, nut_loss);
    thirst += rng(quench_loss / 2, quench_loss);
    moves -= 100;
    for (int i = 0; i < illness.size(); i++) {
        if (illness[i].type == "foodpoison") {
            illness[i].duration -= 300;
            if (illness[i].duration < 0) {
                rem_disease(illness[i].type);
            }
        } else if (illness[i].type == "drunk") {
            illness[i].duration -= rng(1, 5) * 100;
            if (illness[i].duration < 0) {
                rem_disease(illness[i].type);
            }
        }
    }
    rem_disease("pkill1");
    rem_disease("pkill2");
    rem_disease("pkill3");
    rem_disease("sleep");
}

void player::drench(game *g, int saturation, int flags)
{
    if (is_waterproof(flags)) {
        return;
    }

    int effected = 0;
    int tot_ignored = 0; //Always ignored
    int tot_neut = 0; //Ignored for good wet bonus
    int tot_good = 0; //Increase good wet bonus

    for (std::map<int, int>::iterator iter = mDrenchEffect.begin(); iter != mDrenchEffect.end(); ++iter) {
        if (mfb(iter->first) & flags) {
            effected += iter->second;
            tot_ignored += mMutDrench[iter->first]["ignored"];
            tot_neut += mMutDrench[iter->first]["neutral"];
            tot_good += mMutDrench[iter->first]["good"];
        }
    }

    if (effected == 0) {
        return;
    }

    bool wants_drench = false;
    // If not protected by mutations then check clothing
    if (tot_good + tot_neut + tot_ignored < effected) {
        wants_drench = is_water_friendly(flags);
    } else {
        wants_drench = true;
    }

    int morale_cap;
    if (wants_drench) {
        morale_cap = g->get_temperature() - std::min(65, 65 + (tot_ignored - tot_good) / 2) * saturation / 100;
    } else {
        morale_cap = -(saturation / 2);
    }

    // Good increases pos and cancels neg, neut cancels neg, ignored cancels both
    if (morale_cap > 0) {
        morale_cap = morale_cap * (effected - tot_ignored + tot_good) / effected;
    } else if (morale_cap < 0) {
        morale_cap = morale_cap * (effected - tot_ignored - tot_neut - tot_good) / effected;
    }

    if (morale_cap == 0) {
        return;
    }

    int morale_effect = morale_cap / 8;
    if (morale_effect == 0) {
        if (morale_cap > 0) {
            morale_effect = 1;
        } else {
            morale_effect = -1;
        }
    }

    int dur = 60;
    int d_start = 30;
    if (morale_cap < 0) {
        if (has_trait("LIGHTFUR") || has_trait("FUR")) {
            dur /= 5;
            d_start /= 5;
        }
    } else {
        if (has_trait("SLIMY")) {
            dur *= 1.2;
            d_start *= 1.2;
        }
    }

    add_morale(MORALE_WET, morale_effect, morale_cap, dur, d_start);
}

void player::drench_mut_calc()
{
    mMutDrench.clear();
    int ignored, neutral, good;

    for (std::map<int, int>::iterator it = mDrenchEffect.begin(); it != mDrenchEffect.end(); ++it) {
        ignored = 0;
        neutral = 0;
        good = 0;

        for (std::set<std::string>::iterator iter = my_mutations.begin(); iter != my_mutations.end(); ++iter) {
            for (std::map<std::string,mutation_wet>::iterator wp_iter = mutation_data[*iter].protection.begin(); wp_iter != mutation_data[*iter].protection.end(); ++wp_iter) {
                if (body_parts[wp_iter->first] == it->first) {
                    ignored += wp_iter->second.second.x;
                    neutral += wp_iter->second.second.y;
                    good += wp_iter->second.second.z;
                }
            }
        }

        mMutDrench[it->first]["good"] = good;
        mMutDrench[it->first]["neutral"] = neutral;
        mMutDrench[it->first]["ignored"] = ignored;
    }
}

int player::weight_carried()
{
    int ret = 0;
    ret += weapon.weight();
    for (int i = 0; i < worn.size(); i++)
    {
        ret += worn[i].weight();
    }
    ret += inv.weight();
    return ret;
}

int player::volume_carried()
{
    return inv.volume();
}

int player::weight_capacity(bool real_life)
{
 int str = (real_life ? str_cur : str_max);
 int ret = 13000 + str * 4000;
 if (has_trait("BADBACK"))
  ret = int(ret * .65);
 if (has_trait("LIGHT_BONES"))
  ret = int(ret * .80);
 if (has_trait("HOLLOW_BONES"))
  ret = int(ret * .60);
 if (has_artifact_with(AEP_CARRY_MORE))
  ret += 22500;
 return ret;
}

int player::volume_capacity()
{
 int ret = 2; // A small bonus (the overflow)
 it_armor *armor;
 for (int i = 0; i < worn.size(); i++) {
  armor = dynamic_cast<it_armor*>(worn[i].type);
  ret += armor->storage;
 }
 if (has_bionic("bio_storage"))
  ret += 6;
 if (has_trait("SHELL"))
  ret += 16;
 if (has_trait("PACKMULE"))
  ret = int(ret * 1.4);
 return ret;
}

double player::convert_weight(int weight)
{
    double ret;
    ret = double(weight);
    if (OPTIONS["USE_METRIC_WEIGHTS"] == "kg") {
        ret /= 1000;
    } else {
        ret /= 453.6;
    }
    return ret;
}

bool player::can_pickVolume(int volume)
{
    return (volume_carried() + volume <= volume_capacity());
}
bool player::can_pickWeight(int weight, bool safe)
{
    if (!safe)
    {
        //Player can carry up to four times their maximum weight
        return (weight_carried() + weight <= weight_capacity() * 4);
    }
    else
    {
        return (weight_carried() + weight <= weight_capacity());
    }
}

int player::net_morale(morale_point effect)
{
    double bonus = effect.bonus;

    // If the effect is old enough to have started decaying,
    // reduce it appropriately.
    if (effect.age > effect.decay_start)
    {
        bonus *= logistic_range(effect.decay_start,
                                effect.duration, effect.age);
    }

    // Optimistic characters focus on the good things in life,
    // and downplay the bad things.
    if (has_trait("OPTIMISTIC"))
    {
        if (bonus >= 0)
        {
            bonus *= 1.25;
        }
        else
        {
            bonus *= 0.75;
        }
    }

    return bonus;
}

int player::morale_level()
{
    // Add up all of the morale bonuses (and penalties).
    int ret = 0;
    for (int i = 0; i < morale.size(); i++)
    {
        ret += net_morale(morale[i]);
    }

    // Prozac reduces negative morale by 75%.
    if (has_disease("took_prozac") && ret < 0)
    {
        ret = int(ret / 4);
    }

    return ret;
}

void player::add_morale(morale_type type, int bonus, int max_bonus,
                        int duration, int decay_start,
                        bool cap_existing, itype* item_type)
{
    bool placed = false;

    // Search for a matching morale entry.
    for (int i = 0; i < morale.size() && !placed; i++)
    {
        if (morale[i].type == type && morale[i].item_type == item_type)
        {
            // Found a match!
            placed = true;

            // Scale the morale bonus to its current level.
            if (morale[i].age > morale[i].decay_start)
            {
                morale[i].bonus *= logistic_range(morale[i].decay_start,
                                                  morale[i].duration, morale[i].age);
            }

            // If we're capping the existing effect, we can use the new duration
            // and decay start.
            if (cap_existing)
            {
                morale[i].duration = duration;
                morale[i].decay_start = decay_start;
            }
            else
            {
                // Otherwise, we need to figure out whether the existing effect had
                // more remaining duration and decay-resistance than the new one does.
                // Only takes the new duration if new bonus and old are the same sign.
                if (morale[i].duration - morale[i].age <= duration &&
                   ((morale[i].bonus > 0) == (max_bonus > 0)) )
                {
                    morale[i].duration = duration;
                }
                else
                {
                    // This will give a longer duration than above.
                    morale[i].duration -= morale[i].age;
                }

                if (morale[i].decay_start - morale[i].age <= decay_start &&
                   ((morale[i].bonus > 0) == (max_bonus > 0)) )
                {
                    morale[i].decay_start = decay_start;
                }
                else
                {
                    // This will give a later decay start than above.
                    morale[i].decay_start -= morale[i].age;
                }
            }

            // Now that we've finished using it, reset the age to 0.
            morale[i].age = 0;

            // Is the current morale level for this entry below its cap, if any?
            if (abs(morale[i].bonus) < abs(max_bonus) || max_bonus == 0)
            {
                // Add the requested morale boost.
                morale[i].bonus += bonus;

                // If we passed the cap, pull back to it.
                if (abs(morale[i].bonus) > abs(max_bonus) && max_bonus != 0)
                {
                    morale[i].bonus = max_bonus;
                }
            }
            else if (cap_existing)
            {
                // The existing bonus is above the new cap.  Reduce it.
                morale[i].bonus = max_bonus;
            }
        }
    }

    // No matching entry, so add a new one
    if (!placed)
    {
        morale_point tmp(type, item_type, bonus, duration, decay_start, 0);
        morale.push_back(tmp);
    }
}

int player::has_morale( morale_type type ) const
{
    for( int i = 0; i < morale.size(); i++ ) {
        if( morale[i].type == type ) {
            return morale[i].bonus;
        }
    }
    return 0;
}

void player::rem_morale(morale_type type, itype* item_type)
{
 for (int i = 0; i < morale.size(); i++) {
  if (morale[i].type == type && morale[i].item_type == item_type) {
    morale.erase(morale.begin() + i);
    break;
  }
 }
}

item& player::i_add(item it, game *g)
{
 itype_id item_type_id = "null";
 if( it.type ) item_type_id = it.type->id;

 last_item = item_type_id;

 if (it.is_food() || it.is_ammo() || it.is_gun()  || it.is_armor() ||
     it.is_book() || it.is_tool() || it.is_weap() || it.is_food_container())
  inv.unsort();

 if (g != NULL && it.is_artifact() && it.is_tool()) {
  it_artifact_tool *art = dynamic_cast<it_artifact_tool*>(it.type);
  g->add_artifact_messages(art->effects_carried);
 }
 return inv.add_item(it);
}

bool player::has_active_item(itype_id id)
{
    if (weapon.type->id == id && weapon.active)
    {
        return true;
    }
    return inv.has_active_item(id);
}

int player::active_item_charges(itype_id id)
{
    int max = 0;
    if (weapon.type->id == id && weapon.active)
    {
        max = weapon.charges;
    }

    int inv_max = inv.max_active_item_charges(id);
    if (inv_max > max)
    {
        max = inv_max;
    }
    return max;
}

void player::process_active_items(game *g)
{
    if (weapon.is_artifact() && weapon.is_tool()) {
        g->process_artifact(&weapon, this, true);
    } else if (weapon.active) {
        if (weapon.has_flag("CHARGE")) {
            if (weapon.charges == 8) { // Maintaining charge takes less power.
                if( use_charges_if_avail("adv_UPS_on", 2) || use_charges_if_avail("UPS_on", 4) ) {
                    weapon.poison++;
                } else {
                    weapon.poison--;
                }
                if ( (weapon.poison >= 3) && (one_in(20)) ) { // 3 turns leeway, then it may discharge.
                    add_memorial_log(_("Accidental discharge of %s."), weapon.tname().c_str());
                    g->add_msg(_("Your %s discharges!"), weapon.tname().c_str());
                    point target(posx + rng(-12, 12), posy + rng(-12, 12));
                    std::vector<point> traj = line_to(posx, posy, target.x, target.y, 0);
                    g->fire(*this, target.x, target.y, traj, false);
                } else {
                    g->add_msg(_("Your %s beeps alarmingly."), weapon.tname().c_str());
                }
            } else { // We're chargin it up!
                if ( use_charges_if_avail("adv_UPS_on", ceil(static_cast<float>(1 + weapon.charges) / 2)) ||
                     use_charges_if_avail("UPS_on", 1 + weapon.charges) ) {
                    weapon.poison++;
                } else {
                    weapon.poison--;
                }

                if (weapon.poison >= weapon.charges) {
                    weapon.charges++;
                    weapon.poison = 0;
                }
            }
            if (weapon.poison < 0) {
                g->add_msg(_("Your %s spins down."), weapon.tname().c_str());
                weapon.charges--;
                weapon.poison = weapon.charges - 1;
            }
            if (weapon.charges <= 0) {
                weapon.active = false;
            }
        }
        else if (!process_single_active_item(g, &weapon)) {
            weapon = ret_null;
        }
    }

    std::vector<item *> inv_active = inv.active_items();
    for (std::vector<item *>::iterator iter = inv_active.begin(); iter != inv_active.end(); ++iter) {
        item *tmp_it = *iter;
        if (tmp_it->is_artifact() && tmp_it->is_tool()) {
            g->process_artifact(tmp_it, this);
        }
        if (!process_single_active_item(g, tmp_it)) {
            inv.remove_item(tmp_it);
        }
    }

    // worn items
    for (int i = 0; i < worn.size(); i++) {
        if (worn[i].is_artifact()) {
            g->process_artifact(&(worn[i]), this);
        }
    }

  // Drain UPS if using optical cloak.
  // TODO: Move somewhere else.
  if ((has_active_item("UPS_on") || has_active_item("adv_UPS_on"))
      && is_wearing("optical_cloak")) {
    // Drain UPS.
    if (has_charges("adv_UPS_on", 24)) {
      use_charges("adv_UPS_on", 24);
      if (charges_of("adv_UPS_on") < 120 && one_in(3))
        g->add_msg_if_player(this, _("Your optical cloak flickers for a moment!"));
    } else if (has_charges("UPS_on", 40)) {
      use_charges("UPS_on", 40);
      if (charges_of("UPS_on") < 200 && one_in(3))
        g->add_msg_if_player(this, _("Your optical cloak flickers for a moment!"));
    } else {
      if (has_charges("adv_UPS_on", charges_of("adv_UPS_on"))) {
          // Drain last power.
          use_charges("adv_UPS_on", charges_of("adv_UPS_on"));
      }
      else {
        use_charges("UPS_on", charges_of("UPS_on"));
      }
    }
  }
}

// returns false if the item needs to be removed
bool player::process_single_active_item(game *g, item *it)
{
    if (it->active ||
        (it->is_container() && it->contents.size() > 0 && it->contents[0].active))
    {
        if (it->is_food())
        {
            if (it->has_flag("HOT"))
            {
                it->item_counter--;
                if (it->item_counter == 0)
                {
                    it->item_tags.erase("HOT");
                    it->active = false;
                }
            }
        }
        else if (it->is_food_container())
        {
            if (it->contents[0].has_flag("HOT"))
            {
                it->contents[0].item_counter--;
                if (it->contents[0].item_counter == 0)
                {
                    it->contents[0].item_tags.erase("HOT");
                    it->contents[0].active = false;
                }
            }
        }
        else if (it->is_tool())
        {
            it_tool* tmp = dynamic_cast<it_tool*>(it->type);
            tmp->use.call(this, it, true);
            if (tmp->turns_per_charge > 0 && int(g->turn) % tmp->turns_per_charge == 0)
            {
                it->charges--;
            }
            if (it->charges <= 0)
            {
                tmp->use.call(this, it, false);
                if (tmp->revert_to == "null")
                {
                    return false;
                }
                else
                {
                    it->type = itypes[tmp->revert_to];
                    it->active = false;
                }
            }
        }
        else if (it->type->id == "corpse")
        {
            if (it->ready_to_revive(g))
            {
                add_memorial_log(_("Had a %s revive while carrying it."), it->name.c_str());
                g->add_msg_if_player(this, _("Oh dear god, a corpse you're carrying has started moving!"));
                g->revive_corpse(posx, posy, it);
                return false;
            }
        }
        else
        {
            debugmsg("%s is active, but has no known active function.", it->tname().c_str());
        }
    }
    return true;
}

item player::remove_weapon()
{
 if (weapon.has_flag("CHARGE") && weapon.active) { //unwield a charged charge rifle.
  weapon.charges = 0;
  weapon.active = false;
 }
 item tmp = weapon;
 weapon = ret_null;
// We need to remove any boosts related to our style
 rem_disease("attack_boost");
 rem_disease("dodge_boost");
 rem_disease("damage_boost");
 rem_disease("speed_boost");
 rem_disease("armor_boost");
 rem_disease("viper_combo");
 return tmp;
}

void player::remove_mission_items(int mission_id)
{
 if (mission_id == -1)
  return;
 if (weapon.mission_id == mission_id) {
  remove_weapon();
 } else {
  for (int i = 0; i < weapon.contents.size(); i++) {
   if (weapon.contents[i].mission_id == mission_id)
    remove_weapon();
  }
 }
 inv.remove_mission_items(mission_id);
}

item player::i_rem(char let)
{
 item tmp;
 if (weapon.invlet == let) {
  if (std::find(martial_arts_itype_ids.begin(), martial_arts_itype_ids.end(), weapon.type->id) != martial_arts_itype_ids.end()){
   return ret_null;
  }
  tmp = weapon;
  weapon = ret_null;
  return tmp;
 }
 for (int i = 0; i < worn.size(); i++) {
  if (worn[i].invlet == let) {
   tmp = worn[i];
   worn.erase(worn.begin() + i);
   return tmp;
  }
 }
 if (!inv.item_by_letter(let).is_null())
  return inv.remove_item_by_letter(let);
 return ret_null;
}

item player::i_rem(itype_id type)
{
    item ret;
    if (weapon.type->id == type)
    {
        return remove_weapon();
    }
    return inv.remove_item_by_type(type);
}

item& player::i_at(char let)
{
 if (let == KEY_ESCAPE)
  return ret_null;
 if (weapon.invlet == let)
  return weapon;
 for (int i = 0; i < worn.size(); i++) {
  if (worn[i].invlet == let)
   return worn[i];
 }
 return inv.item_by_letter(let);
}

item& player::i_of_type(itype_id type)
{
 if (weapon.type->id == type)
  return weapon;
 for (int i = 0; i < worn.size(); i++) {
  if (worn[i].type->id == type)
   return worn[i];
 }
 return inv.item_by_type(type);
}

martialart player::get_combat_style()
{
 martialart tmp;
 bool pickstyle = (!ma_styles.empty());
 if (pickstyle) {
  tmp = martialarts[style_selected];
  return tmp;
 } else {
  return martialarts["style_none"];
 }
}

std::vector<item *> player::inv_dump()
{
 std::vector<item *> ret;
 if (std::find(standard_itype_ids.begin(), standard_itype_ids.end(), weapon.type->id) != standard_itype_ids.end()){
  ret.push_back(&weapon);
 }
 for (int i = 0; i < worn.size(); i++)
  ret.push_back(&worn[i]);
 inv.dump(ret);
 return ret;
}

item player::i_remn(char invlet)
{
 return inv.remove_item_by_letter(invlet);
}

std::list<item> player::use_amount(itype_id it, int quantity, bool use_container)
{
 std::list<item> ret;
 bool used_weapon_contents = false;
 for (int i = 0; i < weapon.contents.size(); i++) {
  if (weapon.contents[i].type->id == it) {
   ret.push_back(weapon.contents[i]);
   quantity--;
   weapon.contents.erase(weapon.contents.begin() + i);
   i--;
   used_weapon_contents = true;
  }
 }
 if (use_container && used_weapon_contents)
  remove_weapon();

 if (weapon.type->id == it && weapon.contents.size() == 0) {
  quantity--;
  ret.push_back(remove_weapon());
 }

 std::list<item> tmp = inv.use_amount(it, quantity, use_container);
 ret.splice(ret.end(), tmp);
 return ret;
}

bool player::use_charges_if_avail(itype_id it, int quantity)
{
    if (has_charges(it, quantity))
    {
        use_charges(it, quantity);
        return true;
    }
    return false;
}

bool player::has_fire(const int quantity)
{
// TODO: Replace this with a "tool produces fire" flag.

    if (has_charges("torch_lit", 1)) {
        return true;
    } else if (has_charges("battletorch_lit", quantity)) {
        return true;
    } else if (has_charges("handflare_lit", 1)) {
        return true;
    } else if (has_charges("candle_lit", 1)) {
        return true;
    } else if (has_bionic("bio_tools")) {
        return true;
    } else if (has_bionic("bio_lighter")) {
        return true;
    } else if (has_bionic("bio_laser")) {
        return true;
    } else if (has_charges("ref_lighter", quantity)) {
        return true;
    } else if (has_charges("matches", quantity)) {
        return true;
    } else if (has_charges("lighter", quantity)) {
        return true;
    } else if (has_charges("flamethrower", quantity)) {
        return true;
    } else if (has_charges("flamethrower_simple", quantity)) {
        return true;
    } else if (has_charges("hotplate", quantity)) {
        return true;
    } else if (has_charges("welder", quantity)) {
        return true;
    } else if (has_charges("welder_crude", quantity)) {
        return true;
    } else if (has_charges("shishkebab_on", quantity)) {
        return true;
    } else if (has_charges("firemachete_on", quantity)) {
        return true;
    } else if (has_charges("broadfire_on", quantity)) {
        return true;
    } else if (has_charges("firekatana_on", quantity)) {
        return true;
    } else if (has_charges("zweifire_on", quantity)) {
        return true;
    }
    return false;
}

void player::use_fire(const int quantity)
{
//Ok, so checks for nearby fires first,
//then held lit torch or candle, bio tool/lighter/laser
//tries to use 1 charge of lighters, matches, flame throwers
// (home made, military), hotplate, welder in that order.
// bio_lighter, bio_laser, bio_tools, has_bionic("bio_tools"

    if (has_charges("torch_lit", 1)) {
        return;
    } else if (has_charges("battletorch_lit", 1)) {
        return;
    } else if (has_charges("handflare_lit", 1)) {
        return;
    } else if (has_charges("candle_lit", 1)) {
        return;
    } else if (has_charges("shishkebab_on", quantity)) {
        return;
    } else if (has_charges("firemachete_on", quantity)) {
        return;
    } else if (has_charges("broadfire_on", quantity)) {
        return;
    } else if (has_charges("firekatana_on", quantity)) {
        return;
    } else if (has_charges("zweifire_on", quantity)) {
        return;
    } else if (has_bionic("bio_tools")) {
        return;
    } else if (has_bionic("bio_lighter")) {
        return;
    } else if (has_bionic("bio_laser")) {
        return;
    } else if (has_charges("ref_lighter", quantity)) {
        use_charges("ref_lighter", quantity);
        return;
    } else if (has_charges("matches", quantity)) {
        use_charges("matches", quantity);
        return;
    } else if (has_charges("lighter", quantity)) {
        use_charges("lighter", quantity);
        return;
    } else if (has_charges("flamethrower", quantity)) {
        use_charges("flamethrower", quantity);
        return;
    } else if (has_charges("flamethrower_simple", quantity)) {
        use_charges("flamethrower_simple", quantity);
        return;
    } else if (has_charges("hotplate", quantity)) {
        use_charges("hotplate", quantity);
        return;
    } else if (has_charges("welder", quantity)) {
        use_charges("welder", quantity);
        return;
    } else if (has_charges("welder_crude", quantity)) {
        use_charges("welder_crude", quantity);
        return;
    } else if (has_charges("shishkebab_off", quantity)) {
        use_charges("shishkebab_off", quantity);
        return;
    } else if (has_charges("firemachete_off", quantity)) {
        use_charges("firemachete_off", quantity);
        return;
    } else if (has_charges("broadfire_off", quantity)) {
        use_charges("broadfire_off", quantity);
        return;
    } else if (has_charges("firekatana_off", quantity)) {
        use_charges("firekatana_off", quantity);
        return;
    } else if (has_charges("zweifire_off", quantity)) {
        use_charges("zweifire_off", quantity);
        return;
    }
}

// does NOT return anything if the item is integrated toolset or fire!
std::list<item> player::use_charges(itype_id it, int quantity)
{
 std::list<item> ret;
 // the first two cases *probably* don't need to be tracked for now...
 if (it == "toolset") {
  power_level -= quantity;
  if (power_level < 0)
   power_level = 0;
  return ret;
 }
 if (it == "fire")
 {
     use_fire(quantity);
     return ret;
 }

// Start by checking weapon contents
 for (int i = 0; i < weapon.contents.size(); i++) {
  if (weapon.contents[i].type->id == it) {
   if (weapon.contents[i].charges > 0 &&
       weapon.contents[i].charges <= quantity) {
    ret.push_back(weapon.contents[i]);
    quantity -= weapon.contents[i].charges;
    if (weapon.contents[i].destroyed_at_zero_charges()) {
     weapon.contents.erase(weapon.contents.begin() + i);
     i--;
    } else
     weapon.contents[i].charges = 0;
    if (quantity == 0)
     return ret;
   } else {
    item tmp = weapon.contents[i];
    tmp.charges = quantity;
    ret.push_back(tmp);
    weapon.contents[i].charges -= quantity;
    return ret;
   }
  }
 }

 if (weapon.type->id == it || weapon.ammo_type() == it) {
  if (weapon.charges > 0 && weapon.charges <= quantity) {
   ret.push_back(weapon);
   quantity -= weapon.charges;
   if (weapon.destroyed_at_zero_charges())
    remove_weapon();
   else
    weapon.charges = 0;
   if (quantity == 0)
    return ret;
   } else {
    item tmp = weapon;
    tmp.charges = quantity;
    ret.push_back(tmp);
    weapon.charges -= quantity;
    return ret;
   }
  }

 std::list<item> tmp = inv.use_charges(it, quantity);
 ret.splice(ret.end(), tmp);
 return ret;
}

int player::butcher_factor()
{
 int lowest_factor = 999;
 if (has_bionic("bio_tools"))
  lowest_factor=100;
 int inv_factor = inv.butcher_factor();
 if (inv_factor < lowest_factor) {
  lowest_factor = inv_factor;
 }
 if (weapon.has_quality("CUT") && !weapon.has_flag("SPEAR")) {
  int factor = weapon.volume() * 5 - weapon.weight() / 75 -
               weapon.damage_cut();
  if (weapon.damage_cut() <= 20)
   factor *= 2;
  if (factor < lowest_factor)
   lowest_factor = factor;
 }
 return lowest_factor;
}

item* player::pick_usb()
{
 std::vector<item*> drives = inv.all_items_by_type("usb_drive");

 if (drives.empty())
  return NULL; // None available!

 std::vector<std::string> selections;
 for (int i = 0; i < drives.size() && i < 9; i++)
  selections.push_back( drives[i]->tname() );

 int select = menu_vec(false, _("Choose drive:"), selections);

 return drives[ select - 1 ];
}

bool player::is_wearing(itype_id it)
{
 for (int i = 0; i < worn.size(); i++) {
  if (worn[i].type->id == it)
   return true;
 }
 return false;
}

bool player::worn_with_flag( std::string flag ) const
{
    for (int i = 0; i < worn.size(); i++) {
        if (worn[i].has_flag( flag )) {
            return true;
        }
    }
    return false;
}

bool player::covered_with_flag(const std::string flag, int parts) const {
  int covered = 0;

  for (std::vector<item>::const_reverse_iterator armorPiece = worn.rbegin(); armorPiece != worn.rend(); ++armorPiece) {
    int cover = ((it_armor *)(armorPiece->type))->covers & parts;

    if (!cover) continue; // For our purposes, this piece covers nothing.
    if (cover & covered) continue; // the body part(s) is already covered.

    bool hasFlag = armorPiece->has_flag(flag);

    if (!hasFlag)
      return false; // The item is the top layer on a relevant body part, and isn't tagged, so we fail.
    else
      covered |= cover; // The item is the top layer on a relevant body part, and is tagged.
  }

  return (covered == parts);
}

bool player::covered_with_flag_exclusively(const std::string flag, int flags) const {
  for (std::vector<item>::const_iterator armorPiece = worn.begin(); armorPiece != worn.end(); ++armorPiece) {
    if ((((it_armor *)(armorPiece->type))->covers & flags) && !armorPiece->has_flag(flag))
      return false;
  }

  return true;
}

bool player::is_water_friendly(int flags) const {
  return covered_with_flag_exclusively("WATER_FRIENDLY", flags);
}

bool player::is_waterproof(int flags) const {
  return covered_with_flag("WATERPROOF", flags);
}

bool player::has_artifact_with(art_effect_passive effect)
{
 if (weapon.is_artifact() && weapon.is_tool()) {
  it_artifact_tool *tool = dynamic_cast<it_artifact_tool*>(weapon.type);
  for (int i = 0; i < tool->effects_wielded.size(); i++) {
   if (tool->effects_wielded[i] == effect)
    return true;
  }
  for (int i = 0; i < tool->effects_carried.size(); i++) {
   if (tool->effects_carried[i] == effect)
    return true;
  }
 }
 if (inv.has_artifact_with(effect)) {
  return true;
 }
 for (int i = 0; i < worn.size(); i++) {
  if (worn[i].is_artifact()) {
   it_artifact_armor *armor = dynamic_cast<it_artifact_armor*>(worn[i].type);
   for (int i = 0; i < armor->effects_worn.size(); i++) {
    if (armor->effects_worn[i] == effect)
     return true;
   }
  }
 }
 return false;
}

bool player::has_amount(itype_id it, int quantity)
{
    if (it == "toolset")
    {
        return has_bionic("bio_tools");
    }
    return (amount_of(it) >= quantity);
}

int player::amount_of(itype_id it) {
    if (it == "toolset" && has_bionic("bio_tools")) {
        return 1;
    }
    if (it == "apparatus") {
        if (has_amount("crackpipe", 1) ||
            has_amount("can_drink", 1) ||
            has_amount("pipe_glass", 1) ||
            has_amount("pipe_tobacco", 1)) {
            return 1;
        }
    }
    int quantity = 0;
    if (weapon.type->id == it) {
        quantity++;
    }

    for (int i = 0; i < weapon.contents.size(); i++)     {
        if (weapon.contents[i].type->id == it) {
            quantity++;
        }
    }
    quantity += inv.amount_of(it);
    return quantity;
}

bool player::has_charges(itype_id it, int quantity)
{
    if (it == "fire" || it == "apparatus")
    {
        return has_fire(quantity);
    }
    return (charges_of(it) >= quantity);
}

int player::charges_of(itype_id it)
{
 if (it == "toolset") {
  if (has_bionic("bio_tools"))
   return power_level;
  else
   return 0;
 }
 int quantity = 0;
 if (weapon.type->id == it || weapon.ammo_type() == it) {
  quantity += weapon.charges;
 }
 for (int i = 0; i < weapon.contents.size(); i++) {
  if (weapon.contents[i].type->id == it)
   quantity += weapon.contents[i].charges;
 }
 quantity += inv.charges_of(it);
 return quantity;
}

bool player::has_watertight_container()
{
 if (!inv.watertight_container().is_null()) {
  return true;
 }
 if (weapon.is_container() && weapon.contents.empty()) {
   if (weapon.has_flag("WATERTIGHT") && weapon.has_flag("SEALS"))
    return true;
 }

 return false;
}

bool player::has_matching_liquid(itype_id it)
{
    if (inv.has_liquid(it)) {
        return true;
    }
    if (weapon.is_container() && !weapon.contents.empty()) {
        if (weapon.contents[0].type->id == it) { // liquid matches
            it_container* container = dynamic_cast<it_container*>(weapon.type);
            int holding_container_charges;

            if (weapon.contents[0].type->is_food()) {
                it_comest* tmp_comest = dynamic_cast<it_comest*>(weapon.contents[0].type);

                if (tmp_comest->add == ADD_ALCOHOL) // 1 contains = 20 alcohol charges
                    holding_container_charges = container->contains * 20;
                else
                    holding_container_charges = container->contains;
            }
            else if (weapon.contents[0].type->is_ammo())
                holding_container_charges = container->contains * 200;
            else
                holding_container_charges = container->contains;

            if (weapon.contents[0].charges < holding_container_charges)
                return true;
        }
    }
    return false;
}

bool player::has_weapon_or_armor(char let) const
{
 if (weapon.invlet == let)
  return true;
 for (int i = 0; i < worn.size(); i++) {
  if (worn[i].invlet == let)
   return true;
 }
 return false;
}

bool player::has_item_with_flag( std::string flag ) const
{
    //check worn items for flag
    if (worn_with_flag( flag ))
    {
        return true;
    }

    //check weapon for flag
    if (weapon.has_flag( flag ))
    {
        return true;
    }

    //check inventory items for flag
    if (inv.has_flag( flag ))
    {
        return true;
    }

    return false;
}

bool player::has_item(char let)
{
 return (has_weapon_or_armor(let) || !inv.item_by_letter(let).is_null());
}

bool player::has_item(item *it)
{
 if (it == &weapon)
  return true;
 for (int i = 0; i < worn.size(); i++) {
  if (it == &(worn[i]))
   return true;
 }
 return inv.has_item(it);
}

bool player::has_mission_item(int mission_id)
{
    if (mission_id == -1)
    {
        return false;
    }
    if (weapon.mission_id == mission_id)
    {
        return true;
    }
    for (int i = 0; i < weapon.contents.size(); i++)
    {
        if (weapon.contents[i].mission_id == mission_id)
        return true;
    }
    if (inv.has_mission_item(mission_id))
    {
        return true;
    }
    return false;
}

char player::lookup_item(char let)
{
 if (weapon.invlet == let)
  return -1;

 if (inv.item_by_letter(let).is_null())
  return -2; // -2 is for "item not found"

 return let;
}

hint_rating player::rate_action_eat(item *it)
{
 //TODO more cases, for HINT_IFFY
 if (it->is_food_container() || it->is_food()) {
  return HINT_GOOD;
 }
 return HINT_CANT;
}

bool player::consume(game *g, signed char ch)
{
    item *to_eat = NULL;
    it_comest *comest = NULL;
    int which = -3; // Helps us know how to delete the item which got eaten

    if(ch == -2) {
        g->add_msg(_("You do not have that item."));
        return false;
    } else if (ch == -1) {
        // Consume your current weapon
        if (weapon.is_food_container(this)) {
            to_eat = &weapon.contents[0];
            which = -2;
            if (weapon.contents[0].is_food()) {
                comest = dynamic_cast<it_comest*>(weapon.contents[0].type);
            }
        } else if (weapon.is_food(this)) {
            to_eat = &weapon;
            which = -1;
            comest = dynamic_cast<it_comest*>(weapon.type);
        } else {
            g->add_msg_if_player(this,_("You can't eat your %s."), weapon.tname().c_str());
            if(is_npc()) {
                debugmsg("%s tried to eat a %s", name.c_str(), weapon.tname().c_str());
            }
            return false;
        }
    } else {
        // Consume item from inventory
        item& it = inv.item_by_letter(ch);
        if (it.is_food_container(this)) {
            to_eat = &(it.contents[0]);
            which = 1;
            if (it.contents[0].is_food()) {
                comest = dynamic_cast<it_comest*>(it.contents[0].type);
            }
        } else if (it.is_food(this)) {
            to_eat = &it;
            which = 0;
            comest = dynamic_cast<it_comest*>(it.type);
        } else {
            g->add_msg_if_player(this,_("You can't eat your %s."), it.tname().c_str());
            if(is_npc()) {
                debugmsg("%s tried to eat a %s", name.c_str(), it.tname().c_str());
            }
            return false;
        }
    }

    if(to_eat == NULL) {
        debugmsg("Consumed item is lost!");
        return false;
    }

    bool was_consumed = false;
    if (comest != NULL) {
        if (comest->comesttype == "FOOD" || comest->comesttype == "DRINK") {
            was_consumed = eat(g, to_eat, comest);
            if (!was_consumed) {
                return was_consumed;
            }
        } else if (comest->comesttype == "MED") {
            if (comest->tool != "null") {
                // Check tools
                bool has = has_amount(comest->tool, 1);
                // Tools with charges need to have charges, not just be present.
                if (itypes[comest->tool]->count_by_charges()) {
                    has = has_charges(comest->tool, 1);
                }
                if (!has) {
                    g->add_msg_if_player(this,_("You need a %s to consume that!"),
                                         itypes[comest->tool]->name.c_str());
                    return false;
                }
                use_charges(comest->tool, 1); // Tools like lighters get used
            }
            if (comest->use != &iuse::none) {
                //Check special use
                int was_used = comest->use.call(this, to_eat, false);
                if( was_used == 0 ) {
                    return false;
                }
            }
            consume_effects(to_eat, comest);
            moves -= 250;
            was_consumed = true;
        } else {
            debugmsg("Unknown comestible type of item: %s\n", to_eat->tname().c_str());
        }
    } else {
 // Consume other type of items.
        // For when bionics let you eat fuel
        if (to_eat->is_ammo()) {
            const int factor = 20;
            int max_change = max_power_level - power_level;
            if (max_change == 0) {
                g->add_msg_if_player(this,_("Your internal power storage is fully powered."));
            }
            charge_power(to_eat->charges / factor);
            to_eat->charges -= max_change * factor; //negative charges seem to be okay
            to_eat->charges++; //there's a flat subtraction later
        } else if (!to_eat->type->is_food() && !to_eat->is_food_container(this)) {
            if (to_eat->type->is_book()) {
                it_book* book = dynamic_cast<it_book*>(to_eat->type);
                if (book->type != NULL && !query_yn(_("Really eat %s?"), book->name.c_str())) {
                    return false;
                }
            }
            int charge = (to_eat->volume() + to_eat->weight()) / 225;
            if (to_eat->type->m1 == "leather" || to_eat->type->m2 == "leather") {
                charge /= 4;
            }
            if (to_eat->type->m1 == "wood" || to_eat->type->m2 == "wood") {
                charge /= 2;
            }
            charge_power(charge);
            to_eat->charges = 0;
            g->add_msg_player_or_npc(this, _("You eat your %s."), _("<npcname> eats a %s."),
                                     to_eat->tname().c_str());
        }
        moves -= 250;
        was_consumed = true;
    }

    if (!was_consumed) {
        return false;
    }

    // Actions after consume
    to_eat->charges--;
    if (to_eat->charges <= 0) {
        if (which == -1) {
            weapon = ret_null;
        } else if (which == -2) {
            weapon.contents.erase(weapon.contents.begin());
            g->add_msg_if_player(this,_("You are now wielding an empty %s."), weapon.tname().c_str());
        } else if (which == 0) {
            inv.remove_item_by_letter(ch);
        } else if (which >= 0) {
            item& it = inv.item_by_letter(ch);
            it.contents.erase(it.contents.begin());
            if (!is_npc()) {
                if (OPTIONS["DROP_EMPTY"] == "no") {
                    g->add_msg(_("%c - an empty %s"), it.invlet, it.tname().c_str());

                } else if (OPTIONS["DROP_EMPTY"] == "watertight") {
                    if (it.is_container()) {
                        if (!(it.has_flag("WATERTIGHT") && it.has_flag("SEALS"))) {
                            g->add_msg(_("You drop the empty %s."), it.tname().c_str());
                            g->m.add_item_or_charges(posx, posy, inv.remove_item_by_letter(it.invlet));
                        } else {
                            g->add_msg(_("%c - an empty %s"), it.invlet,it.tname().c_str());
                        }
                    }
                } else if (OPTIONS["DROP_EMPTY"] == "all") {
                    g->add_msg(_("You drop the empty %s."), it.tname().c_str());
                    g->m.add_item_or_charges(posx, posy, inv.remove_item_by_letter(it.invlet));
                }
            }
            if (inv.stack_by_letter(it.invlet).size() > 0) {
                inv.restack(this);
            }
            inv.unsort();
        }
    }
    return true;
}

bool player::eat(game *g, item *eaten, it_comest *comest)
{
    int to_eat = 1;
    if (comest == NULL) {
        debugmsg("player::eat(%s); comest is NULL!", eaten->tname().c_str());
        return false;
    }
    if (comest->tool != "null") {
        bool has = has_amount(comest->tool, 1);
        if (itypes[comest->tool]->count_by_charges()) {
            has = has_charges(comest->tool, 1);
        }
        if (!has) {
            g->add_msg_if_player(this,_("You need a %s to consume that!"),
                       itypes[comest->tool]->name.c_str());
            return false;
        }
    }
    bool overeating = (!has_trait("GOURMAND") && hunger < 0 &&
                       comest->nutr >= 5);
    bool spoiled = eaten->rotten(g);

    last_item = itype_id(eaten->type->id);

    if (overeating && !is_npc() && !query_yn(_("You're full.  Force yourself to eat?"))) {
        return false;
    }

    if (has_trait("CARNIVORE") && eaten->made_of("veggy") && comest->nutr > 0) {
        g->add_msg_if_player(this, _("You can't stand the thought of eating veggies."));
        return false;
    }
    if (!has_trait("CANNIBAL") && eaten->made_of("hflesh")&& !is_npc() &&
        !query_yn(_("The thought of eating that makes you feel sick. Really do it?"))) {
        return false;
    }

    if (has_trait("VEGETARIAN") && eaten->made_of("flesh") && !is_npc() &&
        !query_yn(_("Really eat that meat? Your stomach won't be happy."))) {
        return false;
    }

    if (spoiled) {
        if (is_npc()) {
            return false;
        }
        if (!has_trait("SAPROVORE") &&
            !query_yn(_("This %s smells awful!  Eat it?"), eaten->tname().c_str())) {
            return false;
        }
    }

    if (comest->use != &iuse::none) {
        to_eat = comest->use.call(this, eaten, false);
        if( to_eat == 0 ) {
            return false;
        }
    }

    if( spoiled ) {
        g->add_msg(_("Ick, this %s doesn't taste so good..."), eaten->tname().c_str());
        if (!has_trait("SAPROVORE") && (!has_bionic("bio_digestion") || one_in(3))) {
            add_disease("foodpoison", rng(60, (comest->nutr + 1) * 60));
        }
        consume_effects(eaten, comest, spoiled);
    } else {
        consume_effects(eaten, comest);
        if (!has_trait("GOURMAND")) {
            if ((overeating && rng(-200, 0) > hunger)) {
                vomit(g);
            }
        }
    }
    // At this point, we've definitely eaten the item, so use up some turns.
    if (has_trait("GOURMAND")) {
        moves -= 150;
    } else {
        moves -= 250;
    }
    // If it's poisonous... poison us.  TODO: More several poison effects
    if (eaten->poison >= rng(2, 4)) {
        add_effect("effect_poison", eaten->poison * 100);
    }
    if (eaten->poison > 0) {
        add_disease("foodpoison", eaten->poison * 300);
    }

    if (comest->comesttype == "DRINK" && !eaten->has_flag("USE_EAT_VERB")) {
        g->add_msg_player_or_npc( this, _("You drink your %s."), _("<npcname> drinks a %s."),
                                  eaten->tname().c_str());
    } else if (comest->comesttype == "FOOD" || eaten->has_flag("USE_EAT_VERB")) {
        g->add_msg_player_or_npc( this, _("You eat your %s."), _("<npcname> eats a %s."),
                                  eaten->tname().c_str());
    }

    if (itypes[comest->tool]->is_tool()) {
        use_charges(comest->tool, 1); // Tools like lighters get used
    }

    if (has_bionic("bio_ethanol") && comest->use == &iuse::alcohol) {
        charge_power(rng(2, 8));
    }
    if (has_bionic("bio_ethanol") && comest->use == &iuse::alcohol_weak) {
        charge_power(rng(1, 4));
    }

    if (eaten->made_of("hflesh")) {
      if (has_trait("CANNIBAL")) {
          g->add_msg_if_player(this, _("You feast upon the human flesh."));
          add_morale(MORALE_CANNIBAL, 15, 100);
      } else {
          g->add_msg_if_player(this, _("You feel horrible for eating a person."));
          add_morale(MORALE_CANNIBAL, -60, -400, 600, 300);
      }
    }
    if (has_trait("VEGETARIAN") && (eaten->made_of("flesh") || eaten->made_of("hflesh"))) {
        g->add_msg_if_player(this,_("Almost instantly you feel a familiar pain in your stomach."));
        add_morale(MORALE_VEGETARIAN, -75, -400, 300, 240);
    }
    if ((has_trait("HERBIVORE") || has_trait("RUMINANT")) &&
            eaten->made_of("flesh")) {
        if (!one_in(3)) {
            vomit(g);
        }
        if (comest->quench >= 2) {
            thirst += int(comest->quench / 2);
        }
        if (comest->nutr >= 2) {
            hunger += int(comest->nutr * .75);
        }
    }
    return true;
}

void player::consume_effects(item *eaten, it_comest *comest, bool rotten)
{
    if (rotten) {
        hunger -= rng(0, comest->nutr);
        thirst -= comest->quench;
        if (!has_trait("SAPROVORE") && !has_bionic("bio_digestion")) {
            health -= 3;
        }
    } else {
        hunger -= comest->nutr;
        thirst -= comest->quench;
        health += comest->healthy;
    }

    if (has_bionic("bio_digestion")) {
        hunger -= rng(0, comest->nutr);
    }

    if (comest->stim != 0) {
        if (abs(stim) < (abs(comest->stim) * 3)) {
            if (comest->stim < 0) {
                stim = std::max(comest->stim * 3, stim + comest->stim);
            } else {
                stim = std::min(comest->stim * 3, stim + comest->stim);
            }
        }
    }
    add_addiction(comest->add, comest->addict);
    if (addiction_craving(comest->add) != MORALE_NULL) {
        rem_morale(addiction_craving(comest->add));
    }
    if (eaten->has_flag("HOT") && eaten->has_flag("EATEN_HOT")) {
        add_morale(MORALE_FOOD_HOT, 5, 10);
    }
    if (has_trait("GOURMAND")) {
        if (comest->fun < -2) {
            add_morale(MORALE_FOOD_BAD, comest->fun * 2, comest->fun * 4, 60, 30, false, comest);
        } else if (comest->fun > 0) {
            add_morale(MORALE_FOOD_GOOD, comest->fun * 3, comest->fun * 6, 60, 30, false, comest);
        }
        if ((comest->nutr > 0 && hunger < -60) || (comest->quench > 0 && thirst < -60)) {
            g->add_msg_if_player(this,_("You can't finish it all!"));
        }
        if (hunger < -60) {
            hunger = -60;
        }
        if (thirst < -60) {
            thirst = -60;
        }
    } else {
        if (comest->fun < 0) {
            add_morale(MORALE_FOOD_BAD, comest->fun * 2, comest->fun * 6, 60, 30, false, comest);
        } else if (comest->fun > 0) {
            add_morale(MORALE_FOOD_GOOD, comest->fun * 2, comest->fun * 4, 60, 30, false, comest);
        }
        if ((comest->nutr > 0 && hunger < -20) || (comest->quench > 0 && thirst < -20)) {
            g->add_msg_if_player(this,_("You can't finish it all!"));
        }
        if (hunger < -20) {
            hunger = -20;
        }
        if (thirst < -20) {
            thirst = -20;
        }
    }
}

bool player::wield(game *g, signed char ch, bool autodrop)
{
 if (weapon.has_flag("NO_UNWIELD")) {
  g->add_msg(_("You cannot unwield your %s!  Withdraw them with 'p'."),
             weapon.tname().c_str());
  return false;
 }
 if (ch == -3) {
  if(weapon.is_null()) {
   return false;
  }
  if (autodrop || volume_carried() + weapon.volume() < volume_capacity()) {
   inv.add_item_keep_invlet(remove_weapon());
   inv.unsort();
   moves -= 20;
   recoil = 0;
   return true;
  } else if (query_yn(_("No space in inventory for your %s.  Drop it?"),
                      weapon.tname().c_str())) {
   g->m.add_item_or_charges(posx, posy, remove_weapon());
   recoil = 0;
   return true;
  } else
   return false;
 }
 if (ch == 0) {
  g->add_msg(_("You're already wielding that!"));
  return false;
 } else if (ch == -2) {
  g->add_msg(_("You don't have that item."));
  return false;
 }

 item& it = inv.item_by_letter(ch);
 if (it.is_two_handed(this) && !has_two_arms()) {
  g->add_msg(_("You cannot wield a %s with only one arm."),
             it.tname().c_str());
  return false;
 }
 if (!is_armed()) {
  weapon = inv.remove_item_by_letter(ch);
  if (weapon.is_artifact() && weapon.is_tool()) {
   it_artifact_tool *art = dynamic_cast<it_artifact_tool*>(weapon.type);
   g->add_artifact_messages(art->effects_wielded);
  }
  moves -= 30;
  last_item = itype_id(weapon.type->id);
  return true;
 } else if (volume_carried() + weapon.volume() - it.volume() <
            volume_capacity()) {
  item tmpweap = remove_weapon();
  weapon = inv.remove_item_by_letter(ch);
  inv.add_item_keep_invlet(tmpweap);
  inv.unsort();
  moves -= 45;
  if (weapon.is_artifact() && weapon.is_tool()) {
   it_artifact_tool *art = dynamic_cast<it_artifact_tool*>(weapon.type);
   g->add_artifact_messages(art->effects_wielded);
  }
  last_item = itype_id(weapon.type->id);
  return true;
 } else if (query_yn(_("No space in inventory for your %s.  Drop it?"),
                     weapon.tname().c_str())) {
  g->m.add_item_or_charges(posx, posy, remove_weapon());
  weapon = it;
  inv.remove_item_by_letter(weapon.invlet);
  inv.unsort();
  moves -= 30;
  if (weapon.is_artifact() && weapon.is_tool()) {
   it_artifact_tool *art = dynamic_cast<it_artifact_tool*>(weapon.type);
   g->add_artifact_messages(art->effects_wielded);
  }
  last_item = itype_id(weapon.type->id);
  return true;
 }

 return false;

}

void player::pick_style(game *g) // Style selection menu
{
 std::vector<std::string> options;
 options.push_back(_("No style"));
 for (int i = 0; i < ma_styles.size(); i++) {
  if(martialarts.find(ma_styles[i]) == martialarts.end()) {
   debugmsg ("Bad hand to hand style: %s",ma_styles[i].c_str());
  } else {
   options.push_back( martialarts[ma_styles[i]].name );
  }
 }
 int selection = menu_vec(false, _("Select a style"), options);
 if (selection >= 2)
  style_selected = ma_styles[selection - 2];
 else
  style_selected = "style_none";
}

hint_rating player::rate_action_wear(item *it)
{
 //TODO flag already-worn items as HINT_IFFY

 if (!it->is_armor()) {
  return HINT_CANT;
 }

 it_armor* armor = dynamic_cast<it_armor*>(it->type);

 // are we trying to put on power armor? If so, make sure we don't have any other gear on.
 if (armor->is_power_armor() && worn.size()) {
  if (armor->covers & mfb(bp_torso)) {
   return HINT_IFFY;
  } else if (armor->covers & mfb(bp_head) && !((it_armor *)worn[0].type)->is_power_armor()) {
   return HINT_IFFY;
  }
 }
 // are we trying to wear something over power armor? We can't have that, unless it's a backpack, or similar.
 if (worn.size() && ((it_armor *)worn[0].type)->is_power_armor() && !(armor->covers & mfb(bp_head))) {
  if (!(armor->covers & mfb(bp_torso) && armor->color == c_green)) {
   return HINT_IFFY;
  }
 }

 // Make sure we're not wearing 2 of the item already
 int count = 0;
 for (int i = 0; i < worn.size(); i++) {
  if (worn[i].type->id == it->type->id)
   count++;
 }
 if (count == 2) {
  return HINT_IFFY;
 }
 if (has_trait("WOOLALLERGY") && it->made_of("wool")) {
  return HINT_IFFY; //should this be HINT_CANT? I kinda think not, because HINT_CANT is more for things that can NEVER happen
 }
 if (armor->covers & mfb(bp_head) && encumb(bp_head) != 0) {
  return HINT_IFFY;
 }
 if (armor->covers & mfb(bp_hands) && has_trait("WEBBED")) {
  return HINT_IFFY;
 }
 if (armor->covers & mfb(bp_hands) && has_trait("TALONS")) {
  return HINT_IFFY;
 }
 if ( armor->covers & mfb(bp_hands) && (has_trait("ARM_TENTACLES")
        || has_trait("ARM_TENTACLES_4") || has_trait("ARM_TENTACLES_8")) ) {
  return HINT_IFFY;
 }
 if (armor->covers & mfb(bp_mouth) && has_trait("BEAK")) {
  return HINT_IFFY;
 }
 if (armor->covers & mfb(bp_feet) && has_trait("HOOVES")) {
  return HINT_IFFY;
 }
 if (armor->covers & mfb(bp_feet) && has_trait("LEG_TENTACLES")) {
  return HINT_IFFY;
 }
 if (armor->covers & mfb(bp_head) && has_trait("HORNS_CURLED")) {
  return HINT_IFFY;
 }
 if (armor->covers & mfb(bp_torso) && has_trait("SHELL")) {
  return HINT_IFFY;
 }
 if (armor->covers & mfb(bp_head) && !it->made_of("wool") &&
     !it->made_of("cotton") && !it->made_of("leather") &&
     (has_trait("HORNS_POINTED") || has_trait("ANTENNAE") ||
      has_trait("ANTLERS"))) {
  return HINT_IFFY;
 }
 // Checks to see if the player is wearing not cotton or not wool, ie leather/plastic shoes
 if (armor->covers & mfb(bp_feet) && wearing_something_on(bp_feet) && !(it->made_of("wool") || it->made_of("cotton"))) {
  for (int i = 0; i < worn.size(); i++) {
   item *worn_item = &worn[i];
   it_armor *worn_armor = dynamic_cast<it_armor*>(worn_item->type);
   if( worn_armor->covers & mfb(bp_feet) && !(worn_item->made_of("wool") || worn_item->made_of("cotton"))) {
    return HINT_IFFY;
   }
  }
 }
 return HINT_GOOD;
}

bool player::wear(game *g, char let, bool interactive)
{
    item* to_wear = NULL;
    int index = -1;
    if (weapon.invlet == let)
    {
        to_wear = &weapon;
        index = -2;
    }
    else
    {
        to_wear = &inv.item_by_letter(let);
    }

    if (to_wear->is_null())
    {
        if(interactive)
        {
            g->add_msg(_("You don't have item '%c'."), let);
        }

        return false;
    }

    if (!wear_item(g, to_wear, interactive))
    {
        return false;
    }

    if (index == -2)
    {
        weapon = ret_null;
    }
    else
    {
        inv.remove_item(to_wear);
    }

    return true;
}

bool player::wear_item(game *g, item *to_wear, bool interactive)
{
    it_armor* armor = NULL;

    if (to_wear->is_armor())
    {
        armor = dynamic_cast<it_armor*>(to_wear->type);
    }
    else
    {
        g->add_msg(_("Putting on a %s would be tricky."), to_wear->tname().c_str());
        return false;
    }

    // are we trying to put on power armor? If so, make sure we don't have any other gear on.
    if (armor->is_power_armor())
    {
        for (std::vector<item>::iterator it = worn.begin(); it != worn.end(); ++it)
        {
            if ((dynamic_cast<it_armor*>(it->type))->covers & armor->covers)
            {
                if(interactive)
                {
                    g->add_msg(_("You can't wear power armor over other gear!"));
                }
                return false;
            }
        }

        if (!(armor->covers & mfb(bp_torso)))
        {
            bool power_armor = false;

            if (worn.size())
            {
                for (std::vector<item>::iterator it = worn.begin(); it != worn.end(); ++it)
                {
                    if (dynamic_cast<it_armor*>(it->type)->power_armor)
                    {
                        power_armor = true;
                        break;
                    }
                }
            }

            if (!power_armor)
            {
                if(interactive)
                {
                    g->add_msg(_("You can only wear power armor components with power armor!"));
                }
                return false;
            }
        }

        for (int i = 0; i < worn.size(); i++)
        {
            if (((it_armor *)worn[i].type)->is_power_armor() && worn[i].type == armor)
            {
                if(interactive)
                {
                    g->add_msg(_("You cannot wear more than one %s!"), to_wear->tname().c_str());
                }
                return false;
            }
        }
    }
    else
    {
        // Only headgear can be worn with power armor, except other power armor components
        if( armor->covers & ~(mfb(bp_head) | mfb(bp_eyes) | mfb(bp_mouth) ) ) {
            for (int i = 0; i < worn.size(); i++)
            {
                if( ((it_armor *)worn[i].type)->is_power_armor() )
                {
                    if(interactive)
                    {
                        g->add_msg(_("You can't wear %s with power armor!"), to_wear->tname().c_str());
                    }
                    return false;
                }
            }
        }
    }

    if (!to_wear->has_flag("OVERSIZE"))
    {
        // Make sure we're not wearing 2 of the item already
        int count = 0;

        for (int i = 0; i < worn.size(); i++)
        {
            if (worn[i].type->id == to_wear->type->id)
            {
                count++;
            }
        }

        if (count == 2)
        {
            if(interactive)
            {
                g->add_msg(_("You can't wear more than two %ss at once."), to_wear->tname().c_str());
            }
            return false;
        }

        if (has_trait("WOOLALLERGY") && to_wear->made_of("wool"))
        {
            if(interactive)
            {
                g->add_msg(_("You can't wear that, it's made of wool!"));
            }
            return false;
        }

        if (armor->covers & mfb(bp_head) && encumb(bp_head) != 0 && armor->encumber > 0)
        {
            if(interactive)
            {
                g->add_msg(wearing_something_on(bp_head) ? _("You can't wear another helmet!") : _("You can't wear a helmet!"));
            }
            return false;
        }

        if (armor->covers & mfb(bp_hands) && has_trait("WEBBED"))
        {
            if(interactive)
            {
                g->add_msg(_("You cannot put %s over your webbed hands."), armor->name.c_str());
            }
            return false;
        }

        if ( armor->covers & mfb(bp_hands) && (has_trait("ARM_TENTACLES") || has_trait("ARM_TENTACLES_4") || has_trait("ARM_TENTACLES_8")) )
        {
            if(interactive)
            {
                g->add_msg(_("You cannot put %s over your tentacles."), armor->name.c_str());
            }
            return false;
        }

        if (armor->covers & mfb(bp_hands) && has_trait("TALONS"))
        {
            if(interactive)
            {
                g->add_msg(_("You cannot put %s over your talons."), armor->name.c_str());
            }
            return false;
        }

        if (armor->covers & mfb(bp_mouth) && has_trait("BEAK"))
        {
            if(interactive)
            {
                g->add_msg(_("You cannot put a %s over your beak."), armor->name.c_str());
            }
            return false;
        }

        if (armor->covers & mfb(bp_mouth) && (has_trait("MUZZLE") || has_trait("LONG_MUZZLE")))
        {
            if(interactive)
            {
                g->add_msg(_("You cannot fit the %s over your muzzle."), armor->name.c_str());
            }
            return false;
        }

        if (armor->covers & mfb(bp_mouth) && has_trait("MINOTAUR"))
        {
            if(interactive)
            {
                g->add_msg(_("You cannot fit the %s over your snout."), armor->name.c_str());
            }
            return false;
        }

        if (armor->covers & mfb(bp_feet) && has_trait("HOOVES"))
        {
            if(interactive)
            {
                g->add_msg(_("You cannot wear footwear on your hooves."));
            }
            return false;
        }

        if (armor->covers & mfb(bp_feet) && has_trait("LEG_TENTACLES"))
        {
            if(interactive)
            {
                g->add_msg(_("You cannot wear footwear on your tentacles."));
            }
            return false;
        }

        if (armor->covers & mfb(bp_feet) && has_trait("RAP_TALONS"))
        {
            if(interactive)
            {
                g->add_msg(_("Your talons are much too large for footgear."));
            }
            return false;
        }

        if (armor->covers & mfb(bp_head) && has_trait("HORNS_CURLED"))
        {
            if(interactive)
            {
                g->add_msg(_("You cannot wear headgear over your horns."));
            }
            return false;
        }

        if (armor->covers & mfb(bp_torso) && has_trait("SHELL"))
        {
            if(interactive)
            {
                g->add_msg(_("You cannot wear anything over your shell."));
            }
            return false;
        }

        if (armor->covers & mfb(bp_head) && !to_wear->made_of("wool") && !to_wear->made_of("cotton") && !to_wear->made_of("leather") && (has_trait("HORNS_POINTED") || has_trait("ANTENNAE") || has_trait("ANTLERS")))
        {
            if(interactive)
            {
                g->add_msg(_("You cannot wear a helmet over your %s."), (has_trait("HORNS_POINTED") ? _("horns") : (has_trait("ANTENNAE") ? _("antennae") : _("antlers"))));
            }
            return false;
        }

        // Checks to see if the player is wearing not cotton or not wool, ie leather/plastic shoes
        if (armor->covers & mfb(bp_feet) && wearing_something_on(bp_feet) && !(to_wear->made_of("wool") || to_wear->made_of("cotton")))
        {
            for (int i = 0; i < worn.size(); i++)
            {
                item *worn_item = &worn[i];
                it_armor *worn_armor = dynamic_cast<it_armor*>(worn_item->type);

                if (worn_armor->covers & mfb(bp_feet) && !(worn_item->made_of("wool") || worn_item->made_of("cotton")))
                {
                    if(interactive)
                    {
                        g->add_msg(_("You're already wearing footwear!"));
                    }
                    return false;
                }
            }
        }
    }

    last_item = itype_id(to_wear->type->id);
    worn.push_back(*to_wear);

    if(interactive)
    {
        g->add_msg(_("You put on your %s."), to_wear->tname().c_str());
        moves -= 350; // TODO: Make this variable?

        if (to_wear->is_artifact())
        {
            it_artifact_armor *art = dynamic_cast<it_artifact_armor*>(to_wear->type);
            g->add_artifact_messages(art->effects_worn);
        }

        for (body_part i = bp_head; i < num_bp; i = body_part(i + 1))
        {
            if (armor->covers & mfb(i) && encumb(i) >= 4)
            {
                g->add_msg(
                    (i == bp_head || i == bp_torso || i == bp_mouth) ?
                    _("Your %s is very encumbered! %s"):_("Your %s are very encumbered! %s"),
                    body_part_name(body_part(i), -1).c_str(), encumb_text(body_part(i)).c_str());
            }
        }
    }

    recalc_sight_limits();

    return true;
}

hint_rating player::rate_action_takeoff(item *it) {
 if (!it->is_armor()) {
  return HINT_CANT;
 }

 for (int i = 0; i < worn.size(); i++) {
  if (worn[i].invlet == it->invlet) { //surely there must be an easier way to do this?
   return HINT_GOOD;
  }
 }

 return HINT_IFFY;
}

bool player::takeoff(game *g, char let, bool autodrop)
{
    bool taken_off = false;
    if (weapon.invlet == let) {
        taken_off = wield(g, -3, autodrop);
    } else {
        bool found = false;
        for (int i = 0; i < worn.size(); i++) {
            if (worn[i].invlet == let) {
                found = true;
                item &w = worn[i];

                // Handle power armor.
                if ((reinterpret_cast<it_armor*>(w.type))->is_power_armor() &&
                        ((reinterpret_cast<it_armor*>(w.type))->covers & mfb(bp_torso))) {
                    // We're trying to take off power armor, but cannot do that if we have a power armor component on!
                    for (int j = 0; j < worn.size(); j++) {
                        if ((reinterpret_cast<it_armor*>(worn[j].type))->is_power_armor() &&
                                (worn[j].invlet != let)) {
                            if (autodrop) {
                                g->m.add_item_or_charges(posx, posy, worn[j]);
                                g->add_msg(_("You take off your your %s."), worn[j].tname().c_str());
                                worn.erase(worn.begin() + j);

                                // We've invalidated our index into worn[],
                                // so rescan from the beginning.
                                j = -1;
                                taken_off = true;
                            } else {
                                g->add_msg(_("You can't take off power armor while wearing other power armor components."));
                            }
                        }
                    }
                }

                if (autodrop || volume_capacity() - (reinterpret_cast<it_armor*>(w.type))->storage >
                        volume_carried() + w.type->volume) {
                    inv.add_item_keep_invlet(w);
                    g->add_msg(_("You take off your your %s."), w.tname().c_str());
                    worn.erase(worn.begin() + i);
                    inv.unsort();
                    taken_off = true;
                } else if (query_yn(_("No room in inventory for your %s.  Drop it?"),
                        w.tname().c_str())) {
                    g->m.add_item_or_charges(posx, posy, w);
                    g->add_msg(_("You take off your your %s."), w.tname().c_str());
                    worn.erase(worn.begin() + i);
                    taken_off = true;
                }
            }
        }
        if (!found) {
            g->add_msg(_("You are not wearing that item."));
        }
    }

    recalc_sight_limits();

    return taken_off;
}

#include <string>

void player::sort_armor(game *g)
{
    int32_t win_x = TERMX/2 - FULL_SCREEN_WIDTH/2;
    int32_t win_y = TERMY/2 - FULL_SCREEN_HEIGHT/2;

    int32_t cont_h   = FULL_SCREEN_HEIGHT - 4;
    int32_t left_w   = 25;
    int32_t right_w  = left_w;
    int32_t middle_w = (FULL_SCREEN_WIDTH-4) - left_w - right_w;

    int32_t tabindex = num_bp;
    int32_t tabcount = num_bp + 1;

    int32_t leftListSize;
    int32_t leftListIndex  = 0;
    int32_t leftListOffset = 0;
    int32_t selected       = -1;

    int32_t rightListSize;
    int32_t rightListOffset = 0;

    item tmp_item;
    std::vector<item*> tmp_worn;
    std::string tmp_str;
    it_armor* each_armor = 0;

    std::string  armor_cat[] = {_("Torso"), _("Head"), _("Eyes"), _("Mouth"), _("Arms"),
                                _("Hands"), _("Legs"), _("Feet"), _("All"),};

    // Layout window
    WINDOW *w_sort_armor = newwin(FULL_SCREEN_HEIGHT, FULL_SCREEN_WIDTH, win_y, win_x);
    draw_border(w_sort_armor);
    mvwhline(w_sort_armor, 2, 1, 0, FULL_SCREEN_WIDTH-2);
    mvwvline(w_sort_armor, 3, left_w + 1, 0, FULL_SCREEN_HEIGHT-4);
    mvwvline(w_sort_armor, 3, left_w + middle_w + 2, 0, FULL_SCREEN_HEIGHT-4);
    // intersections
    mvwhline(w_sort_armor, 2, 0, LINE_XXXO, 1);
    mvwhline(w_sort_armor, 2, FULL_SCREEN_WIDTH-1, LINE_XOXX, 1);
    mvwvline(w_sort_armor, 2, left_w+1, LINE_OXXX, 1);
    mvwvline(w_sort_armor, FULL_SCREEN_HEIGHT-1, left_w+1, LINE_XXOX, 1);
    mvwvline(w_sort_armor, 2, left_w + middle_w + 2, LINE_OXXX, 1);
    mvwvline(w_sort_armor, FULL_SCREEN_HEIGHT-1, left_w + middle_w + 2, LINE_XXOX, 1);
    wrefresh(w_sort_armor);

    // Subwindows (between lines)
    WINDOW *w_sort_cat    = newwin(1, FULL_SCREEN_WIDTH-4, win_y+1, win_x+2);
    WINDOW *w_sort_left   = newwin(cont_h, left_w,   win_y + 3, win_x + 1);
    WINDOW *w_sort_middle = newwin(cont_h, middle_w, win_y + 3, win_x + left_w + 2);
    WINDOW *w_sort_right  = newwin(cont_h, right_w,  win_y + 3, win_x + left_w + middle_w + 3);

    nc_color dam_color[] = {c_green, c_ltgreen, c_yellow, c_magenta, c_ltred, c_red};

    for (bool sorting = true; sorting; ){
        werase(w_sort_cat);
        werase(w_sort_left);
        werase(w_sort_middle);
        werase(w_sort_right);

        // top bar
        wprintz(w_sort_cat, c_white, _("Sort Armor"));
        wprintz(w_sort_cat, c_yellow, "  << %s >>", armor_cat[tabindex].c_str());
        tmp_str = _("Press '?' for help");
        mvwprintz(w_sort_cat, 0, FULL_SCREEN_WIDTH - utf8_width(tmp_str.c_str()) - 4,
                  c_white, tmp_str.c_str());

        // Create ptr list of items to display
        tmp_worn.clear();
        if (tabindex == 8) { // All
            for (int i = 0; i < worn.size(); i++){
                tmp_worn.push_back(&worn[i]);
            }
        } else { // bp_*
            for (int i = 0; i < worn.size(); i++){
                each_armor = dynamic_cast<it_armor*>(worn[i].type);
                if (each_armor->covers & mfb(tabindex))
                    tmp_worn.push_back(&worn[i]);
            }
        }
        leftListSize = (tmp_worn.size() < cont_h-2) ? tmp_worn.size() : cont_h-2;

        // Left header
        mvwprintz(w_sort_left, 0, 0, c_ltgray, _("(Innermost)"));
        mvwprintz(w_sort_left, 0, left_w - utf8_width(_("Storage")), c_ltgray, _("Storage"));

        // Left list
        for (int drawindex = 0; drawindex < leftListSize; drawindex++) {
            int itemindex = leftListOffset + drawindex;
            each_armor = dynamic_cast<it_armor*>(tmp_worn[itemindex]->type);

            if (itemindex == leftListIndex)
                mvwprintz(w_sort_left, drawindex + 1, 1, c_yellow, ">>");

            if (itemindex == selected)
                mvwprintz(w_sort_left, drawindex+1, 4, dam_color[int(tmp_worn[itemindex]->damage + 1)],
                          each_armor->name.c_str());
            else
                mvwprintz(w_sort_left, drawindex+1, 3, dam_color[int(tmp_worn[itemindex]->damage + 1)],
                          each_armor->name.c_str());

            mvwprintz(w_sort_left, drawindex+1, left_w-3, c_ltgray, "%2d", int(each_armor->storage));
        }

        // Left footer
        mvwprintz(w_sort_left, cont_h-1, 0, c_ltgray, _("(Outermost)"));
        if (leftListSize > tmp_worn.size())
            mvwprintz(w_sort_left, cont_h-1, left_w - utf8_width(_("<more>")), c_ltblue, _("<more>"));
        if (leftListSize == 0)
            mvwprintz(w_sort_left, cont_h-1, left_w - utf8_width(_("<empty>")), c_ltblue, _("<empty>"));

        // Items stats
        if (leftListSize){
            each_armor = dynamic_cast<it_armor*>(tmp_worn[leftListIndex]->type);

            mvwprintz(w_sort_middle, 0, 1, c_white, each_armor->name.c_str());
            mvwprintz(w_sort_middle, 1, 2, c_ltgray, _("Coverage: "));
            mvwprintz(w_sort_middle, 2, 2, c_ltgray, _("Encumbrance: "));
            mvwprintz(w_sort_middle, 3, 2, c_ltgray, _("Bash prot: "));
            mvwprintz(w_sort_middle, 4, 2, c_ltgray, _("Cut prot: "));
            mvwprintz(w_sort_middle, 5, 2, c_ltgray, _("Warmth: "));
            mvwprintz(w_sort_middle, 6, 2, c_ltgray, _("Storage: "));

            mvwprintz(w_sort_middle, 1, middle_w - 4, c_ltgray, "%d", int(each_armor->coverage));
            mvwprintz(w_sort_middle, 2, middle_w - 4, c_ltgray, "%d",
                      (tmp_worn[leftListIndex]->has_flag("FIT")) ? std::max(0, int(each_armor->encumber) - 1) : int(each_armor->encumber)
                     );
            mvwprintz(w_sort_middle, 3, middle_w - 4, c_ltgray, "%d", int(tmp_worn[leftListIndex]->bash_resist()));
            mvwprintz(w_sort_middle, 4, middle_w - 4, c_ltgray, "%d", int(tmp_worn[leftListIndex]->cut_resist()));
            mvwprintz(w_sort_middle, 5, middle_w - 4, c_ltgray, "%d", int(each_armor->warmth));
            mvwprintz(w_sort_middle, 6, middle_w - 4, c_ltgray, "%d", int(each_armor->storage));

            // Item flags
            if (tmp_worn[leftListIndex]->has_flag("FIT"))
                tmp_str = _("It fits you well.\n");
            else if (tmp_worn[leftListIndex]->has_flag("VARSIZE"))
                tmp_str = _("It could be refitted.\n");
            else
                tmp_str = "";

            if (tmp_worn[leftListIndex]->has_flag("SKINTIGHT"))
                tmp_str += _("It lies close to the skin.\n");
            if (tmp_worn[leftListIndex]->has_flag("POCKETS"))
                tmp_str += _("It has pockets.\n");
                if (tmp_worn[leftListIndex]->has_flag("HOOD"))
                tmp_str += _("It has a hood.\n");
            if (tmp_worn[leftListIndex]->has_flag("WATERPROOF"))
                tmp_str += _("It is waterproof.\n");
            if (tmp_worn[leftListIndex]->has_flag("WATER_FRIENDLY"))
                tmp_str += _("It is water friendly.\n");
            if (tmp_worn[leftListIndex]->has_flag("FANCY"))
                tmp_str += _("It looks fancy.\n");
            if (tmp_worn[leftListIndex]->has_flag("SUPER_FANCY"))
                tmp_str += _("It looks really fancy.\n");
            if (tmp_worn[leftListIndex]->has_flag("FLOATATION"))
                tmp_str += _("You will not drown today.\n");
            if (tmp_worn[leftListIndex]->has_flag("OVERSIZE"))
                tmp_str += _("It is very bulky.\n");
                //WATCH
                //ALARMCLOCK

            mvwprintz(w_sort_middle, 8, 0, c_ltblue, tmp_str.c_str());
        } else {
            mvwprintz(w_sort_middle, 0, 1, c_white, _("Nothing to see here!"));
        }

        // Player encumbrance - altered copy of '@' screen
        mvwprintz(w_sort_middle, cont_h - 9, 1, c_white, _("Encumbrance and Warmth"));
        for (int i = 0; i < num_bp; i++) {
            int enc, armorenc;
            double layers;
            layers = armorenc = 0;
            enc = encumb(body_part(i), layers, armorenc);
            if (leftListSize && (each_armor->covers & mfb(i))) {
                mvwprintz(w_sort_middle, cont_h - 8 + i, 2, c_green, "%s:", armor_cat[i].c_str());
            } else {
                mvwprintz(w_sort_middle, cont_h - 8 + i, 2, c_ltgray, "%s:", armor_cat[i].c_str());
            }
            mvwprintz(w_sort_middle, cont_h - 8 + i, middle_w - 16, c_ltgray, "%d+%d = ", armorenc, enc-armorenc);
            wprintz(w_sort_middle, encumb_color(enc), "%d" , enc);

            nc_color color = c_ltgray;
            if (i == bp_eyes) continue; // Eyes don't count towards warmth
            else if (temp_conv[i] >  BODYTEMP_SCORCHING) color = c_red;
            else if (temp_conv[i] >  BODYTEMP_VERY_HOT)  color = c_ltred;
            else if (temp_conv[i] >  BODYTEMP_HOT)       color = c_yellow;
            else if (temp_conv[i] >  BODYTEMP_COLD)      color = c_green;
            else if (temp_conv[i] >  BODYTEMP_VERY_COLD) color = c_ltblue;
            else if (temp_conv[i] >  BODYTEMP_FREEZING)  color = c_cyan;
            else if (temp_conv[i] <= BODYTEMP_FREEZING)  color = c_blue;
            mvwprintz(w_sort_middle, cont_h - 8 + i, middle_w - 6, color, "(%3d)", warmth(body_part(i)));
        }

        // Right header
        mvwprintz(w_sort_right, 0, 0, c_ltgray, _("(innermost)"));
        mvwprintz(w_sort_right, 0, right_w - utf8_width(_("Encumb")), c_ltgray, _("Encumb"));

        // Right list
        rightListSize     = 0;
        for (int cover = 0, pos = 1; cover < num_bp; cover++){
            if (rightListSize >= rightListOffset && pos <= cont_h-2){
                if (cover == tabindex)
                    mvwprintz(w_sort_right, pos, 1, c_yellow, "%s:", armor_cat[cover].c_str());
                else
                    mvwprintz(w_sort_right, pos, 1, c_white, "%s:", armor_cat[cover].c_str());
                pos++;
            }
            rightListSize++;
            for (int i=0; i<worn.size(); i++){
                each_armor = dynamic_cast<it_armor*>(worn[i].type);
                if (each_armor->covers & mfb(cover)){
                    if (rightListSize >= rightListOffset && pos <= cont_h-2){
                        mvwprintz(w_sort_right, pos, 2, dam_color[int(worn[i].damage + 1)],
                                  each_armor->name.c_str());
                        mvwprintz(w_sort_right, pos, right_w - 2, c_ltgray, "%d",
                                  (worn[i].has_flag("FIT")) ? std::max(0, int(each_armor->encumber) - 1)
                                  : int(each_armor->encumber));
                        pos++;
                    }
                    rightListSize++;
                }
            }
        }

        // Right footer
        mvwprintz(w_sort_right, cont_h - 1, 0, c_ltgray, _("(outermost)"));
        if (rightListSize > cont_h-2)
            mvwprintz(w_sort_right, cont_h-1, right_w - utf8_width(_("<more>")), c_ltblue, _("<more>"));

        // F5
        wrefresh(w_sort_cat);
        wrefresh(w_sort_left);
        wrefresh(w_sort_middle);
        wrefresh(w_sort_right);

        switch (input())
        {
        case '8':
        case 'k':
            if (!leftListSize)
                break;
            leftListIndex--;
            if (leftListIndex < 0)
                leftListIndex = tmp_worn.size()-1;

            // Scrolling logic
            leftListOffset = (leftListIndex < leftListOffset) ? leftListIndex : leftListOffset;
            if (!((leftListIndex >= leftListOffset) && (leftListIndex < leftListOffset + leftListSize))){
                leftListOffset = leftListIndex - leftListSize + 1;
                leftListOffset = (leftListOffset > 0) ? leftListOffset : 0;
            }

            // move selected item
            if (selected >= 0){
                tmp_item = *tmp_worn[leftListIndex];
                for (int i=0; i < worn.size(); i++)
                    if (&worn[i] == tmp_worn[leftListIndex])
                        worn[i] = *tmp_worn[selected];

                for (int i=0; i < worn.size(); i++)
                    if (&worn[i] == tmp_worn[selected])
                        worn[i] = tmp_item;

                selected = leftListIndex;
            }
            break;

        case '2':
        case 'j':
            if (!leftListSize)
                break;
            leftListIndex = (leftListIndex+1) % tmp_worn.size();

            // Scrolling logic
            if (!((leftListIndex >= leftListOffset) && (leftListIndex < leftListOffset + leftListSize))){
                leftListOffset = leftListIndex - leftListSize + 1;
                leftListOffset = (leftListOffset > 0) ? leftListOffset : 0;
            }

            // move selected item
            if (selected >= 0){
                tmp_item = *tmp_worn[leftListIndex];
                for (int i=0; i < worn.size(); i++)
                    if (&worn[i] == tmp_worn[leftListIndex])
                        worn[i] = *tmp_worn[selected];

                for (int i=0; i < worn.size(); i++)
                    if (&worn[i] == tmp_worn[selected])
                        worn[i] = tmp_item;

                selected = leftListIndex;
            }
            break;

        case '4':
        case 'h':
            tabindex--;
            if (tabindex < 0)
                tabindex = tabcount - 1;
            leftListIndex = leftListOffset = 0;
            selected = -1;
            break;

        case '\t':
        case '6':
        case 'l':
            tabindex = (tabindex+1) % tabcount;
            leftListIndex = leftListOffset = 0;
            selected = -1;
            break;

        case '>':
            rightListOffset++;
            if (rightListOffset + cont_h-2 > rightListSize)
                rightListOffset = rightListSize - cont_h + 2;
            break;

        case '<':
            rightListOffset--;
            if (rightListOffset < 0)
                rightListOffset = 0;
            break;

        case 's':
            if (selected >= 0)
                selected = -1;
            else
                selected = leftListIndex;
            break;

        case '?':{
            popup_getkey(_("\
Use the arrow- or keypad keys to navigate the left list.\n\
Press 's' to select highlighted armor for reordering.\n\
Use PageUp/PageDown to scroll the right list.\n \n\
[Encumbrance and Warmth] explanation:\n\
The first number is the summed encumbrance from all clothing on that bodypart.\n\
The second number is the encumbrance caused by the number of clothing on that bodypart.\n\
The sum of these values is the effective encumbrance value your character has for that bodypart."));
            draw_border(w_sort_armor); // hack to mark whole window for redrawing
            wrefresh(w_sort_armor);
            break;
        }

        case KEY_ESCAPE:
        case 'q':
            sorting = false;
            break;
        }
    }

    delwin(w_sort_cat);
    delwin(w_sort_left);
    delwin(w_sort_middle);
    delwin(w_sort_right);
    delwin(w_sort_armor);
    return;
}

void player::use_wielded(game *g) {
  use(g, weapon.invlet);
}

hint_rating player::rate_action_reload(item *it) {
 if (it->is_gun()) {
  if (it->has_flag("RELOAD_AND_SHOOT") || it->ammo_type() == "NULL") {
   return HINT_CANT;
  }
  if (it->charges == it->clip_size()) {
   int alternate_magazine = -1;
   for (int i = 0; i < it->contents.size(); i++)
   {
       if ((it->contents[i].is_gunmod() &&
            (it->contents[i].typeId() == "spare_mag" &&
             it->contents[i].charges < (dynamic_cast<it_gun*>(it->type))->clip)) ||
           (it->contents[i].has_flag("MODE_AUX") &&
            it->contents[i].charges < it->contents[i].clip_size()))
       {
           alternate_magazine = i;
       }
   }
   if(alternate_magazine == -1) {
    return HINT_IFFY;
   }
  }
  return HINT_GOOD;
 } else if (it->is_tool()) {
  it_tool* tool = dynamic_cast<it_tool*>(it->type);
  if (tool->ammo == "NULL") {
   return HINT_CANT;
  }
  return HINT_GOOD;
 }
 return HINT_CANT;
}

hint_rating player::rate_action_unload(item *it) {
 if (!it->is_gun() && !it->is_container() &&
     (!it->is_tool() || it->ammo_type() == "NULL")) {
  return HINT_CANT;
 }
 int spare_mag = -1;
 int has_m203 = -1;
 int has_40mml = -1;
 int has_shotgun = -1;
 int has_shotgun2 = -1;
 int has_shotgun3 = -1;
 if (it->is_gun()) {
  spare_mag = it->has_gunmod ("spare_mag");
  has_m203 = it->has_gunmod ("m203");
  has_40mml = it->has_gunmod ("pipe_launcher40mm");
  has_shotgun = it->has_gunmod ("u_shotgun");
  has_shotgun2 = it->has_gunmod ("masterkey");
  has_shotgun3 = it->has_gunmod ("rm121aux");
 }
 if (it->is_container() ||
     (it->charges == 0 &&
      (spare_mag == -1 || it->contents[spare_mag].charges <= 0) &&
      (has_m203 == -1 || it->contents[has_m203].charges <= 0) &&
      (has_40mml == -1 || it->contents[has_40mml].charges <= 0) &&
      (has_shotgun == -1 || it->contents[has_shotgun].charges <= 0) &&
      (has_shotgun2 == -1 || it->contents[has_shotgun2].charges <= 0) &&
      (has_shotgun3 == -1 || it->contents[has_shotgun3].charges <= 0))) {
  if (it->contents.size() == 0) {
   return HINT_IFFY;
  }
 }

 return HINT_GOOD;
}

//TODO refactor stuff so we don't need to have this code mirroring game::disassemble
hint_rating player::rate_action_disassemble(item *it, game *g) {
 for (recipe_map::iterator cat_iter = recipes.begin(); cat_iter != recipes.end(); ++cat_iter)
    {
        for (recipe_list::iterator list_iter = cat_iter->second.begin();
             list_iter != cat_iter->second.end();
             ++list_iter)
        {
            recipe* cur_recipe = *list_iter;
            if (it->type == itypes[cur_recipe->result] && cur_recipe->reversible)
            // ok, a valid recipe exists for the item, and it is reversible
            // assign the activity
            {
                // check tools are available
                // loop over the tools and see what's required...again
                inventory crafting_inv = g->crafting_inventory(this);
                for (int j = 0; j < cur_recipe->tools.size(); j++)
                {
                    bool have_tool = false;
                    if (cur_recipe->tools[j].size() == 0) // no tools required, may change this
                    {
                        have_tool = true;
                    }
                    else
                    {
                        for (int k = 0; k < cur_recipe->tools[j].size(); k++)
                        {
                            itype_id type = cur_recipe->tools[j][k].type;
                            int req = cur_recipe->tools[j][k].count; // -1 => 1

                            if ((req <= 0 && crafting_inv.has_amount (type, 1)) ||
                                (req >  0 && crafting_inv.has_charges(type, req)))
                            {
                                have_tool = true;
                                k = cur_recipe->tools[j].size();
                            }
                            // if crafting recipe required a welder, disassembly requires a hacksaw or super toolkit
                            if (type == "welder")
                            {
                                if (crafting_inv.has_amount("hacksaw", 1) ||
                                    crafting_inv.has_amount("toolset", 1))
                                {
                                    have_tool = true;
                                }
                                else
                                {
                                    have_tool = false;
                                }
                            }
                        }
                    }
                    if (!have_tool)
                    {
                       return HINT_IFFY;
                    }
                }
                // all tools present
                return HINT_GOOD;
            }
        }
    }
    if(it->is_book())
        return HINT_GOOD;
    // no recipe exists, or the item cannot be disassembled
    return HINT_CANT;
}

hint_rating player::rate_action_use(item *it)
{
 if (it->is_tool()) {
  it_tool *tool = dynamic_cast<it_tool*>(it->type);
  if (tool->charges_per_use != 0 && it->charges < tool->charges_per_use) {
   return HINT_IFFY;
  } else {
   return HINT_GOOD;
  }
 } else if (it->is_gunmod()) {
  if (skillLevel("gun") == 0) {
   return HINT_IFFY;
  } else {
   return HINT_GOOD;
  }
 } else if (it->is_bionic()) {
  return HINT_GOOD;
 } else if (it->is_food() || it->is_food_container() || it->is_book() || it->is_armor()) {
  return HINT_IFFY; //the rating is subjective, could be argued as HINT_CANT or HINT_GOOD as well
 } else if (it->is_gun()) {
   if (!it->contents.empty())
    return HINT_GOOD;
   else
    return HINT_IFFY;
 }

 return HINT_CANT;
}

void player::use(game *g, char let)
{
    item* used = &i_at(let);
    item copy;

    if (used->is_null()) {
        g->add_msg(_("You do not have that item."));
        return;
    }

    last_item = itype_id(used->type->id);

    if (used->is_tool()) {
        it_tool *tool = dynamic_cast<it_tool*>(used->type);
        if (tool->charges_per_use == 0 || used->charges >= tool->charges_per_use) {
            int charges_used = tool->use.call(this, used, false);
            if ( charges_used >= 1 ) {
                if( tool->charges_per_use > 0 ) {
                    used->charges -= std::min(used->charges, charges_used);
                } else {
                    // An item that doesn't normally expend charges is destroyed instead.
                    i_rem(let);
                }
            }
            // We may have fiddled with the state of the item in the iuse method,
            // so restack to sort things out.
            inv.restack();
        } else {
            g->add_msg(_("Your %s has %d charges but needs %d."), used->tname().c_str(),
                       used->charges, tool->charges_per_use);
        }
    } else if (used->type->use == &iuse::boots) {
        used->type->use.call(this, used, false);
        return;
    } else if (used->is_gunmod()) {
        if (skillLevel("gun") == 0) {
            g->add_msg(_("You need to be at least level 1 in the marksmanship skill before you\
 can modify guns."));
            return;
        }
        char gunlet = g->inv(_("Select gun to modify:"));
        it_gunmod *mod = static_cast<it_gunmod*>(used->type);
        item* gun = &(i_at(gunlet));
        if (gun->is_null()) {
            g->add_msg(_("You do not have that item."));
            return;
        } else if (!gun->is_gun()) {
            g->add_msg(_("That %s is not a gun."), gun->tname().c_str());
            return;
        }
        it_gun* guntype = dynamic_cast<it_gun*>(gun->type);
        if (guntype->skill_used == Skill::skill("archery") ||
            guntype->skill_used == Skill::skill("launcher")) {
            g->add_msg(_("You cannot mod your %s."), gun->tname().c_str());
            return;
        }
        if (guntype->skill_used == Skill::skill("pistol") && !mod->used_on_pistol) {
            g->add_msg(_("That %s cannot be attached to a handgun."),
                       used->tname().c_str());
            return;
        } else if (guntype->skill_used == Skill::skill("shotgun") && !mod->used_on_shotgun) {
            g->add_msg(_("That %s cannot be attached to a shotgun."),
                       used->tname().c_str());
            return;
        } else if (guntype->skill_used == Skill::skill("smg") && !mod->used_on_smg) {
            g->add_msg(_("That %s cannot be attached to a submachine gun."),
                       used->tname().c_str());
            return;
        } else if (guntype->skill_used == Skill::skill("rifle") && !mod->used_on_rifle) {
            g->add_msg(_("That %s cannot be attached to a rifle."),
                       used->tname().c_str());
            return;
        } else if ( mod->acceptible_ammo_types.size() &&
                    mod->acceptible_ammo_types.count(guntype->ammo) == 0 ) {
            g->add_msg(_("That %s cannot be used on a %s gun."), used->tname().c_str(),
                       ammo_name(guntype->ammo).c_str());
            return;
        } else if (gun->contents.size() >= 4) {
            g->add_msg(_("Your %s already has 4 mods installed!  To remove the mods, \
press 'U' while wielding the unloaded gun."), gun->tname().c_str());
            return;
        }
        if ((mod->id == "clip" || mod->id == "clip2" || mod->id == "spare_mag") &&
            gun->clip_size() <= 2) {
            g->add_msg(_("You can not extend the ammo capacity of your %s."),
                       gun->tname().c_str());
            return;
        }
        if (mod->id == "spare_mag" && gun->has_flag("RELOAD_ONE")) {
            g->add_msg(_("You can not use a spare magazine with your %s."),
                       gun->tname().c_str());
            return;
        }
        for (int i = 0; i < gun->contents.size(); i++) {
            if (gun->contents[i].type->id == used->type->id) {
                g->add_msg(_("Your %s already has a %s."), gun->tname().c_str(),
                           used->tname().c_str());
                return;
            } else if (!(mod->item_tags.count("MODE_AUX")) && mod->newtype != "NULL" &&
                       !gun->contents[i].has_flag("MODE_AUX") &&
                       (dynamic_cast<it_gunmod*>(gun->contents[i].type))->newtype != "NULL") {
                g->add_msg(_("Your %s's caliber has already been modified."),
                           gun->tname().c_str());
                return;
            } else if ((mod->id == "barrel_big" || mod->id == "barrel_small") &&
                       (gun->contents[i].type->id == "barrel_big" ||
                        gun->contents[i].type->id == "barrel_small")) {
                g->add_msg(_("Your %s already has a barrel replacement."),
                           gun->tname().c_str());
                return;
            } else if ((mod->id == "barrel_ported" || mod->id == "suppressor") &&
                       (gun->contents[i].type->id == "barrel_ported" ||
                        gun->contents[i].type->id == "suppressor")) {
                g->add_msg(_("Your %s cannot use a suppressor and a ported barrel at the same time."),
                           gun->tname().c_str());
                return;
            } else if ((mod->id == "improve_sights" || mod->id == "red_dot_sight" ||
                        mod->id == "holo_sight" || mod->id == "rifle_scope") &&
                       (gun->contents[i].type->id == "improve_sights" ||
                        gun->contents[i].type->id == "red_dot_sight" ||
                        gun->contents[i].type->id == "holo_sight" ||
                        gun->contents[i].type->id == "pistol_scope" ||
                        gun->contents[i].type->id == "rifle_scope")) {
                //intentionally leaving laser_sight off the list so that it CAN be used with optics
                g->add_msg(_("Your %s can only use one type of optical aiming device at a time."),
                           gun->tname().c_str());
                return;
            } else if ((mod->id == "clip" || mod->id == "clip2") &&
                       (gun->contents[i].type->id == "clip" ||
                        gun->contents[i].type->id == "clip2")) {
                g->add_msg(_("Your %s already has its magazine size extended."),
                           gun->tname().c_str());
                return;
            } else if ((mod->id == "pipe_launcher40mm" || mod->id == "m203" ||
                        mod->id == "masterkey" || mod->id == "rm121aux" || mod->id == "u_shotgun" ||
                        mod->id == "bayonet" || mod->id == "gun_crossbow" || mod->id == "sword_bayonet") &&
                       (gun->contents[i].type->id == "pipe_launcher40mm" ||
                        gun->contents[i].type->id == "m203" ||
                        gun->contents[i].type->id == "masterkey" ||
                        gun->contents[i].type->id == "rm121aux" ||
                        gun->contents[i].type->id == "u_shotgun" ||
                        gun->contents[i].type->id == "bayonet" ||
                        gun->contents[i].type->id == "sword_bayonet" ||
                        gun->contents[i].type->id == "gun_crossbow")) {
                g->add_msg(_("Your %s already has an under-barrel accessory weapon."),
                           gun->tname().c_str());
                return;
            }
        }
        g->add_msg(_("You attach the %s to your %s."), used->tname().c_str(),
                   gun->tname().c_str());
        gun->contents.push_back(i_rem(let));
        return;

    } else if (used->is_bionic()) {
        it_bionic* tmp = dynamic_cast<it_bionic*>(used->type);
        if (install_bionics(g, tmp)) {
            i_rem(let);
        }
        return;
    } else if (used->is_food() || used->is_food_container()) {
        consume(g, lookup_item(let));
        return;
    } else if (used->is_book()) {
        read(g, let);
        return;
    } else if (used->is_armor()) {
        wear(g, let);
        return;
    } else if (used->is_gun()) {
      // Get weapon mod names.
      std::vector<std::string> mods;
      for (int i = 0; i < used->contents.size(); i++) {
        item tmp = used->contents[i];
        mods.push_back(tmp.name);
      }
      if (!used->contents.empty()) {
        // Create menu.
        int choice = -1;

        uimenu kmenu;
        kmenu.selected = 0;
        kmenu.text = _("Remove which modification?");
        for (int i = 0; i < mods.size(); i++) {
          kmenu.addentry( i, true, -1, mods[i] );
        }
        kmenu.addentry( 4, true, 'r', _("Remove all") );
        kmenu.addentry( 5, true, 'q', _("Cancel") );
        kmenu.query();
        choice = kmenu.ret;

        item *weapon = used;
        if (choice < 4) {
          remove_gunmod(weapon, choice, g);
          g->add_msg(_("You remove your %s from your %s."), weapon->contents[choice].name.c_str(), weapon->name.c_str());
        }
        else if (choice == 4) {
          for (int i = 0; i < weapon->contents.size(); i++) {
            remove_gunmod(weapon, i, g);
            i--;
          }
          g->add_msg(_("You remove all the modifications from your %s."), weapon->name.c_str());
        }
        else {
          g->add_msg(_("Nevermind."));
          return;
        }
        // Removing stuff from a gun takes time.
        moves -= int(used->reload_time(*this) / 2);
        return;
    }
    else
        g->add_msg(_("Your %s doesn't appear to be modded."), used->name.c_str());
      return;
    } else {
        g->add_msg(_("You can't do anything interesting with your %s."),
                   used->tname().c_str());
        return;
    }
}

void player::remove_gunmod(item *weapon, int id, game *g) {
    item *gunmod = &weapon->contents[id];
    item newgunmod;
    item ammo;
    if (gunmod != NULL && gunmod->charges > 0) {
      if (gunmod->curammo != NULL) {
        ammo = item(gunmod->curammo, g->turn);
      } else {
        ammo = item(itypes[default_ammo(weapon->ammo_type())], g->turn);
      }
      ammo.charges = gunmod->charges;
      int iter = 0;
      while ((ammo.invlet == 0 || has_item(ammo.invlet)) && iter < inv_chars.size()) {
       ammo.invlet = g->nextinv;
       g->advance_nextinv();
       iter++;
      }
      if (can_pickWeight(ammo.weight(), !OPTIONS["DANGEROUS_PICKUPS"]) &&
          can_pickVolume(ammo.volume()) && iter < inv_chars.size()) {
       i_add(ammo, g);
      } else {
       g->m.add_item_or_charges(posx, posy, ammo, 1);
      }
    }
    newgunmod = item(itypes[gunmod->type->id], g->turn);
    int iter = 0;
    while ((newgunmod.invlet == 0 || has_item(newgunmod.invlet)) && iter < inv_chars.size())
    {
        newgunmod.invlet = g->nextinv;
        g->advance_nextinv();
        iter++;
    }
    if (can_pickWeight(newgunmod.weight(), !OPTIONS["DANGEROUS_PICKUPS"]) &&
        can_pickVolume(newgunmod.volume()) && iter < inv_chars.size()) {
     i_add(newgunmod, g);
    } else {
     g->m.add_item_or_charges(posx, posy, newgunmod, 1);
    }
    weapon->contents.erase(weapon->contents.begin()+id);
    return;
}

hint_rating player::rate_action_read(item *it, game *g)
{
 //note: there's a cryptic note about macguffins in player::read(). Do we have to account for those?
 if (!it->is_book()) {
  return HINT_CANT;
 }

 it_book *book = dynamic_cast<it_book*>(it->type);

 if (g && g->light_level() < 8 && LL_LIT > g->m.light_at(posx, posy)) {
  return HINT_IFFY;
 } else if (morale_level() < MIN_MORALE_READ &&  book->fun <= 0) {
  return HINT_IFFY; //won't read non-fun books when sad
 } else if (book->intel > 0 && has_trait("ILLITERATE")) {
  return HINT_IFFY;
 } else if (has_trait("HYPEROPIC") && !is_wearing("glasses_reading")
            && !is_wearing("glasses_bifocal") && !has_disease("contacts")) {
  return HINT_IFFY;
 }

 return HINT_GOOD;
}

void player::read(game *g, char ch)
{
    vehicle *veh = g->m.veh_at (posx, posy);
    if (veh && veh->player_in_control (this))
    {
        g->add_msg(_("It's bad idea to read while driving."));
        return;
    }

    // Check if reading is okay
    // check for light level
    if (fine_detail_vision_mod(g) > 2.5)
    {
        g->add_msg(_("You can't see to read!"));
        return;
    }

    // check for traits
    if (has_trait("HYPEROPIC") && !is_wearing("glasses_reading")
        && !is_wearing("glasses_bifocal") && !has_disease("contacts"))
    {
        g->add_msg(_("Your eyes won't focus without reading glasses."));
        return;
    }

    // Find the object
    int index = -1;
    item* it = NULL;
    if (weapon.invlet == ch)
    {
        index = -2;
        it = &weapon;
    }
    else
    {
        it = &inv.item_by_letter(ch);
    }

    if (it == NULL || it->is_null())
    {
        g->add_msg(_("You do not have that item."));
        return;
    }

// Some macguffins can be read, but they aren't treated like books.
    it_macguffin* mac = NULL;
    if (it->is_macguffin())
    {
        mac = dynamic_cast<it_macguffin*>(it->type);
    }
    if (mac != NULL)
    {
        mac->use.call(this, it, false);
        return;
    }

    if (!it->is_book())
    {
        g->add_msg(_("Your %s is not good reading material."),
        it->tname().c_str());
    return;
    }

    it_book* tmp = dynamic_cast<it_book*>(it->type);
    int time; //Declare this here so that we can change the time depending on whats needed
    bool study = false;
    if (tmp->intel > 0 && has_trait("ILLITERATE")) {
        g->add_msg(_("You're illiterate!"));
        return;
    }
    else if (tmp->type == NULL)
    {
        // special guidebook effect: print a misc. hint when read
        if (tmp->id == "guidebook") {
            g->add_msg(get_hint().c_str());
            moves -= 100;
            return;
        }
        // otherwise do nothing as there's no associated skill
    }
    else if (skillLevel(tmp->type) < (int)tmp->req)
    {
        g->add_msg(_("The %s-related jargon flies over your head!"),
         tmp->type->name().c_str());
        if (tmp->recipes.empty())
        {
            return;
        }
        else
        {
            g->add_msg(_("But you might be able to learn a recipe or two."));
        }
    }
    else if (morale_level() < MIN_MORALE_READ &&  tmp->fun <= 0) // See morale.h
    {
        g->add_msg(_("What's the point of reading?  (Your morale is too low!)"));
        return;
    }
    else if (skillLevel(tmp->type) >= (int)tmp->level && tmp->fun <= 0 && !can_study_recipe(tmp) &&
            !query_yn(_("Your %s skill won't be improved.  Read anyway?"),
                      tmp->type->name().c_str()))
    {
        return;
    }
    else if (!activity.continuous && !query_yn("Study %s?", tmp->type->name().c_str()))
    {
        study = false;
    }
    else
    {
        //If we just started studying, tell the player how to stop
        if(!activity.continuous) {
            g->add_msg(_("Now studying %s, %s to stop early."),
                       it->tname().c_str(), press_x(ACTION_PAUSE).c_str());
        }
        study = true;
    }

    if (!tmp->recipes.empty() && !(activity.continuous))
    {
        if (can_study_recipe(tmp))
        {
            g->add_msg(_("This book has more recipes for you to learn."));
        }
        else if (studied_all_recipes(tmp))
        {
            g->add_msg(_("You know all the recipes this book has to offer."));
        }
        else
        {
            g->add_msg(_("This book has more recipes, but you don't have the skill to learn them yet."));
        }
    }

 // Base read_speed() is 1000 move points (1 minute per tmp->time)
    time = tmp->time * read_speed() * fine_detail_vision_mod(g);
    if (tmp->intel > int_cur)
    {
        g->add_msg(_("This book is too complex for you to easily understand. It will take longer to read."));
        time += (tmp->time * (tmp->intel - int_cur) * 100); // Lower int characters can read, at a speed penalty
        activity = player_activity(ACT_READ, time, index, ch, "");
        activity.continuous = study;
        moves = 0;
        return;
    }

    activity = player_activity(ACT_READ, time, index, ch, "");
    activity.continuous = study;
    moves = 0;

    // Reinforce any existing morale bonus/penalty, so it doesn't decay
    // away while you read more.
    int minutes = time / 1000;
    add_morale(MORALE_BOOK, 0, tmp->fun * 15, minutes + 30, minutes, false,
               tmp);
}

bool player::can_study_recipe(it_book* book)
{
    for (std::map<recipe*, int>::iterator iter = book->recipes.begin(); iter != book->recipes.end(); ++iter)
    {
        if (!knows_recipe(iter->first) &&
            (iter->first->skill_used == NULL || skillLevel(iter->first->skill_used) >= iter->second))
        {
            return true;
        }
    }
    return false;
}

bool player::studied_all_recipes(it_book* book)
{
    for (std::map<recipe*, int>::iterator iter = book->recipes.begin(); iter != book->recipes.end(); ++iter)
    {
        if (!knows_recipe(iter->first))
        {
            return false;
        }
    }
    return true;
}

bool player::try_study_recipe(game *g, it_book *book)
{
    for (std::map<recipe*, int>::iterator iter = book->recipes.begin(); iter != book->recipes.end(); ++iter)
    {
        if (!knows_recipe(iter->first) &&
            (iter->first->skill_used == NULL || skillLevel(iter->first->skill_used) >= iter->second))
        {
            if (iter->first->skill_used == NULL || rng(0, 4) <= skillLevel(iter->first->skill_used) - iter->second)
            {
                learn_recipe(iter->first);
                g->add_msg(_("Learned a recipe for %s from the %s."),
                           itypes[iter->first->result]->name.c_str(), book->name.c_str());
                return true;
            }
            else
            {
                g->add_msg(_("Failed to learn a recipe from the %s."), book->name.c_str());
                return false;
            }
        }
    }
    return true; // _("false") seems to mean _("attempted and failed")
}

void player::try_to_sleep(game *g)
{
 int vpart = -1;
 vehicle *veh = g->m.veh_at (posx, posy, vpart);
 const trap_id trap_at_pos = g->m.tr_at(posx, posy);
 const ter_id ter_at_pos = g->m.ter(posx, posy);
 const furn_id furn_at_pos = g->m.furn(posx, posy);
 if (furn_at_pos == f_bed || furn_at_pos == f_makeshift_bed ||
     trap_at_pos == tr_cot || trap_at_pos == tr_rollmat ||
     trap_at_pos == tr_fur_rollmat || furn_at_pos == f_armchair ||
     furn_at_pos == f_sofa || furn_at_pos == f_hay ||
     (veh && veh->part_with_feature (vpart, "SEAT") >= 0) ||
      (veh && veh->part_with_feature (vpart, "BED") >= 0))
  g->add_msg(_("This is a comfortable place to sleep."));
 else if (ter_at_pos != t_floor)
  g->add_msg(
             terlist[ter_at_pos].movecost <= 2 ?
             _("It's a little hard to get to sleep on this %s.") :
             _("It's hard to get to sleep on this %s."),
             _(terlist[ter_at_pos].name.c_str())); // FIXME i18n
 add_disease("lying_down", 300);
}

bool player::can_sleep(game *g)
{
 int sleepy = 0;
 if (has_addiction(ADD_SLEEP))
  sleepy -= 3;
 if (has_trait("INSOMNIA"))
  sleepy -= 8;

 int vpart = -1;
 vehicle *veh = g->m.veh_at (posx, posy, vpart);
 const trap_id trap_at_pos = g->m.tr_at(posx, posy);
 const ter_id ter_at_pos = g->m.ter(posx, posy);
 const furn_id furn_at_pos = g->m.furn(posx, posy);
 if ((veh && veh->part_with_feature (vpart, "BED") >= 0) ||
     furn_at_pos == f_makeshift_bed || trap_at_pos == tr_cot ||
     furn_at_pos == f_sofa || furn_at_pos == f_hay)
  sleepy += 4;
 else if ((veh && veh->part_with_feature (vpart, "SEAT") >= 0) ||
      trap_at_pos == tr_rollmat || trap_at_pos == tr_fur_rollmat || furn_at_pos == f_armchair)
  sleepy += 3;
 else if (furn_at_pos == f_bed)
  sleepy += 5;
 else if (ter_at_pos == t_floor)
  sleepy += 1;
 else
  sleepy -= g->m.move_cost(posx, posy);
 if (fatigue < 192)
  sleepy -= int( (192 - fatigue) / 4);
 else
  sleepy += int((fatigue - 192) / 16);
 sleepy += rng(-8, 8);
 sleepy -= 2 * stim;
 if (sleepy > 0)
  return true;
 return false;
}

void player::fall_asleep(int duration)
{
    add_disease("sleep", duration);
}

void player::wake_up(const char * message)
{
    rem_disease("sleep");
    if (message) {
        g->add_msg_if_player(this, message);
    } else {
        g->add_msg_if_player(this, _("You wake up."));
    }
}

std::string player::is_snuggling(game *g)
{
    std::vector<item>& floor_item = g->m.i_at(posx, posy);
    it_armor* floor_armor = NULL;
    int ticker = 0;

    // If there are no items on the floor, return nothing
    if ( floor_item.size() == 0 ) {
        return "nothing";
    }

    for ( std::vector<item>::iterator afloor_item = floor_item.begin() ; afloor_item != floor_item.end() ; ++afloor_item) {
        if ( !afloor_item->is_armor() ) {
            continue;
        }
        else if ( afloor_item->volume() > 1 &&
        (dynamic_cast<it_armor*>(afloor_item->type)->covers & mfb(bp_torso) ||
         dynamic_cast<it_armor*>(afloor_item->type)->covers & mfb(bp_legs)) ){
            floor_armor = dynamic_cast<it_armor*>(afloor_item->type);
            ticker++;
        }
    }

    if ( ticker == 0 ) {
        return "nothing";
    }
    else if ( ticker == 1 ) {
        return floor_armor->name.c_str();
    }
    else if ( ticker > 1 ) {
        return "many";
    }

    return "nothing";
}

// Returned values range from 1.0 (unimpeded vision) to 5.0 (totally blind).
// 2.5 is enough light for detail work.
float player::fine_detail_vision_mod(game *g)
{
    if (has_disease("blind") || has_disease("boomered"))
    {
        return 5;
    }
    if ( has_nv() )
    {
        return 1.5;
    }
    // flashlight is handled by the light level check below
    if (g->u.has_active_item("lightstrip"))
    {
        return 1;
    }
    if (LL_LIT <= g->m.light_at(posx, posy))
    {
        return 1;
    }

    float vision_ii = 0;
    if (g->m.light_at(posx, posy) == LL_LOW) { vision_ii = 4; }
    else if (g->m.light_at(posx, posy) == LL_DARK) { vision_ii = 5; }

    if (g->u.has_active_item("glowstick_lit"))
    {
        vision_ii -= 3.5;
    }

    if (has_trait("NIGHTVISION")) { vision_ii -= .5; }
	else if (has_trait("ELFA_NV")) { vision_ii -= 1; }
    else if (has_trait("NIGHTVISION2")) { vision_ii -= 1.5; }
    else if (has_trait("NIGHTVISION3") || has_trait("ELFA_FNV")) { vision_ii -= 2.5; }

    if (vision_ii < 1) { vision_ii = 1; }
    return vision_ii;
}

int player::warmth(body_part bp)
{
    int bodywetness = 0;
    int ret = 0, warmth = 0;
    it_armor* armor = NULL;

    // Fetch the morale value of wetness for bodywetness
    for (int i = 0; bodywetness == 0 && i < morale.size(); i++)
    {
        if( morale[i].type == MORALE_WET )
        {
            bodywetness = abs(morale[i].bonus); // Make it positive, less confusing
            break;
        }
    }

    // If the player is not wielding anything, check if hands can be put in pockets
    if(bp == bp_hands && !is_armed() && (temp_conv[bp] <=  BODYTEMP_COLD) && worn_with_flag("POCKETS"))
    {
        ret += 10;
    }

    // If the players head is not encumbered, check if hood can be put up
    if(bp == bp_head && encumb(bp_head) < 1 && (temp_conv[bp] <=  BODYTEMP_COLD) && worn_with_flag("HOOD"))
    {
        ret += 10;
    }

    for (int i = 0; i < worn.size(); i++)
    {
        armor = dynamic_cast<it_armor*>(worn[i].type);

        if (armor->covers & mfb(bp))
        {
            warmth = armor->warmth;
            // Wool items do not lose their warmth in the rain
            if (!worn[i].made_of("wool"))
            {
                warmth *= 1.0 - (float)bodywetness / 100.0;
            }
            ret += warmth;
        }
    }
    return ret;
}

int player::encumb(body_part bp) {
 int iArmorEnc = 0;
 double iLayers = 0;
 return encumb(bp, iLayers, iArmorEnc);
}

int player::encumb(body_part bp, double &layers, int &armorenc)
{
    int ret = 0;

    int skintight = 0;

    it_armor* armor;
    for (int i = 0; i < worn.size(); i++)
    {
        if( !worn[i].is_armor() ) {
            debugmsg("%s::encumb hit a non-armor item at worn[%d] (%s)", name.c_str(),
                     i, worn[i].tname().c_str());
        }
        armor = dynamic_cast<it_armor*>(worn[i].type);

        if( armor->covers & mfb(bp) ) {
            layers++;
            if( armor->is_power_armor() &&
                (has_active_item("UPS_on") || has_active_item("adv_UPS_on") ||
                 has_active_bionic("bio_power_armor_interface") ||
                 has_active_bionic("bio_power_armor_interface_mkII")) ) {
                armorenc += armor->encumber - 4;
            } else {
                armorenc += armor->encumber;
                // Fitted clothes will either reduce encumbrance or negate layering.
                if( worn[i].has_flag( "FIT" ) ) {
                    if( armor->encumber > 0 && armorenc > 0 ) {
                        armorenc--;
                    } else if (layers > 0) {
                        layers -= .5;
                    }
                }
                if( worn[i].has_flag( "SKINTIGHT" ) && layers > 0) {
                  // Skintight clothes will negate layering.
                  // But only if we aren't wearing more than two.
                  if (skintight < 2) {
                    skintight++;
                    layers -= .5;
                  }
                }
            }
        }
    }
    if (armorenc < 0) {
      armorenc = 0;
    }
    if (layers < 0) {
      layers = 0;
    }

    ret += armorenc;

    if (layers > 1) {
        ret += (int(layers) - 1) * (bp == bp_torso ? .75 : 1);// Easier to layer on torso
    }
    if (volume_carried() > volume_capacity() - 2 && bp != bp_head) {
        ret += 3;
    }

    // Bionics and mutation
    if( has_bionic("bio_stiff") && bp != bp_head && bp != bp_mouth ) {
        ret += 1;
    }
    if( has_trait("CHITIN3") && bp != bp_eyes && bp != bp_mouth ) {
        ret += 1;
    }
    if( has_trait("SLIT_NOSTRILS") && bp == bp_mouth ) {
        ret += 1;
    }
    if( has_trait("ARM_FEATHERS") && bp == bp_arms ) {
        ret += 2;
    }
    if (bp == bp_hands &&
        (has_trait("ARM_TENTACLES") || has_trait("ARM_TENTACLES_4") ||
         has_trait("ARM_TENTACLES_8")) ) {
        ret += 3;
    }
    if ( ret < 0 ) {
      ret = 0;
    }
    return ret;
}

int player::get_armor_bash(body_part bp) {
    return get_armor_bash_base(bp) + armor_bash_bonus;
}

int player::get_armor_cut(body_part bp) {
    return get_armor_cut_base(bp) + armor_cut_bonus;
}

int player::get_armor_bash_base(body_part bp)
{
 int ret = 0;
 it_armor* armor;
 for (int i = 0; i < worn.size(); i++) {
  armor = dynamic_cast<it_armor*>(worn[i].type);
  if (armor->covers & mfb(bp))
   ret += worn[i].bash_resist();
 }
 if (has_bionic("bio_carbon"))
  ret += 2;
 if (bp == bp_head && has_bionic("bio_armor_head"))
  ret += 3;
 else if (bp == bp_arms && has_bionic("bio_armor_arms"))
  ret += 3;
 else if (bp == bp_torso && has_bionic("bio_armor_torso"))
  ret += 3;
 else if (bp == bp_legs && has_bionic("bio_armor_legs"))
  ret += 3;
  else if (bp == bp_eyes && has_bionic("bio_armor_eyes"))
  ret += 3;
 if (has_trait("FUR"))
  ret++;
 if (has_trait("CHITIN"))
  ret += 2;
 if (has_trait("SHELL") && bp == bp_torso)
  ret += 6;
 ret += rng(0, disease_intensity("armor_boost"));
 return ret;
}

int player::get_armor_cut_base(body_part bp)
{
 int ret = 0;
 it_armor* armor;
 for (int i = 0; i < worn.size(); i++) {
  armor = dynamic_cast<it_armor*>(worn[i].type);
  if (armor->covers & mfb(bp))
   ret += worn[i].cut_resist();
 }
 if (has_bionic("bio_carbon"))
  ret += 4;
 if (bp == bp_head && has_bionic("bio_armor_head"))
  ret += 3;
 else if (bp == bp_arms && has_bionic("bio_armor_arms"))
  ret += 3;
 else if (bp == bp_torso && has_bionic("bio_armor_torso"))
  ret += 3;
 else if (bp == bp_legs && has_bionic("bio_armor_legs"))
  ret += 3;
 else if (bp == bp_eyes && has_bionic("bio_armor_eyes"))
  ret += 3;
 if (has_trait("THICKSKIN"))
  ret++;
 if (has_trait("SCALES"))
  ret += 2;
 if (has_trait("THICK_SCALES"))
  ret += 4;
 if (has_trait("SLEEK_SCALES"))
  ret += 1;
 if (has_trait("CHITIN"))
  ret += 2;
 if (has_trait("CHITIN2"))
  ret += 4;
 if (has_trait("CHITIN3"))
  ret += 8;
 if (has_trait("SHELL") && bp == bp_torso)
  ret += 14;
 ret += rng(0, disease_intensity("armor_boost"));
 return ret;
}

void player::absorb(game *g, body_part bp, int &dam, int &cut)
{
    it_armor* tmp;
    int arm_bash = 0, arm_cut = 0;
    bool cut_through = true;      // to determine if cutting damage penetrates multiple layers of armour
    int bash_absorb = 0;      // to determine if lower layers of armour get damaged

    // CBMS absorb damage first before hitting armour
    if (has_active_bionic("bio_ads"))
    {
        if (dam > 0 && power_level > 1)
        {
            dam -= rng(1, 8);
            power_level--;
        }
        if (cut > 0 && power_level > 1)
        {
            cut -= rng(0, 4);
            power_level--;
        }
        if (dam < 0)
            dam = 0;
        if (cut < 0)
            cut = 0;
    }

    // determines how much damage is absorbed by armour
    // zero if damage misses a covered part
    int bash_reduction = 0;
    int cut_reduction = 0;

    // See, we do it backwards, iterating inwards
    for (int i = worn.size() - 1; i >= 0; i--)
    {
        tmp = dynamic_cast<it_armor*>(worn[i].type);
        if (tmp->covers & mfb(bp))
        {
            // first determine if damage is at a covered part of the body
            // probability given by coverage
            if (rng(0, 100) < tmp->coverage)
            {
                // hit a covered part of the body, so now determine if armour is damaged
                arm_bash = worn[i].bash_resist();
                arm_cut  = worn[i].cut_resist();
                // also determine how much damage is absorbed by armour
                // factor of 3 to normalise for material hardness values
                bash_reduction = arm_bash / 3;
                cut_reduction = arm_cut / 3;

                // power armour first  - to depreciate eventually
                if (((it_armor *)worn[i].type)->is_power_armor())
                {
                    if (cut > arm_cut * 2 || dam > arm_bash * 2)
                    {
                        g->add_msg_if_player(this,_("Your %s is damaged!"), worn[i].tname().c_str());
                        worn[i].damage++;
                    }
                }
                else // normal armour
                {
                    // determine how much the damage exceeds the armour absorption
                    // bash damage takes into account preceding layers
                    int diff_bash = (dam - arm_bash - bash_absorb < 0) ? -1 : (dam - arm_bash);
                    int diff_cut  = (cut - arm_cut  < 0) ? -1 : (dam - arm_cut);
                    bool armor_damaged = false;
                    std::string pre_damage_name = worn[i].tname();

                    // armour damage occurs only if damage exceeds armour absorption
                    // plus a luck factor, even if damage is below armour absorption (2% chance)
                    if ((diff_bash > arm_bash && !one_in(diff_bash)) ||
                        (!worn[i].has_flag ("STURDY") && diff_bash == -1 && one_in(50)))
                    {
                        armor_damaged = true;
                        worn[i].damage++;
                    }
                    bash_absorb += arm_bash;

                    // cut damage falls through to inner layers only if preceding layer was damaged
                    if (cut_through)
                    {
                        if ((diff_cut > arm_cut && !one_in(diff_cut)) ||
                            (!worn[i].has_flag ("STURDY") && diff_cut == -1 && one_in(50)))
                        {
                            armor_damaged = true;
                            worn[i].damage++;
                        }
                        else // layer of clothing was not damaged, so stop cutting damage from penetrating
                        {
                            cut_through = false;
                        }
                    }

                    // now check if armour was completely destroyed and display relevant messages
                    if (worn[i].damage >= 5)
                    {
                      add_memorial_log(_("Worn %s was completely destroyed."), worn[i].tname().c_str());
                        g->add_msg_player_or_npc( this, _("Your %s is completely destroyed!"),
                                                  _("<npcname>'s %s is completely destroyed!"),
                                                  worn[i].tname().c_str() );
                        worn.erase(worn.begin() + i);
                    } else if (armor_damaged) {
                        std::string damage_verb = diff_bash > diff_cut ? tmp->bash_dmg_verb() :
                                                                         tmp->cut_dmg_verb();
                        g->add_msg_if_player(this, _("Your %s is %s!"), pre_damage_name.c_str(),
                                             damage_verb.c_str());
                    }
                } // end of armour damage code
            }
        }
        // reduce damage accordingly
        dam -= bash_reduction;
        cut -= cut_reduction;
    }
    // now account for CBMs and mutations
    if (has_bionic("bio_carbon"))
    {
        dam -= 2;
        cut -= 4;
    }
    if (bp == bp_head && has_bionic("bio_armor_head"))
    {
        dam -= 3;
        cut -= 3;
    }
    else if (bp == bp_arms && has_bionic("bio_armor_arms"))
    {
        dam -= 3;
        cut -= 3;
    }
    else if (bp == bp_torso && has_bionic("bio_armor_torso"))
    {
        dam -= 3;
        cut -= 3;
    }
    else if (bp == bp_legs && has_bionic("bio_armor_legs"))
    {
        dam -= 3;
        cut -= 3;
    }
    else if (bp == bp_eyes && has_bionic("bio_armor_eyes"))
    {
        dam -= 3;
        cut -= 3;
    }
    if (has_trait("THICKSKIN"))
        cut--;
    if (has_trait("SCALES"))
        cut -= 2;
    if (has_trait("THICK_SCALES"))
        cut -= 4;
    if (has_trait("SLEEK_SCALES"))
        cut -= 1;
    if (has_trait("FEATHERS"))
        dam--;
    if (bp == bp_arms && has_trait("ARM_FEATHERS"))
        dam--;
    if (has_trait("FUR"))
        dam--;
    if (has_trait("CHITIN"))
        cut -= 2;
    if (has_trait("CHITIN2"))
    {
        dam--;
        cut -= 4;
    }
    if (has_trait("CHITIN3"))
    {
        dam -= 2;
        cut -= 8;
    }
    if (has_trait("PLANTSKIN"))
        dam--;
    if (has_trait("BARK"))
        dam -= 2;
    if (bp == bp_feet && has_trait("HOOVES"))
        cut--;
    if (has_trait("LIGHT_BONES"))
        dam *= 1.4;
    if (has_trait("HOLLOW_BONES"))
        dam *= 1.8;

    // apply martial arts armor buffs
    dam -= mabuff_arm_bash_bonus();
    cut -= mabuff_arm_cut_bonus();

    if (dam < 0)
        dam = 0;
    if (cut < 0)
        cut = 0;
}

int player::get_env_resist(body_part bp)
{
    int ret = 0;
    for (int i = 0; i < worn.size(); i++) {
        if ((dynamic_cast<it_armor*>(worn[i].type))->covers & mfb(bp) ||
             (bp == bp_eyes && // Head protection works on eyes too (e.g. baseball cap)
             (dynamic_cast<it_armor*>(worn[i].type))->covers & mfb(bp_head))) {
            ret += (dynamic_cast<it_armor*>(worn[i].type))->env_resist;
        }
    }

    if (bp == bp_mouth && has_bionic("bio_purifier") && ret < 5) {
        ret += 2;
        if (ret > 5) {
            ret = 5;
        }
    }
    return ret;

    if (bp == bp_eyes && has_bionic("bio_armor_eyes") && ret < 5) {
        ret += 2;
        if (ret > 5) {
            ret = 5;
        }
    }
    return ret;
}

bool player::wearing_something_on(body_part bp)
{
 for (int i = 0; i < worn.size(); i++) {
  if ((dynamic_cast<it_armor*>(worn[i].type))->covers & mfb(bp))
    return true;
 }
 return false;
}

bool player::is_wearing_power_armor(bool *hasHelmet) const {
  if (worn.size() && ((it_armor *)worn[0].type)->is_power_armor()) {
    if (hasHelmet) {
      *hasHelmet = false;

      if (worn.size() > 1) {
        for (size_t i = 1; i < worn.size(); i++) {
          it_armor *candidate = dynamic_cast<it_armor*>(worn[i].type);

          if (candidate->is_power_armor() && candidate->covers & mfb(bp_head)) {
            *hasHelmet = true;
            break;
          }
        }
      }
    }

    return true;
  } else {
    return false;
  }
}

int player::adjust_for_focus(int amount)
{
    int effective_focus = focus_pool;
    if (has_trait("FASTLEARNER"))
    {
        effective_focus += 15;
    }
    double tmp = amount * (effective_focus / 100.0);
    int ret = int(tmp);
    if (rng(0, 100) < 100 * (tmp - ret))
    {
        ret++;
    }
    return ret;
}

void player::practice (const calendar& turn, Skill *s, int amount)
{
    SkillLevel& level = skillLevel(s);
    // Double amount, but only if level.exercise isn't a amall negative number?
    if (level.exercise() < 0)
    {
        if (amount >= -level.exercise())
        {
            amount -= level.exercise();
        } else {
            amount += amount;
        }
    }

    bool isSavant = has_trait("SAVANT");

    Skill *savantSkill = NULL;
    SkillLevel savantSkillLevel = SkillLevel();

    if (isSavant)
    {
        for (std::vector<Skill*>::iterator aSkill = Skill::skills.begin();
             aSkill != Skill::skills.end(); ++aSkill)
        {
            if (skillLevel(*aSkill) > savantSkillLevel)
            {
                savantSkill = *aSkill;
                savantSkillLevel = skillLevel(*aSkill);
            }
        }
    }

    amount = adjust_for_focus(amount);
    if (isSavant && s != savantSkill)
    {
        amount /= 2;
    }

    if (amount > 0 && level.isTraining())
    {
        skillLevel(s).train(amount);

        int chance_to_drop = focus_pool;
        focus_pool -= chance_to_drop / 100;
        if (rng(1, 100) <= (chance_to_drop % 100))
        {
            focus_pool--;
        }
    }

    skillLevel(s).practice(turn);
}

void player::practice (const calendar& turn, std::string s, int amount)
{
    Skill *aSkill = Skill::skill(s);
    practice(turn, aSkill, amount);
}

bool player::knows_recipe(recipe *rec)
{
    // do we know the recipe by virtue of it being autolearned?
    if (rec->autolearn)
    {
        // Can the skill being trained can handle the difficulty of the task
        bool meets_requirements = false;
        if(rec->skill_used == NULL || skillLevel(rec->skill_used) >= rec->difficulty){
            meets_requirements = true;
            //If there are required skills, insure their requirements are met, or we can't craft
            if(!rec->required_skills.empty()){
                for(std::map<Skill*,int>::iterator iter=rec->required_skills.begin(); iter!=rec->required_skills.end();++iter){
                    if(skillLevel(iter->first) < iter->second){
                        meets_requirements = false;
                    }
                }
            }
        }
        if(meets_requirements){
            return true;
        }
    }

    if (learned_recipes.find(rec->ident) != learned_recipes.end())
    {
        return true;
    }

    return false;
}

void player::learn_recipe(recipe *rec)
{
    learned_recipes[rec->ident] = rec;
}

void player::assign_activity(game* g, activity_type type, int moves, int index, char invlet, std::string name)
{
    if (backlog.type == type && backlog.index == index && backlog.invlet == invlet &&
        backlog.name == name && query_yn(_("Resume task?"))) {
            activity = backlog;
            backlog = player_activity();
    } else {
        activity = player_activity(type, moves, index, invlet, name);
    }
    activity.warned_of_proximity = false;
}

bool player::has_activity(game* g, const activity_type type)
{
    if (activity.type == type) {
        return true;
    }

    return false;
}

void player::cancel_activity()
{
 if (activity_is_suspendable(activity.type))
  backlog = activity;
 activity.type = ACT_NULL;
}

std::vector<item*> player::has_ammo(ammotype at)
{
    return inv.all_ammo(at);
}

std::string player::weapname(bool charges)
{
 if (!(weapon.is_tool() &&
       dynamic_cast<it_tool*>(weapon.type)->max_charges <= 0) &&
     weapon.charges >= 0 && charges) {
  std::stringstream dump;
  int spare_mag = weapon.has_gunmod("spare_mag");
  dump << weapon.tname().c_str();
  if (!weapon.has_flag("NO_AMMO")) {
   dump << " (" << weapon.charges;
   if( -1 != spare_mag )
   dump << "+" << weapon.contents[spare_mag].charges;
   for (int i = 0; i < weapon.contents.size(); i++)
   if (weapon.contents[i].is_gunmod() &&
     weapon.contents[i].has_flag("MODE_AUX"))
    dump << "+" << weapon.contents[i].charges;
   dump << ")";
  }
  return dump.str();
 } else if (weapon.is_container()) {
  std::stringstream dump;
  dump << weapon.tname().c_str();
  if(weapon.contents.size() == 1) {
   dump << " (" << weapon.contents[0].charges << ")";
  }
  return dump.str();
 } else if (weapon.is_null()) {
  return _("fists");
 } else
  return weapon.tname();
}

nc_color encumb_color(int level)
{
 if (level < 0)
  return c_green;
 if (level == 0)
  return c_ltgray;
 if (level < 4)
  return c_yellow;
 if (level < 7)
  return c_ltred;
 return c_red;
}

bool activity_is_suspendable(activity_type type)
{
 if (type == ACT_NULL || type == ACT_RELOAD || type == ACT_DISASSEMBLE)
  return false;
 return true;
}

SkillLevel& player::skillLevel(std::string ident) {
  return _skills[Skill::skill(ident)];
}

SkillLevel& player::skillLevel(Skill *_skill) {
  return _skills[_skill];
}

SkillLevel player::get_skill_level(Skill *_skill) const
{
    for (std::map<Skill*,SkillLevel>::const_iterator it = _skills.begin();
            it != _skills.end(); ++it) {
        if (it->first == _skill) {
            return it->second;
        }
    }
    return SkillLevel();
}

SkillLevel player::get_skill_level(const std::string &ident) const
{
    Skill *sk = Skill::skill(ident);
    return get_skill_level(sk);
}

void player::copy_skill_levels(const player *rhs)
{
    _skills = rhs->_skills;
}

void player::set_skill_level(Skill* _skill, int level)
{
    skillLevel(_skill).level(level);
}
void player::set_skill_level(std::string ident, int level)
{
    skillLevel(ident).level(level);
}

void player::boost_skill_level(Skill* _skill, int level)
{
    skillLevel(_skill).level(level+skillLevel(_skill));
}
void player::boost_skill_level(std::string ident, int level)
{
    skillLevel(ident).level(level+skillLevel(ident));
}

void player::setID (int i)
{
    this->id = i;
}

int player::getID () const
{
    return this->id;
}

bool player::uncanny_dodge(bool is_u)
{
    if( this->power_level < 3 || !this->has_active_bionic("bio_uncanny_dodge") ) { return false; }
    point adjacent = adjacent_tile();
    power_level -= 3;
    if (adjacent.x != posx || adjacent.y != posy)
    {
        posx = adjacent.x;
        posy = adjacent.y;
        if (is_u)
            g->add_msg(_("Time seems to slow down and you instinctively dodge!"));
        else
            g->add_msg(_("Your target dodges... so fast!"));
        return true;
    }
    if (is_u)
        g->add_msg(_("You try to dodge but there's no room!"));
    return false;
}
// adjacent_tile() returns a safe, unoccupied adjacent tile. If there are no such tiles, returns player position instead.
point player::adjacent_tile()
{
    std::vector<point> ret;
    field_entry *cur = NULL;
    field tmpfld;
    trap_id curtrap;
    int dangerous_fields;
    for (int i=posx-1; i <= posx+1; i++)
    {
        for (int j=posy-1; j <= posy+1; j++)
        {
            if (i == posx && j == posy) continue;       // don't consider player position
            curtrap=g->m.tr_at(i, j);
            if (g->mon_at(i, j) == -1 && g->npc_at(i, j) == -1 && g->m.move_cost(i, j) > 0 && (curtrap == tr_null || g->traps[curtrap]->is_benign()))        // only consider tile if unoccupied, passable and has no traps
            {
                dangerous_fields = 0;
                tmpfld = g->m.field_at(i, j);
                for(std::map<field_id, field_entry*>::iterator field_list_it = tmpfld.getFieldStart(); field_list_it != tmpfld.getFieldEnd(); ++field_list_it)
                {
                    cur = field_list_it->second;
                    if (cur != NULL && cur->is_dangerous())
                        dangerous_fields++;
                }
                if (dangerous_fields == 0)
                {
                    ret.push_back(point(i, j));
                }
            }
        }
    }
    if (ret.size())
        return ret[rng(0, ret.size()-1)];   // return a random valid adjacent tile
    else
        return point(posx, posy);           // or return player position if no valid adjacent tiles
}

// --- Library functions ---
// This stuff could be moved elsewhere, but there
// doesn't seem to be a good place to put it right now.

// Basic logistic function.
double player::logistic(double t)
{
    return 1 / (1 + exp(-t));
}

// Logistic curve [-6,6], flipped and scaled to
// range from 1 to 0 as pos goes from min to max.
double player::logistic_range(int min, int max, int pos)
{
    const double LOGI_CUTOFF = 4;
    const double LOGI_MIN = logistic(-LOGI_CUTOFF);
    const double LOGI_MAX = logistic(+LOGI_CUTOFF);
    const double LOGI_RANGE = LOGI_MAX - LOGI_MIN;
    // Anything beyond [min,max] gets clamped.
    if (pos < min)
    {
        return 1.0;
    }
    else if (pos > max)
    {
        return 0.0;
    }

    // Normalize the pos to [0,1]
    double range = max - min;
    double unit_pos = (pos - min) / range;

    // Scale and flip it to [+LOGI_CUTOFF,-LOGI_CUTOFF]
    double scaled_pos = LOGI_CUTOFF - 2 * LOGI_CUTOFF * unit_pos;

    // Get the raw logistic value.
    double raw_logistic = logistic(scaled_pos);

    // Scale the output to [0,1]
    return (raw_logistic - LOGI_MIN) / LOGI_RANGE;
}

// Calculates portions favoring x, then y, then z
void player::calculate_portions(int &x, int &y, int &z, int maximum)
{
    z = std::min(z, std::max(maximum - x - y, 0));
    y = std::min(y, std::max(maximum - x , 0));
    x = std::min(x, std::max(maximum, 0));
}

void player::environmental_revert_effect()
{
    illness.clear();
    addictions.clear();
    morale.clear();

    for (int part = 0; part < num_hp_parts; part++) {
        g->u.hp_cur[part] = g->u.hp_max[part];
    }
    hunger = 0;
    thirst = 0;
    fatigue = 0;
    health = 0;
    stim = 0;
    pain = 0;
    pkill = 0;
    radiation = 0;

    recalc_sight_limits();
}

void player::set_destination(const std::vector<point> &route)
{
    auto_move_route = route;
}

void player::clear_destination()
{
    auto_move_route.clear();
    next_expected_position.x = -1;
    next_expected_position.y = -1;
}

bool player::has_destination() const
{
    return auto_move_route.size() > 0;
}

std::vector<point> &player::get_auto_move_route()
{
    return auto_move_route;
}

action_id player::get_next_auto_move_direction()
{
    if (!has_destination()) {
        return ACTION_NULL;
    }

    if (next_expected_position.x != -1) {
        if (posx != next_expected_position.x || posy != next_expected_position.y) {
            // We're off course, possibly stumbling or stuck, cancel auto move
            return ACTION_NULL;
        }
    }

    next_expected_position = auto_move_route.front();
    auto_move_route.erase(auto_move_route.begin());

    int dx = next_expected_position.x - posx;
    int dy = next_expected_position.y - posy;

    if (abs(dx) > 1 || abs(dy) > 1) {
        // Should never happen, but check just in case
        return ACTION_NULL;
    }

    return get_movement_direction_from_delta(dx, dy);
}

void player::shift_destination(int shiftx, int shifty)
{
    if (next_expected_position.x != -1) {
        next_expected_position.x += shiftx;
        next_expected_position.y += shifty;
    }

    for (std::vector<point>::iterator it = auto_move_route.begin(); it != auto_move_route.end(); it++) {
        it->x += shiftx;
        it->y += shifty;
    }
<<<<<<< HEAD
}

bool player::has_weapon() {
    return !unarmed_attack();
}

// --- End ---
=======
}
>>>>>>> a119478b
<|MERGE_RESOLUTION|>--- conflicted
+++ resolved
@@ -9323,14 +9323,10 @@
         it->x += shiftx;
         it->y += shifty;
     }
-<<<<<<< HEAD
 }
 
 bool player::has_weapon() {
     return !unarmed_attack();
 }
 
-// --- End ---
-=======
-}
->>>>>>> a119478b
+// --- End ---