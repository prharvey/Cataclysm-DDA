#include "color.h"
#include "cursesdef.h"
#include "options.h"
#include "rng.h"
#include "output.h"
#include "debug.h"

#define HILIGHT COLOR_BLUE
void init_colors()
{
 start_color();

 init_pair( 1, COLOR_WHITE,   COLOR_BLACK  );
 init_pair( 2, COLOR_RED,     COLOR_BLACK  );
 init_pair( 3, COLOR_GREEN,   COLOR_BLACK  );
 init_pair( 4, COLOR_BLUE,    COLOR_BLACK  );
 init_pair( 5, COLOR_CYAN,    COLOR_BLACK  );
 init_pair( 6, COLOR_MAGENTA, COLOR_BLACK  );
 init_pair( 7, COLOR_YELLOW,  COLOR_BLACK  );

 // Inverted Colors
 init_pair( 8, COLOR_BLACK,   COLOR_WHITE  );
 init_pair( 9, COLOR_BLACK,   COLOR_RED    );
 init_pair(10, COLOR_BLACK,   COLOR_GREEN  );
 init_pair(11, COLOR_BLACK,   COLOR_BLUE   );
 init_pair(12, COLOR_BLACK,   COLOR_CYAN   );
 init_pair(13, COLOR_BLACK,   COLOR_MAGENTA);
 init_pair(14, COLOR_BLACK,   COLOR_YELLOW );

 // Highlighted - blue background
 init_pair(15, COLOR_WHITE,   HILIGHT);
 init_pair(16, COLOR_RED,     HILIGHT);
 init_pair(17, COLOR_GREEN,   HILIGHT);
 init_pair(18, COLOR_BLUE,    HILIGHT);
 init_pair(19, COLOR_CYAN,    HILIGHT);
 init_pair(20, COLOR_BLACK,   HILIGHT);
 init_pair(21, COLOR_MAGENTA, HILIGHT);
 init_pair(22, COLOR_YELLOW,  HILIGHT);

 // Red background - for monsters on fire
 init_pair(23, COLOR_WHITE,   COLOR_RED);
 init_pair(24, COLOR_RED,     COLOR_RED);
 init_pair(25, COLOR_GREEN,   COLOR_RED);
 init_pair(26, COLOR_BLUE,    COLOR_RED);
 init_pair(27, COLOR_CYAN,    COLOR_RED);
 init_pair(28, COLOR_MAGENTA, COLOR_RED);
 init_pair(29, COLOR_YELLOW,  COLOR_RED);

 init_pair(30, COLOR_BLACK,   COLOR_BLACK);
 init_pair(31, COLOR_WHITE,   COLOR_BLACK);

 init_pair(32, COLOR_BLACK, COLOR_WHITE);
 init_pair(33, COLOR_WHITE, COLOR_WHITE);
 init_pair(34, COLOR_RED, COLOR_WHITE);
 init_pair(35, COLOR_GREEN, COLOR_WHITE);
 init_pair(36, COLOR_YELLOW, COLOR_WHITE);
 init_pair(37, COLOR_BLUE, COLOR_WHITE);
 init_pair(38, COLOR_MAGENTA, COLOR_WHITE);
 init_pair(39, COLOR_CYAN, COLOR_WHITE);

 init_pair(40, COLOR_BLACK, COLOR_GREEN);
 init_pair(41, COLOR_WHITE, COLOR_GREEN);
 init_pair(42, COLOR_RED, COLOR_GREEN);
 init_pair(43, COLOR_GREEN, COLOR_GREEN);
 init_pair(44, COLOR_YELLOW, COLOR_GREEN);
 init_pair(45, COLOR_BLUE, COLOR_GREEN);
 init_pair(46, COLOR_MAGENTA, COLOR_GREEN);
 init_pair(47, COLOR_CYAN, COLOR_GREEN);

 init_pair(48, COLOR_BLACK, COLOR_YELLOW);
 init_pair(49, COLOR_WHITE, COLOR_YELLOW);
 init_pair(50, COLOR_RED, COLOR_YELLOW);
 init_pair(51, COLOR_GREEN, COLOR_YELLOW);
 init_pair(52, COLOR_YELLOW, COLOR_YELLOW);
 init_pair(53, COLOR_BLUE, COLOR_YELLOW);
 init_pair(54, COLOR_MAGENTA, COLOR_YELLOW);
 init_pair(55, COLOR_CYAN, COLOR_YELLOW);

 init_pair(56, COLOR_BLACK, COLOR_MAGENTA);
 init_pair(57, COLOR_WHITE, COLOR_MAGENTA);
 init_pair(58, COLOR_RED, COLOR_MAGENTA);
 init_pair(59, COLOR_GREEN, COLOR_MAGENTA);
 init_pair(60, COLOR_YELLOW, COLOR_MAGENTA);
 init_pair(61, COLOR_BLUE, COLOR_MAGENTA);
 init_pair(62, COLOR_MAGENTA, COLOR_MAGENTA);
 init_pair(63, COLOR_CYAN, COLOR_MAGENTA);

 init_pair(64, COLOR_BLACK, COLOR_CYAN);
 init_pair(65, COLOR_WHITE, COLOR_CYAN);
 init_pair(66, COLOR_RED, COLOR_CYAN);
 init_pair(67, COLOR_GREEN, COLOR_CYAN);
 init_pair(68, COLOR_YELLOW, COLOR_CYAN);
 init_pair(69, COLOR_BLUE, COLOR_CYAN);
 init_pair(70, COLOR_MAGENTA, COLOR_CYAN);
 init_pair(71, COLOR_CYAN, COLOR_CYAN);

}

int color_to_int(nc_color col)
{
 switch (col) {
  case c_black  : return  0;
  case c_white  : return  1;
  case c_ltgray : return  2;
  case c_dkgray : return  3;
  case c_red    : return  4;
  case c_green  : return  5;
  case c_blue   : return  6;
  case c_cyan   : return  7;
  case c_magenta: return  8;
  case c_brown  : return  9;
  case c_ltred  : return 10;
  case c_ltgreen: return 11;
  case c_ltblue : return 12;
  case c_ltcyan : return 13;
  case c_pink   : return 14;
  case c_yellow : return 15;

  case h_black  : return 16;
  case h_white  : return 17;
  case h_ltgray : return 18;
  case h_dkgray : return 19;
  case h_red    : return 20;
  case h_green  : return 21;
  case h_cyan   : return 23;
  case h_magenta: return 24;
  case h_brown  : return 25;
  case h_ltred  : return 26;
  case h_ltgreen: return 27;
  case h_ltblue : return 28;
  case h_ltcyan : return 29;
  case h_pink   : return 30;
  case h_yellow : return 31;

  case i_white  : return 33;
  case i_ltgray : return 34;
  case i_dkgray : return 35;
  case i_red    : return 36;
  case i_green  : return 37;
  case i_blue   : return 38;
  case i_cyan   : return 39;
  case i_magenta: return 40;
  case i_brown  : return 41;
  case i_ltred  : return 42;
  case i_ltgreen: return 43;
  case i_ltblue : return 44;
  case i_ltcyan : return 45;
  case i_pink   : return 46;
  case i_yellow : return 47;

  case c_white_red  : return 48;
  case c_ltgray_red : return 49;
  case c_green_red  : return 52;
  case c_blue_red   : return 53;
  case c_cyan_red   : return 54;
  case c_magenta_red: return 55;
  case c_brown_red  : return 56;
  case c_ltred_red  : return 57;
  case c_ltgreen_red: return 58;
  case c_ltblue_red : return 59;
  case c_ltcyan_red : return 60;
  case c_pink_red   : return 61;
  case c_yellow_red : return 62;

  case c_unset      : return 63;

   case c_black_white  : return 64;
   case c_dkgray_white  : return 65;
   case c_ltgray_white  : return 66;
   case c_white_white  : return 67;
   case c_red_white  : return 68;
   case c_ltred_white  : return 69;
   case c_green_white  : return 70;
   case c_ltgreen_white  : return 71;
   case c_brown_white  : return 72;
   case c_yellow_white  : return 73;
   case c_blue_white  : return 74;
   case c_ltblue_white  : return 75;
   case c_magenta_white  : return 76;
   case c_pink_white  : return 77;
   case c_cyan_white  : return 78;
   case c_ltcyan_white  : return 79;

   case c_black_green  : return 80;
   case c_dkgray_green  : return 81;
   case c_ltgray_green  : return 82;
   case c_white_green  : return 83;
   case c_red_green  : return 84;
   case c_ltred_green  : return 85;
   case c_green_green  : return 86;
   case c_ltgreen_green  : return 87;
   case c_brown_green  : return 88;
   case c_yellow_green  : return 89;
   case c_blue_green  : return 90;
   case c_ltblue_green  : return 91;
   case c_magenta_green  : return 92;
   case c_pink_green  : return 93;
   case c_cyan_green  : return 94;
   case c_ltcyan_green  : return 95;

   case c_black_yellow  : return 96;
   case c_dkgray_yellow  : return 97;
   case c_ltgray_yellow  : return 98;
   case c_white_yellow  : return 99;
   case c_red_yellow  : return 100;
   case c_ltred_yellow  : return 101;
   case c_green_yellow  : return 102;
   case c_ltgreen_yellow  : return 103;
   case c_brown_yellow  : return 104;
   case c_yellow_yellow  : return 105;
   case c_blue_yellow  : return 106;
   case c_ltblue_yellow  : return 107;
   case c_magenta_yellow  : return 108;
   case c_pink_yellow  : return 109;
   case c_cyan_yellow  : return 110;
   case c_ltcyan_yellow  : return 111;

   case c_black_magenta  : return 112;
   case c_dkgray_magenta  : return 113;
   case c_ltgray_magenta  : return 114;
   case c_white_magenta  : return 115;
   case c_red_magenta  : return 116;
   case c_ltred_magenta  : return 117;
   case c_green_magenta  : return 118;
   case c_ltgreen_magenta  : return 119;
   case c_brown_magenta  : return 120;
   case c_yellow_magenta  : return 121;
   case c_blue_magenta  : return 122;
   case c_ltblue_magenta  : return 123;
   case c_magenta_magenta  : return 124;
   case c_pink_magenta  : return 125;
   case c_cyan_magenta  : return 126;
   case c_ltcyan_magenta  : return 127;

   case c_black_cyan  : return 128;
   case c_dkgray_cyan  : return 129;
   case c_ltgray_cyan  : return 130;
   case c_white_cyan  : return 131;
   case c_red_cyan  : return 132;
   case c_ltred_cyan  : return 133;
   case c_green_cyan  : return 134;
   case c_ltgreen_cyan  : return 135;
   case c_brown_cyan  : return 136;
   case c_yellow_cyan  : return 137;
   case c_blue_cyan  : return 138;
   case c_ltblue_cyan  : return 139;
   case c_magenta_cyan  : return 140;
   case c_pink_cyan  : return 141;
   case c_cyan_cyan  : return 142;
   case c_ltcyan_cyan  : return 143;

 }
 return 0;
}

nc_color int_to_color(int key)
{
 switch (key) {
  case  0: return c_black  ;
  case  1: return c_white  ;
  case  2: return c_ltgray ;
  case  3: return c_dkgray ;
  case  4: return c_red    ;
  case  5: return c_green  ;
  case  6: return c_blue   ;
  case  7: return c_cyan   ;
  case  8: return c_magenta;
  case  9: return c_brown  ;
  case 10: return c_ltred  ;
  case 11: return c_ltgreen;
  case 12: return c_ltblue ;
  case 13: return c_ltcyan ;
  case 14: return c_pink   ;
  case 15: return c_yellow ;

  case 16: return h_black  ;
  case 17: return h_white  ;
  case 18: return h_ltgray ;
  case 19: return h_dkgray ;
  case 20: return h_red    ;
  case 21: return h_green  ;
  case 22: return h_blue   ;
  case 23: return h_cyan   ;
  case 24: return h_magenta;
  case 25: return h_brown  ;
  case 26: return h_ltred  ;
  case 27: return h_ltgreen;
  case 28: return h_ltblue ;
  case 29: return h_ltcyan ;
  case 30: return h_pink   ;
  case 31: return h_yellow ;

  case 32: return i_black  ;
  case 33: return i_white  ;
  case 34: return i_ltgray ;
  case 35: return i_dkgray ;
  case 36: return i_red    ;
  case 37: return i_green  ;
  case 38: return i_blue   ;
  case 39: return i_cyan   ;
  case 40: return i_magenta;
  case 41: return i_brown  ;
  case 42: return i_ltred  ;
  case 43: return i_ltgreen;
  case 44: return i_ltblue ;
  case 45: return i_ltcyan ;
  case 46: return i_pink   ;
  case 47: return i_yellow ;

  case 48: return c_white_red  ;
  case 49: return c_ltgray_red ;
  case 50: return c_dkgray_red ;
  case 51: return c_red_red    ;
  case 52: return c_green_red  ;
  case 53: return c_blue_red   ;
  case 54: return c_cyan_red   ;
  case 55: return c_magenta_red;
  case 56: return c_brown_red  ;
  case 57: return c_ltred_red  ;
  case 58: return c_ltgreen_red;
  case 59: return c_ltblue_red ;
  case 60: return c_ltcyan_red ;
  case 61: return c_pink_red   ;
  case 62: return c_yellow_red ;

  case 63: return c_unset;

   case 64: return c_black_white;
   case 65: return c_dkgray_white;
   case 66: return c_ltgray_white;
   case 67: return c_white_white;
   case 68: return c_red_white;
   case 69: return c_ltred_white;
   case 70: return c_green_white;
   case 71: return c_ltgreen_white;
   case 72: return c_brown_white;
   case 73: return c_yellow_white;
   case 74: return c_blue_white;
   case 75: return c_ltblue_white;
   case 76: return c_magenta_white;
   case 77: return c_pink_white;
   case 78: return c_cyan_white;
   case 79: return c_ltcyan_white;

   case 80: return c_black_green;
   case 81: return c_dkgray_green;
   case 82: return c_ltgray_green;
   case 83: return c_white_green;
   case 84: return c_red_green;
   case 85: return c_ltred_green;
   case 86: return c_green_green;
   case 87: return c_ltgreen_green;
   case 88: return c_brown_green;
   case 89: return c_yellow_green;
   case 90: return c_blue_green;
   case 91: return c_ltblue_green;
   case 92: return c_magenta_green;
   case 93: return c_pink_green;
   case 94: return c_cyan_green;
   case 95: return c_ltcyan_green;

   case 96: return c_black_yellow;
   case 97: return c_dkgray_yellow;
   case 98: return c_ltgray_yellow;
   case 99: return c_white_yellow;
   case 100: return c_red_yellow;
   case 101: return c_ltred_yellow;
   case 102: return c_green_yellow;
   case 103: return c_ltgreen_yellow;
   case 104: return c_brown_yellow;
   case 105: return c_yellow_yellow;
   case 106: return c_blue_yellow;
   case 107: return c_ltblue_yellow;
   case 108: return c_magenta_yellow;
   case 109: return c_pink_yellow;
   case 110: return c_cyan_yellow;
   case 111: return c_ltcyan_yellow;

   case 112: return c_black_magenta;
   case 113: return c_dkgray_magenta;
   case 114: return c_ltgray_magenta;
   case 115: return c_white_magenta;
   case 116: return c_red_magenta;
   case 117: return c_ltred_magenta;
   case 118: return c_green_magenta;
   case 119: return c_ltgreen_magenta;
   case 120: return c_brown_magenta;
   case 121: return c_yellow_magenta;
   case 122: return c_blue_magenta;
   case 123: return c_ltblue_magenta;
   case 124: return c_magenta_magenta;
   case 125: return c_pink_magenta;
   case 126: return c_cyan_magenta;
   case 127: return c_ltcyan_magenta;

   case 128: return c_black_cyan;
   case 129: return c_dkgray_cyan;
   case 130: return c_ltgray_cyan;
   case 131: return c_white_cyan;
   case 132: return c_red_cyan;
   case 133: return c_ltred_cyan;
   case 134: return c_green_cyan;
   case 135: return c_ltgreen_cyan;
   case 136: return c_brown_cyan;
   case 137: return c_yellow_cyan;
   case 138: return c_blue_cyan;
   case 139: return c_ltblue_cyan;
   case 140: return c_magenta_cyan;
   case 141: return c_pink_cyan;
   case 142: return c_cyan_cyan;
   case 143: return c_ltcyan_cyan;

 }
 return c_black;
}

nc_color hilite(nc_color c)
{
    switch (c) {
    case c_white:   return h_white;
    case c_ltgray:  return h_ltgray;
    case c_dkgray:  return h_dkgray;
    case c_red:     return h_red;
    case c_green:   return h_green;
    case c_blue:    return h_blue;
    case c_cyan:    return h_cyan;
    case c_magenta: return h_magenta;
    case c_brown:   return h_brown;
    case c_ltred:   return h_ltred;
    case c_ltgreen: return h_ltgreen;
    case c_ltblue:  return h_ltblue;
    case c_ltcyan:  return h_ltcyan;
    case c_pink:    return h_pink;
    case c_yellow:  return h_yellow;
    default:        break;
    }
    return h_white;
}

nc_color invert_color(nc_color c)
{
    if (OPTIONS["NO_BRIGHT_BACKGROUNDS"]) {
        switch (c) {
        case c_white:
        case c_ltgray:
        case c_dkgray:  return i_ltgray;
        case c_red:
        case c_ltred:   return i_red;
        case c_green:
        case c_ltgreen: return i_green;
        case c_blue:
        case c_ltblue:  return i_blue;
        case c_cyan:
        case c_ltcyan:  return i_cyan;
        case c_magenta:
        case c_pink:    return i_magenta;
        case c_brown:
        case c_yellow:  return i_brown;
        // the reverse of the above
        case i_ltgray:  return c_white;
        case i_red:     return c_red;
        case i_green:   return c_green;
        case i_blue:    return c_blue;
        case i_cyan:    return c_cyan;
        case i_magenta: return c_magenta;
        case i_brown:   return c_brown;
        default:        break;
        }
    }

    switch (c) {
    case c_white:   return i_white;
    case c_ltgray:  return i_ltgray;
    case c_dkgray:  return i_dkgray;
    case c_red:     return i_red;
    case c_green:   return i_green;
    case c_blue:    return i_blue;
    case c_cyan:    return i_cyan;
    case c_magenta: return i_magenta;
    case c_brown:   return i_brown;
    case c_yellow:  return i_yellow;
    case c_ltred:   return i_ltred;
    case c_ltgreen: return i_ltgreen;
    case c_ltblue:  return i_ltblue;
    case c_ltcyan:  return i_ltcyan;
    case c_pink:    return i_pink;
    // the reverse of the above
    case i_white:   return c_white;
    case i_ltgray:  return c_ltgray;
    case i_dkgray:  return c_dkgray;
    case i_red:     return c_red;
    case i_green:   return c_green;
    case i_blue:    return c_blue;
    case i_cyan:    return c_cyan;
    case i_magenta: return c_magenta;
    case i_brown:   return c_brown;
    case i_yellow:  return c_yellow;
    case i_ltred:   return c_ltred;
    case i_ltgreen: return c_ltgreen;
    case i_ltblue:  return c_ltblue;
    case i_ltcyan:  return c_ltcyan;
    case i_pink:    return c_pink;

    // and some color pairs with foreground and background
    case c_white_red:    return c_red_white;
    case c_ltgray_red:   return c_ltred_white;
    case c_green_red:    return c_red_green;
    case c_cyan_red:     return c_red_cyan;
    case c_magenta_red:  return c_red_magenta;
    case c_ltred_red:    return c_red_red;
    case c_ltgreen_red:  return c_ltred_green;
    case c_ltcyan_red:   return c_ltred_cyan;
    case c_yellow_red:   return c_red_yellow;
    // the reverse of the above
    case c_red_white:    return c_white_red;
    case c_ltred_white:  return c_ltgray_red;
    case c_red_green:    return c_green_red;
    case c_red_cyan:     return c_cyan_red;
    case c_red_magenta:  return c_magenta_red;
    case c_ltred_green:  return c_ltgreen_red;
    case c_ltred_cyan:   return c_ltcyan_red;
    case c_red_yellow:   return c_yellow_red;
    
    case c_black: return c_black;
    case c_black_cyan: return c_cyan;
    case c_black_green: return c_green;
    case c_black_magenta: return c_magenta;
    case c_black_white: return c_ltgray;
    case c_black_yellow: return c_brown;
    case c_blue_cyan: return h_cyan;
    case c_blue_green: return h_green;
    case c_blue_magenta: return h_magenta;
    case c_blue_red: return h_red;
    case c_blue_white: return h_ltgray;
    case c_blue_yellow: return h_brown;
    case c_brown_cyan: return c_cyan_yellow;
    case c_brown_green: return c_green_yellow;
    case c_brown_magenta: return c_magenta_yellow;
    case c_brown_red: return c_red_yellow;
    case c_brown_white: return c_ltgray_yellow;
    case c_brown_yellow: return c_brown_yellow;
    case c_cyan_cyan: return c_cyan_cyan;
    case c_cyan_green: return c_green_cyan;
    case c_cyan_magenta: return c_magenta_cyan;
    case c_cyan_white: return c_ltgray_cyan;
    case c_cyan_yellow: return c_brown_cyan;
    case c_dkgray_cyan: return c_ltcyan;
    case c_dkgray_green: return c_ltgreen;
    case c_dkgray_magenta: return c_pink;
    case c_dkgray_white: return c_white;
    case c_dkgray_yellow: return c_yellow;
    case c_green_cyan: return c_cyan_green;
    case c_green_green: return c_green_green;
    case c_green_magenta: return c_magenta_green;
    case c_green_white: return c_ltgray_green;
    case c_green_yellow: return c_brown_green;
    case c_ltblue_cyan: return h_ltcyan;
    case c_ltblue_green: return h_ltgreen;
    case c_ltblue_magenta: return h_pink;
    case c_ltblue_red: return h_ltred;
    case c_ltblue_white: return h_white;
    case c_ltblue_yellow: return h_yellow;
    case c_ltcyan_cyan: return c_ltcyan_cyan;
    case c_ltcyan_green: return c_ltgreen_cyan;
    case c_ltcyan_magenta: return c_pink_cyan;
    case c_ltcyan_white: return c_white_cyan;
    case c_ltcyan_yellow: return c_yellow_cyan;
    case c_ltgray_cyan: return c_cyan_white;
    case c_ltgray_green: return c_green_white;
    case c_ltgray_magenta: return c_magenta_white;
    case c_ltgray_white: return c_ltgray_white;
    case c_ltgray_yellow: return c_brown_white;
    case c_ltgreen_cyan: return c_ltcyan_green;
    case c_ltgreen_green: return c_ltgreen_green;
    case c_ltgreen_magenta: return c_pink_green;
    case c_ltgreen_white: return c_white_green;
    case c_ltgreen_yellow: return c_yellow_green;
    case c_ltred_magenta: return c_pink_red;
    case c_ltred_yellow: return c_yellow_red;
    case c_magenta_cyan: return c_cyan_magenta;
    case c_magenta_green: return c_green_magenta;
    case c_magenta_magenta: return c_magenta_magenta;
    case c_magenta_white: return c_ltgray_magenta;
    case c_magenta_yellow: return c_brown_magenta;
    case c_pink_cyan: return c_ltcyan_magenta;
    case c_pink_green: return c_ltgreen_magenta;
    case c_pink_magenta: return c_pink_magenta;
    case c_pink_red: return c_ltred_magenta;
    case c_pink_white: return c_white_magenta;
    case c_pink_yellow: return c_yellow_magenta;
    case c_white_cyan: return c_ltcyan_white;
    case c_white_green: return c_ltgreen_white;
    case c_white_magenta: return c_pink_white;
    case c_white_white: return c_white_white;
    case c_white_yellow: return c_yellow_white;
    case c_yellow_cyan: return c_ltcyan_yellow;
    case c_yellow_green: return c_ltgreen_yellow;
    case c_yellow_magenta: return c_pink_yellow;
    case c_yellow_white: return c_white_yellow;
    case c_yellow_yellow: return c_yellow_yellow;
    case h_black: return c_blue;
    case h_brown: return c_blue_yellow;
    case h_cyan: return c_blue_cyan;
    case h_dkgray: return c_ltblue;
    case h_green: return c_blue_green;
    case h_ltblue: return h_ltblue;
    case h_ltcyan: return c_ltblue_cyan;
    case h_ltgray: return c_blue_white;
    case h_ltgreen: return c_ltblue_green;
    case h_ltred: return c_ltblue_red;
    case h_magenta: return c_blue_magenta;
    case h_pink: return c_ltblue_magenta;
    case h_red: return c_blue_red;
    case h_white: return c_ltblue_white;
    case h_yellow: return c_ltblue_yellow;
    default:        break;
    }

    return c_pink;
}

nc_color red_background(nc_color c)
{
    switch (c) {
    case c_white:   return c_white_red;
    case c_ltgray:  return c_ltgray_red;
    case c_dkgray:  return c_dkgray_red;
    case c_red:     return c_red_red;
    case c_green:   return c_green_red;
    case c_blue:    return c_blue_red;
    case c_cyan:    return c_cyan_red;
    case c_magenta: return c_magenta_red;
    case c_brown:   return c_brown_red;
    case c_ltred:   return c_ltred_red;
    case c_ltgreen: return c_ltgreen_red;
    case c_ltblue:  return c_ltblue_red;
    case c_ltcyan:  return c_ltcyan_red;
    case c_pink:    return c_pink_red;
    case c_yellow:  return c_yellow_red;
    default:        break;
    }
    return c_white_red;
}

/// colors need to be totally redone, really..
nc_color white_background(nc_color c)
{
    switch (c) {
    case c_black:   return c_black_white;
    case c_dkgray:  return c_dkgray_white;
    case c_ltgray:  return c_ltgray_white;
    case c_white:   return c_white_white;
    case c_red:     return c_red_white;
    case c_ltred:   return c_ltred_white;
    case c_green:   return c_green_white;
    case c_ltgreen: return c_ltgreen_white;
    case c_brown:   return c_brown_white;
    case c_yellow:  return c_yellow_white;
    case c_blue:    return c_blue_white;
    case c_ltblue:  return c_ltblue_white;
    case c_magenta: return c_magenta_white;
    case c_pink:    return c_pink_white;
    case c_cyan:    return c_cyan_white;
    case c_ltcyan:  return c_ltcyan_white;
    default: return c_black_white;
    }
}

nc_color green_background(nc_color c)
{
    switch (c) {
    case c_black:   return c_black_green;
    case c_dkgray:  return c_dkgray_green;
    case c_ltgray:  return c_ltgray_green;
    case c_white:   return c_white_green;
    case c_red:     return c_red_green;
    case c_ltred:   return c_ltred_green;
    case c_green:   return c_green_green;
    case c_ltgreen: return c_ltgreen_green;
    case c_brown:   return c_brown_green;
    case c_yellow:  return c_yellow_green;
    case c_blue:    return c_blue_green;
    case c_ltblue:  return c_ltblue_green;
    case c_magenta: return c_magenta_green;
    case c_pink:    return c_pink_green;
    case c_cyan:    return c_cyan_green;
    case c_ltcyan:  return c_ltcyan_green;
    default: return c_black_green;
    }
}

nc_color yellow_background(nc_color c)
{
    switch (c) {
    case c_black:   return c_black_yellow;
    case c_dkgray:  return c_dkgray_yellow;
    case c_ltgray:  return c_ltgray_yellow;
    case c_white:   return c_white_yellow;
    case c_red:     return c_red_yellow;
    case c_ltred:   return c_ltred_yellow;
    case c_green:   return c_green_yellow;
    case c_ltgreen: return c_ltgreen_yellow;
    case c_brown:   return c_brown_yellow;
    case c_yellow:  return c_yellow_yellow;
    case c_blue:    return c_blue_yellow;
    case c_ltblue:  return c_ltblue_yellow;
    case c_magenta: return c_magenta_yellow;
    case c_pink:    return c_pink_yellow;
    case c_cyan:    return c_cyan_yellow;
    case c_ltcyan:  return c_ltcyan_yellow;
    default: return c_black_yellow;
    }
}

nc_color magenta_background(nc_color c)
{
    switch (c) {
    case c_black:   return c_black_magenta;
    case c_dkgray:  return c_dkgray_magenta;
    case c_ltgray:  return c_ltgray_magenta;
    case c_white:   return c_white_magenta;
    case c_red:     return c_red_magenta;
    case c_ltred:   return c_ltred_magenta;
    case c_green:   return c_green_magenta;
    case c_ltgreen: return c_ltgreen_magenta;
    case c_brown:   return c_brown_magenta;
    case c_yellow:  return c_yellow_magenta;
    case c_blue:    return c_blue_magenta;
    case c_ltblue:  return c_ltblue_magenta;
    case c_magenta: return c_magenta_magenta;
    case c_pink:    return c_pink_magenta;
    case c_cyan:    return c_cyan_magenta;
    case c_ltcyan:  return c_ltcyan_magenta;
    default: return c_black_magenta;
    }
}

nc_color cyan_background(nc_color c)
{
    switch (c) {
    case c_black:   return c_black_cyan;
    case c_dkgray:  return c_dkgray_cyan;
    case c_ltgray:  return c_ltgray_cyan;
    case c_white:   return c_white_cyan;
    case c_red:     return c_red_cyan;
    case c_ltred:   return c_ltred_cyan;
    case c_green:   return c_green_cyan;
    case c_ltgreen: return c_ltgreen_cyan;
    case c_brown:   return c_brown_cyan;
    case c_yellow:  return c_yellow_cyan;
    case c_blue:    return c_blue_cyan;
    case c_ltblue:  return c_ltblue_cyan;
    case c_magenta: return c_magenta_cyan;
    case c_pink:    return c_pink_cyan;
    case c_cyan:    return c_cyan_cyan;
    case c_ltcyan:  return c_ltcyan_cyan;
    default: return c_black_cyan;
    }
}

nc_color rand_color()
{
    switch (rng(0, 9)) {
    case 0: return c_white;
    case 1: return c_ltgray;
    case 2: return c_green;
    case 3: return c_red;
    case 4: return c_yellow;
    case 5: return c_blue;
    case 6: return c_ltblue;
    case 7: return c_pink;
    case 8: return c_magenta;
    case 9: return c_brown;
    }
    return c_dkgray;
}

std::map<std::string, nc_color> const colormap {
    {"black"           , c_black},
    {"white"           , c_white},
    {"ltgray"          , c_ltgray},
    {"light_gray"      , c_ltgray},
    {"dkgray"          , c_dkgray},
    {"dark_gray"       , c_dkgray},
    {"red"             , c_red},
    {"green"           , c_green},
    {"blue"            , c_blue},
    {"cyan"            , c_cyan},
    {"magenta"         , c_magenta},
    {"brown"           , c_brown},
    {"ltred"           , c_ltred},
    {"light_red"       , c_ltred},
    {"ltgreen"         , c_ltgreen},
    {"light_green"     , c_ltgreen},
    {"ltblue"          , c_ltblue},
    {"light_blue"      , c_ltblue},
    {"ltcyan"          , c_ltcyan},
    {"light_cyan"      , c_ltcyan},
    {"pink"            , c_pink},
    {"yellow"          , c_yellow},
                   
    {"h_black"         , h_black},
    {"h_white"         , h_white},
    {"h_ltgray"        , h_ltgray},
    {"h_dkgray"        , h_dkgray},
    {"h_red"           , h_red},
    {"h_green"         , h_green},
    {"h_blue"          , h_blue},
    {"h_cyan"          , h_cyan},
    {"h_magenta"       , h_magenta},
    {"h_brown"         , h_brown},
    {"h_ltred"         , h_ltred},
    {"h_ltgreen"       , h_ltgreen},
    {"h_ltblue"        , h_ltblue},
    {"h_ltcyan"        , h_ltcyan},
    {"h_pink"          , h_pink},
    {"h_yellow"        , h_yellow},
                   
    {"i_black"         , i_black},
    {"i_white"         , i_white},
    {"i_ltgray"        , i_ltgray},
    {"i_dkgray"        , i_dkgray},
    {"i_red"           , i_red},
    {"i_green"         , i_green},
    {"i_blue"          , i_blue},
    {"i_cyan"          , i_cyan},
    {"i_magenta"       , i_magenta},
    {"i_brown"         , i_brown},
    {"i_ltred"         , i_ltred},
    {"i_ltgreen"       , i_ltgreen},
    {"i_ltblue"        , i_ltblue},
    {"i_ltcyan"        , i_ltcyan},
    {"i_pink"          , i_pink},
    {"i_yellow"        , i_yellow},
                   
    {"white_red"       , c_white_red},
    {"ltgray_red"      , c_ltgray_red},
    {"light_gray_red"  , c_ltgray_red},
    {"dkgray_red"      , c_dkgray_red},
    {"dark_gray_red"   , c_dkgray_red},
    {"red_red"         , c_red_red},
    {"green_red"       , c_green_red},
    {"blue_red"        , c_blue_red},
    {"cyan_red"        , c_cyan_red},
    {"magenta_red"     , c_magenta_red},
    {"brown_red"       , c_brown_red},
    {"ltred_red"       , c_ltred_red},
    {"light_red_red"   , c_ltred_red},
    {"ltgreen_red"     , c_ltgreen_red},
    {"light_green_red" , c_ltgreen_red},
    {"ltblue_red"      , c_ltblue_red},
    {"light_blue_red"  , c_ltblue_red},
    {"ltcyan_red"      , c_ltcyan_red},
    {"light_cyan_red"  , c_ltcyan_red},
    {"pink_red"        , c_pink_red},
    {"yellow_red"      , c_yellow_red},
                   
    {"unset"           , c_unset},
                   
    {"black_white"     , c_black_white},
    {"dkgray_white"    , c_dkgray_white},
    {"ltgray_white"    , c_ltgray_white},
    {"white_white"     , c_white_white},
    {"red_white"       , c_red_white},
    {"ltred_white"     , c_ltred_white},
    {"green_white"     , c_green_white},
    {"ltgreen_white"   , c_ltgreen_white},
    {"brown_white"     , c_brown_white},
    {"yellow_white"    , c_yellow_white},
    {"blue_white"      , c_blue_white},
    {"ltblue_white"    , c_ltblue_white},
    {"magenta_white"   , c_magenta_white},
    {"pink_white"      , c_pink_white},
    {"cyan_white"      , c_cyan_white},
    {"ltcyan_white"    , c_ltcyan_white},
                   
    {"black_green"     , c_black_green},
    {"dkgray_green"    , c_dkgray_green},
    {"ltgray_green"    , c_ltgray_green},
    {"white_green"     , c_white_green},
    {"red_green"       , c_red_green},
    {"ltred_green"     , c_ltred_green},
    {"green_green"     , c_green_green},
    {"ltgreen_green"   , c_ltgreen_green},
    {"brown_green"     , c_brown_green},
    {"yellow_green"    , c_yellow_green},
    {"blue_green"      , c_blue_green},
    {"ltblue_green"    , c_ltblue_green},
    {"magenta_green"   , c_magenta_green},
    {"pink_green"      , c_pink_green},
    {"cyan_green"      , c_cyan_green},
    {"ltcyan_green"    , c_ltcyan_green},
    {"black_yellow"    , c_black_yellow},
    {"dkgray_yellow"   , c_dkgray_yellow},
    {"ltgray_yellow"   , c_ltgray_yellow},
    {"white_yellow"    , c_white_yellow},
    {"red_yellow"      , c_red_yellow},
    {"ltred_yellow"    , c_ltred_yellow},
    {"green_yellow"    , c_green_yellow},
    {"ltgreen_yellow"  , c_ltgreen_yellow},
    {"brown_yellow"    , c_brown_yellow},
    {"yellow_yellow"   , c_yellow_yellow},
    {"blue_yellow"     , c_blue_yellow},
    {"ltblue_yellow"   , c_ltblue_yellow},
    {"magenta_yellow"  , c_magenta_yellow},
    {"pink_yellow"     , c_pink_yellow},
    {"cyan_yellow"     , c_cyan_yellow},
    {"ltcyan_yellow"   , c_ltcyan_yellow},
    {"black_magenta"   , c_black_magenta},
    {"dkgray_magenta"  , c_dkgray_magenta},
    {"ltgray_magenta"  , c_ltgray_magenta},
    {"white_magenta"   , c_white_magenta},
    {"red_magenta"     , c_red_magenta},
    {"ltred_magenta"   , c_ltred_magenta},
    {"green_magenta"   , c_green_magenta},
    {"ltgreen_magenta" , c_ltgreen_magenta},
    {"brown_magenta"   , c_brown_magenta},
    {"yellow_magenta"  , c_yellow_magenta},
    {"blue_magenta"    , c_blue_magenta},
    {"ltblue_magenta"  , c_ltblue_magenta},
    {"magenta_magenta" , c_magenta_magenta},
    {"pink_magenta"    , c_pink_magenta},
    {"cyan_magenta"    , c_cyan_magenta},
    {"ltcyan_magenta"  , c_ltcyan_magenta},
    {"black_cyan"      , c_black_cyan},
    {"dkgray_cyan"     , c_dkgray_cyan},
    {"ltgray_cyan"     , c_ltgray_cyan},
    {"white_cyan"      , c_white_cyan},
    {"red_cyan"        , c_red_cyan},
    {"ltred_cyan"      , c_ltred_cyan},
    {"green_cyan"      , c_green_cyan},
    {"ltgreen_cyan"    , c_ltgreen_cyan},
    {"brown_cyan"      , c_brown_cyan},
    {"yellow_cyan"     , c_yellow_cyan},
    {"blue_cyan"       , c_blue_cyan},
    {"ltblue_cyan"     , c_ltblue_cyan},
    {"magenta_cyan"    , c_magenta_cyan},
    {"pink_cyan"       , c_pink_cyan},
    {"cyan_cyan"       , c_cyan_cyan},
    {"ltcyan_cyan"     , c_ltcyan_cyan}
};

/**
 * Given the name of a color, returns the nc_color constant that matches. If
 * no match is found, c_white is returned.
 * @param new_color The color to get, as a std::string.
 * @return The nc_color constant that matches the input.
 */
<<<<<<< HEAD
nc_color color_from_string(std::string const &new_color)
{
    auto const it = colormap.find(new_color);
    if (it != std::end(colormap)) {
        return it->second;
=======
nc_color color_from_string(std::string new_color){
    auto iter = colormap.find(new_color);
    if (iter == colormap.end()) {
        debugmsg("couldn't parse color: %s", new_color.c_str());
        return c_unset;
    } else {
        return iter->second;
>>>>>>> 75551f3c
    }

    debugmsg("couldn't parse color: %s", new_color.c_str());
    return c_unset;
}

/**
 * The reverse of color_from_string.
 */
std::string const& string_from_color(nc_color const color)
{
    using pair_t = decltype(colormap)::value_type;
    auto const it = std::find_if(begin(colormap), end(colormap), [color](pair_t const &p) {
        return p.second == color;
    });
    
    if (it != std::end(colormap)) {
        return it->first;
    }

    static std::string const fallback {"white"};
    return fallback;
}

/**
 * Given the name of a background color (that is, one of the i_xxxxx colors),
 * returns the nc_color constant that matches. If no match is found, i_white is
 * returned.
 * @param new_color The color to get, as a std::string.
 * @return The nc_color constant that matches the input.
 */
nc_color bgcolor_from_string(std::string const &new_color)
{
  if("black" == new_color) {
    return i_black;
  } else if("white" == new_color) {
    return i_white;
  } else if("light_gray" == new_color || "ltgray" == new_color) {
    return i_ltgray;
  } else if("dark_gray" == new_color || "dkgray" == new_color) {
    return i_dkgray;
  } else if("red" == new_color) {
    return i_red;
  } else if("green" == new_color) {
    return i_green;
  } else if("blue" == new_color) {
    return i_blue;
  } else if("cyan" == new_color) {
    return i_cyan;
  } else if("magenta" == new_color) {
    return i_magenta;
  } else if("brown" == new_color) {
    return i_brown;
  } else if("light_red" == new_color || "ltred" == new_color) {
    return i_ltred;
  } else if("light_blue" == new_color || "ltblue" == new_color) {
    return i_ltblue;
  } else if("light_cyan" == new_color || "ltcyan" == new_color) {
    return i_ltcyan;
  } else if("pink" == new_color) {
    return i_pink;
  } else if("yellow" == new_color) {
    return i_yellow;
  } else {
    return i_white;
  }
}

nc_color get_color_from_tag(const std::string &s, const nc_color base_color)
{
    if (s.empty() || s[0] != '<' || s.substr(0,8) == "</color>") {
        return base_color;
    }
    if (s.substr(0,7) != "<color_") {
        return base_color;
    }
    size_t tag_close = s.find('>');
    if (tag_close == std::string::npos) {
        return base_color;
    }
    std::string color_name = s.substr(7,tag_close-7);
    return color_from_string(color_name);
}

struct note_color {
    nc_color color;
    std::string name;
};

// The color codes are intentionally untranslatable.
const std::map<std::string, note_color> color_shortcuts {
    {"br", {c_brown, _("brown")}}, {"lg", {c_ltgray, _("lt gray")}},
    {"dg", {c_dkgray, _("dk gray")}}, {"r", {c_ltred, _("lt red")}},
    {"R", {c_red, _("red")}}, {"g", {c_ltgreen, _("lt green")}},
    {"G", {c_green, _("green")}}, {"b", {c_ltblue, _("lt blue")}},
    {"B", {c_blue, _("blue")}}, {"W", {c_white, _("white")}},
    {"C", {c_cyan, _("cyan")}}, {"c", {c_ltcyan, _("lt cyan")}},
    {"P", {c_pink, _("pink")}}, {"m", {c_magenta, _("magenta")}}
};

nc_color get_note_color(std::string const &note_id)
{
    auto const candidate_color = color_shortcuts.find( note_id );
    if( candidate_color != std::end( color_shortcuts ) ) {
        return candidate_color->second.color;
    }
    // The default note color.
    return c_yellow;
}

std::list<std::pair<std::string, std::string>> get_note_color_names()
{
    std::list<std::pair<std::string, std::string>> color_list;
    for( auto const &color_pair : color_shortcuts ) {
        color_list.emplace_back( color_pair.first, color_pair.second.name );
    }
    return color_list;
}<|MERGE_RESOLUTION|>--- conflicted
+++ resolved
@@ -946,21 +946,11 @@
  * @param new_color The color to get, as a std::string.
  * @return The nc_color constant that matches the input.
  */
-<<<<<<< HEAD
 nc_color color_from_string(std::string const &new_color)
 {
     auto const it = colormap.find(new_color);
     if (it != std::end(colormap)) {
         return it->second;
-=======
-nc_color color_from_string(std::string new_color){
-    auto iter = colormap.find(new_color);
-    if (iter == colormap.end()) {
-        debugmsg("couldn't parse color: %s", new_color.c_str());
-        return c_unset;
-    } else {
-        return iter->second;
->>>>>>> 75551f3c
     }
 
     debugmsg("couldn't parse color: %s", new_color.c_str());
