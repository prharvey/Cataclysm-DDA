#ifndef _ITYPE_H_
#define _ITYPE_H_

#include "color.h"
#include "enums.h"
#include "iuse.h"
#include "pldata.h"
#include "bodypart.h"
#include "skill.h"
#include "bionics.h"
#include "rng.h"
#include "material.h"
#include "mtype.h"
#include "json.h"

#include <string>
#include <vector>
#include <sstream>
#include <set>

// mfb(n) converts a flag to its appropriate position in covers's bitfield
#ifndef mfb
#define mfb(n) static_cast <unsigned long> (1 << (n))
#endif

// for use in category specific inventory lists
enum item_cat
{
  IC_NULL = 0,
  IC_COMESTIBLE,
  IC_AMMO,
  IC_ARMOR,
  IC_GUN,
  IC_BOOK,
  IC_TOOL,
  IC_CONTAINER
};

typedef std::string itype_id;
extern std::vector<std::string> artifact_itype_ids;
extern std::vector<std::string> standard_itype_ids;

// see item_factory.h
class item_category;

struct itype;
extern std::map<std::string, itype*> itypes;

typedef std::string ammotype;

enum software_type {
SW_NULL,
SW_USELESS,
SW_HACKING,
SW_MEDICAL,
SW_SCIENCE,
SW_DATA,
NUM_SOFTWARE_TYPES
};

enum technique_id {
TEC_NULL,
// Offensive Techniques
TEC_SWEEP,      // Crits may make your enemy fall & miss a turn
TEC_PRECISE,    // Crits are painful and stun
TEC_BRUTAL,     // Crits knock the target back
TEC_GRAB,       // Hit may allow a second unarmed attack attempt
TEC_WIDE,       // Attacks adjacent oppoents
TEC_RAPID,      // Hits faster
TEC_FEINT,      // Misses take less time
TEC_THROW,      // Attacks may throw your opponent
TEC_DISARM,     // Remove an NPC's weapon
TEC_FLAMING,    // Sets victim on fire
// Defensive Techniques
TEC_BLOCK,      // Block attacks, reducing them to 25% damage
TEC_BLOCK_LEGS, // Block attacks, but with your legs
TEC_WBLOCK_1,   // Weapon block, poor chance -- e.g. pole
TEC_WBLOCK_2,   // Weapon block, moderate chance -- weapon made for blocking
TEC_WBLOCK_3,   // Weapon block, good chance -- shield
TEC_COUNTER,    // Counter-attack on a block or dodge
TEC_BREAK,      // Break from a grab
TEC_DEF_THROW,  // Throw an enemy that attacks you
TEC_DEF_DISARM, // Disarm an enemy

NUM_TECHNIQUES
};

enum bigness_property_aspect {
BIGNESS_ENGINE_NULL,         // like a cookie-cutter-cut cookie, this type has no bigness aspect.
BIGNESS_ENGINE_DISPLACEMENT, // combustion engine CC displacement
BIGNESS_KILOWATTS,           // electric motor power
BIGNESS_WHEEL_DIAMETER,      // wheel size in inches, including tire
//BIGNESS_PLATING_THICKNESS, //
NUM_BIGNESS_ASPECTS,
};

// Returns the name of a category of ammo (e.g. "shot")
std::string ammo_name(ammotype t);
// Returns the default ammo for a category of ammo (e.g. ""00_shot"")
itype_id default_ammo(ammotype guntype);

struct itype
{
    itype_id id; // ID # that matches its place in master itype list
                 // Used for save files; aligns to itype_id above.
    unsigned int  price; // Its value

    std::string name;        // Proper name
    std::string description; // Flavor text

    char sym;       // Symbol on the map
    nc_color color; // Color on the map (color.h)

    std::string m1; // Main material
    std::string m2; // Secondary material -- "null" if made of just 1 thing

    phase_id phase; //e.g. solid, liquid, gas

    unsigned int volume; // Space taken up by this item
    int stack_size;      // How many things make up the above-defined volume (eg. 100 aspirin = 1 volume)
    unsigned int weight; // Weight in grams. Assumes positive weight. No helium, guys!
    bigness_property_aspect bigness_aspect;
    std::map<std::string, int> qualities; //Tool quality indicators


 mtype*   corpse;

 signed int melee_dam; // Bonus for melee damage; may be a penalty
 signed int melee_cut; // Cutting damage in melee
 signed int m_to_hit;  // To-hit bonus for melee combat; -5 to 5 is reasonable

 std::set<std::string> item_tags;
 std::set<std::string> techniques;
 unsigned int light_emission;   // Exactly the same as item_tags LIGHT_*, this is for lightmap.

 const item_category *category; // category pointer or NULL for automatic selection

 virtual std::string get_item_type_string() { return "misc"; }

 virtual bool is_food()          { return false; }
 virtual bool is_ammo()          { return false; }
 virtual bool is_gun()           { return false; }
 virtual bool is_gunmod()        { return false; }
 virtual bool is_bionic()        { return false; }
 virtual bool is_armor()         { return false; }
 virtual bool is_power_armor()   { return false; }
 virtual bool is_book()          { return false; }
 virtual bool is_tool()          { return false; }
 virtual bool is_container()     { return false; }
 virtual bool is_software()      { return false; }
 virtual bool is_macguffin()     { return false; }
 virtual bool is_stationary()    { return false; }
 virtual bool is_artifact()      { return false; }
 virtual bool is_var_veh_part()  { return false; }
 virtual bool is_engine()        { return false; }
 virtual bool is_wheel()         { return false; }
 virtual bool count_by_charges() { return false; }
 virtual int  charges_to_use()  { return 1; }

 std::string dmg_adj(int dam) { return material_type::find_material(m1)->dmg_adj(dam); }

 use_function use;// Special effects of use

 itype() : id("null"), name("none"), m1("null"), m2("null"), category(0) {
  price = 0;
  sym = '#';
  color = c_white;
  phase = SOLID;
  volume = 0;
  weight = 0;
  bigness_aspect = BIGNESS_ENGINE_NULL;
  corpse = NULL;
  melee_dam = 0;
  melee_cut = 0;
  m_to_hit = 0;
  light_emission = 0;
  use = &iuse::none;
 }

 itype(std::string pid, unsigned int pprice,
       std::string pname, std::string pdes,
       char psym, nc_color pcolor, std::string pm1, std::string pm2, phase_id pphase,
       unsigned int pvolume, unsigned int pweight,
       signed int pmelee_dam, signed int pmelee_cut, signed int pm_to_hit) :
    id(pid), name(pname), description(pdes), m1(pm1), m2(pm2), category(0) {
  price       = pprice;
  sym         = psym;
  color       = pcolor;
  phase       = pphase;
  volume      = pvolume;
  weight      = pweight;
  bigness_aspect = BIGNESS_ENGINE_NULL;
  corpse      = NULL;
  melee_dam   = pmelee_dam;
  melee_cut   = pmelee_cut;
  m_to_hit    = pm_to_hit;
  light_emission = 0;
  use         = &iuse::none;
 }
 virtual ~itype() {}
};

// Includes food drink and drugs
struct it_comest : public virtual itype
{
    signed int quench;     // Many things make you thirstier!
    unsigned int nutr;     // Nutrition imparted
    unsigned int spoils;   // How long it takes to spoil (hours / 600 turns)
    unsigned int addict;   // Addictiveness potential
    long charges;  // Defaults # of charges (drugs, loaf of bread? etc)
    std::vector<long> rand_charges;
    signed int stim;
    signed int healthy;
    unsigned int brewtime; // How long it takes for a brew to ferment.
    std::string comesttype; //FOOD, DRINK, MED

    signed int fun;    // How fun its use is

    itype_id container; // The container it comes in
    itype_id tool;      // Tool needed to consume (e.g. lighter for cigarettes)

    virtual bool is_food() { return true; }
    virtual std::string get_item_type_string() { return "FOOD"; }

    virtual bool count_by_charges()
    {
        if (phase == LIQUID) {
            return true;
        } else {
            return charges > 1 ;
        }
    }

    add_type add; // Effects of addiction

    it_comest(std::string pid, unsigned int pprice,
    std::string pname, std::string pdes,
    char psym, nc_color pcolor, std::string pm1, phase_id pphase,
    unsigned int pvolume, unsigned int pweight,
    signed int pmelee_dam, signed int pmelee_cut,
    signed int pm_to_hit,

    signed int pquench, unsigned int pnutr, signed int pspoils,
<<<<<<< HEAD
    signed int pstim, signed int phealthy, unsigned int pbrewt,
    unsigned int paddict, unsigned int pcharges, signed int pfun,
    itype_id pcontainer, itype_id ptool, int (iuse::*puse)(player *, item *, bool),
=======
    signed int pstim, signed int phealthy, unsigned int paddict,
    long pcharges, std::vector<long> prand_charges, signed int pfun, itype_id pcontainer,
    itype_id ptool, int (iuse::*puse)(player *, item *, bool),
>>>>>>> 6889335b
    add_type padd, std::string pcomesttype)
    : itype(pid, pprice, pname, pdes, psym, pcolor, pm1, "null", pphase,
    pvolume, pweight, pmelee_dam, pmelee_cut, pm_to_hit), comesttype(pcomesttype), container(pcontainer), tool(ptool)
    {
<<<<<<< HEAD
        quench     = pquench;
        nutr       = pnutr;
        spoils     = pspoils;
        stim       = pstim;
        healthy    = phealthy;
        brewtime   = pbrewt;
        addict     = paddict;
        charges    = pcharges;
        fun        = pfun;
        use        = puse;
        add        = padd;
=======
        quench          = pquench;
        nutr            = pnutr;
        spoils          = pspoils;
        stim            = pstim;
        healthy         = phealthy;
        addict          = paddict;
        charges         = pcharges;
        rand_charges    = prand_charges;
        fun             = pfun;
        use             = puse;
        add             = padd;
>>>>>>> 6889335b
    }

    it_comest() : itype()
    {
        quench = 0;
        nutr = 0;
        spoils = 0;
        stim = 0;
        healthy = 0;
        brewtime = 0;
        addict = 0;
        charges = 0;
        fun = 0;
        add = ADD_NULL;
    };
};

// v6, v8, wankel, etc.
struct it_var_veh_part: public virtual itype
{
 // TODO? geometric mean: nth root of product
 unsigned int min_bigness; //CC's
 unsigned int max_bigness;
 bool engine;

 it_var_veh_part() { }
 it_var_veh_part(std::string pid, unsigned int pprice,
        std::string pname, std::string pdes,
        char psym, nc_color pcolor, std::string pm1, std::string pm2,
        unsigned int pvolume, unsigned int pweight,
        signed int pmelee_dam, signed int pmelee_cut, signed int pm_to_hit,

        unsigned int big_min,
        unsigned int big_max,
        bigness_property_aspect big_aspect, bool pengine)
:itype(pid, pprice, pname, pdes, psym, pcolor, pm1, pm2, SOLID,
       pvolume, pweight, pmelee_dam, pmelee_cut, pm_to_hit) {
  min_bigness = big_min;
  max_bigness = big_max;
  bigness_aspect = big_aspect;
  engine = pengine;
 }
 virtual bool is_var_veh_part(){return true;}
 virtual bool is_wheel()          { return false; }
 virtual bool is_engine() { return engine; }
 virtual std::string get_item_type_string() { return "VEHICLE_PART"; }
};


struct it_ammo : public virtual itype
{
 ammotype type;          // Enum of varieties (e.g. 9mm, shot, etc)
 itype_id casing;        // Casing produced by the ammo, if any
 unsigned int damage;   // Average damage done
 unsigned int pierce;   // Armor piercing; static reduction in armor
 unsigned int range;    // Maximum range
 signed int dispersion; // Dispersion (low is good)
 unsigned int recoil;   // Recoil; modified by strength
 unsigned int count;    // Default charges

 itype_id container; // The container it comes in

 std::set<std::string> ammo_effects;

 virtual bool is_ammo() { return true; }
// virtual bool count_by_charges() { return id != "gasoline"; }
 virtual bool count_by_charges() { return true; }
 virtual std::string get_item_type_string() { return "AMMO"; }

 it_ammo() : itype()
 {
     type = "NULL";
     casing = "NULL";
     damage = 0;
     pierce = 0;
     range = 0;
     dispersion = 0;
     recoil = 0;
     count = 0;
 }

 it_ammo(std::string pid, unsigned int pprice,
        std::string pname, std::string pdes,
        char psym, nc_color pcolor, std::string pm1, phase_id pphase,
        unsigned int pvolume, unsigned int pweight,
        signed int pmelee_dam, signed int pmelee_cut, signed int pm_to_hit,
        std::set<std::string> effects,
        ammotype ptype, itype_id pcasing,
        unsigned int pdamage, unsigned int ppierce,
        signed int pdispersion, unsigned int precoil, unsigned int prange,
        unsigned int pcount, itype_id pcontainer)
:itype(pid, pprice, pname, pdes, psym, pcolor, pm1, "null", pphase,
       pvolume, pweight, pmelee_dam, pmelee_cut, pm_to_hit), container(pcontainer) {
  type = ptype;
  casing = pcasing;
  damage = pdamage;
  pierce = ppierce;
  range = prange;
  dispersion = pdispersion;
  recoil = precoil;
  count = pcount;
  ammo_effects = effects;
 }
};

struct it_gun : public virtual itype
{
 ammotype ammo;
 Skill *skill_used;
 signed int dmg_bonus;
 signed int pierce;
 signed int range;
 signed int dispersion;
 signed int recoil;
 signed int durability;
 unsigned int burst;
 int clip;
 int reload_time;

 std::set<std::string> ammo_effects;
 std::map<std::string, int> valid_mod_locations;

 virtual bool is_gun() { return true; }
 virtual std::string get_item_type_string() { return "GUN"; }

 it_gun(std::string pid, unsigned int pprice,
        std::string pname, std::string pdes,
        char psym, nc_color pcolor, std::string pm1, std::string pm2,
        unsigned int pvolume, unsigned int pweight,
        signed int pmelee_dam, signed int pmelee_cut, signed int pm_to_hit,
        signed int ppierce,
        std::set<std::string> flags,
        std::set<std::string> effects,
        const char *pskill_used, ammotype pammo,
        signed int pdmg_bonus, signed int prange,
        signed int pdispersion, signed int precoil, unsigned int pdurability,
        unsigned int pburst, int pclip, int preload_time)
:itype(pid, pprice, pname, pdes, psym, pcolor, pm1, pm2, SOLID,
       pvolume, pweight, pmelee_dam, pmelee_cut, pm_to_hit) {
  skill_used = pskill_used?Skill::skill(pskill_used):NULL;
  ammo = pammo;
  dmg_bonus = pdmg_bonus;
  pierce = ppierce;
  range = prange;
  dispersion = pdispersion;
  recoil = precoil;
  durability = pdurability;
  burst = pburst;
  clip = pclip;
  reload_time = preload_time;
  ammo_effects = effects;
  item_tags = flags;
 }

 it_gun() :itype() {
  ammo = "";
  skill_used = NULL;
  dmg_bonus = 0;
  pierce = 0;
  range = 0;
  dispersion = 0;
  recoil = 0;
  durability = 0;
  burst = 0;
  clip = 0;
  reload_time = 0;
 };
};

struct it_gunmod : public virtual itype
{
 signed int dispersion, damage, loudness, clip, recoil, burst;
 ammotype newtype;
 std::set<std::string> acceptible_ammo_types;
 bool used_on_pistol;
 bool used_on_shotgun;
 bool used_on_smg;
 bool used_on_rifle;
 bool used_on_bow;
 bool used_on_crossbow;
 bool used_on_launcher;
 Skill *skill_used;
 std::string location;

 virtual bool is_gunmod() { return true; }

 it_gunmod(std::string pid, unsigned int pprice,
           std::string pname, std::string pdes,
           char psym, nc_color pcolor, std::string pm1, std::string pm2,
           unsigned int pvolume, unsigned int pweight,
           signed int pmelee_dam, signed int pmelee_cut,
           signed int pm_to_hit,

           signed int pdispersion, signed int pdamage, signed int ploudness,
           signed int pclip, signed int precoil, signed int pburst,
           ammotype pnewtype, std::set<std::string> a_a_t, bool pistol,
           bool shotgun, bool smg, bool rifle, char *pskill_used)

 :itype(pid, pprice, pname, pdes, psym, pcolor, pm1, pm2, SOLID,
        pvolume, pweight, pmelee_dam, pmelee_cut, pm_to_hit) {

  dispersion = pdispersion;
  damage = pdamage;
  loudness = ploudness;
  clip = pclip;
  recoil = precoil;
  burst = pburst;
  newtype = pnewtype;
  acceptible_ammo_types = a_a_t;
  used_on_pistol = pistol;
  used_on_shotgun = shotgun;
  used_on_smg = smg;
  used_on_rifle = rifle;
  skill_used = pskill_used?Skill::skill(pskill_used):NULL;
 }

 it_gunmod() :itype() {
  dispersion = 0;
  damage = 0;
  loudness = 0;
  clip = 0;
  recoil = 0;
  burst = 0;
  newtype = "";
  used_on_pistol = false;
  used_on_shotgun = false;
  used_on_smg = false;
  used_on_rifle = false;
  location = "";
  skill_used = NULL;
 };
};

struct it_armor : public virtual itype
{
 unsigned char covers; // Bitfield of enum body_part
 signed char encumber;
 unsigned char coverage;
 unsigned char thickness;
 unsigned char env_resist; // Resistance to environmental effects
 signed char warmth;
 unsigned char storage;

 bool power_armor;

 virtual bool is_armor() { return true; }
 virtual bool is_power_armor() { return power_armor; }
 virtual bool is_artifact() { return false; }
 virtual std::string get_item_type_string() { return "ARMOR"; }

 std::string bash_dmg_verb() { return m2 == "null" || !one_in(3) ?
         material_type::find_material(m1)->bash_dmg_verb() :
         material_type::find_material(m2)->bash_dmg_verb();
 }
 std::string cut_dmg_verb() { return m2 == "null" || !one_in(3) ?
         material_type::find_material(m1)->cut_dmg_verb() :
         material_type::find_material(m2)->cut_dmg_verb();
 }

 it_armor() : itype()
 {
  covers = 0;
  encumber = 0;
  coverage = 0;
  thickness = 0;
  env_resist = 0;
  warmth = 0;
  storage = 0;
  power_armor = false;
 }

 it_armor(itype_id pid, unsigned int pprice,
          std::string pname, std::string pdes,
          char psym, nc_color pcolor, std::string pm1, std::string pm2,
          unsigned int pvolume, unsigned int pweight,
          signed int pmelee_dam, signed int pmelee_cut, signed int pm_to_hit,

          unsigned char pcovers, signed char pencumber,
          unsigned char pcoverage, unsigned char pthickness,
          unsigned char penv_resist, signed char pwarmth,
          unsigned char pstorage, bool ppower_armor = false)
:itype(pid, pprice, pname, pdes, psym, pcolor, pm1, pm2, SOLID,
       pvolume, pweight, pmelee_dam, pmelee_cut, pm_to_hit) {
  covers = pcovers;
  encumber = pencumber;
  coverage = pcoverage;
  thickness = pthickness;
  env_resist = penv_resist;
  warmth = pwarmth;
  storage = pstorage;
  power_armor = ppower_armor;
 }
};

struct recipe;

struct it_book : public virtual itype
{
 Skill *type;         // Which skill it upgrades
 unsigned char level; // The value it takes the skill to
 unsigned char req;   // The skill level required to understand it
 signed char fun;     // How fun reading this is
 unsigned char intel; // Intelligence required to read, at all
 unsigned int time;  // How long, in 10-turns (aka minutes), it takes to read
                      // "To read" means getting 1 skill point, not all of em
 int chapters; //Fun books have chapters; after all are read, the book is less fun
 std::map<recipe*, int> recipes; //what recipes can be learned from this book
 virtual bool is_book() { return true; }
 virtual std::string get_item_type_string() { return "BOOK"; }
 it_book() {}
 it_book(std::string pid, unsigned int pprice,
         std::string pname, std::string pdes,
         char psym, nc_color pcolor, std::string pm1, std::string pm2,
         unsigned int pvolume, unsigned int pweight,
         signed int pmelee_dam, signed int pmelee_cut, signed int pm_to_hit,

         const char *ptype, unsigned char plevel, unsigned char preq,
         signed char pfun, unsigned char pintel, unsigned int ptime)
:itype(pid, pprice, pname, pdes, psym, pcolor, pm1, pm2, SOLID,
       pvolume, pweight, pmelee_dam, pmelee_cut, pm_to_hit) {
  type = ptype?Skill::skill(ptype):NULL;
  level = plevel;
  req = preq;
  fun = pfun;
  intel = pintel;
  time = ptime;
 }
};

struct it_container : public virtual itype
{
 unsigned int contains; // Internal volume
 virtual bool is_container() { return true; }
 virtual std::string get_item_type_string() { return "CONTAINER"; }
 it_container() : contains(0) {};
};

struct it_tool : public virtual itype
{
 ammotype ammo;
 long max_charges;
 long def_charges;
 std::vector<long> rand_charges;
 unsigned char charges_per_use;
 unsigned char turns_per_charge;
 itype_id revert_to;

 virtual bool is_tool()          { return true; }
 virtual bool is_artifact()      { return false; }
 virtual std::string get_item_type_string() { return "TOOL"; }
 int charges_to_use()   { return charges_per_use; }

 it_tool() :itype()
 {
  ammo = "NULL";
  max_charges = 0;
  def_charges = 0;
  charges_per_use = 0;
  turns_per_charge = 0;
  revert_to = "null";
  use = &iuse::none;
 }

 it_tool(std::string pid, unsigned int pprice,
         std::string pname, std::string pdes,
         char psym, nc_color pcolor, std::string pm1, std::string pm2, phase_id pphase,
         unsigned int pvolume, unsigned int pweight,
         signed int pmelee_dam, signed int pmelee_cut, signed int pm_to_hit,

         long pmax_charges, long pdef_charges, std::vector<long> prand_charges,
         unsigned char pcharges_per_use, unsigned char pturns_per_charge,
         ammotype pammo, itype_id prevert_to,
         int (iuse::*puse)(player *, item *, bool))
:itype(pid, pprice, pname, pdes, psym, pcolor, pm1, pm2, pphase,
       pvolume, pweight, pmelee_dam, pmelee_cut, pm_to_hit) {
  max_charges = pmax_charges;
  def_charges = pdef_charges;
  rand_charges = prand_charges;
  ammo = pammo;
  charges_per_use = pcharges_per_use;
  turns_per_charge = pturns_per_charge;
  revert_to = prevert_to;
  use = puse;
 }
};

struct it_tool_armor : public virtual it_tool, public virtual it_armor {
    virtual bool is_artifact() { return false; }
    virtual bool is_armor() { return true; }
    virtual bool is_power_armor() { return it_armor::is_power_armor(); }
    virtual int charges_to_use() { return it_tool::charges_to_use(); }
    virtual std::string get_item_type_string() { return "ARMOR"; }
};

struct it_bionic : public virtual itype
{
 int difficulty;

 virtual bool is_bionic()    { return true; }
 virtual std::string get_item_type_string() { return "BIONIC"; }
 it_bionic() { }
 it_bionic(std::string pid, unsigned int pprice,
           std::string pname, std::string pdes,
           char psym, nc_color pcolor, std::string pm1, std::string pm2,
           unsigned int pvolume, unsigned int pweight,
           signed char pmelee_dam, signed char pmelee_cut,
           signed char pm_to_hit,
           int pdifficulty)
 :itype(pid, pprice, pname, pdes, psym, pcolor, pm1, pm2, SOLID,
        pvolume, pweight, pmelee_dam, pmelee_cut, pm_to_hit) {
   difficulty = pdifficulty;
 }
};

struct it_macguffin : public virtual itype
{
 bool readable; // If true, activated with 'R'

 virtual bool is_macguffin() { return true; }

 it_macguffin(std::string pid, unsigned int pprice,
              std::string pname, std::string pdes,
              char psym, nc_color pcolor, std::string pm1, std::string pm2,
              unsigned int pvolume, unsigned int pweight,
              signed int pmelee_dam, signed int pmelee_cut,
              signed int pm_to_hit,

              bool preadable,
              int (iuse::*puse)(player *, item *, bool))
:itype(pid, pprice, pname, pdes, psym, pcolor, pm1, pm2, SOLID,
       pvolume, pweight, pmelee_dam, pmelee_cut, pm_to_hit) {
  readable = preadable;
  use = puse;
 }
};

struct it_software : public virtual itype
{
 software_type swtype;
 int power;

 virtual bool is_software()      { return true; }

 it_software(std::string pid, unsigned int pprice,
             std::string pname, std::string pdes,
             char psym, nc_color pcolor, std::string pm1, std::string pm2,
             unsigned int pvolume, unsigned int pweight,
             signed int pmelee_dam, signed int pmelee_cut,
             signed int pm_to_hit,

             software_type pswtype, int ppower)
:itype(pid, pprice, pname, pdes, psym, pcolor, pm1, pm2, SOLID,
       pvolume, pweight, pmelee_dam, pmelee_cut, pm_to_hit) {
  swtype = pswtype;
  power = ppower;
 }
};

struct it_stationary : public virtual itype
{
 virtual bool is_stationary()         { return true; }

 std::string category;

 it_stationary(std::string pid, unsigned int pprice,
          std::string pname, std::string pdes,
          char psym, nc_color pcolor, std::string pm1, std::string pm2,
          unsigned char pvolume, unsigned char pweight,
          signed int pmelee_dam, signed int pmelee_cut,
          signed int pm_to_hit,
          std::string pcategory)

:itype(pid, pprice, pname, pdes, psym, pcolor, pm1, pm2, SOLID,
       pvolume, pweight, pmelee_dam, pmelee_cut, pm_to_hit)
 {
     category = pcategory;
 }
};

#endif<|MERGE_RESOLUTION|>--- conflicted
+++ resolved
@@ -241,44 +241,25 @@
     signed int pm_to_hit,
 
     signed int pquench, unsigned int pnutr, signed int pspoils,
-<<<<<<< HEAD
-    signed int pstim, signed int phealthy, unsigned int pbrewt,
-    unsigned int paddict, unsigned int pcharges, signed int pfun,
-    itype_id pcontainer, itype_id ptool, int (iuse::*puse)(player *, item *, bool),
-=======
-    signed int pstim, signed int phealthy, unsigned int paddict,
+    signed int pstim, signed int phealthy, unsigned int paddict, unsigned int pbrewt,
     long pcharges, std::vector<long> prand_charges, signed int pfun, itype_id pcontainer,
     itype_id ptool, int (iuse::*puse)(player *, item *, bool),
->>>>>>> 6889335b
     add_type padd, std::string pcomesttype)
     : itype(pid, pprice, pname, pdes, psym, pcolor, pm1, "null", pphase,
     pvolume, pweight, pmelee_dam, pmelee_cut, pm_to_hit), comesttype(pcomesttype), container(pcontainer), tool(ptool)
     {
-<<<<<<< HEAD
-        quench     = pquench;
-        nutr       = pnutr;
-        spoils     = pspoils;
-        stim       = pstim;
-        healthy    = phealthy;
-        brewtime   = pbrewt;
-        addict     = paddict;
-        charges    = pcharges;
-        fun        = pfun;
-        use        = puse;
-        add        = padd;
-=======
         quench          = pquench;
         nutr            = pnutr;
         spoils          = pspoils;
         stim            = pstim;
         healthy         = phealthy;
         addict          = paddict;
+        brewtime        = pbrewt;
         charges         = pcharges;
         rand_charges    = prand_charges;
         fun             = pfun;
         use             = puse;
         add             = padd;
->>>>>>> 6889335b
     }
 
     it_comest() : itype()
