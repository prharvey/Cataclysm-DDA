--- conflicted
+++ resolved
@@ -164,7 +164,6 @@
     int vacutainer          (player *, item *, bool, point);
     int knife               (player *, item *, bool, point);
     static int cut_log_into_planks(player *p, item *it);
-<<<<<<< HEAD
     int lumber              (player *, item *, bool, point);
     int oxytorch            (player *, item *, bool, point);
     int hacksaw             (player *, item *, bool, point);
@@ -215,60 +214,8 @@
     int camera              (player *, item *, bool, point);
     int ehandcuffs          (player *, item *, bool, point);
     int cable_attach        (player *, item *, bool, point);
+    int pocket_meteorolgist (player *, item *, bool, point);
     int survivor_belt       (player *, item *, bool, point);
-=======
-    int lumber              (player *, item *, bool);
-    int oxytorch            (player *, item *, bool);
-    int hacksaw             (player *, item *, bool);
-    int portable_structure  (player *, item *, bool);
-    int tent                (player *, item *, bool);
-    int large_tent          (player *, item *, bool);
-    int shelter             (player *, item *, bool);
-    int torch_lit           (player *, item *, bool);
-    int battletorch_lit     (player *, item *, bool);
-    int bullet_puller       (player *, item *, bool);
-    int boltcutters         (player *, item *, bool);
-    int mop                 (player *, item *, bool);
-    int spray_can           (player *, item *, bool);
-    int rag                 (player *, item *, bool);
-    int LAW                 (player *, item *, bool);
-    int heatpack            (player *, item *, bool);
-    int hotplate            (player *, item *, bool);
-    int flask_yeast         (player *, item *, bool);
-    int quiver              (player *, item *, bool);
-    int boots               (player *, item *, bool);
-    int sheath_sword        (player *, item *, bool);
-    int sheath_knife        (player *, item *, bool);
-    int holster_pistol      (player *, item *, bool);
-    int holster_ankle       (player *, item *, bool);
-    int towel               (player *, item *, bool);
-    int unfold_generic      (player *, item *, bool);
-    int airhorn             (player *, item *, bool);
-    int adrenaline_injector (player *, item *, bool);
-    int jet_injector        (player *, item *, bool);
-    int contacts            (player *, item *, bool);
-    int talking_doll        (player *, item *, bool);
-    int bell                (player *, item *, bool);
-    int seed                (player *, item *, bool);
-    int oxygen_bottle       (player *, item *, bool);
-    int atomic_battery      (player *, item *, bool);
-    int ups_battery         (player *, item *, bool);
-    int fishing_rod         (player *, item *, bool);
-    int fish_trap           (player *, item *, bool);
-    int gun_repair          (player *, item *, bool);
-    int misc_repair         (player *, item *, bool);
-    int rm13armor_off       (player *, item *, bool);
-    int rm13armor_on        (player *, item *, bool);
-    int unpack_item         (player *, item *, bool);
-    int pack_item           (player *, item *, bool);
-    int radglove            (player *, item *, bool);
-    int robotcontrol        (player *, item *, bool);
-    int einktabletpc        (player *, item *, bool);
-    int camera              (player *, item *, bool);
-    int ehandcuffs          (player *, item *, bool);
-    int cable_attach        (player *, item *, bool);
-    int pocket_meteorolgist (player *, item *, bool);
->>>>>>> 637ee174
 
 // MACGUFFINS
     int mcg_note            (player *, item *, bool, point);
