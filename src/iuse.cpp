--- conflicted
+++ resolved
@@ -3247,13 +3247,8 @@
         return 0;
     }
     point op = overmapbuffer::ms_to_omt_copy( g->m.getabs( dirx, diry ) );
-<<<<<<< HEAD
-    if (!otermap[overmap_buffer.ter(op.x, op.y, g->get_levz())].is_river) {
+    if( !otermap[overmap_buffer.ter(op.x, op.y, g->get_levz())].has_flag(river_tile) ) {
         p->add_msg_if_player(m_info, _("That water does not contain any fish.  Try a river instead."));
-=======
-    if (!otermap[overmap_buffer.ter(op.x, op.y, g->levz)].has_flag(river_tile)) {
-        p->add_msg_if_player(m_info, _("That water does not contain any fish. Try a river instead."));
->>>>>>> 166fe2fb
         return 0;
     }
     std::vector<monster*> fishables = g->get_fishable(60);
@@ -3304,11 +3299,7 @@
             return 0;
         }
         point op = overmapbuffer::ms_to_omt_copy(g->m.getabs(dirx, diry));
-<<<<<<< HEAD
-        if (!otermap[overmap_buffer.ter(op.x, op.y, g->get_levz())].is_river) {
-=======
-        if (!otermap[overmap_buffer.ter(op.x, op.y, g->levz)].has_flag(river_tile)) {
->>>>>>> 166fe2fb
+        if( !otermap[overmap_buffer.ter(op.x, op.y, g->get_levz())].has_flag(river_tile) ) {
             p->add_msg_if_player(m_info, _("That water does not contain any fish, try a river instead."));
             return 0;
         }
@@ -3339,11 +3330,7 @@
                 return 0;
             }
             point op = overmapbuffer::ms_to_omt_copy( g->m.getabs( pos.x, pos.y ) );
-<<<<<<< HEAD
-            if (!otermap[overmap_buffer.ter(op.x, op.y, g->get_levz())].is_river) {
-=======
-            if (!otermap[overmap_buffer.ter(op.x, op.y, g->levz)].has_flag(river_tile)) {
->>>>>>> 166fe2fb
+           if( !otermap[overmap_buffer.ter(op.x, op.y, g->get_levz())].has_flag(river_tile) ) {
                 return 0;
             }
             int success = -50;
