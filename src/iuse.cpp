--- conflicted
+++ resolved
@@ -510,12 +510,8 @@
     // Assign first aid long action.
     int healed = use_healing_item(p, it, 14, 10, 18, it->name, 95, 99, 95, false);
     if (healed != num_hp_parts) {
-<<<<<<< HEAD
-      p->assign_activity(g, ACT_FIRSTAID, 6000 / (p->skillLevel("firstaid") + 1), 0, it->invlet, it->name);
-=======
       p->assign_activity(g, ACT_FIRSTAID, 6000 / (p->skillLevel("first aid") + 1), 0,
-              p->get_item_position(it), it->name);
->>>>>>> fe741645
+                         p->get_item_position(it), it->name);
       p->activity.values.push_back(healed);
       p->moves = 0;
     }
