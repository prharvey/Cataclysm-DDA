--- conflicted
+++ resolved
@@ -18,17 +18,6 @@
 #define MOD_SEARCH_FILE "modinfo.json"
 
 static std::unordered_set<std::string> obsolete_mod_list;
-<<<<<<< HEAD
-
-const std::vector<std::pair<std::string, std::string> > &get_mod_list_categories() {
-    static const std::vector<std::pair<std::string, std::string> > mod_list_categories = {
-        {"weapons", _("WEAPON MODS")},
-        {"creatures", _("CREATURE MODS")},
-        {"buildings", _("BUILDING MODS")},
-        {"vehicles", _("VEHICLE MODS")},
-        {"magical", _("MAGICAL MODS")},
-        {"character", _("CHARACTER MODS")},
-=======
 const std::vector<std::pair<std::string, std::string> > &get_mod_list_categories() {
     static const std::vector<std::pair<std::string, std::string> > mod_list_categories = {
         {"items", _("ITEM ADDIDION MODS")},
@@ -37,14 +26,12 @@
         {"vehicles", _("VEHICLE MODS")},
         {"rebalance", _("REBALANCING MODS")},
         {"magical", _("MAGICAL MODS")},
->>>>>>> 409424a7
         {"exclude", _("EXCLUSION MODS")},
         {"", _("NO CATEGORY")}
     };
 
     return mod_list_categories;
 }
-<<<<<<< HEAD
 
 const std::vector<std::pair<std::string, std::string> > &get_mod_list_tabs() {
     static const std::vector<std::pair<std::string, std::string> > mod_list_tabs = {
@@ -70,8 +57,6 @@
     return mod_list_cat_tab;
 }
 
-=======
->>>>>>> 409424a7
 
 static void load_obsolete_mods( const std::string path )
 {
@@ -234,11 +219,6 @@
 
     std::string m_cat = jo.get_string("category", "");
     std::pair<int, std::string> p_cat = {-1, ""};
-<<<<<<< HEAD
-    for ( size_t i = 0; i < get_mod_list_categories().size(); ++i ) {
-        if ( get_mod_list_categories()[i].first == m_cat ) {
-            p_cat = {i, get_mod_list_categories()[i].second};
-=======
     bool bCatFound = false;
 
     do {
@@ -253,7 +233,6 @@
         if (!bCatFound && m_cat != "") {
             m_cat = "";
         } else {
->>>>>>> 409424a7
             break;
         }
     } while (!bCatFound);
