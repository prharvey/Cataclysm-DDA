#include "overmap_ui.h"

#include "clzones.h"
#include "coordinate_conversions.h"
#include "cursesdef.h"
#include "game.h"
#include "input.h"
#include "line.h"
#include "mapbuffer.h"
#include "mongroup.h"
#include "npc.h"
#include "options.h"
#include "overmap.h"
#include "overmapbuffer.h"
#include "output.h"
#include "player.h"
#include "sounds.h"
#include "string_input_popup.h"
#include "ui.h"
#include "uistate.h"
#include "weather.h"
#include "weather_gen.h"
#include "cata_utility.h"

#ifdef __ANDROID__
#include "SDL_keyboard.h"
#endif

namespace
{

// drawing relevant data, e.g. what to draw.
struct draw_data_t {
    // draw monster groups on the overmap.
    bool debug_mongroup = false;
    // draw weather, e.g. clouds etc.
    bool debug_weather = false;
    // draw editor.
    bool debug_editor = false;
    // draw scent traces.
    bool debug_scent = false;
    // draw zone location.
    tripoint select = tripoint( -1, -1, -1 );
    int iZoneIndex = -1;
};

// {note symbol, note color, offset to text}
std::tuple<char, nc_color, size_t> get_note_display_info( std::string const &note )
{
    std::tuple<char, nc_color, size_t> result {'N', c_yellow, 0};
    bool set_color  = false;
    bool set_symbol = false;

    size_t pos = 0;
    for( int i = 0; i < 2; ++i ) {
        // find the first non-whitespace non-delimiter
        pos = note.find_first_not_of( " :;", pos, 3 );
        if( pos == std::string::npos ) {
            return result;
        }

        // find the first following delimiter
        auto const end = note.find_first_of( " :;", pos, 3 );
        if( end == std::string::npos ) {
            return result;
        }

        // set color or symbol
        if( !set_symbol && note[end] == ':' ) {
            std::get<0>( result ) = note[end - 1];
            std::get<2>( result ) = end + 1;
            set_symbol = true;
        } else if( !set_color && note[end] == ';' ) {
            std::get<1>( result ) = get_note_color( note.substr( pos, end - pos ) );
            std::get<2>( result ) = end + 1;
            set_color = true;
        }

        pos = end + 1;
    }

    return result;
}

bool get_weather_glyph( const tripoint &pos, nc_color &ter_color, long &ter_sym )
{
    // Weather calculation is a bit expensive, so it's cached here.
    static std::map<tripoint, weather_type> weather_cache;
    static time_point last_weather_display = calendar::before_time_starts;
    if( last_weather_display != calendar::turn ) {
        last_weather_display = calendar::turn;
        weather_cache.clear();
    }
    auto iter = weather_cache.find( pos );
    if( iter == weather_cache.end() ) {
        auto const abs_ms_pos =  tripoint( pos.x * SEEX * 2, pos.y * SEEY * 2, pos.z );
        const auto &wgen = overmap_buffer.get_settings( pos.x, pos.y, pos.z ).weather;
        auto const weather = wgen.get_weather_conditions( abs_ms_pos, calendar::turn, g->get_seed() );
        iter = weather_cache.insert( std::make_pair( pos, weather ) ).first;
    }
    switch( iter->second ) {
        case WEATHER_SUNNY:
        case WEATHER_CLEAR:
        case WEATHER_NULL:
        case NUM_WEATHER_TYPES:
            // show the terrain as usual
            return false;
        case WEATHER_CLOUDY:
            ter_color = c_white;
            ter_sym = '8';
            break;
        case WEATHER_DRIZZLE:
        case WEATHER_FLURRIES:
            ter_color = c_light_blue;
            ter_sym = '8';
            break;
        case WEATHER_ACID_DRIZZLE:
            ter_color = c_light_green;
            ter_sym = '8';
            break;
        case WEATHER_RAINY:
        case WEATHER_SNOW:
            ter_color = c_blue;
            ter_sym = '8';
            break;
        case WEATHER_ACID_RAIN:
            ter_color = c_green;
            ter_sym = '8';
            break;
        case WEATHER_THUNDER:
        case WEATHER_LIGHTNING:
        case WEATHER_SNOWSTORM:
            ter_color = c_dark_gray;
            ter_sym = '8';
            break;
    }
    return true;
}

bool get_scent_glyph( const tripoint &pos, nc_color &ter_color, long &ter_sym )
{
    auto possible_scent = overmap_buffer.scent_at( pos );
    if( possible_scent.creation_time != calendar::before_time_starts ) {
        color_manager &color_list = get_all_colors();
        int i = 0;
        time_duration scent_age = calendar::turn - possible_scent.creation_time;
        while( i < num_colors && scent_age > 0 ) {
            i++;
            scent_age /= 10;
        }
        ter_color = color_list.get( ( color_id )i );
        int scent_strength = possible_scent.initial_strength;
        char c = '0';
        while( c <= '9' && scent_strength > 0 ) {
            c++;
            scent_strength /= 10;
        }
        ter_sym = c;
        return true;
    }
    // but it makes no scents!
    return false;
}

void draw_city_labels( const catacurses::window &w, const tripoint &center )
{
    const int win_x_max = getmaxx( w );
    const int win_y_max = getmaxy( w );
    const int sm_radius = std::max( win_x_max, win_y_max );

    const point screen_center_pos( win_x_max / 2, win_y_max / 2 );

    for( const auto &element : overmap_buffer.get_cities_near( omt_to_sm_copy( center ), sm_radius ) ) {
        const point city_pos( sm_to_omt_copy( element.abs_sm_pos.x, element.abs_sm_pos.y ) );
        const point screen_pos( city_pos - point( center.x, center.y ) + screen_center_pos );

        const int text_width = utf8_width( element.city->name, true );
        const int text_x_min = screen_pos.x - text_width / 2;
        const int text_x_max = text_x_min + text_width;
        const int text_y = screen_pos.y;

        if( text_x_min < 0 ||
            text_x_max > win_x_max ||
            text_y < 0 ||
            text_y > win_y_max ) {
            continue;   // outside of the window bounds.
        }

        if( screen_center_pos.x >= ( text_x_min - 1 ) &&
            screen_center_pos.x <= ( text_x_max ) &&
            screen_center_pos.y >= ( text_y - 1 ) &&
            screen_center_pos.y <= ( text_y + 1 ) ) {
            continue;   // right under the cursor.
        }

        if( !overmap_buffer.seen( city_pos.x, city_pos.y, center.z ) ) {
            continue;   // haven't seen it.
        }

        mvwprintz( w, text_y, text_x_min, i_yellow, element.city->name );
    }
}

point draw_notes( int z )
{
    const overmapbuffer::t_notes_vector notes = overmap_buffer.get_all_notes( z );
    catacurses::window w_notes = catacurses::newwin( FULL_SCREEN_HEIGHT, FULL_SCREEN_WIDTH,
                                 ( TERMY > FULL_SCREEN_HEIGHT ) ? ( TERMY - FULL_SCREEN_HEIGHT ) / 2 : 0,
                                 ( TERMX > FULL_SCREEN_WIDTH ) ? ( TERMX - FULL_SCREEN_WIDTH ) / 2 : 0 );

    draw_border( w_notes );

    const std::string title = _( "Notes:" );
    const std::string back_msg = _( "< Prev notes" );
    const std::string forward_msg = _( "Next notes >" );

    // Number of items to show at one time, 2 rows for border, 2 for title & bottom text
    const unsigned maxitems = FULL_SCREEN_HEIGHT - 4;
    int ch = '.';
    unsigned start = 0;
    const int back_len = utf8_width( back_msg );
    bool redraw = true;
    point result( -1, -1 );

    mvwprintz( w_notes, 1, 1, c_white, title.c_str() );
    do {
#ifdef __ANDROID__
        input_context ctxt( "DRAW_NOTES" );
#endif
        if( redraw ) {
            for( int i = 2; i < FULL_SCREEN_HEIGHT - 1; i++ ) {
                for( int j = 1; j < FULL_SCREEN_WIDTH - 1; j++ ) {
                    mvwputch( w_notes, i, j, c_black, ' ' );
                }
            }
            for( unsigned i = 0; i < maxitems; i++ ) {
                const unsigned cur_it = start + i;
                if( cur_it >= notes.size() ) {
                    continue;
                }
                // Print letter ('a' <=> cur_it == start)
                mvwputch( w_notes, i + 2, 1, c_blue, 'a' + i );
                mvwputch( w_notes, i + 2, 3, c_light_gray, '-' );

                const std::string note_text = notes[cur_it].second;
                const auto om_symbol = get_note_display_info( note_text );
                const std::string tmp_note = string_format( "%s%c</color> <color_yellow>%s</color>",
                                             get_tag_from_color( std::get<1>( om_symbol ) ),
                                             std::get<0>( om_symbol ),
                                             note_text.substr( std::get<2>( om_symbol ),
                                                     std::string::npos ) );
                trim_and_print( w_notes, i + 2, 5, FULL_SCREEN_WIDTH - 7, c_light_gray, "%s", tmp_note.c_str() );
#ifdef __ANDROID__
                ctxt.register_manual_key( 'a' + i, notes[cur_it].second.c_str() );
#endif
            }
            if( start >= maxitems ) {
                mvwprintw( w_notes, maxitems + 2, 1, back_msg.c_str() );
            }
            if( start + maxitems < notes.size() ) {
                mvwprintw( w_notes, maxitems + 2, 2 + back_len, forward_msg.c_str() );
            }
            mvwprintz( w_notes, 1, 40, c_white, _( "Press letter to center on note" ) );
            mvwprintz( w_notes, FULL_SCREEN_HEIGHT - 2, 40, c_white, _( "Spacebar - Return to map  " ) );
            wrefresh( w_notes );
            redraw = false;
        }
        // @todo: use input context
        ch = inp_mngr.get_input_event().get_first_input();
        if( ch == '<' && start >= maxitems ) {
            start -= maxitems;
            redraw = true;
        } else if( ch == '>' && start + maxitems < notes.size() ) {
            start += maxitems;
            redraw = true;
        } else if( ch >= 'a' && ch <= 'z' ) {
            const unsigned chosen = ch - 'a' + start;
            if( chosen < notes.size() ) {
                result = notes[chosen].first;
                break; // -> return result
            }
        }
    } while( ch != ' ' && ch != '\n' && ch != KEY_ESCAPE );
    return result;
}

void draw( const catacurses::window &w, const catacurses::window &wbar, const tripoint &center,
           const tripoint &orig, bool blink, bool show_explored, bool fast_scroll, input_context *inp_ctxt,
           const draw_data_t &data )
{
    const int z     = center.z;
    const int cursx = center.x;
    const int cursy = center.y;
    const int om_map_width  = OVERMAP_WINDOW_WIDTH;
    const int om_map_height = OVERMAP_WINDOW_HEIGHT;
    const int om_half_width = om_map_width / 2;
    const int om_half_height = om_map_height / 2;

    // Target of current mission
    const tripoint target = g->u.get_active_mission_target();
    const bool has_target = target != overmap::invalid_tripoint;
    // seen status & terrain of center position
    bool csee = false;
    oter_id ccur_ter = oter_str_id::NULL_ID();
    // Debug vision allows seeing everything
    const bool has_debug_vision = g->u.has_trait( trait_id( "DEBUG_NIGHTVISION" ) );
    // sight_points is hoisted for speed reasons.
    const int sight_points = !has_debug_vision ?
                             g->u.overmap_sight_range( g->light_level( g->u.posz() ) ) :
                             100;
    // Whether showing hordes is currently enabled
    const bool showhordes = uistate.overmap_show_hordes;

    std::string sZoneName;
    tripoint tripointZone = tripoint( -1, -1, -1 );
    const auto &zones = zone_manager::get_manager();

    if( data.iZoneIndex != -1 ) {
        const auto &zone = zones.get_zones()[data.iZoneIndex].get();
        sZoneName = zone.get_name();
        tripointZone = ms_to_omt_copy( zone.get_center_point() );
    }

    // If we're debugging monster groups, find the monster group we've selected
    const mongroup *mgroup = nullptr;
    std::vector<mongroup *> mgroups;
    if( data.debug_mongroup ) {
        mgroups = overmap_buffer.monsters_at( center.x, center.y, center.z );
        for( const auto &mgp : mgroups ) {
            mgroup = mgp;
            if( mgp->horde ) {
                break;
            }
        }
    }

    // A small LRU cache: most oter_id's occur in clumps like forests of swamps.
    // This cache helps avoid much more costly lookups in the full hashmap.
    constexpr size_t cache_size = 8; // used below to calculate the next index
    std::array<std::pair<oter_id, oter_t const *>, cache_size> cache {{}};
    size_t cache_next = 0;

    int const offset_x = cursx - om_half_width;
    int const offset_y = cursy - om_half_height;

    // For use with place_special: cache the color and symbol of each submap
    // and record the bounds to optimize lookups below
    std::unordered_map<point, std::pair<long, nc_color>> special_cache;

    point s_begin, s_end = point( 0, 0 );
    if( blink && uistate.place_special ) {
        for( const auto &s_ter : uistate.place_special->terrains ) {
            if( s_ter.p.z == 0 ) {
                const point rp = om_direction::rotate( point( s_ter.p.x, s_ter.p.y ), uistate.omedit_rotation );
                const oter_id oter =  s_ter.terrain->get_rotated( uistate.omedit_rotation );

                special_cache.insert( std::make_pair(
                                          rp, std::make_pair( oter->get_sym(), oter->get_color() ) ) );

                s_begin.x = std::min( s_begin.x, rp.x );
                s_begin.y = std::min( s_begin.y, rp.y );
                s_end.x = std::max( s_end.x, rp.x );
                s_end.y = std::max( s_end.y, rp.y );
            }
        }
    }

    // Cache NPCs since time to draw them is linear (per seen tile) with their count
    struct npc_coloring {
        nc_color color;
        size_t count;
    };
    std::unordered_map<tripoint, npc_coloring> npc_color;
    if( blink ) {
        const auto &npcs = overmap_buffer.get_npcs_near_player( sight_points );
        for( const auto &np : npcs ) {
            if( np->posz() != z ) {
                continue;
            }

            const tripoint pos = np->global_omt_location();
            if( has_debug_vision || overmap_buffer.seen( pos.x, pos.y, pos.z ) ) {
                auto iter = npc_color.find( pos );
                nc_color np_color = np->basic_symbol_color();
                if( iter == npc_color.end() ) {
                    npc_color[ pos ] = { np_color, 1 };
                } else {
                    iter->second.count++;
                    // Randomly change to new NPC's color
                    if( iter->second.color != np_color && one_in( iter->second.count ) ) {
                        iter->second.color = np_color;
                    }
                }
            }
        }
    }

    for( int i = 0; i < om_map_width; ++i ) {
        for( int j = 0; j < om_map_height; ++j ) {
            const int omx = i + offset_x;
            const int omy = j + offset_y;

            oter_id cur_ter = oter_str_id::NULL_ID();
            nc_color ter_color = c_black;
            long ter_sym = ' ';

            const bool see = has_debug_vision || overmap_buffer.seen( omx, omy, z );
            if( see ) {
                // Only load terrain if we can actually see it
                cur_ter = overmap_buffer.ter( omx, omy, z );
            }

            tripoint const cur_pos {omx, omy, z};
            // Check if location is within player line-of-sight
            const bool los = see && g->u.overmap_los( cur_pos, sight_points );

            if( blink && cur_pos == orig ) {
                // Display player pos, should always be visible
                ter_color = g->u.symbol_color();
                ter_sym   = '@';
            } else if( data.debug_weather &&
                       get_weather_glyph( tripoint( omx, omy, z ), ter_color, ter_sym ) ) {
                // ter_color and ter_sym have been set by get_weather_glyph
            } else if( data.debug_scent && get_scent_glyph( cur_pos, ter_color, ter_sym ) ) {
            } else if( blink && has_target && omx == target.x && omy == target.y ) {
                // Mission target, display always, player should know where it is anyway.
                ter_color = c_red;
                ter_sym   = '*';
                if( target.z > z ) {
                    ter_sym = '^';
                } else if( target.z < z ) {
                    ter_sym = 'v';
                }
            } else if( blink && overmap_buffer.has_note( cur_pos ) ) {
                // Display notes in all situations, even when not seen
                std::tie( ter_sym, ter_color, std::ignore ) =
                    get_note_display_info( overmap_buffer.note( cur_pos ) );
            } else if( !see ) {
                // All cases above ignore the seen-status,
                ter_color = c_dark_gray;
                ter_sym   = '#';
                // All cases below assume that see is true.
            } else if( blink && npc_color.count( cur_pos ) != 0 ) {
                // Visible NPCs are cached already
                ter_color = npc_color[ cur_pos ].color;
                ter_sym   = '@';
            } else if( blink && showhordes && los &&
                       overmap_buffer.get_horde_size( omx, omy, z ) >= HORDE_VISIBILITY_SIZE ) {
                // Display Hordes only when within player line-of-sight
                ter_color = c_green;
                ter_sym   = overmap_buffer.get_horde_size( omx, omy, z ) > HORDE_VISIBILITY_SIZE * 2 ? 'Z' : 'z';
            } else if( blink && overmap_buffer.has_vehicle( omx, omy, z ) ) {
                // Display Vehicles only when player can see the location
                ter_color = c_cyan;
                ter_sym   = 'c';
            } else if( !sZoneName.empty() && tripointZone.x == omx && tripointZone.y == omy ) {
                ter_color = c_yellow;
                ter_sym   = 'Z';
            } else {
                // Nothing special, but is visible to the player.
                // First see if we have the oter_t cached
                oter_t const *info = nullptr;
                for( auto const &c : cache ) {
                    if( c.first == cur_ter ) {
                        info = c.second;
                        break;
                    }
                }
                // Nope, look in the hash map next
                if( !info ) {
                    info = &cur_ter.obj();
                    cache[cache_next] = std::make_pair( cur_ter, info );
                    cache_next = ( cache_next + 1 ) % cache_size;
                }
                // Okay, we found something
                if( info ) {
                    // Map tile marked as explored
                    bool const explored = show_explored && overmap_buffer.is_explored( omx, omy, z );
                    ter_color = explored ? c_dark_gray : info->get_color();
                    ter_sym   = info->get_sym();
                }
            }

            // Are we debugging monster groups?
            if( blink && data.debug_mongroup ) {
                // Check if this tile is the target of the currently selected group

                // Convert to position within overmap
                int localx = omx * 2;
                int localy = omy * 2;
                sm_to_om_remain( localx, localy );

                if( mgroup && mgroup->target.x / 2 == localx / 2 && mgroup->target.y / 2 == localy / 2 ) {
                    ter_color = c_red;
                    ter_sym = 'x';
                } else {
                    const auto &groups = overmap_buffer.monsters_at( omx, omy, center.z );
                    for( auto &mgp : groups ) {
                        if( mgp->type == mongroup_id( "GROUP_FOREST" ) ) {
                            // Don't flood the map with forest creatures.
                            continue;
                        }
                        if( mgp->horde ) {
                            // Hordes show as +
                            ter_sym = '+';
                            break;
                        } else {
                            // Regular groups show as -
                            ter_sym = '-';
                        }
                    }
                    // Set the color only if we encountered an eligible group.
                    if( ter_sym == '+' || ter_sym == '-' ) {
                        if( los ) {
                            ter_color = c_light_blue;
                        } else {
                            ter_color = c_blue;
                        }
                    }
                }
            }

            // Preview for place_terrain or place_special
            if( uistate.place_terrain || uistate.place_special ) {
                if( blink && uistate.place_terrain && omx == cursx && omy == cursy ) {
                    ter_color = uistate.place_terrain->get_color();
                    ter_sym = uistate.place_terrain->get_sym();
                } else if( blink && uistate.place_special ) {
                    if( omx - cursx >= s_begin.x && omx - cursx <= s_end.x &&
                        omy - cursy >= s_begin.y && omy - cursy <= s_end.y ) {
                        const point cache_point( omx - cursx, omy - cursy );
                        const auto sm = special_cache.find( cache_point );

                        if( sm != special_cache.end() ) {
                            ter_color = sm->second.second;
                            ter_sym = sm->second.first;
                        }
                    }
                }
                // Highlight areas that already have been generated
                if( MAPBUFFER.lookup_submap(
                        omt_to_sm_copy( tripoint( omx, omy, z ) ) ) ) {
                    ter_color = red_background( ter_color );
                }
            }

            if( omx == cursx && omy == cursy && !uistate.place_special ) {
                csee = see;
                ccur_ter = cur_ter;
                mvwputch_hi( w, j, i, ter_color, ter_sym );
            } else {
                mvwputch( w, j, i, ter_color, ter_sym );
            }
        }
    }

    if( z == 0 && uistate.overmap_show_city_labels ) {
        draw_city_labels( w, tripoint( cursx, cursy, z ) );
    }

    if( has_target && blink &&
        ( target.x < offset_x ||
          target.x >= offset_x + om_map_width ||
          target.y < offset_y ||
          target.y >= offset_y + om_map_height ) ) {
        int marker_x = clamp( target.x - offset_x, 0, om_map_width  - 1 );
        int marker_y = clamp( target.y - offset_y, 0, om_map_height - 1 );
        long marker_sym = ' ';

        switch( direction_from( cursx, cursy, target.x, target.y ) ) {
            case NORTH:
                marker_sym = '^';
                break;
            case NORTHEAST:
                marker_sym = LINE_OOXX;
                break;
            case EAST:
                marker_sym = '>';
                break;
            case SOUTHEAST:
                marker_sym = LINE_XOOX;
                break;
            case SOUTH:
                marker_sym = 'v';
                break;
            case SOUTHWEST:
                marker_sym = LINE_XXOO;
                break;
            case WEST:
                marker_sym = '<';
                break;
            case NORTHWEST:
                marker_sym = LINE_OXXO;
                break;
            default:
                break; //Do nothing
        }
        mvwputch( w, marker_y, marker_x, c_red, marker_sym );
    }

    std::vector<std::pair<nc_color, std::string>> corner_text;

    std::string const &note_text = overmap_buffer.note( cursx, cursy, z );
    if( !note_text.empty() ) {
        size_t const pos = std::get<2>( get_note_display_info( note_text ) );
        if( pos != std::string::npos ) {
            corner_text.emplace_back( c_yellow, note_text.substr( pos ) );
        }
    }

    for( const auto &npc : overmap_buffer.get_npcs_near_omt( cursx, cursy, z, 0 ) ) {
        if( !npc->marked_for_death ) {
            corner_text.emplace_back( npc->basic_symbol_color(), npc->name );
        }
    }

    for( auto &v : overmap_buffer.get_vehicle( cursx, cursy, z ) ) {
        corner_text.emplace_back( c_white, v.name );
    }

    if( !corner_text.empty() ) {
        int maxlen = 0;
        for( auto const &line : corner_text ) {
            maxlen = std::max( maxlen, utf8_width( line.second ) );
        }

        const std::string spacer( maxlen, ' ' );
        for( size_t i = 0; i < corner_text.size(); i++ ) {
            const auto &pr = corner_text[ i ];
            // clear line, print line, print vertical line at the right side.
            mvwprintz( w, i, 0, c_yellow, spacer.c_str() );
            mvwprintz( w, i, 0, pr.first, pr.second );
            mvwputch( w, i, maxlen, c_white, LINE_XOXO );
        }
        for( int i = 0; i <= maxlen; i++ ) {
            mvwputch( w, corner_text.size(), i, c_white, LINE_OXOX );
        }
        mvwputch( w, corner_text.size(), maxlen, c_white, LINE_XOOX );
    }

    if( !sZoneName.empty() && tripointZone.x == cursx && tripointZone.y == cursy ) {
        std::string sTemp = _( "Zone:" );
        sTemp += " " + sZoneName;

        const int length = utf8_width( sTemp );
        for( int i = 0; i <= length; i++ ) {
            mvwputch( w, om_map_height - 2, i, c_white, LINE_OXOX );
        }

        mvwprintz( w, om_map_height - 1, 0, c_yellow, sTemp );
        mvwputch( w, om_map_height - 2, length, c_white, LINE_OOXX );
        mvwputch( w, om_map_height - 1, length, c_white, LINE_XOXO );
    }

    // Draw the vertical line
    for( int j = 0; j < TERMY; j++ ) {
        mvwputch( wbar, j, 0, c_white, LINE_XOXO );
    }

    // Clear the legend
    for( int i = 1; i < 55; i++ ) {
        for( int j = 0; j < TERMY; j++ ) {
            mvwputch( wbar, j, i, c_black, ' ' );
        }
    }

    // Draw text describing the overmap tile at the cursor position.
    if( csee ) {
        if( !mgroups.empty() ) {
            int line_number = 6;
            for( const auto &mgroup : mgroups ) {
                mvwprintz( wbar, line_number++, 3,
                           c_blue, "  Species: %s", mgroup->type.c_str() );
                mvwprintz( wbar, line_number++, 3,
                           c_blue, "# monsters: %d", mgroup->population + mgroup->monsters.size() );
                if( !mgroup->horde ) {
                    continue;
                }
                mvwprintz( wbar, line_number++, 3,
                           c_blue, "  Interest: %d", mgroup->interest );
                mvwprintz( wbar, line_number, 3,
                           c_blue, "  Target: %d, %d", mgroup->target.x, mgroup->target.y );
                mvwprintz( wbar, line_number++, 3,
                           c_red, "x" );
            }
        } else {
            const auto &ter = ccur_ter.obj();
            const auto sm_pos = omt_to_sm_copy( tripoint( cursx, cursy, z ) );

            mvwputch( wbar, 1, 1, ter.get_color(), ter.get_sym() );

            const std::vector<std::string> name = foldstring( overmap_buffer.get_description_at( sm_pos ), 25 );
            for( size_t i = 0; i < name.size(); i++ ) {
                mvwprintz( wbar, i + 1, 3, ter.get_color(), name[i] );
            }
        }
    } else {
        mvwprintz( wbar, 1, 1, c_dark_gray, _( "# Unexplored" ) );
    }

    if( has_target ) {
        // @todo: Add a note that the target is above/below us
        int distance = rl_dist( orig, target );
        mvwprintz( wbar, 3, 1, c_white, _( "Distance to target: %d" ), distance );
    }
    mvwprintz( wbar, 14, 1, c_magenta, _( "Use movement keys to pan." ) );
    if( inp_ctxt != nullptr ) {
        int y = 16;

        const auto print_hint = [&]( const std::string & action, nc_color color = c_magenta ) {
            y += fold_and_print( wbar, y, 1, 27, color, string_format( _( "%s - %s" ),
                                 inp_ctxt->get_desc( action ).c_str(),
                                 inp_ctxt->get_action_name( action ).c_str() ) );
        };

        if( data.debug_editor ) {
            print_hint( "PLACE_TERRAIN", c_light_blue );
            print_hint( "PLACE_SPECIAL", c_light_blue );
            ++y;
        }

        const bool show_overlays = uistate.overmap_show_overlays || uistate.overmap_blinking;
        const bool is_explored = overmap_buffer.is_explored( cursx, cursy, z );

        print_hint( "LEVEL_UP" );
        print_hint( "LEVEL_DOWN" );
        print_hint( "CENTER" );
        print_hint( "SEARCH" );
        print_hint( "CREATE_NOTE" );
        print_hint( "DELETE_NOTE" );
        print_hint( "LIST_NOTES" );
        print_hint( "TOGGLE_BLINKING", uistate.overmap_blinking ? c_pink : c_magenta );
        print_hint( "TOGGLE_OVERLAYS", show_overlays ? c_pink : c_magenta );
        print_hint( "TOGGLE_CITY_LABELS", uistate.overmap_show_city_labels ? c_pink : c_magenta );
        print_hint( "TOGGLE_HORDES", uistate.overmap_show_hordes ? c_pink : c_magenta );
<<<<<<< HEAD
        print_hint( "TOGGLE_EXPLORED" );
        print_hint( "TOGGLE_FAST_SCROLL", fast_scroll ? c_pink : c_magenta );
=======
        print_hint( "TOGGLE_EXPLORED", is_explored ? c_pink : c_magenta );
>>>>>>> bd9c3f43
        print_hint( "HELP_KEYBINDINGS" );
        print_hint( "QUIT" );
    }

    point omt( cursx, cursy );
    const point om = omt_to_om_remain( omt );
    mvwprintz( wbar, getmaxy( wbar ) - 1, 1, c_red,
               _( "LEVEL %i, %d'%d, %d'%d" ), z, om.x, omt.x, om.y, omt.y );

    // draw nice crosshair around the cursor
    if( blink && !uistate.place_terrain && !uistate.place_special ) {
        mvwputch( w, om_half_height - 1, om_half_width - 1, c_light_gray, LINE_OXXO );
        mvwputch( w, om_half_height - 1, om_half_width + 1, c_light_gray, LINE_OOXX );
        mvwputch( w, om_half_height + 1, om_half_width - 1, c_light_gray, LINE_XXOO );
        mvwputch( w, om_half_height + 1, om_half_width + 1, c_light_gray, LINE_XOOX );
    }
    // Done with all drawing!
    wrefresh( wbar );
    wmove( w, om_half_height, om_half_width );
    wrefresh( w );
}

tripoint display( const tripoint &orig, const draw_data_t &data = draw_data_t() )
{
    g->w_omlegend = catacurses::newwin( TERMY, 28, 0, TERMX - 28 );
    g->w_overmap = catacurses::newwin( OVERMAP_WINDOW_HEIGHT, OVERMAP_WINDOW_WIDTH, 0, 0 );

    // Draw black padding space to avoid gap between map and legend
    // also clears the pixel minimap in TILES
    g->w_blackspace = catacurses::newwin( TERMY, TERMX, 0, 0 );
    mvwputch( g->w_blackspace, 0, 0, c_black, ' ' );
    wrefresh( g->w_blackspace );

    tripoint ret = overmap::invalid_tripoint;
    tripoint curs( orig );

    if( data.select != tripoint( -1, -1, -1 ) ) {
        curs = tripoint( data.select );
    }

    // Configure input context for navigating the map.
    input_context ictxt( "OVERMAP" );
    ictxt.register_action( "ANY_INPUT" );
    ictxt.register_directions();
    ictxt.register_action( "CONFIRM" );
    ictxt.register_action( "LEVEL_UP" );
    ictxt.register_action( "LEVEL_DOWN" );
    ictxt.register_action( "HELP_KEYBINDINGS" );

    // Actions whose keys we want to display.
    ictxt.register_action( "CENTER" );
    ictxt.register_action( "CREATE_NOTE" );
    ictxt.register_action( "DELETE_NOTE" );
    ictxt.register_action( "SEARCH" );
    ictxt.register_action( "LIST_NOTES" );
    ictxt.register_action( "TOGGLE_BLINKING" );
    ictxt.register_action( "TOGGLE_OVERLAYS" );
    ictxt.register_action( "TOGGLE_HORDES" );
    ictxt.register_action( "TOGGLE_CITY_LABELS" );
    ictxt.register_action( "TOGGLE_EXPLORED" );
    ictxt.register_action( "TOGGLE_FAST_SCROLL" );

    if( data.debug_editor ) {
        ictxt.register_action( "PLACE_TERRAIN" );
        ictxt.register_action( "PLACE_SPECIAL" );
    }
    ictxt.register_action( "QUIT" );
    std::string action;
    bool show_explored = true;
    bool fast_scroll = false; /* fast scroll state should reset every time overmap UI is opened */
    int fast_scroll_offset = get_option<int>( "MOVE_VIEW_OFFSET" );

    do {
        draw( g->w_overmap, g->w_omlegend, curs, orig, uistate.overmap_show_overlays, show_explored,
              fast_scroll, &ictxt, data );
        action = ictxt.handle_input( BLINK_SPEED );

        int dirx = 0;
        int diry = 0;
        if( ictxt.get_direction( dirx, diry, action ) ) {
            int scroll_d = fast_scroll ? fast_scroll_offset : 1;
            curs.x += dirx * scroll_d;
            curs.y += diry * scroll_d;
        } else if( action == "CENTER" ) {
            curs = orig;
        } else if( action == "LEVEL_DOWN" && curs.z > -OVERMAP_DEPTH ) {
            curs.z -= 1;
        } else if( action == "LEVEL_UP" && curs.z < OVERMAP_HEIGHT ) {
            curs.z += 1;
        } else if( action == "CONFIRM" ) {
            ret = tripoint( curs.x, curs.y, curs.z );
        } else if( action == "QUIT" ) {
            ret = overmap::invalid_tripoint;
        } else if( action == "CREATE_NOTE" ) {
            std::string color_notes = _( "Color codes: " );
            for( auto color_pair : get_note_color_names() ) {
                // The color index is not translatable, but the name is.
                color_notes += string_format( "%1$s:<color_%3$s>%2$s</color>, ", color_pair.first.c_str(),
                                              _( color_pair.second.c_str() ), string_replace( color_pair.second, " ", "_" ).c_str() );
            }

            std::string helper_text = string_format( ".\r\n \n%s\r\n%s\r\n%s\r\n ",
                                      _( "Type GLYPH:TEXT to set a custom glyph." ),
                                      _( "Type COLOR;TEXT to set a custom color." ),
                                      _( "Examples: B:Base | g;Loot | !:R;Minefield" ) );
            color_notes = color_notes.replace( color_notes.end() - 2, color_notes.end(), helper_text );
            std::string title = _( "Note:" );

            const std::string old_note = overmap_buffer.note( curs );
            std::string new_note = old_note, tmp_note;

#ifdef __ANDROID__
            if( get_option<bool>( "ANDROID_AUTO_KEYBOARD" ) ) {
                SDL_StartTextInput();
            }
#endif

            bool done = false, esc_pressed = false;
            do {
                // Popup must be created anew because the description is only
                // printed when the window is created. This only happens once
                // every keystroke, however.
                string_input_popup input_popup;
                input_popup.callbacks['\n'] = [&]() {
                    done = true;
                    return true;
                };
                input_popup.callbacks[KEY_ESCAPE] = [&]() {
                    done = esc_pressed = true;
                    return true;
                };

                auto om_symbol = get_note_display_info( new_note );
                if( new_note.length() > 0 ) {
                    tmp_note = string_format( "%s%c</color> <color_yellow>%s</color>",
                                              get_tag_from_color( std::get<1>( om_symbol ) ),
                                              std::get<0>( om_symbol ),
                                              new_note.substr( std::get<2>( om_symbol ), std::string::npos ) );
                } else {
                    tmp_note.clear();
                }

                input_popup
                .title( title )
                .width( 45 )
                .text( new_note )
                .description( string_format( "%s%s%s\n",
                                             color_notes,
                                             std::string( title.length() - 2, ' ' ),
                                             tmp_note ) )
                .title_color( c_white )
                .desc_color( c_light_gray )
                .string_color( c_yellow );

                new_note = input_popup.query_string( false );
                if( esc_pressed ) {
                    new_note = old_note;
                    break;
                } else if( done ) {
                    break;
                }

            } while( true );

            if( !esc_pressed && new_note.empty() && !old_note.empty() ) {
                if( query_yn( _( "Really delete note?" ) ) ) {
                    overmap_buffer.delete_note( curs );
                }
            } else if( !esc_pressed && old_note != new_note ) {
                overmap_buffer.add_note( curs, new_note );
            }
        } else if( action == "DELETE_NOTE" ) {
            if( overmap_buffer.has_note( curs ) && query_yn( _( "Really delete note?" ) ) ) {
                overmap_buffer.delete_note( curs );
            }
        } else if( action == "LIST_NOTES" ) {
            const point p = draw_notes( curs.z );
            if( p.x != -1 && p.y != -1 ) {
                curs.x = p.x;
                curs.y = p.y;
            }
        } else if( action == "TOGGLE_BLINKING" ) {
            uistate.overmap_blinking = !uistate.overmap_blinking;
            // if we turn off overmap blinking, show overlays and explored status
            if( !uistate.overmap_blinking ) {
                uistate.overmap_show_overlays = true;
            } else {
                show_explored = true;
            }
        } else if( action == "TOGGLE_OVERLAYS" ) {
            // if we are currently blinking, turn blinking off.
            if( uistate.overmap_blinking ) {
                uistate.overmap_blinking = false;
                uistate.overmap_show_overlays = false;
                show_explored = false;
            } else {
                uistate.overmap_show_overlays = !uistate.overmap_show_overlays;
                show_explored = !show_explored;
            }
        } else if( action == "TOGGLE_HORDES" ) {
            uistate.overmap_show_hordes = !uistate.overmap_show_hordes;
        } else if( action == "TOGGLE_CITY_LABELS" ) {
            uistate.overmap_show_city_labels = !uistate.overmap_show_city_labels;
        } else if( action == "TOGGLE_EXPLORED" ) {
            overmap_buffer.toggle_explored( curs.x, curs.y, curs.z );
        } else if( action == "TOGGLE_FAST_SCROLL" ) {
            fast_scroll = !fast_scroll;
        } else if( action == "SEARCH" ) {
            std::string term = string_input_popup()
                               .title( _( "Search term:" ) )
                               .description( _( "Multiple entries separated with , Excludes starting with -" ) )
                               .query_string();
            if( term.empty() ) {
                continue;
            }

            std::vector<point> locations;
            std::vector<point> overmap_checked;

            for( int x = curs.x - OMAPX / 2; x < curs.x + OMAPX / 2; x++ ) {
                for( int y = curs.y - OMAPY / 2; y < curs.y + OMAPY / 2; y++ ) {
                    overmap *om = overmap_buffer.get_existing_om_global( point( x, y ) );

                    if( om ) {
                        int om_relative_x = x;
                        int om_relative_y = y;
                        omt_to_om_remain( om_relative_x, om_relative_y );

                        int om_cache_x = x;
                        int om_cache_y = y;
                        omt_to_om( om_cache_x, om_cache_y );

                        if( std::find( overmap_checked.begin(), overmap_checked.end(), point( om_cache_x,
                                       om_cache_y ) ) == overmap_checked.end() ) {
                            overmap_checked.push_back( point( om_cache_x, om_cache_y ) );
                            std::vector<point> notes = om->find_notes( curs.z, term );
                            locations.insert( locations.end(), notes.begin(), notes.end() );
                        }

                        if( om->seen( om_relative_x, om_relative_y, curs.z ) &&
                            match_include_exclude( om->ter( om_relative_x, om_relative_y, curs.z )->get_name(), term ) ) {
                            locations.push_back( om->global_base_point() + point( om_relative_x, om_relative_y ) );
                        }
                    }
                }
            }

            if( locations.empty() ) {
                sfx::play_variant_sound( "menu_error", "default", 100 );
                popup( _( "No results found." ) );
                continue;
            }

            std::sort( locations.begin(), locations.end(), [&]( const point & lhs, const point & rhs ) {
                return trig_dist( curs, tripoint( lhs, curs.z ) ) < trig_dist( curs, tripoint( rhs, curs.z ) );
            } );

            int i = 0;
            //Navigate through results
            tripoint tmp = curs;
            catacurses::window w_search = catacurses::newwin( 13, 27, 3, TERMX - 27 );

            input_context ctxt( "OVERMAP_SEARCH" );
            ctxt.register_leftright();
            ctxt.register_action( "NEXT_TAB", _( "Next target" ) );
            ctxt.register_action( "PREV_TAB", _( "Previous target" ) );
            ctxt.register_action( "QUIT" );
            ctxt.register_action( "CONFIRM" );
            ctxt.register_action( "HELP_KEYBINDINGS" );
            ctxt.register_action( "ANY_INPUT" );

            do {
                tmp.x = locations[i].x;
                tmp.y = locations[i].y;
                draw( g->w_overmap, g->w_omlegend, tmp, orig, uistate.overmap_show_overlays, show_explored,
                      fast_scroll, NULL,
                      draw_data_t() );
                //Draw search box
                mvwprintz( w_search, 1, 1, c_light_blue, _( "Search:" ) );
                mvwprintz( w_search, 1, 10, c_light_red, "%*s", 12, term.c_str() );

                mvwprintz( w_search, 2, 1, c_light_blue, _( "Result(s):" ) );
                mvwprintz( w_search, 2, 16, c_light_red, "%*d/%d", 3, i + 1, locations.size() );

                mvwprintz( w_search, 3, 1, c_light_blue, _( "Direction:" ) );
                mvwprintz( w_search, 3, 14, c_white, "%*d %s",
                           5, static_cast<int>( trig_dist( orig, tripoint( locations[i], orig.z ) ) ),
                           direction_name_short( direction_from( orig, tripoint( locations[i], orig.z ) ) ).c_str()
                         );

                mvwprintz( w_search, 6, 1, c_white, _( "'<' '>' Cycle targets." ) );
                mvwprintz( w_search, 10, 1, c_white, _( "Enter/Spacebar to select." ) );
                mvwprintz( w_search, 11, 1, c_white, _( "q or ESC to return." ) );
                draw_border( w_search );
                wrefresh( w_search );
                action = ctxt.handle_input( BLINK_SPEED );
                if( uistate.overmap_blinking ) {
                    uistate.overmap_show_overlays = !uistate.overmap_show_overlays;
                }
                if( action == "NEXT_TAB" || action == "RIGHT" ) {
                    i = ( i + 1 ) % locations.size();
                } else if( action == "PREV_TAB" || action == "LEFT" ) {
                    i = ( i + locations.size() - 1 ) % locations.size();
                } else if( action == "CONFIRM" ) {
                    curs = tmp;
                }
            } while( action != "CONFIRM" && action != "QUIT" );
            action.clear();
        } else if( action == "PLACE_TERRAIN" || action == "PLACE_SPECIAL" ) {
            uilist pmenu;
            // This simplifies overmap_special selection using uilist
            std::vector<const overmap_special *> oslist;
            const bool terrain = action == "PLACE_TERRAIN";

            if( terrain ) {
                pmenu.title = _( "Select terrain to place:" );
                for( const auto &oter : overmap_terrains::get_all() ) {
                    pmenu.addentry( oter.id.id(), true, 0, oter.id.str() );
                }
            } else {
                pmenu.title = _( "Select special to place:" );
                for( const auto &elem : overmap_specials::get_all() ) {
                    oslist.push_back( &elem );
                    pmenu.addentry( oslist.size() - 1, true, 0, elem.id.str() );
                }
            }
            pmenu.query();

            if( pmenu.ret >= 0 ) {
                catacurses::window w_editor = catacurses::newwin( 15, 27, 3, TERMX - 27 );
                input_context ctxt( "OVERMAP_EDITOR" );
                ctxt.register_directions();
                ctxt.register_action( "CONFIRM" );
                ctxt.register_action( "ROTATE" );
                ctxt.register_action( "QUIT" );
                ctxt.register_action( "ANY_INPUT" );

                if( terrain ) {
                    uistate.place_terrain = &oter_id( pmenu.ret ).obj();
                } else {
                    uistate.place_special = oslist[pmenu.ret];
                }
                // @todo: Unify these things.
                const bool can_rotate = terrain ? uistate.place_terrain->is_rotatable() :
                                        uistate.place_special->rotatable;

                uistate.omedit_rotation = om_direction::type::none;
                // If user chose an already rotated submap, figure out its direction
                if( terrain && can_rotate ) {
                    for( auto r : om_direction::all ) {
                        if( uistate.place_terrain->id.id() == uistate.place_terrain->get_rotated( r ) ) {
                            uistate.omedit_rotation = r;
                            break;
                        }
                    }
                }

                do {
                    // overmap::draw will handle actually showing the preview
                    draw( g->w_overmap, g->w_omlegend, curs, orig, uistate.overmap_show_overlays, show_explored,
                          fast_scroll, NULL, draw_data_t() );

                    draw_border( w_editor );
                    if( terrain ) {
                        mvwprintz( w_editor, 1, 1, c_white, _( "Place overmap terrain:" ) );
                        mvwprintz( w_editor, 2, 1, c_light_blue, "                         " );
                        mvwprintz( w_editor, 2, 1, c_light_blue, uistate.place_terrain->id.c_str() );
                    } else {
                        mvwprintz( w_editor, 1, 1, c_white, _( "Place overmap special:" ) );
                        mvwprintz( w_editor, 2, 1, c_light_blue, "                         " );
                        mvwprintz( w_editor, 2, 1, c_light_blue, uistate.place_special->id.c_str() );
                    }
                    const std::string rotation = om_direction::name( uistate.omedit_rotation );

                    mvwprintz( w_editor, 3, 1, c_light_gray, "                         " );
                    mvwprintz( w_editor, 3, 1, c_light_gray, _( "Rotation: %s %s" ), rotation.c_str(),
                               can_rotate ? "" : _( "(fixed)" ) );
                    mvwprintz( w_editor, 5, 1, c_red, _( "Areas highlighted in red" ) );
                    mvwprintz( w_editor, 6, 1, c_red, _( "already have map content" ) );
                    mvwprintz( w_editor, 7, 1, c_red, _( "generated. Their overmap" ) );
                    mvwprintz( w_editor, 8, 1, c_red, _( "id will change, but not" ) );
                    mvwprintz( w_editor, 9, 1, c_red, _( "their contents." ) );
                    if( ( terrain && uistate.place_terrain->is_rotatable() ) ||
                        ( !terrain && uistate.place_special->rotatable ) ) {
                        mvwprintz( w_editor, 11, 1, c_white, _( "[%s] Rotate" ),
                                   ctxt.get_desc( "ROTATE" ).c_str() );
                    }
                    mvwprintz( w_editor, 12, 1, c_white, _( "[%s] Apply" ),
                               ctxt.get_desc( "CONFIRM" ).c_str() );
                    mvwprintz( w_editor, 13, 1, c_white, _( "[ESCAPE/Q] Cancel" ) );
                    wrefresh( w_editor );

                    action = ctxt.handle_input( BLINK_SPEED );

                    if( ictxt.get_direction( dirx, diry, action ) ) {
                        curs.x += dirx;
                        curs.y += diry;
                    } else if( action == "CONFIRM" ) { // Actually modify the overmap
                        if( terrain ) {
                            overmap_buffer.ter( curs ) = uistate.place_terrain->id.id();
                            overmap_buffer.set_seen( curs.x, curs.y, curs.z, true );
                        } else {
                            for( const auto &s_ter : uistate.place_special->terrains ) {
                                const tripoint pos = curs + om_direction::rotate( s_ter.p, uistate.omedit_rotation );

                                overmap_buffer.ter( pos ) = s_ter.terrain->get_rotated( uistate.omedit_rotation );
                                overmap_buffer.set_seen( pos.x, pos.y, pos.z, true );
                            }
                        }
                        break;
                    } else if( action == "ROTATE" && can_rotate ) {
                        uistate.omedit_rotation = om_direction::turn_right( uistate.omedit_rotation );
                        if( terrain ) {
                            uistate.place_terrain = &uistate.place_terrain->get_rotated( uistate.omedit_rotation ).obj();
                        }
                    }
                    if( uistate.overmap_blinking ) {
                        uistate.overmap_show_overlays = !uistate.overmap_show_overlays;
                    }
                } while( action != "QUIT" );

                uistate.place_terrain = nullptr;
                uistate.place_special = nullptr;
                action.clear();
            }
        } else if( action == "TIMEOUT" ) {
            if( uistate.overmap_blinking ) {
                uistate.overmap_show_overlays = !uistate.overmap_show_overlays;
            }
        } else if( action == "ANY_INPUT" ) {
            if( uistate.overmap_blinking ) {
                uistate.overmap_show_overlays = !uistate.overmap_show_overlays;
            }
        }
    } while( action != "QUIT" && action != "CONFIRM" );
    werase( g->w_overmap );
    werase( g->w_omlegend );
    catacurses::erase();
    g->init_ui( true );
    return ret;
}

} // anonymous namespace

void ui::omap::display()
{
    ::display( g->u.global_omt_location(), draw_data_t() );
}

void ui::omap::display_hordes()
{
    draw_data_t data;
    data.debug_mongroup = true;
    ::display( g->u.global_omt_location(), data );
}

void ui::omap::display_weather()
{
    draw_data_t data;
    data.debug_weather = true;
    ::display( g->u.global_omt_location(), data );
}

void ui::omap::display_scents()
{
    draw_data_t data;
    data.debug_scent = true;
    ::display( g->u.global_omt_location(), data );
}

void ui::omap::display_editor()
{
    draw_data_t data;
    data.debug_editor = true;
    ::display( g->u.global_omt_location(), data );
}

void ui::omap::display_zones( const tripoint &center, const tripoint &select, int const iZoneIndex )
{
    draw_data_t data;
    data.select = select;
    data.iZoneIndex = iZoneIndex;
    ::display( center, data );
}

tripoint ui::omap::choose_point()
{
    return ::display( g->u.global_omt_location() );
}

tripoint ui::omap::choose_point( const tripoint &origin )
{
    return ::display( origin );
}

tripoint ui::omap::choose_point( int z )
{
    tripoint loc = g->u.global_omt_location();
    loc.z = z;
    return ::display( loc );
}<|MERGE_RESOLUTION|>--- conflicted
+++ resolved
@@ -733,12 +733,8 @@
         print_hint( "TOGGLE_OVERLAYS", show_overlays ? c_pink : c_magenta );
         print_hint( "TOGGLE_CITY_LABELS", uistate.overmap_show_city_labels ? c_pink : c_magenta );
         print_hint( "TOGGLE_HORDES", uistate.overmap_show_hordes ? c_pink : c_magenta );
-<<<<<<< HEAD
-        print_hint( "TOGGLE_EXPLORED" );
+        print_hint( "TOGGLE_EXPLORED", is_explored ? c_pink : c_magenta );
         print_hint( "TOGGLE_FAST_SCROLL", fast_scroll ? c_pink : c_magenta );
-=======
-        print_hint( "TOGGLE_EXPLORED", is_explored ? c_pink : c_magenta );
->>>>>>> bd9c3f43
         print_hint( "HELP_KEYBINDINGS" );
         print_hint( "QUIT" );
     }
