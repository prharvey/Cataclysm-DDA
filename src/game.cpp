--- conflicted
+++ resolved
@@ -5120,23 +5120,15 @@
             }
         }
 
-<<<<<<< HEAD
-  if (!critter.dead) {
-   critter.reset(this);
-   if (critter.hurt(0))
-    kill_mon(i, false);
-  }
-=======
         if (!critter->dead) {
             critter->process_effects(this);
+            critter->reset(this);
             if (critter->hurt(0)) {
                 kill_mon(i, false);
                 // might have spaned more monsters on death,
                 // changing _active_monsters
-                critter = &_active_monsters[i];
-            }
-        }
->>>>>>> 5d57f4b4
+            }
+        }
 
         m.mon_in_field(critter->posx(), critter->posy(), this, critter);
         // might have killed the critter and spawned more monsters
