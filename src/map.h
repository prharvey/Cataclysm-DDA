--- conflicted
+++ resolved
@@ -1268,12 +1268,6 @@
             return getlocal( p.x, p.y );
         }
         tripoint getlocal( const tripoint &p ) const;
-<<<<<<< HEAD
-=======
-        bool inbounds( const int x, const int y ) const;
-        bool inbounds( const point &p ) const;
-        bool inbounds( const int x, const int y, const int z ) const;
->>>>>>> 9802051a
         bool inbounds( const tripoint &p ) const;
         bool inbounds( const point &p ) const {
             return inbounds( tripoint( p, 0 ) );
