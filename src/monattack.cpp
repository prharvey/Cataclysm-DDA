#include "mondeath.h"
#include "monster.h"
#include "game.h"
#include "debug.h"
#include "map.h"
#include "rng.h"
#include "line.h"
#include "bodypart.h"
#include "material.h"
#include "json.h"
#include "monstergenerator.h"
#include "speech.h"
#include "messages.h"
#include "sounds.h"
#include "monattack.h"
#include "mondefense.h"
#include "iuse_actor.h"
#include "weighted_list.h"
#include "mongroup.h"
#include "translations.h"
#include "morale.h"
#include "npc.h"
#include "event.h"
#include "ui.h"
#include "itype.h"

#include <algorithm>

//Used for e^(x) functions
#include <stdio.h>
#include <math.h>

// for loading monster dialogue:
#include <iostream>
#include <fstream>

#include <limits>  // std::numeric_limits
#define SKIPLINE(stream) stream.ignore(std::numeric_limits<std::streamsize>::max(), '\n')

// shared utility functions
int within_visual_range(monster *z, int max_range) {
    int dist;

    dist = rl_dist( z->pos(), g->u.pos() );
    if (dist > max_range || !z->sees( g->u ) ) {
        return -1;    // Out of range
    }
    return dist;
}

bool within_target_range(monster *const z, Creature *const target, int range)
{
    if( target == nullptr ||
        rl_dist( z->pos(), target->pos() ) > range ||
        !z->sees( *target ) ) {
        return false;
    }
    return true;
}

// Distance == 1 and on the same z-level or with a clear shot up/down.
// If allow_zlev is false, don't allow attacking up/down at all.
// If allow_zlev is true, also allow distance == 1 and on different z-level
// as long as floor/ceiling doesn't exist.
bool is_adjacent( const monster *z, const Creature *target, const bool allow_zlev )
{
    if( target == nullptr ) {
        return false;
    }

    if( rl_dist( z->pos(), target->pos() ) != 1 ) {
        return false;
    }

    if( z->posz() == target->posz() ) {
        return true;
    }

    if( !allow_zlev ) {
        return false;
    }

    // The square above must have no floor (currently only open air).
    // The square below must have no ceiling (ie. be outside).
    const bool target_above = target->posz() > z->posz();
    const tripoint &up =   target_above ? target->pos() : z->pos();
    const tripoint &down = target_above ? z->pos() : target->pos();
    return g->m.ter( up ) == t_open_air && g->m.is_outside( down );
}

npc make_fake_npc(monster *z, int str, int dex, int inte, int per) {
    npc tmp;
    tmp.name = _("The ") + z->name();
    tmp.set_fake(true);
    tmp.recoil = 0;
    tmp.setpos( z->pos() );
    tmp.str_cur = str;
    tmp.dex_cur = dex;
    tmp.int_cur = inte;
    tmp.per_cur = per;
    if( z->friendly != 0 ) {
        tmp.attitude = NPCATT_DEFEND;
    } else {
        tmp.attitude = NPCATT_KILL;
    }
    return tmp;
}

void mattack::none(monster *, int)
{
}

void mattack::antqueen(monster *z, int index)
{
    std::vector<tripoint> egg_points;
    std::vector<int> ants;
    z->reset_special(index); // Reset timer
    // Count up all adjacent tiles the contain at least one egg.
    for (int x = z->posx() - 2; x <= z->posx() + 2; x++) {
        for (int y = z->posy() - 2; y <= z->posy() + 2; y++) {
            tripoint dest( x, y, z->posz() );
            for (auto &i : g->m.i_at( dest )) {
                // is_empty() because we can't hatch an ant under the player, a monster, etc.
                if (i.type->id == "ant_egg" && g->is_empty( dest )) {
                    egg_points.push_back( dest );
                    break; // Done looking at this tile
                }
                int mondex = g->mon_at( dest );
                if (mondex != -1 && (g->zombie(mondex).type->id == "mon_ant_larva" ||
                                     g->zombie(mondex).type->id == "mon_ant"        )) {
                    ants.push_back(mondex);
                }
            }
        }
    }

    if (!ants.empty()) {
        z->moves -= 100; // It takes a while
        int mondex = ants[ rng(0, ants.size() - 1) ];
        monster *ant = &(g->zombie(mondex));
        if (g->u.sees( *z ) && g->u.sees( *ant ))
            add_msg(m_warning, _("The %s feeds an %s and it grows!"), z->name().c_str(),
                    ant->name().c_str());
        if (ant->type->id == "mon_ant_larva") {
            ant->poly(GetMType("mon_ant"));
        } else {
            ant->poly(GetMType("mon_ant_soldier"));
        }
    } else if (egg_points.empty()) { // There's no eggs nearby--lay one.
        if (g->u.sees( *z )) {
            add_msg(_("The %s lays an egg!"), z->name().c_str());
        }
        g->m.spawn_item(z->pos(), "ant_egg", 1, 0, calendar::turn);
    } else { // There are eggs nearby.  Let's hatch some.
        z->moves -= 20 * egg_points.size(); // It takes a while
        if (g->u.sees( *z )) {
            add_msg(m_warning, _("The %s tends nearby eggs, and they hatch!"), z->name().c_str());
        }
        for (auto &i : egg_points) {
            for (size_t j = 0; j < g->m.i_at(i.x, i.y).size(); j++) {
                if (g->m.i_at(i.x, i.y)[j].type->id == "ant_egg") {
                    g->m.i_rem(i.x, i.y, j);
                    monster tmp(GetMType("mon_ant_larva"), tripoint( i.x, i.y, z->posz() ) );
                    tmp.faction = z->faction;
                    g->add_zombie(tmp);
                    break; // Max one hatch per tile
                }
            }
        }
    }
}

void mattack::shriek(monster *z, int index)
{
    Creature *target = z->attack_target();
    if( target == nullptr ||
        rl_dist( z->pos(), target->pos() ) > 4 ||
        !z->sees( *target ) ) {
        return;
    }

    z->moves -= 240;   // It takes a while
    z->reset_special(index); // Reset timer
    sounds::sound(z->pos(), 50, _("a terrible shriek!"));
}

void mattack::howl(monster *z, int index)
{
    Creature *target = z->attack_target();
    if( target == nullptr ||
        rl_dist( z->pos(), target->pos() ) > 4 ||
        !z->sees( *target ) ) {
        return;
    }

    z->moves -= 200;   // It takes a while
    z->reset_special(index); // Reset timer
    sounds::sound(z->pos(), 35, _("an ear-piercing howl!"));

    if( z->friendly != 0 ) { // TODO: Make this use mon's faction when those are in
        for( size_t i = 0; i < g->num_zombies(); ++i ) {
            auto &other = g->zombie( i );
            if( other.is_dead() || other.type != z->type || z->friendly != 0 ) {
                continue;
            }
            // Quote KA101: Chance of friendlying other howlers in the area, I'd imagine:
            // wolves use howls for communication and can convey that the ape is on Team Wolf.
            if( one_in( 4 ) ) {
                other.friendly = z->friendly;
                break;
            }
        }
    }
}

void mattack::rattle(monster *z, int index)
{
    // TODO: Let it rattle at non-player friendlies
    const int min_dist = z->friendly != 0 ? 1 : 4;
    Creature *target = &g->u; // Can't use attack_target - the snake has no target
    if( target == nullptr ||
        rl_dist( z->pos(), target->pos() ) > min_dist ||
        !z->sees( *target ) ) {
        return;
    }

    z->moves -= 20;   // It takes a very short while
    z->reset_special(index); // Reset timer
    sounds::sound(z->pos(), 10, _("a sibilant rattling sound!"));
}

void mattack::acid(monster *z, int index)
{
    if( !z->can_act() ) {
        return;
    }

    Creature *target = z->attack_target();
    if( target == nullptr ) {
        return;
    }

    if( !z->sees( *target ) ||
        !g->m.clear_path( z->pos(), target->pos(), 10, 1, 100 ) ) {
        return; // Can't see/reach target, no attack
    }
    z->moves -= 300;   // It takes a while
    z->reset_special(index); // Reset timer
    sounds::sound(z->pos(), 4, _("a spitting noise."));
    tripoint hitp( target->posx() + rng(-2, 2), target->posy() + rng(-2, 2), target->posz() );
    std::vector<tripoint> line = line_to( z->pos(), hitp, 0, 0 );
    for (auto &i : line) {
        if (g->m.hit_with_acid( i )) {
            if (g->u.sees( i )) {
                add_msg(_("A glob of acid hits the %s!"),
                        g->m.tername( i ).c_str());
            }
            return;
        }
    }
    for (int i = -3; i <= 3; i++) {
        for (int j = -3; j <= 3; j++) {
            tripoint dest = hitp + tripoint( i, j, 0 );
            if (g->m.move_cost( dest ) > 0 &&
                g->m.sees( dest, hitp, 6 ) &&
                ((one_in(abs(j)) && one_in(abs(i))) || (i == 0 && j == 0))) {
                g->m.add_field( dest, fd_acid, 2, 0 );
            }
        }
    }
}

void mattack::acid_barf(monster *z, int index)
{
    if( !z->can_act() ) {
        return;
    }

    // Let it be used on non-player creatures
    Creature *target = z->attack_target();
    if( target == nullptr || rl_dist( z->pos(), target->pos() ) > 1 ) {
        return;
    }

    z->reset_special(index); // Reset timer
    z->moves -= 80;
    bool uncanny = target->uncanny_dodge();
    // Can we dodge the attack? Uses player dodge function % chance (melee.cpp)
    if( uncanny || dodge_check(z, target) ){
        auto msg_type = target == &g->u ? m_warning : m_info;
        target->add_msg_player_or_npc( msg_type, _("The %s barfs acid at you, but you dodge!"),
                                              _("The %s barfs acid at <npcname>, but they dodge!"),
                                    z->name().c_str() );
        if( !uncanny ) {
            target->on_dodge( z, z->type->melee_skill * 2 );
        }

        return;
    }

    body_part hit = target->get_random_body_part();
    int dam = rng(10, 15);
    dam = target->deal_damage( z, hit, damage_instance( DT_ACID, dam ) ).total_damage();
    g->m.add_field( target->pos(), fd_acid, 1, 0 );

    if( dam > 0 ) {
        auto msg_type = target == &g->u ? m_bad : m_info;
        //~ 1$s is monster name, 2$s bodypart in accusative
        target->add_msg_player_or_npc( msg_type,
                                    _("The %1$s barfs acid on your %2$s!"),
                                    _("The %1$s barfs acid on <npcname>'s %2$s!"),
                                    z->name().c_str(),
                                    body_part_name_accusative( hit ).c_str() );
        
        if( hit == bp_eyes ) {
            target->add_env_effect("blind", bp_eyes, 3, 10);
        }
    } else {
        target->add_msg_player_or_npc( _("The %1$s barfs acid on your %2$s, but it washes off the armor!"),
                                    _("The %1$s bites <npcname>'s %2$s, but it washes off the armor!"),
                                    z->name().c_str(),
                                    body_part_name_accusative( hit ).c_str() );
    }

    target->on_hit( z, hit,  z->type->melee_skill );
}

void mattack::acid_accurate(monster *z, int index)
{
    if( !z->can_act() ) {
        return;
    }

    int t1, t2;
    int dist;
    Creature *target = z->attack_target();
    if( target == nullptr ||
        ( dist = rl_dist( z->pos(), target->pos() ) ) > 12 ||
        !z->sees( *target, t1 ) ) {
        return;
    }

    auto msg_type = target == &g->u ? m_bad : m_neutral;

    z->moves -= 50;
    z->reset_special(index); // Reset timer

    int deviation = rng(1, 10);
    double missed_by = (.0325 * deviation * dist);
    std::set<std::string> no_effects;

    if (missed_by > 1.) {
        if( g->u.sees( *z ) ) {
            add_msg(_("The %s spits acid, but misses %s."), z->name().c_str(), target->disp_name().c_str() );
        }
        tripoint hitp( target->posx() + rng(0 - int(missed_by), int(missed_by)),
                       target->posy() + rng(0 - int(missed_by), int(missed_by)),
                       target->posz() );
        std::vector<tripoint> line = line_to( z->pos(), hitp, 0, 0 );
        int dam = rng(5,10);
        for( auto &i : line ) {
            g->m.shoot( i, dam, false, no_effects);
            if (dam == 0 && g->u.sees( i )) {
                add_msg(_("A bolt of acid hits the %s!"),
                        g->m.tername( i ).c_str());
                return;
            }
            if (dam <= 0) {
                break;
            }
        }
        g->m.add_field( hitp, fd_acid, 1, 0 );
        return;
    }

    if( g->u.sees( *z ) ) {
        add_msg(_("The %s spits acid!"), z->name().c_str());
    }
    g->m.sees( z->pos(), target->pos(), 60, t1, t2 );
    std::vector<tripoint> line = line_to( z->pos(), target->pos(), t1, t2 );
    int dam = rng(5,10);
    body_part bp = target->get_random_body_part();
    for (auto &i : line) {
        g->m.shoot( i, dam, false, no_effects );
        if (dam == 0 && g->u.sees( i )) {
            add_msg(_("A bolt of acid hits the %s!"), g->m.tername( i ).c_str());
            return;
        }
    }
    if (dam <= 0) {
        return;
    }
    if( target->uncanny_dodge() ) {
        return;
    }
    if( g->u.sees( *target ) ) {
        add_msg( msg_type, _("A bolt of acid hits %1$s's %2$s!"), target->disp_name().c_str(), body_part_name_accusative( bp ).c_str() );
    }
    target->deal_damage( z, bp, damage_instance( DT_ACID, dam ) );
    if (bp == bp_eyes){
        target->add_env_effect("blind", bp_eyes, 3, 10);
    }
    target->check_dead_state();
}

void mattack::shockstorm(monster *z, int index)
{
    if( !z->can_act() ) {
        return;
    }

    Creature *target = z->attack_target();
    if( target == nullptr ) {
        return;
    }

    bool seen = g->u.sees( *z );
    if( !z->sees( *target ) ||
        !g->m.clear_path( z->pos(), target->pos(), 12, 1, 100 ) ) {
        return; // Can't see/reach target, no attack
    }
    z->moves -= 50;   // It takes a while
    z->reset_special(index); // Reset timer

    if( seen ) {
        auto msg_type = target == &g->u ? m_bad : m_neutral;
        add_msg( msg_type, _("A bolt of electricity arcs towards %s!"), target->disp_name().c_str() );
    }
    tripoint tarp( target->posx() + rng(-1, 1) + rng(-1, 1),
                   target->posy() + rng(-1, 1) + rng(-1, 1),
                   target->posz() );
    std::vector<tripoint> bolt = line_to( z->pos(), tarp, 0, 0 );
    for (auto &i : bolt) { // Fill the LOS with electricity
        if (!one_in(4)) {
            g->m.add_field( i, fd_electricity, rng(1, 3), 0 );
        }
    }
    // 5x5 cloud of electricity at the square hit
    for (int i = tarp.x - 2; i <= tarp.x + 2; i++) {
        for (int j = tarp.y - 2; j <= tarp.y + 2; j++) {
            if (!one_in(4) || (i == 0 && j == 0)) {
                g->m.add_field( { i, j, tarp.z }, fd_electricity, rng(1, 3), 0 );
            }
        }
    }
}

void mattack::pull_metal_weapon(monster *z, int index)
{
    ////////////////////////////////////////////////////////////////////////////////////////////////
    // Constants and Configuration

    // max distance that "pull_metal_weapon" can be applied to the target.
    constexpr auto max_distance = 12;

    // attack movement costs
    constexpr int att_cost_pull = 150;

    // minimum str to resist "pull_metal_weapon"
    constexpr int min_str = 4;

    Creature *target = z->attack_target();
    if( target == nullptr ) {
        return;
    }

    if( !z->sees( *target ) || !g->m.clear_path( z->pos(), target->pos(),
                                                 max_distance, 1, 100 ) ) {
        return; // Can't see/reach target, no attack
    }
    player *foe = dynamic_cast< player* >( target );
    if( foe != nullptr ) {
        if ( foe->weapon.made_of("iron") || foe->weapon.made_of("steel") ) {
            int wp_skill = foe->skillLevel("melee");
            z->moves -= att_cost_pull;   // It takes a while
            z->reset_special(index); // Reset timer
            int success = 100;
            if ( foe->str_cur > min_str ) {
                success = std::max(100 - (6 * (foe->str_cur - 6)) - (6 * wp_skill), 0);
            }
            auto m_type = foe == &g->u ? m_bad : m_neutral;
            if ( rng(1, 100) <= success ) {
                target->add_msg_player_or_npc( m_type, _("%s is pulled away from your hands!"),
                                                       _("%s is pulled away from <npcname>'s hands!"), foe->weapon.tname().c_str() );
                z->add_item(foe->remove_weapon());
            } else {
                target->add_msg_player_or_npc( m_type, _("The %s unsuccessfully attempts to pull your weapon away."),
                                                       _("The %s unsuccessfully attempts to pull <npcname>'s weapon away."), z->name().c_str() );
            }
        }
    }
}

void mattack::smokecloud(monster *z, int index)
{
    const auto place_smoke = [&]( const int x, const int y ) {
        tripoint dest( x, y, z->posz() );
        if( g->m.move_cost( dest ) != 0 &&
            g->m.clear_path( z->pos(), dest, 3, 1, 100 ) ) {
            g->m.add_field( dest, fd_smoke, 2, 0 );
        }
    };

    z->reset_special(index); // Reset timer
    const int monx = z->posx();
    const int mony = z->posy();
    for (int i = -3; i <= 3; i++) {
        for (int j = -3; j <= 3; j++) {
            place_smoke( monx + i, mony + j );
        }
    }
    //Round it out a bit
    for( int i = -2; i <= 2; i++ ) {
        place_smoke( monx + i, mony + 4 );
        place_smoke( monx + i, mony - 4 );
        place_smoke( monx + 4, mony + i );
        place_smoke( monx - 4, mony + i );
    }
}

void mattack::boomer(monster *z, int index)
{
    if( !z->can_act() ) {
        return;
    }

    int t;
    Creature *target = z->attack_target();
    if( target == nullptr ||
        rl_dist( z->pos(), target->pos() ) > 3 ||
        !z->sees( *target, t ) ) {
        return;
    }

    std::vector<tripoint> line = line_to( z->pos(), target->pos(), t, 0 );
    z->reset_special(index); // Reset timer
    z->moves -= 250;   // It takes a while
    bool u_see = g->u.sees( *z );
    if( u_see ) {
        add_msg(m_warning, _("The %s spews bile!"), z->name().c_str());
    }
    for (auto &i : line) {
        g->m.add_field( i, fd_bile, 1, 0 );
        // If bile hit a solid tile, return.
        if (g->m.move_cost( i ) == 0) {
            g->m.add_field( i, fd_bile, 3, 0 );
            if (g->u.sees( i ))
                add_msg(_("Bile splatters on the %s!"),
                        g->m.tername(i.x, i.y).c_str());
            return;
        }
    }
    if( !target->uncanny_dodge() ) {
        if (rng(0, 10) > target->get_dodge() || one_in( target->get_dodge() ) ) {
            target->add_env_effect("boomered", bp_eyes, 3, 12);
        } else if( u_see ) {
            target->add_msg_player_or_npc( _("You dodge it!"),
                                           _("<npcname> dodges it!") );
        }
        target->on_dodge( z, 10 );
    }
}

void mattack::resurrect(monster *z, int index)
{
<<<<<<< HEAD
    // Chance to recover some of our missing speed (yes this will regain
    // loses from being revived ourselves as well).
    // Multiplying by (current base speed / max speed) means that the
    // rate of speed regaining is unaffected by what our current speed is, i.e.
    // we will regain the same amount per minute at speed 50 as speed 200.
    if (one_in(int(15 * double(z->get_speed_base()) / double(z->type->speed)))) {
        // Restore 10% of our current speed, capping at our type maximum
        z->set_speed_base(std::min(z->type->speed, int(z->get_speed_base() + .1 * z->type->speed)));
    }

    std::vector<std::pair<tripoint, item*>> corpses;
    // Find all corpses that we can see within 10 tiles.
    int range = 10;
    tripoint tmp = z->pos3();
    int x = tmp.x;
    int y = tmp.y;
    for (int i = x - range; i < x + range; i++) {
        for (int j = y - range; j < y + range; j++) {
            tmp.x = i;
            tmp.y = j;
            if (g->is_empty(tmp) && g->m.sees(z->pos3(), tmp, -1)) {
                for( auto &i : g->m.i_at( tmp ) ) {
=======
    if( z->get_speed() < z->get_speed_base() / 2) {
        return;    // We can only resurrect so many times!
    }

    std::set<tripoint> corpse_pos;
    // Find all corpses that we can see within 4 tiles.
    tripoint p;
    p.z = z->posz();
    int &x = p.x;
    int &y = p.y;
    for( x = z->posx() - 4; x <= z->posx() + 4; x++ ) {
        for( y = z->posy() - 4; y <= z->posy() + 4; y++ ) {
            if( g->is_empty( p ) && g->m.sees( z->pos(), p, -1) ) {
                for( const auto &i : g->m.i_at( p ) ) {
>>>>>>> 8f111295
                    if( i.is_corpse() && i.get_mtype()->has_flag(MF_REVIVES) &&
                          i.get_mtype()->in_species("ZOMBIE") ) {
                        corpses.push_back( std::make_pair(tmp, &i) );
                        break;
                    }
                }
            }
        }
    }

    if( corpses.empty() ) { // No nearby corpses
        // Check to see if there are any nearby living zombies to see if we should get angry
        bool allies = false;
        for (size_t i = 0; i < g->num_zombies(); i++) {
            monster *zed = &g->zombie(i);
            if( zed != z && zed->type->has_flag(MF_REVIVES) && zed->type->in_species("ZOMBIE") &&
                  z->attitude_to(*zed) == Creature::Attitude::A_FRIENDLY  &&
                  within_target_range(z, zed, 10)) {
                allies = true;
                break;
            }
        }
        if (!allies) {
            // Nobody around who we could revive, get angry
            z->anger = 100;
        } else {
            // Someone is around who might die and we could revive,
            // calm down.
            z->anger = 5;
        }
        return;
    } else {
        // We're reviving someone/could revive someone, calm down.
        z->anger = 5;
    }

    if( z->get_speed_base() <= z->type->speed / 2) {
        // We can only resurrect so many times in a time period
        // and we're currently out
        return;
    }

    std::pair<tripoint, item*> raised = corpses[rng(0, corpses.size() - 1)];
    // Did we successfully raise something?
    if (g->revive_corpse(raised.first, raised.second)) {
        bool sees_necromancer = g->u.sees(*z);
        if( sees_necromancer ) {
            add_msg(m_info, _("The %s throws its arms wide."), z->name().c_str());
        }
        z->reset_special(index); // Reset timer
        z->moves -= z->type->speed; // Takes one turn
        // Lose 20% of our maximum speed
        z->set_speed_base(z->get_speed_base() - .2 * z->type->speed);
        monster *zed = &g->zombie(g->mon_at(raised.first));
        zed->make_ally(z);
        if (g->u.sees(*zed)) {
            add_msg(m_warning, _("A nearby %s rises from the dead!"), zed->name().c_str());
        } else if (sees_necromancer) {
            // We saw the necromancer but not the revival
            add_msg(m_info, _("But nothing seems to happen."));
        }
    }
}

void mattack::smash(monster *z, int index)
{
    if( !z->can_act() ) {
        return;
    }

    Creature *target = z->attack_target();
    if( target == nullptr || !is_adjacent( z, target, false ) ) {
        return;
    }

    z->reset_special( index ); // Reset timer
    // Costs lots of moves to give you a little bit of a chance to get away.
    z->moves -= 400;

    if( target->uncanny_dodge() ) {
        return;
    }

    // Can we dodge the attack? Uses player dodge function % chance (melee.cpp)
    if( dodge_check( z, target ) ) {
        target->add_msg_player_or_npc( _("The %s takes a powerful swing at you, but you dodge it!"),
                                       _("The %s takes a powerful swing at <npcname>, who dodges it!"),
                                       z->name().c_str() );
        target->on_dodge( z, z->type->melee_skill * 2 );
        return;
    }

    target->add_msg_player_or_npc( _("A blow from the %s sends %s flying!"),
                                   _("A blow from the %s sends <npcname> flying!"),
                                   z->name().c_str(), target->disp_name().c_str() );
    // TODO: Make this parabolic
    g->fling_creature( target, g->m.coord_to_angle( z->posx(), z->posy(), target->posx(), target->posy() ),
                       z->type->melee_sides * z->type->melee_dice * 3 );
}

//--------------------------------------------------------------------------------------------------
// TODO: move elsewhere
//--------------------------------------------------------------------------------------------------

//--------------------------------------------------------------------------------------------------
/**
 * Find empty spaces around origin within a radius of N.
 *
 * @returns a pair with first  = array<tripoint, area>; area = (2*N + 1)^2.
 *                      second = the number of empty spaces found.
 */
template <size_t N = 1>
std::pair<std::array<tripoint, (2*N + 1)*(2*N + 1)>, size_t>
find_empty_neighbors( const tripoint &origin ) {
    constexpr auto r = static_cast<int>(N);

    const int x_min = origin.x - r;
    const int x_max = origin.x + r;
    const int y_min = origin.y - r;
    const int y_max = origin.y + r;

    std::pair<std::array<tripoint, (2*N + 1)*(2*N + 1)>, size_t> result;

    tripoint tmp;
    tmp.z = origin.z;
    for( tmp.x = x_min; tmp.x <= x_max; ++tmp.x ) {
        for( tmp.y = y_min; tmp.y <= y_max; ++tmp.y ) {
            if (g->is_empty( tmp )) {
                result.first[result.second++] = tmp;
            }
        }
    }

    return result;
}

//--------------------------------------------------------------------------------------------------
/**
 * Find empty spaces around a creature within a radius of N.
 *
 * @see find_empty_neighbors
 */
 template <size_t N = 1>
std::pair<std::array<tripoint, (2*N + 1)*(2*N + 1)>, size_t>
find_empty_neighbors(Creature const &c) {
    return find_empty_neighbors<N>(c.pos());
}

//--------------------------------------------------------------------------------------------------
/**
 * Get a size_t value in the closed interval [0, size]; a convenience to avoid messy casting.
  */
size_t get_random_index(size_t const size) {
    return static_cast<size_t>(rng(0, static_cast<long>(size - 1)));
}

//--------------------------------------------------------------------------------------------------
/**
 * Get a size_t value in the closed interval [0, c.size() - 1]; a convenience to avoid messy casting.
 */
template <typename Container>
size_t get_random_index(Container const &c) {
    return get_random_index(c.size());
}

void mattack::science(monster *const z, int const index) // I said SCIENCE again!
{
    ////////////////////////////////////////////////////////////////////////////////////////////////
    // Constants and Configuration

    // attack types
    enum : int {
        att_shock,
        att_radiation,
        att_manhack,
        att_acid_pool,
        att_flavor,
        att_enum_size
    };

    // max distance that "science" can be applied to the target.
    constexpr auto max_distance = 5;

    // attack movement costs
    constexpr int att_cost_shock   = 0;
    constexpr int att_cost_rad     = 400;
    constexpr int att_cost_manhack = 200;
    constexpr int att_cost_acid    = 100;
    constexpr int att_cost_flavor  = 80;

    // radiation attack behaviour
    constexpr int att_rad_dodge_diff    = 16; // how hard it is to dodge
    constexpr int att_rad_mutate_chance = 6;  // (1/x) inverse chance to cause mutation.
    constexpr int att_rad_dose_min      = 20; // min radiation
    constexpr int att_rad_dose_max      = 50; // max radiation

    // acid attack behaviour
    constexpr int att_acid_density = 3;

    // flavor messages
    static std::array<char const*, 4> const m_flavor = {{
        _("The %s gesticulates wildly!"),
        _("The %s coughs up a strange dust."),
        _("The %s moans softly."),
        _("The %s's skin crackles with electricity."), //special case; leave this last
    }};

    if( !z->can_act() ) {
        return;
    }

    ////////////////////////////////////////////////////////////////////////////////////////////////
    // Look for a valid target...
    Creature *const target = z->attack_target();
    if (!target) {
        return;
    }

    // too far
    const int dist = rl_dist(z->pos(), target->pos());
    if (dist > max_distance) {
        return;
    }

    // can't attack what you can't see
    if (!z->sees(*target)) {
        return;
    }

    ////////////////////////////////////////////////////////////////////////////////////////////////
    // ok, we have a valid target; populate valid attack options...
    std::array<int, att_enum_size> valid_attacks;
    size_t valid_attack_count = 0;

    // can only shock if adjacent
    if (dist == 1) {
        valid_attacks[valid_attack_count++] = att_shock;
    }

    // TODO: mutate() doesn't like non-players right now
    // It will mutate NPCs, but it will say it mutated the player
    player *const foe = dynamic_cast<player*>(target);
    if ((foe == &g->u) && dist <= 2) {
        valid_attacks[valid_attack_count++] = att_radiation;
    }

    // need an open space for these attacks
    auto const empty_neighbors = find_empty_neighbors(*z);
    size_t const empty_neighbor_count = empty_neighbors.second;

    if (empty_neighbor_count) {
        if( z->ammo["bot_manhack"] > 0 ) {
            valid_attacks[valid_attack_count++] = att_manhack;
        }
        valid_attacks[valid_attack_count++] = att_acid_pool;
    }

    // flavor is always ok
    valid_attacks[valid_attack_count++] = att_flavor;

    ////////////////////////////////////////////////////////////////////////////////////////////////
    // choose and do a valid attack
    const int attack_index = get_random_index(valid_attack_count);
    switch (valid_attacks[attack_index]) {
    default :
        DebugLog(D_WARNING, D_GAME) << "Bad enum value in science.";
        break;
    case att_shock :
        z->moves -= att_cost_shock;

        // Just reuse the taze - it's a bit different (shocks torso vs all),
        // but let's go for consistency here
        taze(z, target);
        break;
    case att_radiation : {
        z->moves -= att_cost_rad;

        // if the player can see it
        if (g->u.sees(*z)) {
            // TODO: mutate() doesn't like non-players right now
            add_msg(m_bad, _("The %s opens its mouth and a beam shoots towards %s!"),
                z->name().c_str(), target->disp_name().c_str());
        }

        // (1) Give the target a chance at an uncanny_dodge.
        // (2) If that fails, always fail to dodge 1 in dodge_skill times.
        // (3) If ok, dodge if dodge_skill > att_rad_dodge_diff.
        // (4) Otherwise, fail 1 in (att_rad_dodge_diff - dodge_skill) times.
        if (foe->uncanny_dodge()) {
            break;
        }

        int const  dodge_skill  = foe->get_dodge();
        bool const critial_fail = one_in(dodge_skill);
        bool const is_trivial   = dodge_skill > att_rad_dodge_diff;

        if (!critial_fail && (is_trivial || dodge_skill > rng(0, att_rad_dodge_diff))) {
            target->add_msg_player_or_npc(_("You dodge the beam!"),
                                          _("<npcname> dodges the beam!"));
        } else if (one_in(att_rad_mutate_chance)) {
            foe->mutate();
        } else {
            target->add_msg_if_player(m_bad, _("You get pins and needles all over."));
            foe->radiation += rng(att_rad_dose_min, att_rad_dose_max);
        }
      } break;
    case att_manhack : {
        z->moves -= att_cost_manhack;
        z->ammo["bot_manhack"]--;

        // if the player can see it
        if (g->u.sees(*z)) {
            add_msg(m_warning, _("The %s opens its coat, and a manhack flies out!"),
                z->name().c_str());
        }

        const tripoint where = empty_neighbors.first[get_random_index(empty_neighbor_count)];
        if( g->summon_mon( "mon_manhack", where ) ) {
            monster *manhack = g->monster_at( where );
            manhack->make_ally(z);
        }
      } break;
    case att_acid_pool :
        z->moves -= att_cost_acid;

        // if the player can see it
        if (g->u.sees(*z)) {
            add_msg(m_warning, _("The %s drops a flask of acid!"), z->name().c_str());
        }

        // fill empty tiles with acid
        for (size_t i = 0; i < empty_neighbor_count; ++i) {
            const tripoint &p = empty_neighbors.first[i];
            g->m.add_field( p, fd_acid, att_acid_density, 0 );
        }

        break;
    case att_flavor : {
        const size_t i = get_random_index(m_flavor);

        // the special case; see above
        if (i == m_flavor.size() - 1) {
            z->moves -= att_cost_flavor;
        }

        // if the player can see it, else forget about it
        if (g->u.sees(*z)) {
            add_msg(m_warning, m_flavor[i], z->name().c_str());
        }
      } break;
    }

    z->reset_special(index); // Reset timer
}

void mattack::growplants(monster *z, int index)
{
    (void)index; //unused
    for (int i = -3; i <= 3; i++) {
        for (int j = -3; j <= 3; j++) {
            if (i == 0 && j == 0) {
                j++;
            }
            tripoint p( z->posx() + i, z->posy() + j, z->posz() );
            if (!g->m.has_flag("DIGGABLE", p) && one_in(4)) {
                g->m.ter_set(p, t_dirt);
            } else if (one_in(3) && g->m.is_bashable( p )) {
                // Destroy everything
                g->m.bash( p, 999, false, true );
                // And then make the ground fertile
                g->m.ter_set(p, t_dirtmound);
            } else {
                if (one_in(4)) { // 1 in 4 chance to grow a tree
                    int mondex = g->mon_at( p );
                    if (mondex != -1) {
                        if (g->u.sees(p))
                            add_msg(m_warning, _("A tree bursts forth from the earth and pierces the %s!"),
                                    g->zombie(mondex).name().c_str());
                        int rn = rng(10, 30);
                        rn -= g->zombie(mondex).get_armor_cut(bp_torso);
                        if (rn < 0) {
                            rn = 0;
                        }
                        g->zombie( mondex ).apply_damage( z, one_in( 2 ) ? bp_leg_l : bp_leg_r, rn );
                        g->zombie( mondex ).check_dead_state();
                    } else if( z->friendly == 0 && g->u.pos() == p ) {
                        // Player is hit by a growing tree
                        if (!g->u.uncanny_dodge()) {
                            body_part hit = num_bp;
                            if (one_in(2)) {
                                hit = bp_leg_l;
                            } else {
                                hit = bp_leg_r;
                            }
                            if (one_in(4)) {
                                hit = bp_torso;
                            } else if (one_in(2)) {
                                if (one_in(2)) {
                                    hit = bp_foot_l;
                                } else {
                                    hit = bp_foot_r;
                                }
                            }
                            //~ %s is bodypart name in accusative.
                            add_msg(m_bad, _("A tree bursts forth from the earth and pierces your %s!"),
                                    body_part_name_accusative(hit).c_str());
                            g->u.deal_damage( z, hit, damage_instance( DT_STAB, rng( 10, 30 ) ) );
                            g->u.check_dead_state();
                        }
                    } else {
                        int npcdex = g->npc_at(p);
                        if (npcdex != -1) { // An NPC got hit
                            // TODO: combine this with the player character code above
                            body_part hit = num_bp;
                            if (one_in(2)) {
                                hit = bp_leg_l;
                            } else {
                                hit = bp_leg_r;
                            }
                            if (one_in(4)) {
                                hit = bp_torso;
                            } else if (one_in(2)) {
                                if (one_in(2)) {
                                    hit = bp_foot_l;
                                } else {
                                    hit = bp_foot_r;
                                }
                            }
                            if (g->u.sees(p))
                                //~ 1$s is NPC name, 2$s is bodypart name in accusative.
                                add_msg(m_warning, _("A tree bursts forth from the earth and pierces %1$s's %2$s!"),
                                        g->active_npc[npcdex]->name.c_str(),
                                        body_part_name_accusative(hit).c_str());
                            g->active_npc[npcdex]->deal_damage( z, hit, damage_instance( DT_STAB, rng( 10, 30 ) ) );
                            g->active_npc[npcdex]->check_dead_state();
                        }
                    }
                    g->m.ter_set(p, t_tree_young);
                } else if (one_in(3)) { // If no tree, perhaps underbrush
                    g->m.ter_set(p, t_underbrush);
                }
            }
        }
    }

    if (one_in(5)) { // 1 in 5 chance of making existing vegetation grow larger
        for (int i = -5; i <= 5; i++) {
            for (int j = -5; j <= 5; j++) {
                if (i != 0 || j != 0) {
                    tripoint p( z->posx() + i, z->posy() + j, z->posz() );
                    if (g->m.ter(p) == t_tree_young) {
                        g->m.ter_set(p, t_tree);    // Young tree => tree
                    } else if (g->m.ter(p) == t_underbrush) {
                        // Underbrush => young tree
                        int mondex = g->mon_at(p);
                        if (mondex != -1) {
                            if (g->u.sees(p))
                                add_msg(m_warning, _("Underbrush forms into a tree, and it pierces the %s!"),
                                        g->zombie(mondex).name().c_str());
                            int rn = rng(10, 30);
                            rn -= g->zombie(mondex).get_armor_cut(bp_torso);
                            if (rn < 0) {
                                rn = 0;
                            }
                            g->zombie( mondex ).apply_damage( z, one_in( 2 ) ? bp_leg_l : bp_leg_r, rn );
                            g->zombie( mondex ).check_dead_state();
                        } else if (z->friendly == 0 && g->u.pos() == p) {
                            if (!g->u.uncanny_dodge()) {
                                body_part hit = num_bp;
                                if (one_in(2)) {
                                    hit = bp_leg_l;
                                } else {
                                    hit = bp_leg_r;
                                }
                                if (one_in(4)) {
                                    hit = bp_torso;
                                } else if (one_in(2)) {
                                    if (one_in(2)) {
                                        hit = bp_foot_l;
                                    } else {
                                        hit = bp_foot_r;
                                    }
                                }
                                //~ %s is bodypart name in accusative.
                                add_msg(m_bad, _("The underbrush beneath your feet grows and pierces your %s!"),
                                        body_part_name_accusative(hit).c_str());
                                g->u.deal_damage( z, hit, damage_instance( DT_STAB, rng( 10, 30 ) ) );
                                g->u.check_dead_state();
                            }
                        } else {
                            int npcdex = g->npc_at(p);
                            if (npcdex != -1) {
                                // TODO: combine with player character code above
                                body_part hit = num_bp;
                                if (one_in(2)) {
                                    hit = bp_leg_l;
                                } else {
                                    hit = bp_leg_r;
                                }
                                if (one_in(4)) {
                                    hit = bp_torso;
                                } else if (one_in(2)) {
                                    if (one_in(2)) {
                                        hit = bp_foot_l;
                                    } else {
                                        hit = bp_foot_r;
                                    }
                                }
                                if (g->u.sees(p))
                                    //~ 1$s is NPC name, 2$s is bodypart name in accusative
                                    add_msg(m_warning, _("Underbrush grows into a tree, and it pierces %1$s's %2$s!"),
                                            g->active_npc[npcdex]->name.c_str(),
                                            body_part_name_accusative(hit).c_str());
                                g->active_npc[npcdex]->deal_damage( z, hit, damage_instance( DT_STAB, rng( 10, 30 ) ) );
                                g->active_npc[npcdex]->check_dead_state();
                            }
                        }
                    }
                }
            }
        }
    }
}

void mattack::grow_vine(monster *z, int index)
{
    if( z->friendly ) {
        if( rl_dist( g->u.pos(), z->pos() ) <= 3 ) {
            // Friendly vines keep the area around you free, so you can move.
            return;
        }
    }
    z->reset_special(index); // Reset timer
    z->moves -= 100;
    int xshift = rng(0, 2), yshift = rng(0, 2);
    for (int x = 0; x < 3; x++) {
        for (int y = 0; y < 3; y++) {
            tripoint dest( z->posx() + (x + xshift) % 3 - 1,
                           z->posy() + (y + yshift) % 3 - 1,
                           z->posz() );
            if (g->is_empty(dest)) {
                if (g->summon_mon("mon_creeper_vine", dest)) {
                    monster *vine = g->monster_at(dest);
                    vine->make_ally(z);
                    vine->reset_special(0);
                }
            }
        }
    }
}

void mattack::vine(monster *z, int index)
{
    std::vector<tripoint> grow;
    int vine_neighbors = 0;
    z->reset_special(index); // Reset timer
    z->moves -= 100;
    for (int x = z->posx() - 1; x <= z->posx() + 1; x++) {
        for (int y = z->posy() - 1; y <= z->posy() + 1; y++) {
            tripoint dest( x, y, z->posz() );
            Creature *critter = g->critter_at( dest );
            if( critter != nullptr && z->attitude_to( *critter ) == Creature::Attitude::A_HOSTILE ) {
                if ( critter->uncanny_dodge() ) {
                    return;
                } else {
                    player *foe = dynamic_cast< player* >( critter );
                    body_part bphit = critter->get_random_body_part();
                    bool seen = g->u.sees( *critter );
                    //~ 1$s monster name(vine), 2$s bodypart in accusative
                    if( critter == &g->u ) {
                        add_msg( m_bad, _("The %1$s lashes your %2$s!"), z->name().c_str(),
                                 body_part_name_accusative(bphit).c_str() );
                    } else if( seen && foe != nullptr ) {
                        add_msg( _("The %1$s lashes %s's %2$s!"), z->name().c_str(),
                                 foe->disp_name().c_str(),
                                 body_part_name_accusative(bphit).c_str() );
                    } else if( seen ) {
                        add_msg( _("The %1$s lashes %s!"), z->name().c_str(),
                                 critter->disp_name().c_str() );
                    }
                    damage_instance d;
                    d.add_damage( DT_CUT, 4 );
                    d.add_damage( DT_BASH, 4 );
                    critter->deal_damage( z, bphit, d );
                    critter->check_dead_state();
                    z->moves -= 100;
                    return;
                }
            } else if( g->is_empty(dest) ) {
                grow.push_back(dest);
            } else {
                const int zid = g->mon_at(dest);
                if (zid > -1 && g->zombie(zid).type->id == "mon_creeper_vine") {
                    vine_neighbors++;
                }
            }
        }
    }
    // Calculate distance from nearest hub
    int dist_from_hub = 999;
    for (size_t i = 0; i < g->num_zombies(); i++) {
        if (g->zombie(i).type->id == "mon_creeper_hub") {
            int dist = rl_dist( z->pos(), g->zombie(i).pos() );
            if (dist < dist_from_hub) {
                dist_from_hub = dist;
            }
        }
    }
    if (grow.empty() || vine_neighbors > 5 || one_in(7 - vine_neighbors) ||
        !one_in(dist_from_hub)) {
        return;
    }
    int free_index = rng(0, grow.size() - 1);
    if (g->summon_mon("mon_creeper_vine", grow[free_index])) {
        monster *vine = g->monster_at(grow[free_index]);
        vine->make_ally(z);
        vine->reset_special(0);
    }
}

void mattack::spit_sap(monster *z, int index)
{
    if( !z->can_act() ) {
        return;
    }

    int t1, t2;
    int dist;
    Creature *target = z->attack_target();
    if( target == nullptr ||
        ( dist = rl_dist( z->pos(), target->pos() ) ) > 12 ||
        !z->sees( *target, t1, t2 ) ) {
        return;
    }

    auto msg_type = target == &g->u ? m_bad : m_neutral;

    z->moves -= 150;
    z->reset_special(index); // Reset timer

    int deviation = rng(1, 10);
    double missed_by = (.0325 * deviation * dist);
    std::set<std::string> no_effects;

    if (missed_by > 1.) {
        if( g->u.sees( *z ) ) {
            add_msg(_("The %s spits sap, but misses %s."), z->name().c_str(), target->disp_name().c_str() );
        }

        tripoint hitp( target->posx() + rng(0 - int(missed_by), int(missed_by)),
                       target->posy() + rng(0 - int(missed_by), int(missed_by)),
                       target->posz() );
        std::vector<tripoint> line = line_to( z->pos(), hitp, 0, 0 );
        int dam = 5;
        for( auto &i : line ) {
            g->m.shoot( i, dam, false, no_effects);
            if (dam == 0 && g->u.sees( i )) {
                add_msg(_("A glob of sap hits the %s!"),
                        g->m.tername( i ).c_str());
                return;
            }

            if (dam <= 0) {
                break;
            }
        }

        g->m.add_field( hitp, fd_sap, (dam >= 4 ? 3 : 2), 0 );
        return;
    }

    if( g->u.sees( *z ) ) {
        add_msg(_("The %s spits sap!"), z->name().c_str());
    }
    g->m.sees( z->pos(), target->pos(), 60, t1, t2 );
    std::vector<tripoint> line = line_to( z->pos(), target->pos(), t1, t2 );
    int dam = 5;
    for (auto &i : line) {
        g->m.shoot( i, dam, false, no_effects );
        if (dam == 0 && g->u.sees( i )) {
            add_msg(_("A glob of sap hits the %s!"),
                    g->m.tername( i ).c_str());
            return;
        }
    }
    if (dam <= 0) {
        return;
    }
    if( target->uncanny_dodge() ) {
        return;
    }
    if( g->u.sees( *target ) ) {
        add_msg( msg_type, _("A glob of sap hits %s!"), target->disp_name().c_str() );
    }
    target->deal_damage( z, bp_torso, damage_instance( DT_BASH, dam ) );
    target->add_effect("sap", dam);
    target->check_dead_state();
}

void mattack::triffid_heartbeat(monster *z, int index)
{
    sounds::sound(z->pos(), 14, _("thu-THUMP."));
    z->moves -= 300;
    z->reset_special(index); // Reset timer
    if( z->friendly ) {
        return;
        // TODO: when friendly: open a way to the stairs, don't spawn monsters
    }
    if( g->u.posz() != z->posz() ) {
        // Maybe remove this and allow spawning monsters above?
        return;
    }
    if (rl_dist( z->pos(), g->u.pos() ) > 5 &&
        !g->m.route( g->u.pos(), z->pos(), 10 ).empty()) {
        add_msg(m_warning, _("The root walls creak around you."));
        for (int x = g->u.posx(); x <= z->posx() - 3; x++) {
            for (int y = g->u.posy(); y <= z->posy() - 3; y++) {
                tripoint dest( x, y, z->posz() );
                if (g->is_empty(dest) && one_in(4)) {
                    g->m.ter_set(dest, t_root_wall);
                } else if (g->m.ter(dest) == t_root_wall && one_in(10)) {
                    g->m.ter_set(dest, t_dirt);
                }
            }
        }
        // Open blank tiles as long as there's no possible route
        int tries = 0;
        while (g->m.route( g->u.posx(), g->u.posy(), z->posx(), z->posy(), 10 ).empty() &&
               tries < 20) {
            int x = rng(g->u.posx(), z->posx() - 3), y = rng(g->u.posy(), z->posy() - 3);
            tripoint dest( x, y, z->posz() );
            tries++;
            g->m.ter_set(dest, t_dirt);
            if (rl_dist(dest, g->u.pos()) > 3 && g->num_zombies() < 30 &&
                g->mon_at( dest ) == -1 && one_in(20)) { // Spawn an extra monster
                std::string montype = "mon_triffid";
                if (one_in(4)) {
                    montype = "mon_creeper_hub";
                } else if (one_in(3)) {
                    montype = "mon_biollante";
                }
                if (g->summon_mon(montype, dest)) {
                    monster *plant = g->monster_at(dest);
                    plant->make_ally(z);
                }
            }
        }

    } else { // The player is close enough for a fight!

        monster triffid(GetMType("mon_triffid"));
        for (int x = z->posx() - 1; x <= z->posx() + 1; x++) {
            for (int y = z->posy() - 1; y <= z->posy() + 1; y++) {
                tripoint dest( x, y, z->posz() );
                if (g->is_empty(dest) && one_in(2)) {
                    if (g->summon_mon("mon_triffid", dest)) {
                        monster *triffid = g->monster_at(dest);
                        triffid->make_ally(z);
                    }
                }
            }
        }

    }
}

void mattack::fungus(monster *z, int index)
{
    // TODO: Infect NPCs?
    z->moves -= 200;   // It takes a while
    z->reset_special(index); // Reset timer
    if (g->u.has_trait("THRESH_MYCUS")) {
        z->friendly = 1;
    }
    monster spore(GetMType("mon_spore"));
    int mondex;
    //~ the sound of a fungus releasing spores
    sounds::sound(z->pos(), 10, _("Pouf!"));
    if (g->u.sees( *z )) {
        add_msg(m_warning, _("Spores are released from the %s!"), z->name().c_str());
    }
    for (int i = -1; i <= 1; i++) {
        for (int j = -1; j <= 1; j++) {
            if (i == 0 && j == 0) {
                continue;
            }

            tripoint sporep( z->posx() + i, z->posy() + j, z->posz() );
            mondex = g->mon_at(sporep);
            if (g->m.move_cost(sporep) > 0) {
                if (mondex != -1) { // Spores hit a monster
                    if (g->u.sees(sporep) &&
                        !g->zombie(mondex).type->in_species("FUNGUS")) {
                        add_msg(_("The %s is covered in tiny spores!"),
                                g->zombie(mondex).name().c_str());
                    }
                    monster &critter = g->zombie( mondex );
                    if( !critter.make_fungus() ) {
                        critter.die( z ); // counts as kill by monster z
                    }
                } else if (g->u.pos() == sporep) {
                    // Spores hit the player--is there any hope?
                    if (g->u.has_trait("TAIL_CATTLE") && one_in(20 - g->u.dex_cur - g->u.skillLevel("melee"))) {
                        add_msg(_("The spores land on you, but you quickly swat them off with your tail!"));
                        return;
                    }
                    bool hit = false;
                    if (one_in(4) && g->u.add_env_effect("spores", bp_head, 3, 90, bp_head)) {
                        hit = true;
                    }
                    if (one_in(2) && g->u.add_env_effect("spores", bp_torso, 3, 90, bp_torso)) {
                        hit = true;
                    }
                    if (one_in(4) && g->u.add_env_effect("spores", bp_arm_l, 3, 90, bp_arm_l)) {
                        hit = true;
                    }
                    if (one_in(4) && g->u.add_env_effect("spores", bp_arm_r, 3, 90, bp_arm_r)) {
                        hit = true;
                    }
                    if (one_in(4) && g->u.add_env_effect("spores", bp_leg_l, 3, 90, bp_leg_l)) {
                        hit = true;
                    }
                    if (one_in(4) && g->u.add_env_effect("spores", bp_leg_r, 3, 90, bp_leg_r)) {
                        hit = true;
                    }
                    if ((hit) && (g->u.has_trait("TAIL_CATTLE") &&
                                  one_in(20 - g->u.dex_cur - g->u.skillLevel("melee")))) {
                        add_msg(_("The spores land on you, but you quickly swat them off with your tail!"));
                        hit = false;
                    }
                    if (hit) {
                        add_msg(m_warning, _("You're covered in tiny spores!"));
                    }
                } else if (one_in(4) && g->num_zombies() <= 1000) { // Spawn a spore
                    if (g->summon_mon("mon_spore", sporep)) {
                        monster *spore = g->monster_at(sporep);
                        spore->make_ally(z);
                    }
                }
            }
        }
    }
}

void mattack::fungus_haze(monster *z, int index)
{
    z->reset_special(index); // Reset timer
    //~ That spore sound again
    sounds::sound(z->pos(), 10, _("Pouf!"));
    if (g->u.sees( *z )) {
        add_msg(m_info, _("The %s pulses, and fresh fungal material bursts forth."), z->name().c_str());
    }
    z->moves -= 150;
    for (int i = z->posx() - 3; i <= z->posx() + 3; i++) {
        for (int j = z->posy() - 3; j <= z->posy() + 3; j++) {
            tripoint dest( i, j, z->posz() );
            g->m.add_field( dest, fd_fungal_haze, rng(1, 2), 0 );
        }
    }
}

void mattack::fungus_big_blossom(monster *z, int index)
{
    z->reset_special(index); // Reset timer
    bool firealarm = false;
    const auto u_see = g->u.sees( *z );
    // Fungal fire-suppressor! >:D
    for (int i = z->posx() - 6; i <= z->posx() + 6; i++) {
        for (int j = z->posy() - 6; j <= z->posy() + 6; j++) {
            tripoint dest( i, j, z->posz() );
            if (g->m.get_field_strength( dest, fd_fire ) != 0) {
                firealarm = true;
            }
            if (firealarm) {
                g->m.remove_field( dest, fd_fire );
                g->m.remove_field( dest, fd_smoke );
                g->m.add_field( dest, fd_fungal_haze, 3, 0 );
            }
        }
    }
    // Special effects handled outside the loop
    if (firealarm){
        if( u_see ) {
            // Sucks up all the smoke
            add_msg(m_warning, _("The %s suddenly inhales!"), z->name().c_str());
        }
        //~Sound of a giant fungal blossom inhaling
        sounds::sound(z->pos(), 20, _("WOOOSH!"));
        if( u_see ) {
            add_msg(m_bad, _("The %s discharges an immense flow of spores, smothering the flames!"), z->name().c_str());
        }
        //~Sound of a giant fungal blossom blowing out the dangerous fire!
        sounds::sound(z->pos(), 20, _("POUFF!"));
        return;
    }
    // No fire detected, routine haze-emission
    if (!firealarm) {
        //~ That spore sound, much louder
        sounds::sound(z->pos(), 15, _("POUF."));
        if( u_see ) {
            add_msg(m_info, _("The %s pulses, and fresh fungal material bursts forth!"), z->name().c_str());
        }
        z->moves -= 150;
        for (int i = z->posx() - 12; i <= z->posx() + 12; i++) {
            for (int j = z->posy() - 12; j <= z->posy() + 12; j++) {
                tripoint dest( i, j, z->posz() );
                g->m.add_field( dest, fd_fungal_haze, rng(1, 2), 0 );
            }
        }
    }
}

void mattack::fungus_inject(monster *z, int index)
{
    Creature *target = &g->u; // For faster copy+paste
    if (rl_dist( z->pos(), g->u.pos() ) > 1) {
        return;
    }

    z->reset_special(index); // Reset timer
    if (g->u.has_trait("THRESH_MARLOSS") || g->u.has_trait("THRESH_MYCUS")) {
        z->friendly = 1;
        return;
    }
    if ( (g->u.has_trait("MARLOSS")) && (g->u.has_trait("MARLOSS_BLUE")) && !g->u.crossed_threshold()) {
        add_msg(m_info, _("The %s seems to wave you toward the tower..."), z->name().c_str());
        z->anger = 0;
        return;
    }
    if( z->friendly ) {
        // TODO: attack other creatures, not just g->u, for now just skip the code below as it
        // only attacks g->u but the monster is friendly.
        return;
    }
    add_msg(m_warning, _("The %s jabs at you with a needlelike point!"), z->name().c_str());
    z->moves -= 150;

    if (g->u.uncanny_dodge()) {
        return;
    }

    // Can we dodge the attack? Uses player dodge function % chance (melee.cpp)
    if (dodge_check(z, target)) {
        target->add_msg_player_or_npc( _("You dodge it!"),
                                       _("<npcname> dodges it!") );
        target->on_dodge( z, z->type->melee_skill * 2  );
        return;
    }

    body_part hit = target->get_random_body_part();
    int dam = rng(5, 11);
    dam = g->u.deal_damage( z, hit, damage_instance( DT_CUT, dam ) ).total_damage();

    if (dam > 0) {
        //~ 1$s is monster name, 2$s bodypart in accusative
        add_msg(m_bad, _("The %1$s sinks its point into your %2$s!"), z->name().c_str(),
                body_part_name_accusative(hit).c_str());

        if(one_in(10 - dam)) {
            g->u.add_effect("fungus", 100, num_bp, true);
            add_msg(m_warning, _("You feel thousands of live spores pumping into you..."));
        }
    } else {
        //~ 1$s is monster name, 2$s bodypart in accusative
        add_msg(_("The %1$s strikes your %2$s, but your armor protects you."), z->name().c_str(),
                body_part_name_accusative(hit).c_str());
    }

    target->on_hit( z, hit,  z->type->melee_skill  );
    g->u.check_dead_state();
}
void mattack::fungus_bristle(monster *z, int index)
{
    if (g->u.has_trait("THRESH_MARLOSS") || g->u.has_trait("THRESH_MYCUS")) {
        z->friendly = 1;
    }
    Creature *target = z->attack_target();
    if( target == nullptr ||
        !is_adjacent( z, target, true ) ||
        !z->sees( *target ) ) {
        return;
    }

    auto msg_type = target == &g->u ? m_warning : m_neutral;
    z->reset_special(index); // Reset timer

    add_msg( msg_type, _("The %s swipes at %s with a barbed tendril!"), z->name().c_str(), target->disp_name().c_str() );
    z->moves -= 150;

    if( target->uncanny_dodge() ) {
        return;
    }

    // Can we dodge the attack? Uses player dodge function % chance (melee.cpp)
    if (dodge_check(z, target)) {
        target->add_msg_player_or_npc( _("You dodge it!"),
                                       _("<npcname> dodges it!") );
        target->on_dodge( z, z->type->melee_skill * 2 );
        return;
    }

    body_part hit = target->get_random_body_part();
    int dam = rng(7, 16);
    dam = target->deal_damage( z, hit, damage_instance( DT_CUT, dam ) ).total_damage();

    if( dam > 0 ) {
        //~ 1$s is monster name, 2$s bodypart in accusative
        target->add_msg_if_player( m_bad, _("The %1$s sinks several needlelike barbs into your %2$s!"), z->name().c_str(),
                                body_part_name_accusative(hit).c_str());

        if(one_in(15 - dam)) {
            target->add_effect("fungus", 200, num_bp, true);
            target->add_msg_if_player(m_warning, _("You feel thousands of live spores pumping into you..."));
        }
    } else {
        //~ 1$s is monster name, 2$s bodypart in accusative
        target->add_msg_if_player( _("The %1$s slashes your %2$s, but your armor protects you."), z->name().c_str(),
                                body_part_name_accusative(hit).c_str());
    }
    
    target->on_hit( z, hit,  z->type->melee_skill );
}

void mattack::fungus_growth(monster *z, int index)
{
    (void)index; //unused
    // Young fungaloid growing into an adult
    if (g->u.sees( *z )) {
        add_msg(m_warning, _("The %s grows into an adult!"),
                z->name().c_str());
    }
    z->poly(GetMType("mon_fungaloid"));
}

void mattack::fungus_sprout(monster *z, int index)
{
    z->reset_special(index); // Reset timer
    bool push_player = false; // To avoid map shift weirdness
    for (int x = z->posx() - 1; x <= z->posx() + 1; x++) {
        for (int y = z->posy() - 1; y <= z->posy() + 1; y++) {
            tripoint dest( x, y, z->posz() );
            if( g->u.pos() == dest ) {
                push_player = true;
            }
            if( g->is_empty(dest) ) {
                if (g->summon_mon("mon_fungal_wall", dest)) {
                    monster *wall = g->monster_at(dest);
                    wall->make_ally(z);
                }
            }
        }
    }

    if( push_player ) {
        const int angle = g->m.coord_to_angle(z->posx(), z->posy(), g->u.posx(), g->u.posy());
        add_msg(m_bad, _("You're shoved away as a fungal wall grows!"));
        g->fling_creature( &g->u, angle, rng(10, 50) );
    }
}

void mattack::fungus_fortify(monster *z, int index)
{
    if( z->friendly ) {
        return; // TODO: handle friendly monsters
    }
    Creature *target = &g->u;
    bool mycus = false;
    bool peaceful = true;
    if (g->u.has_trait("THRESH_MARLOSS") || g->u.has_trait("THRESH_MYCUS")) {
        mycus = true; //No nifty support effects.  Yet.  This lets it rebuild hedges.
    }
    if ( (g->u.has_trait("MARLOSS")) && (g->u.has_trait("MARLOSS_BLUE")) &&
         !g->u.crossed_threshold() && !mycus) {
        // You have the other two.  Is it really necessary for us to fight?
        add_msg(m_info, _("The %s spreads its tendrils.  It seems as though it's expecting you..."), z->name().c_str());
        if (rl_dist( z->pos(), g->u.pos() ) < 3) {
            if (query_yn(_("The tower extends and aims several tendrils from its depths.  Hold still?"))) {
                add_msg(m_warning, _("The %s works several tendrils into your arms, legs, torso, and even neck..."), z->name().c_str());
                g->u.hurtall(1, z);
                add_msg(m_warning, _("You see a clear golden liquid pump through the tendrils--and then lose consciousness."));
                g->u.toggle_mutation("MARLOSS");
                g->u.toggle_mutation("MARLOSS_BLUE");
                g->u.toggle_mutation("THRESH_MARLOSS");
                g->m.ter_set(g->u.pos(), t_marloss); // We only show you the door.  You walk through it on your own.
                g->u.add_memorial_log(pgettext("memorial_male", "Was shown to the Marloss Gatweay."),
                    pgettext("memorial_female", "Was shown to the Marloss Gateway."));
                g->u.add_msg_if_player(m_good, _("You wake up in a marloss bush.  Almost *cradled* in it, actually, as though it grew there for you."));
                //~ Beginning to hear the Mycus while conscious: this is it speaking
                g->u.add_msg_if_player(m_good, _("assistance, on an arduous quest. unity. together we have reached the door. now to pass through..."));
                z->reset_special(index); // Reset timer
                return;
            } else {
                peaceful = false; // You declined the offer.  Fight!
            }
        }
    } else {
        peaceful = false; // You weren't eligible.  Fight!
    }

    bool fortified = false;
    z->reset_special(index); // Reset timer
    bool push_player = false; // To avoid map shift weirdness
    for (int x = z->posx() - 1; x <= z->posx() + 1; x++) {
        for (int y = z->posy() - 1; y <= z->posy() + 1; y++) {
            tripoint dest( x, y, z->posz() );
            if (g->u.pos() == dest) {
                push_player = true;
            }
            if (g->is_empty(dest)) {
                if (g->summon_mon("mon_fungal_hedgerow", dest)) {
                    monster *wall = g->monster_at(dest);
                    wall->make_ally(z);
                }
                fortified = true;
            }
        }
    }
    if( push_player ) {
        add_msg(m_bad, _("You're shoved away as a fungal hedgerow grows!"));
        g->fling_creature( &g->u, g->m.coord_to_angle(z->posx(), z->posy(), g->u.posx(),
                           g->u.posy()), rng(10, 50));
    }
    if( !fortified && !(mycus || peaceful) ) {
        if (rl_dist( z->pos(), g->u.pos() ) < 12) {
            if (rl_dist( z->pos(), g->u.pos() ) > 3) {
                // Oops, can't reach. ):
                // How's about we spawn more tendrils? :)
                // Aimed at the player, too?  Sure!
                int i = rng(-1, 1);
                int j = rng(-1, 1);
                if ((i == 0) && (j == 0)) { // Direct hit! :D
                    if (!g->u.uncanny_dodge()) {
                        body_part hit = num_bp;
                        if (one_in(2)) {
                           hit = bp_leg_l;
                        } else {
                            hit = bp_leg_r;
                        }
                        if (one_in(4)) {
                            hit = bp_torso;
                        } else if (one_in(2)) {
                            if (one_in(2)) {
                                hit = bp_foot_l;
                            } else {
                                hit = bp_foot_r;
                            }
                        }
                        //~ %s is bodypart name in accusative.
                        add_msg(m_bad, _("A fungal tendril bursts forth from the earth and pierces your %s!"),
                                body_part_name_accusative(hit).c_str());
                        g->u.deal_damage( z, hit, damage_instance( DT_CUT, rng( 5, 11 ) ) );
                        g->u.check_dead_state();
                        // Probably doesn't have spores available *just* yet.  Let's be nice.
                        } else {
                            add_msg(m_bad, _("A fungal tendril bursts forth from the earth!"));
                        }
                }
                if (g->summon_mon("mon_fungal_tendril", tripoint(g->u.posx() + i, g->u.posy() + j, z->posz()))) {
                    monster *tendril = g->monster_at(tripoint(g->u.posx() + i, g->u.posy() + j, z->posz()));
                    tendril->make_ally(z);
                }
                return;
            }
            add_msg(m_warning, _("The %s takes aim, and spears at you with a massive tendril!"), z->name().c_str());
            z->moves -= 150;

            if (g->u.uncanny_dodge()) {
                return;
            }
            // Can we dodge the attack? Uses player dodge function % chance (melee.cpp)
            if (dodge_check(z, target)) {
                target->add_msg_player_or_npc( _("You dodge it!"),
                                               _("<npcname> dodges it!") );
                target->on_dodge( z, z->type->melee_skill * 2  );
                return;
            }

            body_part hit = target->get_random_body_part();
            int dam = rng(15, 21);
            dam = g->u.deal_damage( z, hit, damage_instance( DT_STAB, dam ) ).total_damage();

            if (dam > 0) {
                //~ 1$s is monster name, 2$s bodypart in accusative
                add_msg(m_bad, _("The %1$s sinks its point into your %2$s!"), z->name().c_str(),
                    body_part_name_accusative(hit).c_str());
                g->u.add_effect("fungus", 400, num_bp, true);
                add_msg(m_warning, _("You feel millions of live spores pumping into you..."));
                } else {
                    //~ 1$s is monster name, 2$s bodypart in accusative
                    add_msg(_("The %1$s strikes your %2$s, but your armor protects you."), z->name().c_str(),
                            body_part_name_accusative(hit).c_str());
                }

            target->on_hit( z, hit,  z->type->melee_skill  );
            g->u.check_dead_state();
        }
    }
}

void mattack::leap(monster *z, int index)
{
    if( !z->can_act() ) {
        return;
    }

    int t1 = 0, t2 = 0;
    std::vector<tripoint> options;
    tripoint target = z->move_target();
    int best = rl_dist( z->pos(), target );

    for (int x = z->posx() - 3; x <= z->posx() + 3; x++) {
        for (int y = z->posy() - 3; y <= z->posy() + 3; y++) {
            tripoint dest{ x, y, z->posz() };
            if( dest == z->pos() ) {
                continue;
            }
            if( !z->sees( dest, t1, t2 ) ) {
                continue;
            }
            if (!g->is_empty( dest )) {
                continue;
            }
            if (rl_dist( target, dest ) > best) {
                continue;
            }
            bool blocked_path = false;
            // check if monster has a clear path to the proposed point
            std::vector<tripoint> line = line_to( z->pos(), dest, t1, t2 );
            for (auto &i : line) {
                if (g->m.move_cost( i ) == 0) {
                    blocked_path = true;
                    break;
                }
            }
            if (!blocked_path) {
                options.push_back( dest );
                best = rl_dist( target, dest );
            }

        }
    }

    // Go back and remove all options that aren't tied for best
    for (size_t i = 0; i < options.size() && options.size() > 1; i++) {
        if (rl_dist( target, options[i] ) != best) {
            options.erase(options.begin() + i);
            i--;
        }
    }

    if (options.empty()) {
        return;    // Nowhere to leap!
    }

    z->moves -= 150;
    z->reset_special(index); // Reset timer
    tripoint chosen = options[rng(0, options.size() - 1)];
    bool seen = g->u.sees(*z); // We can see them jump...
    z->setpos(chosen);
    seen |= g->u.sees(*z); // ... or we can see them land
    if (seen) {
        add_msg(_("The %s leaps!"), z->name().c_str());
    }
}

void mattack::impale(monster *z, int index)
{
    if( !z->can_act() ) {
        return;
    }
    Creature *target = z->attack_target();
    if( target == nullptr || !is_adjacent( z, target, false ) ) {
        return;
    }

    z->moves -= 80;
    bool uncanny = target->uncanny_dodge();
    if( uncanny || dodge_check(z, target) ){
        auto msg_type = target == &g->u ? m_warning : m_info;
        target->add_msg_player_or_npc( msg_type, _("The %s lunges at you, but you dodge!"),
                                            _("The %s lunges at <npcname>, but they dodge!"),
                                        z->name().c_str() );
        if( !uncanny ) {
            target->on_dodge( z, z->type->melee_skill * 2 );
        }

        z->reset_special(index); // Reset timer
        return;
    }
    
    int dam = target->deal_damage( z, bp_torso, damage_instance( DT_STAB, rng(10,20), rng(5,15), .5 ) ).total_damage();
    if( dam > 0 ) {
        auto msg_type = target == &g->u ? m_bad : m_info;
        //~ 1$s is monster name, 2$s bodypart in accusative
        target->add_msg_player_or_npc( msg_type,
                                    _("The %1$s impales your torso!"),
                                    _("The %1$s impales <npcname>'s torso!"),
                                    z->name().c_str());

        target->on_hit( z, bp_torso,  z->type->melee_skill );
        if( one_in( 60 / (dam + 20)) && (dam > 0) ) {
            target->add_effect( "bleed", rng( 75, 125 ), bp_torso, true );
        }

        if( rng(0, 200 + dam) > 100 ) {
            target->add_effect("downed", 3);
        }
        z->moves -=80; //Takes extra time for the creature to pull out the protrusion
        z->reset_special(index); // Reset timer
    } else {
         target->add_msg_player_or_npc( _("The %1$s tries to impale your torso, but fails to penetrate your armor!"),
                                     _("The %1$s tries to impale <npcname>'s torso, but fails to penetrate their armor!"),
                                     z->name().c_str());
    }

    target->check_dead_state();
}

void mattack::dermatik(monster *z, int index)
{
    if( !z->can_act() ) {
        return;
    }

    Creature *target = z->attack_target();
    if( target == nullptr ||
        rl_dist( z->pos(), target->pos() ) > 1 ||
        !z->sees( *target ) ) {
        return;
    }

    z->reset_special(index); // Reset timer
    if( target->uncanny_dodge() ) {
        return;
    }
    player *foe = dynamic_cast< player* >( target );
    if( foe == nullptr ) {
        return; // No implanting monsters for now
    }
    // Can we dodge the attack? Uses player dodge function % chance (melee.cpp)
    if (dodge_check(z, target)) {
        if( target == &g->u ) {
            add_msg(_("The %s tries to land on you, but you dodge."), z->name().c_str());
        }
        z->stumble(false);
        target->on_dodge( z, z->type->melee_skill * 2 );
        return;
    }

    // Can we swat the bug away?
    int dodge_roll = z->dodge_roll();
    int swat_skill = ( foe->skillLevel("melee") + foe->skillLevel("unarmed") * 2) / 3;
    int player_swat = dice(swat_skill, 10);
    if( foe->has_trait("TAIL_CATTLE") ) {
        target->add_msg_if_player(_("You swat at the %s with your tail!"), z->name().c_str());
        player_swat += ( ( foe->dex_cur + foe->skillLevel("unarmed") ) / 2 );
    }
    if( player_swat > dodge_roll ) {
        target->add_msg_if_player(_("The %s lands on you, but you swat it off."), z->name().c_str());
        if (z->get_hp() >= z->get_hp_max() / 2) {
            z->apply_damage( &g->u, bp_torso, 1 );
            z->check_dead_state();
        }
        if (player_swat > dodge_roll * 1.5) {
            z->stumble(false);
        }
        return;
    }

    // Can the bug penetrate our armor?
    body_part targeted = target->get_random_body_part();
    if (4 < g->u.get_armor_cut(targeted) / 3) {
        //~ 1$s monster name(dermatic), 2$s bodypart name in accusative.
        target->add_msg_if_player( _("The %1$s lands on your %2$s, but can't penetrate your armor."),
                                z->name().c_str(), body_part_name_accusative(targeted).c_str());
        z->moves -= 150; // Attempted laying takes a while
        return;
    }

    // Success!
    z->moves -= 500; // Successful laying takes a long time
    //~ 1$s monster name(dermatic), 2$s bodypart name in accusative.
    target->add_msg_if_player( m_bad, _("The %1$s sinks its ovipositor into your %2$s!"), z->name().c_str(),
                            body_part_name_accusative(targeted).c_str());
    if ( !foe->has_trait("PARAIMMUNE") || !foe->has_trait("ACIDBLOOD") ) {
        foe->add_effect("dermatik", 1, targeted, true);
        foe->add_memorial_log(pgettext("memorial_male", "Injected with dermatik eggs."),
                              pgettext("memorial_female", "Injected with dermatik eggs."));
    }
}

void mattack::dermatik_growth(monster *z, int index)
{
    (void)index; //unused
    // Dermatik larva growing into an adult
    if (g->u.sees( *z )) {
        add_msg(m_warning, _("The %s dermatik larva grows into an adult!"),
                z->name().c_str());
    }
    z->poly(GetMType("mon_dermatik"));
}

void mattack::plant(monster *z, int index)
{
    (void)index; //unused
    // Spores taking seed and growing into a fungaloid
    if (!g->spread_fungus( z->pos() ) && one_in(20)) {
        if (g->u.sees( *z )) {
            add_msg(m_warning, _("The %s takes seed and becomes a young fungaloid!"),
                    z->name().c_str());
        }
        z->poly(GetMType("mon_fungaloid_young"));
        z->moves -= 1000; // It takes a while
    } else {
        if (g->u.sees( *z )) {
            add_msg(_("The %s falls to the ground and bursts!"),
                    z->name().c_str());
        }
        z->set_hp( 0 );
    }
}

void mattack::disappear(monster *z, int index)
{
    (void)index; //unused
    z->set_hp( 0 );
}

void mattack::formblob(monster *z, int index)
{
    if( z->friendly ) {
        return; // TODO: handle friendly monsters
    }
    bool didit = false;
    int thatmon = -1;
    for (int i = -1; i <= 1; i++) {
        for (int j = -1; j <= 1; j++) {
            tripoint dest( z->posx() + i, z->posy() + j, z->posz() );
            thatmon = g->mon_at(dest);
            if( g->u.pos() == dest ) {
                // If we hit the player, cover them with slime
                didit = true;
                g->u.add_effect("slimed", rng(0, z->get_hp()));
            } else if (thatmon != -1) {
                monster &othermon = g->zombie(thatmon);
                // Hit a monster.  If it's a blob, give it our speed.  Otherwise, blobify it?
                if( z->get_speed_base() > 40 && othermon.type->in_species( "BLOB" ) ) {
                    if( othermon.type->id == "mon_blob_brain" ) {
                        // Brain blobs don't get sped up, they heal at the cost of the other blob.
                        // But only if they are hurt badly.
                        if( othermon.get_hp() < othermon.get_hp_max() / 2 ) {
                            didit = true;
                            othermon.heal( z->get_speed_base() );
                            z->set_hp( 0 );
                            return;
                        }
                        continue;
                    }
                    didit = true;
                    othermon.set_speed_base( othermon.get_speed_base() + 5 );
                    z->set_speed_base( z->get_speed_base() - 5 );
                    if (othermon.type->id == "mon_blob_small" && othermon.get_speed_base() >= 60) {
                        othermon.poly(GetMType("mon_blob"));
                    } else if ( othermon.type->id == "mon_blob" && othermon.get_speed_base() >= 80) {
                        othermon.poly(GetMType("mon_blob_large"));
                    }
                } else if( (othermon.made_of("flesh") ||
                            othermon.made_of("veggy") ||
                            othermon.made_of("iflesh") ) &&
                           rng(0, z->get_hp()) > rng(0, othermon.get_hp())) { // Blobify!
                    didit = true;
                    othermon.poly(GetMType("mon_blob"));
                    othermon.set_speed_base( othermon.get_speed_base() - rng(5, 25) );
                    othermon.set_hp( othermon.get_speed_base() );
                }
            } else if (z->get_speed_base() >= 85 && rng(0, 250) < z->get_speed_base()) {
                // If we're big enough, spawn a baby blob.
                didit = true;
                z->mod_speed_bonus( -15 );
                if (g->summon_mon("mon_blob_small", tripoint(z->posx() + i, z->posy() + j, z->posz()))) {
                    monster *blob = g->monster_at(tripoint(z->posx() + i, z->posy() + j, z->posz()));
                    blob->make_ally(z);
                    blob->set_speed_base( blob->get_speed_base() - rng(30, 60) );
                    blob->set_hp( blob->get_speed_base() );
                }
            }
        }
        if (didit) { // We did SOMEthing.
            if (z->type->id == "mon_blob" && z->get_speed_base() <= 50) { // We shrank!
                z->poly(GetMType("mon_blob_small"));
            } else if (z->type->id == "mon_blob_large" && z->get_speed_base() <= 70) { // We shrank!
                z->poly(GetMType("mon_blob"));
            }

            z->moves = 0;
            z->reset_special(index); // Reset timer
            return;
        }
    }
}

void mattack::callblobs(monster *z, int index)
{
    if( z->friendly ) {
        return; // TODO: handle friendly monsters
    }
    // The huge brain blob interposes other blobs between it and any threat.
    // For the moment just target the player, this gets a bit more complicated
    // if we want to deal with NPCS and friendly monsters as well.
    // The strategy is to send about 1/3 of the available blobs after the player,
    // and keep the rest near the brain blob for protection.
    tripoint enemy = g->u.pos();
    std::list<monster *> allies;
    std::vector<tripoint> nearby_points = closest_tripoints_first( 3, z->pos() );
    // Iterate using horrible creature_tracker API.
    for( size_t i = 0; i < g->num_zombies(); i++ ) {
        monster *candidate = &g->zombie( i );
        if( candidate->type->in_species("BLOB") && candidate->type->id != "mon_blob_brain" ) {
            // Just give the allies consistent assignments.
            // Don't worry about trying to make the orders optimal.
            allies.push_back( candidate );
        }
    }
    // 1/3 of the available blobs, unless they would fill the entire area near the brain.
    const int num_guards = std::min( allies.size() / 3, nearby_points.size() );
    int guards = 0;
    for( std::list<monster *>::iterator ally = allies.begin();
         ally != allies.end(); ++ally, ++guards ) {
        tripoint post = enemy;
        if( guards < num_guards ) {
            // Each guard is assigned a spot in the nearby_points vector based on their order.
            int assigned_spot = (nearby_points.size() * guards) / num_guards;
            post = nearby_points[ assigned_spot ];
        }
        int trash = 0;
        (*ally)->set_dest( post, trash );
        if (!(*ally)->has_effect("controlled")) {
            (*ally)->add_effect("controlled", 1, num_bp, true);
        }
    }
    // This is telepathy, doesn't take any moves.
    z->reset_special(index); // Reset timer
}

void mattack::jackson(monster *z, int index)
{
    // Jackson draws nearby zombies into the dance.
    std::list<monster *> allies;
    std::vector<tripoint> nearby_points = closest_tripoints_first( 3, z->pos() );
    // Iterate using horrible creature_tracker API.
    for( size_t i = 0; i < g->num_zombies(); i++ ) {
        monster *candidate = &g->zombie( i );
        if(candidate->type->in_species("ZOMBIE") && candidate->type->id != "mon_zombie_jackson") {
            // Just give the allies consistent assignments.
            // Don't worry about trying to make the orders optimal.
            allies.push_back( candidate );
        }
    }
    const int num_dancers = std::min( allies.size(), nearby_points.size() );
    int dancers = 0;
    bool converted = false;
    for( auto ally = allies.begin(); ally != allies.end(); ++ally, ++dancers ) {
        tripoint post = z->pos();
        if( dancers < num_dancers ) {
            // Each dancer is assigned a spot in the nearby_points vector based on their order.
            int assigned_spot = (nearby_points.size() * dancers) / num_dancers;
            post = nearby_points[ assigned_spot ];
        }
        if ((*ally)->type->id != "mon_zombie_dancer") {
            (*ally)->poly(GetMType("mon_zombie_dancer"));
            converted = true;
        }
        int trash = 0;
        (*ally)->set_dest( post, trash );
        if (!(*ally)->has_effect("controlled")) {
            (*ally)->add_effect("controlled", 1, num_bp, true);
        }
    }
    // Did we convert anybody?
    if (converted) {
        if (g->u.sees( *z )) {
            add_msg(m_warning, _("The %s lets out a high-pitched cry!"), z->name().c_str());
        }
    }
    // This is telepathy, doesn't take any moves.
    z->reset_special(index); // Reset timer
}


void mattack::dance(monster *z, int index)
{
    if (g->u.sees( *z )) {
        switch (rng(1,10)) {
            case 1:
                add_msg(m_neutral, _("The %s swings its arms from side to side!"), z->name().c_str());
                break;
            case 2:
                add_msg(m_neutral, _("The %s does some fancy footwork!"), z->name().c_str());
                break;
            case 3:
                add_msg(m_neutral, _("The %s shrugs its shoulders!"), z->name().c_str());
                break;
            case 4:
                add_msg(m_neutral, _("The %s spins in place!"), z->name().c_str());
                break;
            case 5:
                add_msg(m_neutral, _("The %s crouches on the ground!"), z->name().c_str());
                break;
            case 6:
                add_msg(m_neutral, _("The %s looks left and right!"), z->name().c_str());
                break;
            case 7:
                add_msg(m_neutral, _("The %s jumps back and forth!"), z->name().c_str());
                break;
            case 8:
                add_msg(m_neutral, _("The %s raises its arms in the air!"), z->name().c_str());
                break;
            case 9:
                add_msg(m_neutral, _("The %s swings its hips!"), z->name().c_str());
                break;
            case 10:
                add_msg(m_neutral, _("The %s claps!"), z->name().c_str());
                break;
        }
    }
    z->reset_special(index); // Reset timer
}

void mattack::dogthing(monster *z, int index)
{
    (void)index; //unused
    if (!one_in(3) || !g->u.sees(*z)) {
        return;
    }

    add_msg(_("The %s's head explodes in a mass of roiling tentacles!"),
            z->name().c_str());

    for (int x = z->posx() - 2; x <= z->posx() + 2; x++) {
        for (int y = z->posy() - 2; y <= z->posy() + 2; y++) {
            if (rng(0, 2) >= rl_dist(z->posx(), z->posy(), x, y)) {
                tripoint dest( x, y, z->posz() );
                g->m.add_field( dest, fd_blood, 2, 0 );
            }
        }
    }

    z->friendly = 0;
    z->poly(GetMType("mon_headless_dog_thing"));
}

void mattack::tentacle(monster *z, int index)
{
    if( z->friendly ) {
        return; // TODO: handle friendly monsters
    }
    Creature *target = &g->u;
    int t;
    if (!z->sees( g->u, t )) {
        return;
    }
    add_msg(m_bad, _("The %s lashes its tentacle at you!"), z->name().c_str());
    z->moves -= 100;
    z->reset_special(index); // Reset timer

    std::vector<tripoint> line = line_to( z->pos(), g->u.pos(), t, 0 );
    std::set<std::string> no_effects;
    for (auto &i : line) {
        int tmpdam = 20;
        g->m.shoot( i, tmpdam, true, no_effects );
    }

    if (g->u.uncanny_dodge()) {
        return;
    }
    // Can we dodge the attack? Uses player dodge function % chance (melee.cpp)
    if (dodge_check(z, target)) {
        target->add_msg_player_or_npc( _("You dodge it!"),
                                       _("<npcname> dodges it!") );
        target->on_dodge( z, z->type->melee_skill * 2  );
        return;
    }

    body_part hit = target->get_random_body_part();
    int dam = rng(10, 20);
    //~ 1$s is bodypart name, 2$d is damage value.
    add_msg(m_bad, _("Your %1$s is hit for %2$d damage!"), body_part_name(hit).c_str(), dam);
    g->u.deal_damage( z, hit, damage_instance( DT_BASH, dam ) );
    target->on_hit( z, hit,  z->type->melee_skill  );
    g->u.check_dead_state();
}

void mattack::gene_sting(monster *z, int index)
{
    if( z->friendly ) {
        return; // TODO: handle friendly monsters
    }
    if (within_visual_range(z, 7) < 0) return;

    if (g->u.uncanny_dodge()) {
        return;
    }
    z->moves -= 150;
    z->reset_special(index); // Reset timer
    add_msg(m_bad, _("The %s shoots a dart into you!"), z->name().c_str());
    g->u.mutate();
}

void mattack::para_sting(monster *z, int index)
{
    Creature *target = z->attack_target();
    if( target == nullptr ) {
        return;
    }
    if( rl_dist( z->pos(), target->pos() ) > 4 ) {
        return;
    }

    if( target->uncanny_dodge() ) {
        return;
    }
    z->moves -= 150;
    z->reset_special(index); // Reset timer
    target->add_msg_if_player(m_bad, _("The %s shoots a dart into you!"), z->name().c_str());
    target->add_msg_if_player(m_bad, _("You feel poison enter your body!"));
    target->add_effect("paralyzepoison", 50);
}

void mattack::triffid_growth(monster *z, int index)
{
    (void)index; //unused
    // Young triffid growing into an adult
    if (g->u.sees( *z )) {
        add_msg(m_warning, _("The %s young triffid grows into an adult!"),
                z->name().c_str());
    }
    z->poly(GetMType("mon_triffid"));
}

void mattack::stare(monster *z, int index)
{
    if( z->friendly ) {
        return; // TODO: handle friendly monsters
    }
    z->moves -= 200;
    z->reset_special(index); // Reset timer
    if( z->sees( g->u ) ) {
        add_msg(m_bad, _("The %s stares at you, and you shudder."), z->name().c_str());
        g->u.add_effect("teleglow", 800);
    } else {
        add_msg(m_bad, _("A piercing beam of light bursts forth!"));
        std::vector<tripoint> sight = line_to( z->pos(), g->u.pos(), 0, 0 );
        for (auto &i : sight) {
            if( g->m.ter( i ) == t_reinforced_glass ) {
                break;
            } else if( g->m.is_bashable( i ) ) {
                //Destroy it
                g->m.bash( i, 999, false, true );
            }
        }
    }
}

void mattack::fear_paralyze(monster *z, int index)
{
    if( z->friendly ) {
        return; // TODO: handle friendly monsters
    }
    if (g->u.sees( *z )) {
        z->reset_special(index); // Reset timer
        if (g->u.has_artifact_with(AEP_PSYSHIELD) || (g->u.is_wearing("tinfoil_hat") && one_in(4))) {
            add_msg(_("The %s probes your mind, but is rebuffed!"), z->name().c_str());
        } else if (rng(1, 20) > g->u.int_cur) {
            add_msg(m_bad, _("The terrifying visage of the %s paralyzes you."),
                    z->name().c_str());
            g->u.moves -= 100;
        } else
            add_msg(_("You manage to avoid staring at the horrendous %s."),
                    z->name().c_str());
    }
}

void mattack::photograph(monster *z, int index)
{
    if( within_visual_range(z, 6) < 0 ) {
        return;
    }

    // Badges should NOT be swappable between roles.
    // Hence separate checking.
    // If you are in fact listed as a police officer
    if (g->u.has_trait("PROF_POLICE")) {
        // And you're wearing your badge
        if (g->u.is_wearing("badge_deputy")) {
            if (one_in(3)) {
                add_msg(m_info, _("The %s flashes a LED and departs.  Human officer on scene."), z->name().c_str());
                z->no_corpse_quiet = true;
                z->no_extra_death_drops = true;
                z->die(nullptr);
                return;
            } else {
                add_msg(m_info, _("The %s acknowledges you as an officer responding, but hangs around to watch."), z->name().c_str());
                add_msg(m_info, _("Probably some now-obsolete Internal Affairs subroutine..."));
                z->reset_special(index); // Reset timer
                return;
            }
        }
    }

    if (g->u.has_trait("PROF_PD_DET")) {
        // And you have your shield on
        if (g->u.is_wearing("badge_detective")) {
            if (one_in(4)) {
                add_msg(m_info, _("The %s flashes a LED and departs.  Human officer on scene."), z->name().c_str());
                z->no_corpse_quiet = true;
                z->no_extra_death_drops = true;
                z->die(nullptr);
                return;
            } else {
                add_msg(m_info, _("The %s acknowledges you as an officer responding, but hangs around to watch."), z->name().c_str());
                add_msg(m_info, _("Ops used to do that in case you needed backup..."));
                z->reset_special(index); // Reset timer
                return;
            }
        }
    } else if (g->u.has_trait("PROF_SWAT")) {
        // And you're wearing your badge
        if (g->u.is_wearing("badge_swat")) {
            if (one_in(3)) {
                add_msg(m_info, _("The %s flashes a LED and departs.  SWAT's working the area."), z->name().c_str());
                z->no_corpse_quiet = true;
                z->no_extra_death_drops = true;
                z->die(nullptr);
                return;
            } else {
                add_msg(m_info, _("The %s acknowledges you as SWAT onsite, but hangs around to watch."), z->name().c_str());
                add_msg(m_info, _("Probably some now-obsolete Internal Affairs subroutine..."));
                z->reset_special(index); // Reset timer
                return;
            }
        }
    } else if (g->u.has_trait("PROF_CYBERCOP")) {
        // And you're wearing your badge
        if (g->u.is_wearing("badge_cybercop")) {
            if (one_in(3)) {
                add_msg(m_info, _("The %s winks a LED and departs.  One machine to another?"), z->name().c_str());
                z->no_corpse_quiet = true;
                z->no_extra_death_drops = true;
                z->die(nullptr);
                return;
            } else {
                add_msg(m_info, _("The %s acknowledges you as an officer responding, but hangs around to watch."), z->name().c_str());
                add_msg(m_info, _("Apparently yours aren't the only systems kept alive post-apocalypse."));
                z->reset_special(index); // Reset timer
                return;
            }
        }
    }

    if (g->u.has_trait("PROF_FED")) {
        // And you're wearing your badge
        if (g->u.is_wearing("badge_marshal")) {
            add_msg(m_info, _("The %s flashes a LED and departs.  The Feds have this."), z->name().c_str());
            z->no_corpse_quiet = true;
            z->no_extra_death_drops = true;
            z->die(nullptr);
            return;
        }
    }

    if( z->friendly ) {
        // Friendly (hacked?) bot ignore the player.
        // TODO: might need to be revisited when it can target npcs.
        return;
    }
    z->reset_special(index); // Reset timer
    z->moves -= 150;
    add_msg(m_warning, _("The %s takes your picture!"), z->name().c_str());
    // TODO: Make the player known to the faction
    g->add_event(EVENT_ROBOT_ATTACK, int(calendar::turn) + rng(15, 30), 0,
                 g->u.global_sm_location());
}

void mattack::tazer( monster *z, int index )
{
    if( z->friendly != 0 ) {
        // Let friendly bots taze too
        for( size_t i = 0; i < g->num_zombies(); i++ ) {
            monster &tmp = g->zombie( i );
            if( tmp.friendly == 0 && !tmp.is_dead() ) {
                int d = rl_dist( z->pos(), tmp.pos() );
                if ( d < 2 ) {
                    z->reset_special( index ); // Reset timer
                    taze( z, &tmp );
                    return;
                }
            }
        }
        // Taze NPCs too
        for( auto &n : g->active_npc ) {
            if( n->attitude == NPCATT_KILL ) {
            int d = rl_dist( z->pos(), n->pos() );
                if ( d < 2 ) {
                    z->reset_special( index ); // Reset timer
                    taze( z, n );
                    return;
                }
            }
        }
        return;
    }

    if( within_visual_range(z, 1) < 0 ) {
        // Try to taze non-hostile NPCs
        for( auto &n : g->active_npc ) {
            if( n->attitude != NPCATT_KILL ) {
            int d = rl_dist( z->pos(), n->pos() );
                if ( d < 2 ) {
                    z->reset_special( index ); // Reset timer
                    taze( z, n );
                    return;
                }
            }
        }
        return;
    }

    z->reset_special( index ); // Reset timer
    taze( z, &g->u );
}

void mattack::taze( monster *z, Creature *target )
{
    z->moves -= 200;   // It takes a while
    player *foe = dynamic_cast< player* >( target );
    if( target == nullptr || target->uncanny_dodge() ) {
        return;
    }

    if( target->is_elec_immune() ) {
        target->add_msg_player_or_npc( _("The %s unsuccessfully attempts to shock you."),
                                       _("The %s unsuccessfully attempts to shock <npcname>."),
                                       z->name().c_str() );
    }

    if( foe != nullptr ) {
        int shock = rng(1, 5);
        foe->apply_damage( z, bp_torso, shock * rng( 1, 3 ) );
        foe->moves -= shock * 20;
        auto m_type = foe == &g->u ? m_bad : m_neutral;
        target->add_msg_player_or_npc( m_type, _("The %s shocks you!"),
                                            _("The %s shocks <npcname>!"),
                                            z->name().c_str() );
        foe->check_dead_state();
    } else if( target->is_monster() ) {
        // From iuse::tazer, but simplified
        monster *mon = dynamic_cast< monster* >( target );
        int shock = rng(5, 25);
        mon->moves -= shock * 100;
        mon->apply_damage( z, bp_torso, shock );
        add_msg( _("The %s shocks the %s!"), z->name().c_str(), mon->name().c_str() );
        mon->check_dead_state();
    }
}

void mattack::smg(monster *z, int index)
{
    const std::string ammo_type("9mm");
    // Make sure our ammo isn't weird.
    if (z->ammo[ammo_type] > 1000) {
        debugmsg("Generated too much ammo (%d) for %s in mattack::smg", z->ammo[ammo_type], z->name().c_str());
        z->ammo[ammo_type] = 1000;
    }

    z->reset_special(index); // Reset timer
    Creature *target = nullptr;

    if (z->friendly != 0) {
        // Attacking monsters, not the player!
        int boo_hoo;
        target = z->auto_find_hostile_target( 18, boo_hoo );
        if( target == nullptr ) {// Couldn't find any targets!
            if(boo_hoo > 0 && g->u.sees( *z ) ) { // because that stupid oaf was in the way!
                add_msg(m_warning, ngettext("Pointed in your direction, the %s emits an IFF warning beep.",
                                            "Pointed in your direction, the %s emits %d annoyed sounding beeps.",
                                            boo_hoo),
                        z->name().c_str(), boo_hoo);
            }
            return;
        }
    } else {
        // Not friendly; hence, firing at the player too
        target = z->attack_target();
        if( target == nullptr ) {
            return;
        }
        int dist = rl_dist( z->pos(), target->pos() );
        if( dist > 18 ) {
            return;
        }

        if( !z->has_effect("targeted") ) {
            sounds::sound(z->pos(), 6, _("beep-beep-beep!"));
            z->add_effect("targeted", 8);
            z->moves -= 100;
            return;
        }
    }
    npc tmp = make_fake_npc(z, 16, 8, 8, 12);
    tmp.skillLevel("smg").level(8);
    tmp.skillLevel("gun").level(4);
    z->moves -= 150;   // It takes a while

    if (z->ammo[ammo_type] <= 0) {
        if (one_in(3)) {
            sounds::sound(z->pos(), 2, _("a chk!"));
        } else if (one_in(4)) {
            sounds::sound(z->pos(), 6, _("boop-boop!"));
        }
        return;
    }
    if (g->u.sees( *z )) {
        add_msg(m_warning, _("The %s fires its smg!"), z->name().c_str());
    }
    tmp.weapon = item("hk_mp5", 0);
    tmp.weapon.set_curammo( ammo_type );
    tmp.weapon.charges = std::max(z->ammo[ammo_type], 10);
    z->ammo[ammo_type] -= tmp.weapon.charges;
    tmp.fire_gun( target->pos(), true );
    z->ammo[ammo_type] += tmp.weapon.charges;
    if (target == &g->u) {
        z->add_effect("targeted", 3);
    }
}

void mattack::laser(monster *z, int index)
{
    bool sunlight = g->is_in_sunlight(z->pos());

    z->reset_special(index); // Reset timer
    Creature *target = nullptr;

    if (z->friendly != 0) {   // Attacking monsters, not the player!
        int boo_hoo;
        target = z->auto_find_hostile_target( 18, boo_hoo);
        if( target == nullptr ) {// Couldn't find any targets!
            if(boo_hoo > 0 && g->u.sees( *z ) ) { // because that stupid oaf was in the way!
                add_msg(m_warning, ngettext("Pointed in your direction, the %s emits an IFF warning beep.",
                                            "Pointed in your direction, the %s emits %d annoyed sounding beeps.",
                                            boo_hoo),
                        z->name().c_str(), boo_hoo);
            }
            return;
        }
    } else {
        // Not friendly; hence, firing at the player too
        target = z->attack_target();
        if( target == nullptr ) {
            return;
        }
        int dist = rl_dist( z->pos(), target->pos() );
        if( dist > 18 ) {
            return;
        }

        if (!z->has_effect("targeted")) {
            sounds::sound(z->pos(), 6, _("beep-beep-beep!"));
            z->add_effect("targeted", 8);
            z->moves -= 100;
            return;
        }
    }
    npc tmp = make_fake_npc(z, 16, 8, 8, 12);
    tmp.skillLevel("rifle").level(8);
    tmp.skillLevel("gun").level(4);
    z->moves -= 150;   // It takes a while
    if (!sunlight) {
        if (one_in(3)) {
            if (g->u.sees( *z )) {
                add_msg(_("The %s's barrel spins but nothing happens!"), z->name().c_str());
            }
        } else if (one_in(4)) {
            sounds::sound(z->pos(), 6, _("boop-boop!"));
        }
        return;
    }
    if (g->u.sees( *z )) {
        add_msg(m_warning, _("The %s's barrel spins and fires!"), z->name().c_str());
    }
    tmp.weapon = item("cerberus_laser", 0);
    tmp.weapon.set_curammo( "laser_capacitor" );
    tmp.weapon.charges = 100;
    tmp.fire_gun( target->pos(), true );
    if (target == &g->u) {
        z->add_effect("targeted", 3);
    }
}

void mattack::rifle_tur(monster *z, int index)
{
    Creature *target;
    if (z->friendly != 0) {
        // Attacking monsters, not the player!
        int boo_hoo;
        target = z->auto_find_hostile_target( 18, boo_hoo );
        if( target == nullptr ) {// Couldn't find any targets!
            if( boo_hoo > 0 && g->u.sees( *z ) ) { // because that stupid oaf was in the way!
                add_msg(m_warning, ngettext("Pointed in your direction, the %s emits an IFF warning beep.",
                                            "Pointed in your direction, the %s emits %d annoyed sounding beeps.",
                                            boo_hoo),
                        z->name().c_str(), boo_hoo);
            }
            return;
        }

        z->reset_special(index);
        rifle( z, target );
    } else {
        // (This is a bit generous: 5.56 has 38 range.)
        // Not friendly; hence, firing at the player too
        target = z->attack_target();
        if( target == nullptr ) {
            return;
        }
        int dist = rl_dist( z->pos(), target->pos() );
        if( dist > 18 ) {
            return;
        }

        z->reset_special(index);
        rifle( z, target );
    }
}

void mattack::rifle( monster *z, Creature *target )
{
    const std::string ammo_type("556");
    // Make sure our ammo isn't weird.
    if (z->ammo[ammo_type] > 2000) {
        debugmsg("Generated too much ammo (%d) for %s in mattack::rifle", z->ammo[ammo_type], z->name().c_str());
        z->ammo[ammo_type] = 2000;
    }

    npc tmp = make_fake_npc(z, 16, 10, 8, 12);
    tmp.skillLevel("rifle").level(8);
    tmp.skillLevel("gun").level(6);

    if( target == &g->u ) {
        if (!z->has_effect("targeted")) {
            sounds::sound(z->pos(), 8, _("beep-beep."));
            z->add_effect("targeted", 8);
            z->moves -= 100;
            return;
        }
    }
    z->moves -= 150;   // It takes a while

    if (z->ammo[ammo_type] <= 0) {
        if (one_in(3)) {
            sounds::sound(z->pos(), 2, _("a chk!"));
        } else if (one_in(4)) {
            sounds::sound(z->pos(), 6, _("boop!"));
        }
        return;
    }
    if (g->u.sees( *z )) {
        add_msg(m_warning, _("The %s opens up with its rifle!"), z->name().c_str());
    }
    tmp.weapon = item("m4a1", 0);
    tmp.weapon.set_curammo( ammo_type );
    tmp.weapon.charges = std::max(z->ammo[ammo_type], 30);
    z->ammo[ammo_type] -= tmp.weapon.charges;
    tmp.fire_gun( target->pos(), true );
    z->ammo[ammo_type] += tmp.weapon.charges;
    if (target == &g->u) {
        z->add_effect("targeted", 3);
    }
}

void mattack::frag( monster *z, Creature *target ) // This is for the bots, not a standalone turret
{
    const std::string ammo_type("40mm_frag");
    // Make sure our ammo isn't weird.
    if (z->ammo[ammo_type] > 100) {
        debugmsg("Generated too much ammo (%d) for %s in mattack::frag", z->ammo[ammo_type], z->name().c_str());
        z->ammo[ammo_type] = 100;
    }

    if( target == &g->u ) {
        if (!z->has_effect("targeted")) {
            //~Potential grenading detected.
            add_msg(m_warning, _("Those laser dots don't seem very friendly...") );
            g->u.add_effect("laserlocked", 3); // Effect removed in game.cpp, duration doesn't much matter
            sounds::sound(z->pos(), 10, _("Targeting."));
            z->add_effect("targeted", 5);
            z->moves -= 150;
            // Should give some ability to get behind cover,
            // even though it's patently unrealistic.
            return;
        }
    }
    npc tmp = make_fake_npc(z, 16, 10, 8, 12);
    tmp.skillLevel("launcher").level(8);
    tmp.skillLevel("gun").level(6);
    z->moves -= 150;   // It takes a while

    if (z->ammo[ammo_type] <= 0) {
        if (one_in(3)) {
            sounds::sound(z->pos(), 2, _("a chk!"));
        } else if (one_in(4)) {
            sounds::sound(z->pos(), 6, _("boop!"));
        }
        return;
    }
    if (g->u.sees( *z )) {
        add_msg(m_warning, _("The %s's grenade launcher fires!"), z->name().c_str());
    }
    tmp.weapon = item("mgl", 0);
    tmp.weapon.set_curammo( ammo_type );
    tmp.weapon.charges = std::max(z->ammo[ammo_type], 30);
    z->ammo[ammo_type] -= tmp.weapon.charges;
    tmp.fire_gun( target->pos(), true );
    z->ammo[ammo_type] += tmp.weapon.charges;
    if (target == &g->u) {
        z->add_effect("targeted", 3);
    }
}

void mattack::bmg_tur(monster *z, int index)
{
    const std::string ammo_type("50bmg");
    // Make sure our ammo isn't weird.
    if (z->ammo[ammo_type] > 500) {
        debugmsg("Generated too much ammo (%d) for %s in mattack::bmg_tur", z->ammo[ammo_type], z->name().c_str());
        z->ammo[ammo_type] = 500;
    }

    Creature *target = nullptr;

    if (z->friendly != 0) {
        // Attacking monsters, not the player!
        int boo_hoo;
        target = z->auto_find_hostile_target( 40, boo_hoo );
        if( target == nullptr ) {// Couldn't find any targets!
            if(boo_hoo > 0 && g->u.sees( *z ) ) { // because that stupid oaf was in the way!
                add_msg(m_warning, ngettext("Pointed in your direction, the %s emits an IFF warning beep.",
                                            "Pointed in your direction, the %s emits %d annoyed sounding beeps.",
                                            boo_hoo),
                        z->name().c_str(), boo_hoo);
            }
            return;
        }
        z->reset_special(index);
    } else {
        // (Be grateful for safety precautions.  50BMG has range 90.)
        target = z->attack_target();
        if( target == nullptr ) {
            return;
        }
        int dist = rl_dist( z->pos(), target->pos() );
        if( dist > 18 ) {
            return;
        }

        z->reset_special(index);

        if (!z->has_effect("targeted")) {
            //~There will be a .50BMG shell sent at high speed to your location next turn.
            target->add_msg_if_player( m_warning, _("Why is there a laser dot on your torso..?") );
            sounds::sound(z->pos(), 10, _("Hostile detected."));
            target->add_effect( "laserlocked", 3 );
            z->add_effect("targeted", 8);
            z->moves -= 100;
            return;
        }
    }
    npc tmp = make_fake_npc(z, 16, 10, 8, 12);
    tmp.skillLevel("rifle").level(8);
    tmp.skillLevel("gun").level(6);
    z->moves -= 150;   // It takes a while

    if (z->ammo[ammo_type] <= 0) {
        if (one_in(3)) {
            sounds::sound(z->pos(), 2, _("a chk!"));
        } else if (one_in(4)) {
            sounds::sound(z->pos(), 6, _("boop!"));
        }
        return;
    }
    sounds::sound(z->pos(), 10, _("Interdicting target."));
    if (g->u.sees( *z )) {
        add_msg(m_warning, _("The %s aims and fires!"), z->name().c_str());
    }
    tmp.weapon = item("m107a1", 0);
    tmp.weapon.set_curammo( ammo_type );
    tmp.weapon.charges = std::max(z->ammo[ammo_type], 30);
    z->ammo[ammo_type] -= tmp.weapon.charges;
    tmp.fire_gun( target->pos(), false );
    z->ammo[ammo_type] += tmp.weapon.charges;
    if (target == &g->u) {
        z->add_effect("targeted", 3);
    }
}

void mattack::tankgun( monster *z, Creature *target )
{
    const std::string ammo_type("120mm_HEAT");
    // Make sure our ammo isn't weird.
    if (z->ammo[ammo_type] > 40) {
        debugmsg("Generated too much ammo (%d) for %s in mattack::tankgun", z->ammo[ammo_type], z->name().c_str());
        z->ammo[ammo_type] = 40;
    }

    tripoint aim_point;
    int dist = rl_dist( z->pos(), target->pos() );
    aim_point = target->pos();
    if( dist > 50 ) {
        return;
    }

    if (!z->has_effect("targeted")) {
        //~ There will be a 120mm HEAT shell sent at high speed to your location next turn.
        target->add_msg_if_player( m_warning, _("You're not sure why you've got a laser dot on you...") );
        //~ Sound of a tank turret swiveling into place
        sounds::sound(z->pos(), 10, _("whirrrrrclick."));
        z->add_effect("targeted", 5);
        target->add_effect( "laserlocked", 5 );
        z->moves -= 200;
        // Should give some ability to get behind cover,
        // even though it's patently unrealistic.
        return;
    }
    // Target the vehicle itself instead if there is one.
    vehicle *veh = g->m.veh_at( target->pos() );
    if( veh != nullptr ) {
        veh->center_of_mass( aim_point.x, aim_point.y );
        point vpos = veh->global_pos();
        aim_point.x += vpos.x;
        aim_point.y += vpos.y;
    }
    // kevingranade KA101: yes, but make it really inaccurate
    // Sure thing.
    npc tmp = make_fake_npc(z, 12, 8, 8, 8);
    tmp.skillLevel("launcher").level(1);
    tmp.skillLevel("gun").level(1);
    z->moves -= 150;   // It takes a while

    if (z->ammo[ammo_type] <= 0) {
        if (one_in(3)) {
            sounds::sound(z->pos(), 2, _("a chk!"));
        } else if (one_in(4)) {
            sounds::sound(z->pos(), 6, _("clank!"));
        }
        return;
    }
    if (g->u.sees( *z )) {
        add_msg(m_warning, _("The %s's 120mm cannon fires!"), z->name().c_str());
    }
    tmp.weapon = item("TANK", 0);
    tmp.weapon.set_curammo( ammo_type );
    tmp.weapon.charges = std::max(z->ammo[ammo_type], 5);
    z->ammo[ammo_type] -= tmp.weapon.charges;
    tmp.fire_gun( aim_point, false );
    z->ammo[ammo_type] += tmp.weapon.charges;
}

void mattack::searchlight(monster *z, int index)
{

    z->reset_special(index); // Reset timer

    int max_lamp_count = 3;
    if (z->get_hp() < z->get_hp_max()) {
        max_lamp_count--;
    }
    if (z->get_hp() < z->get_hp_max() / 3) {
        max_lamp_count--;
    }

    const int zposx = z->posx();
    const int zposy = z->posy();

    //this searchlight is not initialized
    if (z->inv.size() == 0) {

        for (int i = 0; i < max_lamp_count; i++) {

            item settings("processor", 0);

            settings.set_var( "SL_PREFER_UP", "TRUE" );
            settings.set_var( "SL_PREFER_DOWN", "TRUE" );
            settings.set_var( "SL_PREFER_RIGHT", "TRUE" );
            settings.set_var( "SL_PREFER_LEFT", "TRUE" );

            for (int x = zposx - 24; x < zposx + 24; x++)
                for (int y = zposy - 24; y < zposy + 24; y++) {
                    tripoint dest( x, y, z->posz() );
                    if (g->mon_at( dest ) != -1 && g->zombie(g->mon_at( dest )).type->id == "mon_turret_searchlight") {
                        if (x < zposx) {
                            settings.set_var( "SL_PREFER_LEFT", "FALSE" );
                        }
                        if (x > zposx) {
                            settings.set_var( "SL_PREFER_RIGHT", "FALSE" );
                        }
                        if (y < zposy) {
                            settings.set_var( "SL_PREFER_UP", "FALSE" );
                        }
                        if (y > zposy) {
                            settings.set_var( "SL_PREFER_DOWN", "FALSE" );
                        }
                    }

                }

            settings.set_var( "SL_SPOT_X", 0 );
            settings.set_var( "SL_SPOT_Y", 0 );

            z->add_item(settings);
        }
    }

    //battery charge from the generator is enough for some time of work
    if (calendar::turn % 100 == 0) {

        bool generator_ok = false;

        for (int x = zposx - 24; x < zposx + 24; x++) {
            for (int y = zposy - 24; y < zposy + 24; y++) {
                tripoint dest( x, y, z->posz() );
                if (g->m.ter_at(dest).id == "t_plut_generator") {
                    generator_ok = true;
                }
            }
        }

        if (!generator_ok) {
            item &settings = z->inv[index];
            settings.set_var( "SL_POWER", "OFF" );

            return;
        }
    }

    for (int i = 0; i < max_lamp_count; i++) {

        item &settings = z->inv[i];

        if (settings.get_var( "SL_POWER" )  == "OFF") {
            return;
        }

        const int rng_dir = rng(0, 7);

        if (one_in(5)) {

            if (!one_in(5)) {
                settings.set_var( "SL_DIR", rng_dir );
            } else {
                const int rng_pref = rng(0, 3) * 2;
                if (rng_pref == 0 && settings.get_var( "SL_PREFER_UP" ) == "TRUE") {
                    settings.set_var( "SL_DIR", rng_pref );
                } else            if (rng_pref == 2 && settings.get_var( "SL_PREFER_RIGHT" ) == "TRUE") {
                    settings.set_var( "SL_DIR", rng_pref );
                } else            if (rng_pref == 4 && settings.get_var( "SL_PREFER_DOWN" ) == "TRUE") {
                    settings.set_var( "SL_DIR", rng_pref );
                } else            if (rng_pref == 6 && settings.get_var( "SL_PREFER_LEFT" ) == "TRUE") {
                    settings.set_var( "SL_DIR", rng_pref );
                }
            }
        }


        int x = zposx + settings.get_var( "SL_SPOT_X", 0 );
        int y = zposy + settings.get_var( "SL_SPOT_Y", 0 );
        int shift = 0;

        for (int i = 0; i < rng(1, 2); i++) {

            if (!z->sees( g->u )) {
                shift = settings.get_var( "SL_DIR", shift );

                switch (shift) {
                    case 0:
                        y--;
                        break;
                    case 1:
                        y--;
                        x++;
                        break;
                    case 2:
                        x++;
                        break;
                    case 3:
                        x++;
                        y++;
                        break;
                    case 4:
                        y++;
                        break;
                    case 5:
                        y++;
                        x--;
                        break;
                    case 6:
                        x--;
                        break;
                    case 7:
                        x--;
                        y--;
                        break;

                    default:
                        break;
                }

            } else {
                if (x < g->u.posx()) {
                    x++;
                }
                if (x > g->u.posx()) {
                    x--;
                }
                if (y < g->u.posy()) {
                    y++;
                }
                if (y > g->u.posy()) {
                    y--;
                }
            }

            if (rl_dist(x, y, zposx, zposy) > 50) {
                if (x > zposx) {
                    x--;
                }
                if (x < zposx) {
                    x++;
                }
                if (y > zposy) {
                    y--;
                }
                if (y < zposy) {
                    y++;
                }
            }
        }

        settings.set_var( "SL_SPOT_X", x - zposx );
        settings.set_var( "SL_SPOT_Y", y - zposy );

        g->m.add_field( tripoint( x, y, z->posz() ), fd_spotlight, 1, 0 );

    }
}

void mattack::flamethrower(monster *z, int index)
{
    if( z->friendly ) {
        return; // TODO: handle friendly monsters
    }
    if (z->friendly != 0) {
        z->reset_special(index); // Reset timer
        Creature *target = nullptr;

        // Attacking monsters, not the player!
        int boo_hoo;
        target = z->auto_find_hostile_target( 5, boo_hoo );
        if (target == NULL) {// Couldn't find any targets!
            if(boo_hoo > 0 && g->u.sees( *z ) ) { // because that stupid oaf was in the way!
                add_msg(m_warning, ngettext("Pointed in your direction, the %s emits an IFF warning beep.",
                                            "Pointed in your direction, the %s emits %d annoyed sounding beeps.",
                                            boo_hoo),
                        z->name().c_str(), boo_hoo);
            }
            return;
        }
        z->reset_special( index );
        flame( z, target );
        return;
    }

    int dist = within_visual_range(z, 5);
    if (dist < 0) {
        return;
    }

    z->reset_special( index );
    flame( z, &g->u );
}

void mattack::flame( monster *z, Creature *target )
{
    int bres1, bres2;
    int dist = rl_dist( z->pos(), target->pos() );
    if( target != &g->u ) {
      // friendly
      z->moves -= 500;   // It takes a while
      if( !g->m.sees( z->pos(), target->pos(), dist, bres1, bres2 ) ) {
        // shouldn't happen
        debugmsg( "mattack::flame invoked on invisible target" );
      }
      std::vector<tripoint> traj = line_to( z->pos(), target->pos(), bres1, bres2 );

      for (auto &i : traj) {
          // break out of attack if flame hits a wall
          // TODO: Z
          if (g->m.hit_with_fire( tripoint( i.x, i.y, z->posz() ) )) {
              if (g->u.sees( i ))
                  add_msg(_("The tongue of flame hits the %s!"),
                          g->m.tername(i.x, i.y).c_str());
              return;
          }
          g->m.add_field(i.x, i.y, fd_fire, 1);
      }
      target->add_effect("onfire", 8);

      return;
    }

    z->moves -= 500;   // It takes a while
    if( !g->m.sees( z->pos(), target->pos(), dist + 1, bres1, bres2 ) ) {
        // shouldn't happen
        debugmsg( "mattack::flame invoked on invisible target" );
    }
    std::vector<tripoint> traj = line_to( z->pos(), target->pos(), bres1, bres2 );

    for (auto &i : traj) {
        // break out of attack if flame hits a wall
        if (g->m.hit_with_fire( tripoint( i.x, i.y, z->posz() ) )) {
            if (g->u.sees( i ))
                add_msg(_("The tongue of flame hits the %s!"),
                        g->m.tername(i.x, i.y).c_str());
            return;
        }
        g->m.add_field(i.x, i.y, fd_fire, 1);
    }
    if( !target->uncanny_dodge() ) {
        target->add_effect("onfire", 8);
    }
}

void mattack::copbot(monster *z, int index)
{
    Creature *target = z->attack_target();
    if( target == nullptr ) {
        return;
    }

    // TODO: Make it recognize zeds as human, but ignore animals
    player *foe = dynamic_cast<player*>( target );
    bool sees_u = foe != nullptr && z->sees( *foe );
    bool cuffed = foe != nullptr && foe->weapon.type->id == "e_handcuffs";
    z->reset_special(index); // Reset timer
    // Taze first, then ask questions (simplifies later checks for non-humans)
    if( !cuffed && is_adjacent( z, target, true ) ) {
        taze( z, target );
        return;
    }

    if( rl_dist( z->pos(), target->pos() ) > 2 || foe == nullptr || !z->sees( *target ) ) {
        if (one_in(3)) {
            if (sees_u) {
                if ( foe != nullptr && foe->unarmed_attack() ) {
                    sounds::sound(z->pos(), 18, _("a robotic voice boom, \"Citizen, Halt!\""));
                } else if( foe != nullptr && !cuffed ) {
                    sounds::sound(z->pos(), 18, _("a robotic voice boom, \"\
Please put down your weapon.\""));
                }
            } else
                sounds::sound(z->pos(), 18,
                         _("a robotic voice boom, \"Come out with your hands up!\""));
        } else {
            sounds::sound(z->pos(), 18, _("a police siren, whoop WHOOP"));
        }
        return;
    }

    // If cuffed don't attack the player, unless the bot is damaged
    // presumably because of the player's actions
    if( z->get_hp() == z->get_hp_max() ) {
        z->anger = 1;
    } else {
        z->anger = z->type->agro;
    }
}

void mattack::chickenbot(monster *z, int index)
{
    int mode = 0;
    int boo_hoo = 0;
    Creature *target;
    if( z->friendly == 0 ) {
        target = z->attack_target();
        if( target == nullptr ) {
            return;
        }
    } else {
        target = z->auto_find_hostile_target( 38, boo_hoo );
        if( target == nullptr ) {
            if( boo_hoo > 0 && g->u.sees( *z ) ) { // because that stupid oaf was in the way!
                add_msg(m_warning, ngettext("Pointed in your direction, the %s emits an IFF warning beep.",
                                            "Pointed in your direction, the %s emits %d annoyed sounding beeps.",
                                            boo_hoo),
                        z->name().c_str(), boo_hoo);
            }
            return;
        }
    }

    int cap = target->power_rating() - 1;
    monster *mon = dynamic_cast< monster* >( target );
    // Their attitude to us and not ours to them, so that bobcats won't get gunned down
    // Only monster-types for now - assuming humans are smart enough not to make it obvious
    // Unless damaged - then everything is hostile
    if( z->get_hp() <= z->get_hp_max() ||
        ( mon != nullptr && mon->attitude_to( *z ) == Creature::Attitude::A_HOSTILE ) ) {
        cap += 2;
    }

    int dist = rl_dist( z->pos(), target->pos() );
    if( dist == 1 && one_in(2) ) {
        mode = 1;
    } else if( ( dist >= 12) ||
               ( ( z->friendly != 0 || g->u.in_vehicle ) && dist >= 6 ) ||
               cap > 2 ) {
        mode = 3;
    } else if( dist >= 4) {
        mode = 2;
    }

    if (mode == 0) {
        return;    // No attacks were valid!
    }

    if( mode > cap ) {
        mode = cap;
    }
    switch (mode) {
    case 0:
    case 1:
        if( dist <= 1 ) {
            taze( z, target );
        }
        break;
    case 2:
        if( dist <= 20 ) {
            rifle( z, target );
        }
        break;
    case 3:
        if( dist == 38 ) {
            frag( z, target );
        }
        break;
    default:
        return; // Weak stuff, shouldn't bother with
    }

    z->reset_special( index );
}

void mattack::multi_robot(monster *z, int index)
{
    int mode = 0;
    int boo_hoo = 0;
    Creature *target;
    if( z->friendly == 0 ) {
        target = z->attack_target();
        if( target == nullptr ) {
            return;
        }
    } else {
        target = z->auto_find_hostile_target( 48, boo_hoo );
        if( target == nullptr ) {
            if( boo_hoo > 0 && g->u.sees( *z ) ) { // because that stupid oaf was in the way!
                add_msg(m_warning, ngettext("Pointed in your direction, the %s emits an IFF warning beep.",
                                            "Pointed in your direction, the %s emits %d annoyed sounding beeps.",
                                            boo_hoo),
                        z->name().c_str(), boo_hoo);
            }
            return;
        }
    }

    int cap = target->power_rating();
    monster *mon = dynamic_cast< monster* >( target );
    // Their attitude to us and not ours to them, so that bobcats won't get gunned down
    // Only monster-types for now - assuming humans are smart enough not to make it obvious
    // Unless damaged - then everything is hostile
    if( z->get_hp() <= z->get_hp_max() ||
        ( mon != nullptr && mon->attitude_to( *z ) == Creature::Attitude::A_HOSTILE ) ) {
        cap += 2;
    }

    int dist = rl_dist( z->pos(), target->pos() );
    if( dist == 1 && one_in(2) ) {
        mode = 1;
    } else if( dist <= 5 ) {
        mode = 2;
    } else if( dist <= 20 ) {
        mode = 3;
    } else if( dist <= 30 ) {
        mode = 4;
    } else if( ( target == &g->u && g->u.in_vehicle ) ||
                 z->friendly != 0 ||
                 cap > 4 ) {
        // Primary only kicks in if you're in a vehicle or are big enough to be mistaken for one.
        // Or if you've hacked it so the turret's on your side.  ;-)
        if( dist >= 35 && dist < 50 ) {
            // Enforced max-range of 50.
            mode = 5;
            cap = 5;
        }
    }

    if( mode == 0 ) {
        return;    // No attacks were valid!
    }

    if( mode > cap ) {
        mode = cap;
    }
    switch (mode) {
    case 1:
        if( dist <= 1 ) {
            taze( z, target );
        }
        break;
    case 2:
        if( dist <= 5 ) {
            flame( z, target );
        }
        break;
    case 3:
        if( dist <= 20 ) {
            rifle( z, target );
        }
        break;
    case 4:
        if( dist <= 30 ) {
            frag( z, target );
        }
        break;
    case 5:
        if( dist <= 50 ) {
            tankgun( z, target );
        }
        break;
    default:
        return; // Weak stuff, shouldn't bother with
    }

    z->reset_special( index );
}

void mattack::ratking(monster *z, int index)
{
    if( z->friendly ) {
        return; // TODO: handle friendly monsters
    }
    // Disable z-level ratting or it can get silly
    if( rl_dist( z->pos(), g->u.pos() ) > 50 || z->posz() != g->u.posz() ) {
        return;
    }
    z->reset_special(index); // Reset timer

    switch (rng(1, 5)) { // What do we say?
    case 1:
        add_msg(m_warning, _("\"YOU... ARE FILTH...\""));
        break;
    case 2:
        add_msg(m_warning, _("\"VERMIN... YOU ARE VERMIN...\""));
        break;
    case 3:
        add_msg(m_warning, _("\"LEAVE NOW...\""));
        break;
    case 4:
        add_msg(m_warning, _("\"WE... WILL FEAST... UPON YOU...\""));
        break;
    case 5:
        add_msg(m_warning, _("\"FOUL INTERLOPER...\""));
        break;
    }
    if (rl_dist( z->pos(), g->u.pos() ) <= 10) {
        g->u.add_effect("rat", 30);
    }
}

void mattack::generator(monster *z, int index)
{
    (void)index; //unused
    sounds::sound(z->pos(), 100, "");
    if (int(calendar::turn) % 10 == 0 && z->get_hp() < z->get_hp_max()) {
        z->heal( 1 );
    }
}

void mattack::upgrade(monster *z, int index)
{
    std::vector<int> targets;
    int day = calendar::turn / DAYS(1);
    for (size_t i = 0; i < g->num_zombies(); i++) {
        monster &zed = g->zombie(i);
<<<<<<< HEAD
        // Check this first because it is a cheap check
        if( zed.type->upgrade_min < day &&
           (zed.type->upgrade_group != "NULL" || zed.type->upgrades_into != "NULL" )) {
            // Then do the more expensive ones
            if ( z->attitude_to( zed ) != Creature::Attitude::A_HOSTILE &&
                 within_target_range(z, &zed, 10) ) {
                targets.push_back(i);
            }
=======
        if( zed.type->id == "mon_zombie" &&
            rl_dist( z->pos(), zed.pos() ) <= 5 &&
            z->sees( zed ) &&
            z->attitude_to( zed ) != Creature::Attitude::A_HOSTILE ) {
            targets.push_back(i);
>>>>>>> 8f111295
        }
    }
    if (targets.empty()) {
        // Nobody to upgrade, get MAD!
        z->anger = 100;
        return;
    } else {
        // We've got zombies to upgrade now, calm down again
        z->anger = 5;
    }

    z->reset_special(index); // Reset timer
    z->moves -= z->type->speed; // Takes one turn

    monster *target = &( g->zombie( targets[ rng(0, targets.size() - 1) ] ) );

    std::string old_name = target->name();
    const auto could_see = g->u.sees( *target );
    // Currently gives zombies the equivalent of two weeks of upgrade time
    target->set_last_load(target->get_last_load() - 14);
    target->update_check();
    const auto can_see = g->u.sees( *target );
    if (g->u.sees( *z )) {
        if (could_see) {
            //~ %1$s is the name of the zombie upgrading the other, %2$s is the zombie being upgraded.
            add_msg(m_warning, _("A black mist floats from the %1$s around the %2$s."),
                     z->name().c_str(), old_name.c_str());
        } else {
            add_msg(m_warning, _("A black mist floats from the %s."), z->name().c_str());
        }
    }
    if (target->name() != old_name) {
        if( could_see && can_see ) {
            //~ %1$s is the pre-upgrade monster, %2$s is the post-upgrade monster.
            add_msg(m_warning, _("The %1$s becomes a %2$s!"), target->name().c_str());
        } else if( could_see ) {
            add_msg( m_warning, _( "The %s vanishes!" ), old_name.c_str() );
        } else if( can_see ) {
            add_msg( m_warning, _( "A %s appears!"), target->name().c_str() );
        }
    }
}

void mattack::breathe(monster *z, int index)
{
    z->reset_special(index); // Reset timer
    z->moves -= 100;   // It takes a while

    bool able = (z->type->id == "mon_breather_hub");
    if (!able) {
        for (int x = z->posx() - 3; x <= z->posx() + 3 && !able; x++) {
            for (int y = z->posy() - 3; y <= z->posy() + 3 && !able; y++) {
                tripoint dest( x, y, z->posz() );
                int mondex = g->mon_at(dest);
                if (mondex != -1 && g->zombie(mondex).type->id == "mon_breather_hub") {
                    able = true;
                }
            }
        }
    }
    if (!able) {
        return;
    }

    std::vector<tripoint> valid;
    for (int x = z->posx() - 1; x <= z->posx() + 1; x++) {
        for (int y = z->posy() - 1; y <= z->posy() + 1; y++) {
            tripoint dest( x, y, z->posz() );
            if (g->is_empty(dest)) {
                valid.push_back( dest );
            }
        }
    }

    if (!valid.empty()) {
        tripoint pt = valid[rng(0, valid.size() - 1)];
        if (g->summon_mon("mon_breather", pt)) {
            monster *spawned = g->monster_at(pt);
            spawned->reset_special(0);
            spawned->make_ally(z);
        }
    }
}

void mattack::bite(monster *z, int index)
{
    if( !z->can_act() ) {
        return;
    }

    // Let it be used on non-player creatures
    Creature *target = z->attack_target();
    if( target == nullptr || !is_adjacent( z, target, false ) ) {
        return;
    }

    z->reset_special(index); // Reset timer
    z->moves -= 100;
    bool uncanny = target->uncanny_dodge();
    // Can we dodge the attack? Uses player dodge function % chance (melee.cpp)
    if( uncanny || dodge_check(z, target) ){
        auto msg_type = target == &g->u ? m_warning : m_info;
        target->add_msg_player_or_npc( msg_type, _("The %s lunges at you, but you dodge!"),
                                              _("The %s lunges at <npcname>, but they dodge!"),
                                    z->name().c_str() );
        if( !uncanny ) {
            target->on_dodge( z, z->type->melee_skill * 2 );
        }
        return;
    }

    body_part hit = target->get_random_body_part();
    int dam = rng(5, 10);
    dam = target->deal_damage( z, hit, damage_instance( DT_BASH, dam ) ).total_damage();

    if( dam > 0 ) {
        auto msg_type = target == &g->u ? m_bad : m_info;
        //~ 1$s is monster name, 2$s bodypart in accusative
        target->add_msg_player_or_npc( msg_type,
                                    _("The %1$s bites your %2$s!"),
                                    _("The %1$s bites <npcname>'s %2$s!"),
                                    z->name().c_str(),
                                    body_part_name_accusative( hit ).c_str() );
        if( one_in( 14 - dam ) ) {
            if( target->has_effect("bite", hit)) {
                target->add_effect("bite", 400, hit, true);
            } else if( target->has_effect( "infected", hit ) ) {
                target->add_effect( "infected", 250, hit, true );
            } else {
                target->add_effect( "bite", 1, hit, true );
            }
        }
    } else {
        target->add_msg_player_or_npc( _("The %1$s bites your %2$s, but fails to penetrate armor!"),
                                    _("The %1$s bites <npcname>'s %2$s, but fails to penetrate armor!"),
                                    z->name().c_str(),
                                    body_part_name_accusative( hit ).c_str() );
    }

    target->on_hit( z, hit, z->type->melee_skill );
}

void mattack::stretch_bite(monster *z, int index)
{
    if( !z->can_act() ) {
        return;
    }

    // Let it be used on non-player creatures
    // can be used at close range too!
    int t;
    Creature *target = z->attack_target();
    if( target == nullptr || rl_dist( z->pos(), target->pos() ) > 3
            || !z->sees(*target, t)) {
        return;
    }

    std::vector<tripoint> line = line_to( z->pos(), target->pos(), t, 0 );

    z->reset_special(index); // Reset timer
    z->moves -= 150;

    ter_t terrain;
    for (auto &i : line){
        terrain = g->m.ter_at( i );
        //head's not going to fit through the bars
        if (terrain.movecost == 0 ){
            z->add_effect("stunned", 6);
            target->add_msg_player_or_npc( _("The %s stretches its head at you, but bounces off the %s"), 
                                           _("The %s stretches its head at <npcname>, but bounces off the %s"),
                                           z->name().c_str(), terrain.name.c_str() );
            return;
        }
    }
    bool uncanny = target->uncanny_dodge();
    // Can we dodge the attack? Uses player dodge function % chance (melee.cpp)
    if( uncanny || dodge_check(z, target) ) {
        z->moves -=150;
        z->add_effect("stunned", 3);
        auto msg_type = target == &g->u ? m_warning : m_info;
        target->add_msg_player_or_npc( msg_type, _("The %s's head extends to bite you, but you dodge and the head sails past!"),
                                              _("The %s's head extends to bite <npcname>, but they dodge and the head sails past!"),
                                    z->name().c_str() );
        if( !uncanny ) {
            target->on_dodge( z, z->type->melee_skill * 2 );
        }
        return;
    }

    body_part hit = target->get_random_body_part();
    int dam = rng(5, 15); //more damage due to the speed of the moving head
    dam = target->deal_damage( z, hit, damage_instance( DT_STAB, dam ) ).total_damage();

    if( dam > 0 ) {
        auto msg_type = target == &g->u ? m_bad : m_info;
        //~ 1$s is monster name, 2$s bodypart in accusative
        target->add_msg_player_or_npc( msg_type,
                                    _("The %1$s's teeth sink into your %2$s!"),
                                    _("The %1$s's teeth sink into <npcname>'s %2$s!"),
                                    z->name().c_str(),
                                    body_part_name_accusative( hit ).c_str() );
        
        if( one_in( 16 - dam ) ) {
            if( target->has_effect("bite", hit)) {
                target->add_effect("bite", 400, hit, true);
            } else if( target->has_effect( "infected", hit ) ) {
                target->add_effect( "infected", 250, hit, true );
            } else {
                target->add_effect( "bite", 1, hit, true );
            }
        }
    } else {
        target->add_msg_player_or_npc( _("The %1$s's head hits your %2$s, but glances off your armor!"),
                                    _("The %1$s's head hits <npcname>'s %2$s, but glances off armor!"),
                                    z->name().c_str(),
                                    body_part_name_accusative( hit ).c_str() );
    }

    target->on_hit( z, hit,  z->type->melee_skill );
}

void mattack::brandish(monster *z, int index)
{
    if( z->friendly ) {
        return; // TODO: handle friendly monsters
    }
    if( !z->sees( g->u ) ) {
        return; // Only brandish if we can see you!
    }
    z->reset_special(index); // Reset timer
    add_msg(m_warning, _("He's brandishing a knife!"));
    add_msg(_("Quiet, quiet"));
}

void mattack::flesh_golem(monster *z, int index)
{
    if( !z->can_act() ) {
        return;
    }

    int dist;
    Creature *target = z->attack_target();
    if( target == nullptr ||
        ( dist = rl_dist( z->pos(), target->pos() ) ) > 20 ||
        !z->sees( *target ) ) {
        return;
    }

    if( dist > 1 ) {
        if( one_in(12) ) {
            z->moves -= 200;
            z->reset_special(index); // Reset timer
            sounds::sound( z->pos(), 80, _("a terrifying roar that nearly deafens you!") );
        }
        return;
    }
    if( !is_adjacent( z, target, true ) ) {
        // No attacking through floor, even if we can see the target somehow
        return;
    }
    z->reset_special(index); // Reset timer
    if( g->u.sees( *z ) ) {
        add_msg(_("The %s swings a massive claw at %s!"), z->name().c_str(), target->disp_name().c_str() );
    }
    z->moves -= 100;

    if( target->uncanny_dodge() ) {
        return;
    }

    // Can we dodge the attack? Uses player dodge function % chance (melee.cpp)
    if (dodge_check(z, target)) {
        target->add_msg_player_or_npc( _("You dodge it!"),
                                       _("<npcname> dodges it!") );
        target->on_dodge( z, z->type->melee_skill * 2 );
        return;
    }
    body_part hit = target->get_random_body_part();
    int dam = rng(5, 10);
    //~ 1$s is bodypart name, 2$d is damage value.
    target->deal_damage( z, hit, damage_instance( DT_BASH, dam ) );
    if( one_in( 6 ) ) {
        target->add_effect("downed", 30);
    }

    target->add_msg_if_player(m_bad, _("Your %1$s is battered for %2$d damage!"), body_part_name(hit).c_str(), dam);
    target->on_hit( z, hit,  z->type->melee_skill );
}

void mattack::lunge(monster *z, int index)
{
    if( !z->can_act() ) {
        return;
    }

    int dist;
    Creature *target = z->attack_target();
    if( target == nullptr ||
        ( dist = rl_dist( z->pos(), target->pos() ) ) > 20 ||
        !z->sees( *target ) ) {
        return;
    }

    bool seen = g->u.sees( *z );
    if( dist > 1 ) {
        if (one_in(5)) {
            if( dist > 4 || !z->sees( *target ) ) {
                return; // Out of range
            }
            z->moves += 200;
            z->reset_special(index); // Reset timer
            if( seen ) {
                add_msg(_("The %s lunges for %s!"), z->name().c_str(), target->disp_name().c_str() );
            }
        }
        return;
    }

    if( !is_adjacent( z, target, false ) ) {
        // No attacking up or down - lunging requires contact
        // There could be a lunge down attack, though
        return;
    }

    z->reset_special(index); // Reset timer
    if( seen ) {
        add_msg(_("The %s lunges straight into %s!"), z->name().c_str(), target->disp_name().c_str() );
    }
    z->moves -= 100;

    if( target->uncanny_dodge()) {
        return;
    }

    // Can we dodge the attack? Uses player dodge function % chance (melee.cpp)
    if (dodge_check(z, target)) {
        target->add_msg_player_or_npc( _("You sidestep it!"),
                                       _("<npcname> sidesteps it!") );
        target->on_dodge( z, z->type->melee_skill * 2 );
        return;
    }
    body_part hit = target->get_random_body_part();
    int dam = rng(3, 7);

    target->deal_damage( z, hit, damage_instance( DT_BASH, dam ) );
    if( one_in( 6 ) ) {
        target->add_effect("downed", 3);
    }

    target->on_hit( z, hit,  z->type->melee_skill );
    target->add_msg_if_player(m_bad, _("Your %1$s is battered for %2$d damage!"), body_part_name(hit).c_str(), dam);
    target->check_dead_state();
}

void mattack::longswipe(monster *z, int index)
{
    if( z->friendly ) {
        return; // TODO: handle friendly monsters
    }
    Creature *target = z->attack_target();
    if( target == nullptr ) {
        return;
    }
    if( !is_adjacent( z, target, true ) ) {
        if (one_in(5)) {
            if( rl_dist( z->pos(), target->pos() ) > 3 ||
                !z->sees( *target ) ) {
                return; // Out of range
            }
            z->moves -= 150;
            z->reset_special(index); // Reset timer
            target->add_msg_if_player(_("The %s thrusts a claw at you!"), z->name().c_str());

            if (target->uncanny_dodge()) {
                return;
            }
            // Can we dodge the attack? Uses player dodge function % chance (melee.cpp)
            if (dodge_check(z, target)) {
                target->add_msg_if_player(_("You evade it!"));
                target->on_dodge( z, z->type->melee_skill * 2  );
                return;
            }
            body_part hit = target->get_random_body_part();
            int dam = rng(3, 7);
            //~ 1$s is bodypart name, 2$d is damage value.
            target->add_msg_if_player(m_bad, _("Your %1$s is slashed for %2$d damage!"), body_part_name(hit).c_str(), dam);
            target->deal_damage( z, hit, damage_instance( DT_CUT, dam ) );
            target->on_hit( z, hit,  z->type->melee_skill  );
        }
        return;
    }
    z->reset_special(index); // Reset timer
    target->add_msg_if_player(_("The %s slashes at your neck!"), z->name().c_str());
    z->moves -= 100;

    if (target->uncanny_dodge()) {
        return;
    }

    // Can we dodge the attack? Uses player dodge function % chance (melee.cpp)
    if (dodge_check(z, target)) {
        target->add_msg_if_player(_("You duck!"));
        target->on_dodge( z, z->type->melee_skill * 2  );
        return;
    }
    body_part hit = bp_head;
    int dam = rng(6, 10);
    target->add_msg_if_player(m_bad, _("Your throat is slashed for %d damage!"), dam);
    target->deal_damage( z, hit, damage_instance( DT_CUT, dam ) );
    target->add_effect("bleed", 100, hit);
    target->on_hit( z, hit,  z->type->melee_skill  );
    target->check_dead_state();
}


void mattack::parrot(monster *z, int index)
{
    if (one_in(20)) {
        z->moves -= 100;  // It takes a while
        z->reset_special(index); // Reset timer
        const SpeechBubble speech = get_speech( z->type->id );
        sounds::sound(z->pos(), speech.volume, speech.text);
    }
}

void mattack::darkman(monster *z, int index)
{
    if( z->friendly ) {
        return; // TODO: handle friendly monsters
    }
    if( rl_dist( z->pos(), g->u.pos() ) > 40 ) {
        return;
    }
    z->reset_special(index); // Reset timer
    std::vector<tripoint> free;
    for( int x = z->posx() - 1; x <= z->posx() + 1; x++ ) {
        for( int y = z->posy() - 1; y <= z->posy() + 1; y++ ) {
            tripoint dest( x, y, z->posz() );
            if( g->is_empty(dest) ) {
                free.push_back(dest);
            }
        }
    }
    if (!free.empty()) {
        int free_index = rng( 0, free.size() - 1 );
        z->moves -= 10;
        if (g->summon_mon("mon_shadow", free[free_index])) {
            monster *shadow = g->monster_at(free[free_index]);
            shadow->make_ally(z);
        }
        if( g->u.sees( *z ) ) {
            add_msg(m_warning, _("A shadow splits from the %s!"),
                    z->name().c_str() );
        }
    }
    if( !z->sees( g->u ) ) {
        return; // Wont do the combat stuff unless it can see you
    }
    switch (rng(1, 7)) { // What do we say?
    case 1:
        add_msg(_("\"Stop it please\""));
        break;
    case 2:
        add_msg(_("\"Let us help you\""));
        break;
    case 3:
        add_msg(_("\"We wish you no harm\""));
        break;
    case 4:
        add_msg(_("\"Do not fear\""));
        break;
    case 5:
        add_msg(_("\"We can help you\""));
        break;
    case 6:
        add_msg(_("\"We are friendly\""));
        break;
    case 7:
        add_msg(_("\"Please dont\""));
        break;
    }
    g->u.add_effect( "darkness", 1, num_bp, true );
}

void mattack::slimespring(monster *z, int index)
{
    if (rl_dist( z->pos(), g->u.pos() ) > 30) {
        return;
    }
    z->reset_special(index); // Reset timer

    if (g->u.morale_level() <= 1) {
        switch (rng(1, 3)) { //~ Your slimes try to cheer you up!
        //~ Lowercase is intended: they're small voices.
        case 1:
            add_msg(m_good, _("\"hey, it's gonna be all right!\""));
            g->u.add_morale(MORALE_SUPPORT, 10, 50);
            break;
        case 2:
            add_msg(m_good, _("\"we'll get through this!\""));
            g->u.add_morale(MORALE_SUPPORT, 10, 50);
            break;
        case 3:
            add_msg(m_good, _("\"i'm here for you!\""));
            g->u.add_morale(MORALE_SUPPORT, 10, 50);
            break;
        }
    }
    if( rl_dist( z->pos(), g->u.pos() ) <= 3 && z->sees( g->u ) ) {
        if ( (g->u.has_effect("bleed")) || (g->u.has_effect("bite")) ) {
            add_msg(_("\"let me help!\""));
            // Yes, your slimespring(s) handle/don't all Bad Damage at the same time.
            if (g->u.has_effect("bite")) {
                if (one_in(3)) {
                    g->u.remove_effect("bite");
                    add_msg(m_good, _("The slime cleans you out!"));
                } else {
                    add_msg(_("The slime flows over you, but your gouges still ache."));
                }
            }
            if (g->u.has_effect("bleed")) {
                if (one_in(2)) {
                    g->u.remove_effect("bleed");
                    add_msg(m_good, _("The slime seals up your leaks!"));
                } else {
                    add_msg(_("The slime flows over you, but your fluids are still leaking."));
                }
            }
        }
    }
}

bool mattack::thrown_by_judo(monster *z, int index)
{
    (void)index; //unused
    Creature *target = z->attack_target();
    if( target == nullptr ||
        !is_adjacent( z, target, false ) ||
        !z->sees( *target ) ) {
        return false;
    }

    player *foe = dynamic_cast< player* >( target );
    if( foe == nullptr ) {
        // No mons for now
        return false;
    }
    // "Wimpy" Judo is about to pay off... :D
    if( foe->is_throw_immune() ) {
        // DX + Unarmed
        if ( ((foe->dex_cur + foe->skillLevel("unarmed")) > (z->type->melee_skill + rng(0, 3))) ) {
            target->add_msg_if_player( m_good, _("but you grab its arm and flip it to the ground!") );

            // most of the time, when not isolated
            if ( !one_in(4) && !target->is_elec_immune() && z->type->sp_defense == &mdefense::zapback ) {
                // If it all pans out, we're zap the player's arm as he flips the monster.
                target->add_msg_if_player(_("The flip does shock you..."));
                // Discounted electric damage for quick flip
                damage_instance shock;
                shock.add_damage(DT_ELECTRIC, rng(1, 3));
                foe->deal_damage(z, bp_arm_l, shock);
                foe->deal_damage(z, bp_arm_r, shock);
                foe->check_dead_state();
            }
            // Monster is down,
            z->add_effect("downed", 5);
            // Deal moderate damage
            const auto damage = rng( 10, 20 );
            z->apply_damage( foe, bp_torso, damage );
            z->check_dead_state();
        } else {
            // Still avoids the major hit!
            target->add_msg_if_player(_("but you deftly spin out of its grasp!"));
        }
        return true;
    } else {
        return false;
    }
}

void mattack::riotbot(monster *z, int index)
{
    if( z->friendly ) {
        return; // TODO: handle friendly monsters
    }
    // Use general cases to make the code easier to fix later
    player *foe = &g->u;
    z->reset_special(index); // Reset timer

    if (calendar::turn % 10 == 0) {
        for (int i = -4; i <= 4; i++) {
            for (int j = -4; j <= 4; j++) {
                tripoint dest( z->posx() + i, z->posy() + j, z->posz() );
                if( g->m.move_cost( dest ) != 0 &&
                    g->m.clear_path( z->pos(), dest, 3, 1, 100 ) ) {
                    g->m.add_field( dest, fd_relax_gas, rng(1, 3), 0 );
                }
            }
        }
    }

    //already arrested?
    //and yes, if the player has no hands, we are not going to arrest him.
    if( foe->weapon.type->id == "e_handcuffs" || !foe->has_two_arms() ) {
        z->anger = 0;

        if (calendar::turn % 25 == 0) {
            sounds::sound( z->pos(), 10,
                     _("Halt and submit to arrest, citizen! The police will be here any moment."));
        }

        return;
    }

    if (z->anger < z->type->agro) {
        z->anger += z->type->agro / 20;
        return;
    }

    const int dist = rl_dist(z->pos(), foe->pos());

    //we need empty hands to arrest
    if( !foe->is_armed() ) {

        sounds::sound( z->pos(), 15, _("Please stay in place, citizen, do not make any movements!") );

        //we need to come closer and arrest
        if ( !is_adjacent( z, foe, false ) ) {
            return;
        }

        //Strain the atmosphere, forcing the player to wait. Let him feel the power of law!
        if (!one_in(10)) {
            if (foe->sees( *z )) {
                add_msg(_("The robot carefully scans you."));
            }
            return;
        }

        enum {ur_arrest, ur_resist, ur_trick};

        //arrest!
        uimenu amenu;
        amenu.selected = 0;
        amenu.text = _("The riotbot orders you to present your hands and be cuffed.");

        amenu.addentry(ur_arrest, true, 'a', _("Allow yourself to be arrested."));
        amenu.addentry(ur_resist, true, 'r', _("Resist arrest!"));
        if (foe->int_cur > 12 || (foe->int_cur > 10 && !one_in(foe->int_cur - 8))) {
            amenu.addentry(ur_trick, true, 't', _("Feign death."));
        }

        amenu.query();
        const int choice = amenu.ret;

        if (choice == ur_arrest) {
            z->anger = 0;

            item handcuffs("e_handcuffs", 0);
            handcuffs.charges = handcuffs.type->maximum_charges();
            handcuffs.active = true;
            handcuffs.set_var( "HANDCUFFS_X", foe->posx() );
            handcuffs.set_var( "HANDCUFFS_Y", foe->posy() );

            const bool is_uncanny = foe->has_active_bionic("bio_uncanny_dodge") && foe->power_level > 74 &&
                                    !one_in(3);
            const bool is_dex = foe->dex_cur > 13 && !one_in(foe->dex_cur - 11);

            if (is_uncanny || is_dex) {

                if (is_uncanny) {
                    foe->charge_power(-75);
                }

                add_msg(m_good,
                        _("You deftly slip out of the handcuffs just as the robot closes them.  The robot didn't seem to notice!"));
                foe->i_add(handcuffs);
            } else {
                handcuffs.item_tags.insert("NO_UNWIELD");
                foe->wield(&(foe->i_add(handcuffs)));
                foe->moves -= 300;
                add_msg(_("The robot puts handcuffs on you."));
            }

            sounds::sound( z->pos(), 5,
                     _("You are under arrest, citizen.  You have the right to remain silent.  If you do not remain silent, anything you say may be used against you in a court of law."));
            sounds::sound( z->pos(), 5,
                     _("You have the right to an attorney.  If you cannot afford an attorney, one will be provided at no cost to you.  You may have your attorney present during any questioning."));
            sounds::sound( z->pos(), 5,
                     _("If you do not understand these rights, an officer will explain them in greater detail when taking you into custody."));
            sounds::sound( z->pos(), 5,
                     _("Do not attempt to flee or to remove the handcuffs, citizen.  That can be dangerous to your health."));

            z->moves -= 300;

            return;
        }

        bool bad_trick = false;

        if (choice == ur_trick) {

            if (!one_in(foe->int_cur - 10)) {

                add_msg(m_good,
                        _("You fall to the ground and feign a sudden convulsive attack.  Though you're obviously still alive, the riotbot cannot tell the difference between your 'attack' and a potentially fatal medical condition.  It backs off, signaling for medical help."));

                z->moves -= 300;
                z->anger = -rng(0, 50);
                return;
            } else {
                add_msg(m_bad, _("Your awkward movements do not fool the riotbot."));
                foe->moves -= 100;
                bad_trick = true;
            }
        }

        if ((choice == ur_resist) || bad_trick) {

            add_msg(m_bad, _("The robot sprays tear gas!"));
            z->moves -= 200;

            for (int i = -2; i <= 2; i++) {
                for (int j = -2; j <= 2; j++) {
                    tripoint dest( z->posx() + i, z->posy() + j, z->posz() );
                    if( g->m.move_cost( dest ) != 0 &&
                        g->m.clear_path( z->pos(), dest, 3, 1, 100 ) ) {
                        g->m.add_field( dest, fd_tear_gas, rng(1, 3), 0 );
                    }
                }
            }

            return;
        }

        return;
    }

    if (calendar::turn % 5 == 0) {
        sounds::sound( z->pos(), 25, _("Empty your hands and hold your position, citizen!") );
    }

    if (dist > 5 && dist < 18 && one_in(10)) {

        z->moves -= 50;

        int delta = dist / 4 + 1;  //precautionary shot
        if (z->get_hp() < z->get_hp_max()) {
            delta = 1;    //precision shot
        }

        tripoint dest( foe->posx() + rng(0, delta) - rng(0, delta),
                       foe->posy() + rng(0, delta) - rng(0, delta),
                       foe->posz() );

        //~ Sound of a riotbot using its blinding flash
        sounds::sound( z->pos(), 3, _("fzzzzzt"));

        std::vector<tripoint> traj = line_to( z->pos(), dest, 0, 0 );
        for( auto &elem : traj ) {
            if( !g->m.trans( elem ) ) {
                break;
            }
            g->m.add_field( elem, fd_dazzling, 1, 0 );
        }
        return;

    }

    return;
}

void mattack::bio_op_takedown(monster *z, int index)
{
    if( !z->can_act() ) {
        return;
    }

    Creature *target = z->attack_target();
    // TODO: Allow drop-takedown form above
    if( target == nullptr ||
        !is_adjacent( z, target, false ) ||
        !z->sees( *target ) ) {
        return;
    }

    bool seen = g->u.sees( *z );
    player *foe = dynamic_cast< player* >( target );
    z->reset_special(index); // Reset timer
    if( seen ) {
        add_msg(_("The %s mechanically grabs at %s!"), z->name().c_str(), target->disp_name().c_str() );
    }
    z->moves -= 100;

    if( target->uncanny_dodge() ) {
        return;
    }

    // Can we dodge the attack? Uses player dodge function % chance (melee.cpp)
    if( dodge_check(z, target) ) {
        target->add_msg_player_or_npc( _("You dodge it!"),
                                       _("<npcname> dodges it!") );
        target->on_dodge( z, z->type->melee_skill * 2 );
        return;
    }
    int dam = rng(3, 9);
    if( foe == nullptr ) {
        // Handle mons earlier - less to check for
        dam = rng(6, 18); // Always aim for the torso
        target->deal_damage( z, bp_torso, damage_instance( DT_BASH, dam ) ); // Two hits - "leg" and torso
        target->deal_damage( z, bp_torso, damage_instance( DT_BASH, dam ) );
        target->add_effect("downed", 3);
        if( seen ) {
            add_msg(_("%s slams %s to the ground!"), z->name().c_str(), target->disp_name().c_str() );
        }
        target->check_dead_state();
        return;
    }
    // Yes, it has the CQC bionic.
    body_part hit = num_bp;
    if (one_in(2)) {
        hit = bp_leg_l;
    } else {
        hit = bp_leg_r;
    }
    // Weak kick to start with, knocks you off your footing

    // Literally "The zombie kicks" vvvvv |  FIXME FIX message or comment why Literally.
    //~ 1$s is bodypart name in accusative, 2$d is damage value.
    target->add_msg_if_player(m_bad, _("The zombie kicks your %1$s for %2$d damage..."),
                           body_part_name_accusative(hit).c_str(), dam);
    foe->deal_damage( z, hit, damage_instance( DT_BASH, dam ) );
    // At this point, Judo or Tentacle Bracing can make this much less painful
    if ( !foe->is_throw_immune()) {
        if( !target->is_immune_effect( "downed" ) ) {
            if (one_in(4)) {
                hit = bp_head;
                dam = rng(9, 21); // 50% damage buff for the headshot.
                target->add_msg_if_player(m_bad, _("and slams you, face first, to the ground for %d damage!"), dam);
                foe->deal_damage( z, hit, damage_instance( DT_BASH, dam ) );
            } else {
                hit = bp_torso;
                dam = rng(6, 18);
                target->add_msg_if_player(m_bad, _("and slams you to the ground for %d damage!"), dam);
                foe->deal_damage( z, hit, damage_instance( DT_BASH, dam ) );
            }
            foe->add_effect("downed", 3);
        }
    } else if( !thrown_by_judo(z, -1) ) {
        // Saved by the tentacle-bracing! :)
        hit = bp_torso;
        dam = rng(3, 9);
        target->add_msg_if_player(m_bad, _("and slams you for %d damage!"), dam);
        foe->deal_damage( z, hit, damage_instance( DT_BASH, dam ) );
    }
    target->on_hit( z, hit,  z->type->melee_skill );
    foe->check_dead_state();
}

void mattack::suicide(monster *z, int index)
{
    (void)index;
    Creature *target = z->attack_target();
    if (!within_target_range(z, target, 2)) {
        return;
    }
    z->die(z);
}

void mattack::kamikaze(monster *z, int index)
{
    if (z->ammo.empty()) {
        // We somehow lost our ammo! Toggle this special off so we stop processing
        add_msg(m_debug, "Missing ammo in kamikaze special for %s.", z->name().c_str());
        z->set_special(index, -1);
        return;
    }

    // Get the bomb type and it's data
    const auto bomb_type = item::find_type( z->ammo.begin()->first );
    itype* act_bomb_type;
    long charges;
    // Hardcoded data for charge variant items
    if (z->ammo.begin()->first == "mininuke") {
        act_bomb_type = item::find_type("mininuke_act");
        charges = 20;
    } else if (z->ammo.begin()->first == "c4") {
        act_bomb_type = item::find_type("c4armed");
        charges = 10;
    } else {
        auto usage = bomb_type->get_use( "transform" );
        if ( usage == nullptr ) {
            // Invalid item usage, Toggle this special off so we stop processing
            add_msg(m_debug, "Invalid bomb transform use in kamikaze special for %s.", z->name().c_str());
            z->set_special(index, -1);
            return;
        }
        const iuse_transform *actor = dynamic_cast<const iuse_transform *>( usage->get_actor_ptr() );
        if( actor == nullptr ) {
            // Invalid bomb item, Toggle this special off so we stop processing
            add_msg(m_debug, "Invalid bomb type in kamikaze special for %s.", z->name().c_str());
            z->set_special(index, -1);
            return;
        }
        act_bomb_type = item::find_type(actor->target_id);
        charges = actor->target_charges;
    }

    // HORRIBLE HACK ALERT! Remove the following code completely once we have working monster inventory processing
    if (z->has_effect("countdown")) {
        if (z->get_effect("countdown").get_duration() == 1) {
            z->die(nullptr);
            // Timer is out, detonate
            item i_explodes(act_bomb_type->id, 0);
            i_explodes.charges = 0;
            i_explodes.active = true;
            i_explodes.process(nullptr, z->pos(), false);
        }
        return;
    }
    // END HORRIBLE HACK

    auto use = act_bomb_type->get_use( "explosion" );
    if (use == nullptr ) {
        // Invalid active bomb item usage, Toggle this special off so we stop processing
        add_msg(m_debug, "Invalid active bomb explosion use in kamikaze special for %s.", z->name().c_str());
        z->set_special(index, -1);
        return;
    }
    const explosion_iuse *exp_actor = dynamic_cast<const explosion_iuse *>( use->get_actor_ptr() );
    if( exp_actor == nullptr ) {
        // Invalid active bomb item, Toggle this special off so we stop processing
        add_msg(m_debug, "Invalid active bomb type in kamikaze special for %s.", z->name().c_str());
        z->set_special(index, -1);
        return;
    }

    // Get our blast radius
    int radius = -1;
    if (exp_actor->fields_radius > radius) {
        radius = exp_actor->fields_radius;
    }
    if (exp_actor->emp_blast_radius > radius) {
        radius = exp_actor->emp_blast_radius;
    }
    // Extra check here to avoid sqrt if not needed
    if (exp_actor->explosion_power > -1) {
        int tmp = int(sqrt(double(exp_actor->explosion_power / 4)));
        if (tmp > radius) {
            radius = tmp;
        }
    }
    if (exp_actor->explosion_shrapnel > -1) {
        // Actual factor is 2 * radius, but figure most pieces of shrapnel will miss
        int tmp = int(sqrt(double(exp_actor->explosion_power / 4)));
        if (tmp > radius) {
            radius = tmp;
        }
    }
    // Flashbangs have a max range of 8
    if (exp_actor->do_flashbang && radius < 8) {
        radius = 8;
    }
    if (radius <= -1) {
        // Not a valid explosion size, toggle this special off to stop processing
        z->set_special(index, -1);
        return;
    }

    Creature *target = z->attack_target();
    if (target == nullptr) {
        return;
    }
    // Range is (radius + distance they expect to gain on you during the countdown)
    // We double target speed because if the player is walking and then start to run their effective speed doubles
    // .65 factor was determined experimentally to be about the factor required for players to be able to *just barely*
    // outrun the explosion if they drop everything and run.
    float factor = float(z->get_speed()) / float(target->get_speed() * 2);
    int range = std::max(1, int(.65 * (radius + 1 + factor * charges)));

    // Check if we are in range to begin the countdown
    if (!within_target_range(z, target, range)) {
        return;
    }

    // HORRIBLE HACK ALERT! Currently uses the amount of ammo as a pseduo-timer.
    // Once we have proper monster inventory item processing replace the following
    // line with the code below.
    z->add_effect("countdown", charges + 1);
    /* Replacement code here for once we have working monster inventories

    item i_explodes(act_bomb_type->id, 0);
    i_explodes.charges = charges;
    z->add_item(i_explodes);
    z->set_special(index, -1);
    */
    // END HORRIBLE HACK

    if (g->u.sees(z->pos())) {
        add_msg(m_bad, _("The %s lights up menacingly."), z->name().c_str() );
    }
}

struct grenade_helper_struct
{
    std::string message = "";
    int chance = 1;
    float ammo_percentage = 1;
};

// Returns 0 if this should be retired, 1 if it was successful, and -1 if something went horribly wrong
int grenade_helper(monster *const z, Creature *const target, const int dist,
                     const int moves, std::map<std::string, grenade_helper_struct> data)
{
    // Can't do anything if we can't act
    if (!z->can_act()) {
        return 0;
    }
    // Too far or we can't target them
    if (!within_target_range(z, target, dist)) {
        return 0;
    }
    // We need an open space for these attacks
    auto const empty_neighbors = find_empty_neighbors(*z);
    size_t const empty_neighbor_count = empty_neighbors.second;
    if (!empty_neighbor_count) {
        return 0;
    }

    int total_ammo = 0;
    // Sum up the ammo entries to get a ratio.
    for( const auto &ammo_entry : z->type->starting_ammo ) {
        total_ammo += ammo_entry.second;
    }
    if( total_ammo == 0 ) {
        // Should never happen, but protect us from a div/0 if it does.
        return -1;
    }

    // Find how much ammo we currently have to get the total ratio
    int curr_ammo = 0;
    for (auto amm : z->ammo) {
        curr_ammo += amm.second;
    }
    float rat = curr_ammo / float(total_ammo);

    if (curr_ammo == 0) {
        // We've run out of ammo, get angry and toggle the special off.
        z->anger = 100;
        return -1;
    }

    // Hey look! another weighted list!
    // Grab all attacks that pass their chance check and we've spent enough ammo for
    weighted_float_list<std::string> possible_attacks;
    for (auto amm : z->ammo) {
        if (amm.second > 0 && data[amm.first].ammo_percentage >= rat) {
            possible_attacks.add(amm.first, 1.0 / data[amm.first].chance);
        }
    }
    std::string att = *possible_attacks.pick();

    z->moves -= moves;
    z->ammo[att]--;

    // if the player can see it
    if (g->u.sees(*z)) {
        if (data[att].message == "") {
            add_msg(m_debug, "Invalid ammo message in grenadier special.");
        } else {
            add_msg(m_bad, data[att].message.c_str(), z->name().c_str());
        }
    }

    // Get our monster type
    auto bomb_type = item::find_type(att);
    auto usage = bomb_type->get_use( "place_monster" );
    if (usage == nullptr ) {
        // Invalid bomb item usage, Toggle this special off so we stop processing
        add_msg(m_debug, "Invalid bomb item usage in grenadier special for %s.", z->name().c_str());
        return -1;
    }
    auto *actor = dynamic_cast<const place_monster_iuse *>( usage->get_actor_ptr() );
    if( actor == nullptr ) {
        // Invalid bomb item, Toggle this special off so we stop processing
        add_msg(m_debug, "Invalid bomb type in grenadier special for %s.", z->name().c_str());
        return -1;
    }

    const tripoint where = empty_neighbors.first[get_random_index(empty_neighbor_count)];

    if( g->summon_mon(actor->mtype_id, where ) ) {
        monster *hack = g->monster_at( where );
        hack->make_ally(z);
    }
    return 1;
}

void mattack::grenadier(monster *const z, int const index)
{
    // Build our grenade map
    std::map<std::string, grenade_helper_struct> grenades;
    // Grenades
    grenades["bot_grenade_hack"].message = _("The %s fumbles open a pouch and a grenade hack flies out!");
    // Flashbangs
    grenades["bot_flashbang_hack"].message = _("The %s fumbles open a pouch and a flashbang hack flies out!");
    // Gasbombs
    grenades["bot_gasbomb_hack"].message = _("The %s fumbles open a pouch and a tear gas hack flies out!");
    // C-4
    grenades["bot_c4_hack"].message = _("The %s fumbles open a pouch and a C-4 hack flies out!");
    grenades["bot_c4_hack"].chance = 8;

    // Only can actively target the player right now. Once we have the ability to grab targets that we aren't
    // actively attacking change this to use that instead.
    Creature *const target = static_cast<Creature *>(&g->u);
    if (z->attitude_to( *target ) == Creature::A_FRIENDLY) {
        return;
    }
    int ret = grenade_helper(z, target, 30, 60, grenades);
    if (ret == 1) {
        // The special worked, reset our special countdown
        z->reset_special(index);
    } else if (ret == -1) {
        // Something broke badly, disable our special
        z->set_special(index, -1);
    }
}

void mattack::grenadier_elite(monster *const z, int const index)
{
    // Build our grenade map
    std::map<std::string, grenade_helper_struct> grenades;
    // Grenades
    grenades["bot_grenade_hack"].message = _("The %s opens a pouch and a grenade hack flies out!");
    // Flashbangs
    grenades["bot_flashbang_hack"].message = _("The %s opens a pouch and a flashbang hack flies out!");
    // Gasbombs
    grenades["bot_gasbomb_hack"].message = _("The %s opens a pouch and a tear gas hack flies out!");
    // C-4
    grenades["bot_c4_hack"].message = _("The %s cackles and opens a pouch; a C-4 hack flies out!");
    grenades["bot_c4_hack"].chance = 8;
    grenades["bot_c4_hack"].ammo_percentage = .75;
    // Mininuke
    grenades["bot_mininuke_hack"].message = _("The %s opens its pack and spreads its hands, a mininuke hack floats out!!");
    grenades["bot_mininuke_hack"].chance = 50;
    grenades["bot_mininuke_hack"].ammo_percentage = .75;

    // Only can actively target the player right now. Once we have the ability to grab targets that we aren't
    // actively attacking change this to use that instead.
    Creature *const target = static_cast<Creature *>(&g->u);
    if (z->attitude_to( *target ) == Creature::A_FRIENDLY) {
        return;
    }
    int ret = grenade_helper(z, target, 30, 60, grenades);
    if (ret == 1) {
        // The special worked, reset our special countdown
        z->reset_special(index);
    } else if (ret == -1) {
        // Something broke badly, disable our special
        z->set_special(index, -1);
    }
}

void mattack::stretch_attack(monster *z, int index){
    if( !z->can_act() ) {
        return;
    }

    int t1, t2;
    Creature *target = z->attack_target();

    if (target == nullptr || rl_dist(z->pos(), target->pos()) > 3 || !z->sees(*target, t1, t2)){
        return;
    }
    int distance = rl_dist( z->pos(), target->pos() );
    std::vector<tripoint> line = line_to( z->pos(), target->pos(), t1, t2 );
    int dam = rng(5, 10);
    if (distance < 2 && distance > 3) {
        return;
    }

    z->moves -= 100;
    z->reset_special(index);
    ter_t terrain;
    for (auto &i : line){
            terrain = g->m.ter_at( i );
            if (!(terrain.id == "t_bars") && terrain.movecost == 0 ){
                add_msg( _("The %s thrusts its arm at you but bounces off the %s"), z->name().c_str(), terrain.name.c_str() );
                return;
            }
    }

    auto msg_type = target == &g->u ? m_warning : m_info;
    target->add_msg_player_or_npc(msg_type, _("The %s thrusts its arm at you, stretching to reach you from afar"),
                                         _("The %s thrusts its arm at <npcname>"),
                                        z->name().c_str());
    if (dodge_check(z, target) || g->u.uncanny_dodge()) {
        target->add_msg_player_or_npc(msg_type, _("You evade the stretched arm and it sails past you!"),
                                             _("<npcname> evades the stretched arm!"),
                                            z->name().c_str());
        target->on_dodge( z, z->type->melee_skill * 2 );
        //takes some time to retract the arm
        z->moves -= 150;
        return;
    }

    body_part hit = target->get_random_body_part();
    dam = target->deal_damage( z, hit, damage_instance( DT_STAB, dam ) ).total_damage();

    if( dam > 0 ) {
        auto msg_type = target == &g->u ? m_bad : m_info;
        //~ 1$s is monster name, 2$s bodypart in accusative
        target->add_msg_player_or_npc( msg_type,
                                _("The %1$s's arm pierces your %2$s!"),
                                _("The %1$s arm pierces <npcname>'s %2$s!"),
                                z->name().c_str(),
                                body_part_name_accusative( hit ).c_str() );
        
        target->check_dead_state();
    } else {
        target->add_msg_player_or_npc( _("The %1$s arm hits your %2$s, but glances off your armor!"),
                                _("The %1$s hits <npcname>'s %2$s, but glances off armor!"),
                                z->name().c_str(),
                                body_part_name_accusative( hit ).c_str() );
    }

    target->on_hit( z, hit,  z->type->melee_skill );
}

bool mattack::dodge_check(monster *z, Creature *target){
    int dodge = std::max( target->get_dodge() - rng(0, z->type->melee_skill), 0L );
    if (rng(0, 10000) < 10000 / (1 + (99 * exp(-.6 * dodge)))) {
        return true;
    }
    return false;
}<|MERGE_RESOLUTION|>--- conflicted
+++ resolved
@@ -311,7 +311,7 @@
                                     _("The %1$s barfs acid on <npcname>'s %2$s!"),
                                     z->name().c_str(),
                                     body_part_name_accusative( hit ).c_str() );
-        
+
         if( hit == bp_eyes ) {
             target->add_env_effect("blind", bp_eyes, 3, 10);
         }
@@ -563,7 +563,6 @@
 
 void mattack::resurrect(monster *z, int index)
 {
-<<<<<<< HEAD
     // Chance to recover some of our missing speed (yes this will regain
     // loses from being revived ourselves as well).
     // Multiplying by (current base speed / max speed) means that the
@@ -586,22 +585,6 @@
             tmp.y = j;
             if (g->is_empty(tmp) && g->m.sees(z->pos3(), tmp, -1)) {
                 for( auto &i : g->m.i_at( tmp ) ) {
-=======
-    if( z->get_speed() < z->get_speed_base() / 2) {
-        return;    // We can only resurrect so many times!
-    }
-
-    std::set<tripoint> corpse_pos;
-    // Find all corpses that we can see within 4 tiles.
-    tripoint p;
-    p.z = z->posz();
-    int &x = p.x;
-    int &y = p.y;
-    for( x = z->posx() - 4; x <= z->posx() + 4; x++ ) {
-        for( y = z->posy() - 4; y <= z->posy() + 4; y++ ) {
-            if( g->is_empty( p ) && g->m.sees( z->pos(), p, -1) ) {
-                for( const auto &i : g->m.i_at( p ) ) {
->>>>>>> 8f111295
                     if( i.is_corpse() && i.get_mtype()->has_flag(MF_REVIVES) &&
                           i.get_mtype()->in_species("ZOMBIE") ) {
                         corpses.push_back( std::make_pair(tmp, &i) );
@@ -1621,7 +1604,7 @@
         target->add_msg_if_player( _("The %1$s slashes your %2$s, but your armor protects you."), z->name().c_str(),
                                 body_part_name_accusative(hit).c_str());
     }
-    
+
     target->on_hit( z, hit,  z->type->melee_skill );
 }
 
@@ -1891,7 +1874,7 @@
         z->reset_special(index); // Reset timer
         return;
     }
-    
+
     int dam = target->deal_damage( z, bp_torso, damage_instance( DT_STAB, rng(10,20), rng(5,15), .5 ) ).total_damage();
     if( dam > 0 ) {
         auto msg_type = target == &g->u ? m_bad : m_info;
@@ -3504,7 +3487,6 @@
     int day = calendar::turn / DAYS(1);
     for (size_t i = 0; i < g->num_zombies(); i++) {
         monster &zed = g->zombie(i);
-<<<<<<< HEAD
         // Check this first because it is a cheap check
         if( zed.type->upgrade_min < day &&
            (zed.type->upgrade_group != "NULL" || zed.type->upgrades_into != "NULL" )) {
@@ -3513,13 +3495,6 @@
                  within_target_range(z, &zed, 10) ) {
                 targets.push_back(i);
             }
-=======
-        if( zed.type->id == "mon_zombie" &&
-            rl_dist( z->pos(), zed.pos() ) <= 5 &&
-            z->sees( zed ) &&
-            z->attitude_to( zed ) != Creature::Attitude::A_HOSTILE ) {
-            targets.push_back(i);
->>>>>>> 8f111295
         }
     }
     if (targets.empty()) {
@@ -3688,7 +3663,7 @@
         //head's not going to fit through the bars
         if (terrain.movecost == 0 ){
             z->add_effect("stunned", 6);
-            target->add_msg_player_or_npc( _("The %s stretches its head at you, but bounces off the %s"), 
+            target->add_msg_player_or_npc( _("The %s stretches its head at you, but bounces off the %s"),
                                            _("The %s stretches its head at <npcname>, but bounces off the %s"),
                                            z->name().c_str(), terrain.name.c_str() );
             return;
@@ -3721,7 +3696,7 @@
                                     _("The %1$s's teeth sink into <npcname>'s %2$s!"),
                                     z->name().c_str(),
                                     body_part_name_accusative( hit ).c_str() );
-        
+
         if( one_in( 16 - dam ) ) {
             if( target->has_effect("bite", hit)) {
                 target->add_effect("bite", 400, hit, true);
@@ -4737,7 +4712,7 @@
                                 _("The %1$s arm pierces <npcname>'s %2$s!"),
                                 z->name().c_str(),
                                 body_part_name_accusative( hit ).c_str() );
-        
+
         target->check_dead_state();
     } else {
         target->add_msg_player_or_npc( _("The %1$s arm hits your %2$s, but glances off your armor!"),
