#include "npc.h"

#include "dispersion.h"
#include "rng.h"
#include "game.h"
#include "map.h"
#include "map_iterator.h"
#include "projectile.h"
#include "line.h"
#include "debug.h"
#include "overmapbuffer.h"
#include "messages.h"
#include "ammo.h"
#include "translations.h"
#include "veh_type.h"
#include "monster.h"
#include "itype.h"
#include "vehicle.h"
#include "mtype.h"
#include "field.h"
#include "sounds.h"
#include "gates.h"

#include <algorithm>
#include <sstream>

// @todo Get rid of this include

#define NPC_DANGER_VERY_LOW 5

#define dbg(x) DebugLog((DebugLevel)(x),D_NPC) << __FILE__ << ":" << __LINE__ << ": "

const skill_id skill_firstaid( "firstaid" );
const skill_id skill_gun( "gun" );
const skill_id skill_throw( "throw" );

const efftype_id effect_bleed( "bleed" );
const efftype_id effect_bite( "bite" );
const efftype_id effect_bouldering( "bouldering" );
const efftype_id effect_catch_up( "catch_up" );
const efftype_id effect_hit_by_player( "hit_by_player" );
const efftype_id effect_infection( "infection" );
const efftype_id effect_infected( "infected" );
const efftype_id effect_lying_down( "lying_down" );
const efftype_id effect_stunned( "stunned" );
const efftype_id effect_onfire( "onfire" );

enum npc_action : int {
    npc_undecided = 0,
    npc_pause,
    npc_reload, npc_sleep,
    npc_pickup,
    npc_wield_melee, npc_wield_loaded_gun, npc_wield_empty_gun,
    npc_heal, npc_use_painkiller, npc_drop_items,
    npc_flee, npc_melee, npc_shoot,
    npc_look_for_player, npc_heal_player, npc_follow_player, npc_follow_embarked,
    npc_talk_to_player, npc_mug_player,
    npc_goto_destination, npc_avoid_friendly_fire,
    npc_base_idle,
    npc_noop,
    npc_reach_attack, npc_aim,
    num_npc_actions
};

const int avoidance_vehicles_radius = 5;

std::string npc_action_name( npc_action action );

void print_action( const char *prepend, npc_action action );

hp_part most_damaged_hp_part( const Character &c );

// Used in npc::drop_items()
struct ratio_index {
    double ratio;
    int index;
    ratio_index( double R, int I ) : ratio( R ), index( I ) {};
};

bool clear_shot_reach( const tripoint &from, const tripoint &to )
{
    std::vector<tripoint> path = line_to( from, to );
    path.pop_back();
    for( const tripoint &p : path ) {
        Creature *inter = g->critter_at( p );
        if( inter != nullptr ) {
            return false;
        } else if( g->m.impassable( p ) ) {
            return false;
        }
    }

    return true;
}

tripoint good_escape_direction( const npc &who )
{
    std::vector<tripoint> candidates;

    const auto rate_pt = [&who]( const tripoint & p ) {
        if( !g->m.passable( p ) ) {
            return INT_MAX;
        }

        int rating = 0;
        for( const auto &e : g->m.field_at( p ) ) {
            if( who.is_dangerous_field( e.second ) ) {
                // @todo Rate fire higher than smoke
                rating += e.second.getFieldDensity();
            }
        }

        return rating;
    };

    int best_rating = rate_pt( who.pos() );
    candidates.emplace_back( who.pos() );
    for( const tripoint &p : g->m.points_in_radius( who.pos(), 1 ) ) {
        if( p == who.pos() ) {
            continue;
        }

        int cur_rating = rate_pt( p );
        if( cur_rating == best_rating ) {
            candidates.emplace_back( p );
        } else if( cur_rating < best_rating ) {
            candidates.clear();
            candidates.emplace_back( p );
        }
    }

    return random_entry( candidates );
}

bool npc::sees_dangerous_field( const tripoint &p ) const
{
    return is_dangerous_fields( g->m.field_at( p ) );
}

bool npc::could_move_onto( const tripoint &p ) const
{
    if( !g->m.passable( p ) ) {
        return false;
    }

    if( !sees_dangerous_field( p ) ) {
        return true;
    }

    const auto fields_here = g->m.field_at( pos() );
    for( const auto &e : g->m.field_at( p ) ) {
        if( !is_dangerous_field( e.second ) ) {
            continue;
        }

        const auto *entry_here = fields_here.findField( e.first );
        if( entry_here == nullptr || entry_here->getFieldDensity() < e.second.getFieldDensity() ) {
            return false;
        }
    }

    return true;
}

// class npc functions!

float npc::evaluate_enemy( const Creature &target ) const
{
    if( target.is_monster() ) {
        // effective range [2..42]
        return std::max( dynamic_cast<const monster &>( target ).type->difficulty - 2, 0 ) / 40.0f;

    } else if( target.is_npc() || target.is_player() ) {
        // @todo determine based upon visible equipment
        return 1.0f;

    } else {
        return 0.0f;
    }
}

void npc::assess_danger()
{
    float assessment = 0;
<<<<<<< HEAD
    for( size_t i = 0; i < g->num_zombies(); i++ ) {
        if( sees( g->zombie( i ) ) ) {
            assessment += g->zombie( i ).type->difficulty;
=======
    for( const monster &critter : g->all_monsters() ) {
        if( sees( critter ) ) {
            assessment += critter.type->difficulty;
>>>>>>> 5a01faf4
        }
    }
    assessment /= 10;
    if( assessment <= 2 ) {
        assessment = -10 + 5 * assessment; // Low danger if no monsters around
    }
    // Mod for the player
    if( is_enemy() ) {
        if( rl_dist( pos(), g->u.pos() ) < 10 ) {
            if( g->u.weapon.is_gun() ) {
                assessment += 10;
            } else {
                assessment += 10 - rl_dist( pos(), g->u.pos() );
            }
        }
    } else if( is_friend() ) {
        if( rl_dist( pos(), g->u.pos() ) < 8 ) {
            if( g->u.weapon.is_gun() ) {
                assessment -= 8;
            } else {
                assessment -= 8 - rl_dist( pos(), g->u.pos() );
            }
        }
    }
    for( int i = 0; i < num_hp_parts; i++ ) {
        if( i == hp_head || i == hp_torso ) {
            if( hp_cur[i] < hp_max[i] / 4 ) {
                assessment += 5;
            } else if( hp_cur[i] < hp_max[i] / 2 ) {
                assessment += 3;
            } else if( hp_cur[i] < hp_max[i] * .9 ) {
                assessment += 1;
            }
        } else {
            if( hp_cur[i] < hp_max[i] / 4 ) {
                assessment += 2;
            } else if( hp_cur[i] < hp_max[i] / 2 ) {
                assessment += 1;
            }
        }
    }

    ai_cache.danger_assessment = assessment;
}

float npc::character_danger( const Character &uc ) const
{
    // @todo Remove this when possible
    const player &u = dynamic_cast<const player &>( uc );
    float ret = 0.0;
    bool u_gun = u.weapon.is_gun();
    bool my_gun = weapon.is_gun();
    double u_weap_val = u.weapon_value( u.weapon );
    const double &my_weap_val = ai_cache.my_weapon_value;
    if( u_gun && !my_gun ) {
        u_weap_val *= 1.5f;
    }

    ret += hp_percentage() * get_hp_max( hp_torso ) / 100.0 / my_weap_val;

    ret += my_gun ? u.get_dodge() / 2 : u.get_dodge();

    ret *= std::max( 0.5, u.get_speed() / 100.0 );

    add_msg( m_debug, "%s danger: %1f", u.disp_name().c_str(), ret );
    return ret;
}

void npc::regen_ai_cache()
{
    ai_cache.friends.clear();
    ai_cache.target = std::shared_ptr<Creature>();
    ai_cache.danger = 0.0f;
    ai_cache.total_danger = 0.0f;
    ai_cache.my_weapon_value = weapon_value( weapon );
    assess_danger();

    choose_target();
}

void npc::move()
{
    regen_ai_cache();
    npc_action action = npc_undecided;

    static const std::string no_target_str = "none";
    const Creature *target = current_target();
    const std::string &target_name = target != nullptr ? target->disp_name() : no_target_str;
    add_msg( m_debug, "NPC %s: target = %s, danger = %.1f, range = %d",
             name.c_str(), target_name.c_str(), ai_cache.danger, confident_shoot_range( weapon ) );

    //faction opinion determines if it should consider you hostile
    if( !is_enemy() && guaranteed_hostile() && sees( g->u ) ) {
        add_msg( m_debug, "NPC %s turning hostile because is guaranteed_hostile()", name.c_str() );
        if( op_of_u.fear > 10 + personality.aggression + personality.bravery ) {
            attitude = NPCATT_FLEE;    // We don't want to take u on!
        } else {
            attitude = NPCATT_KILL;    // Yeah, we think we could take you!
        }
    }

    // This bypasses the logic to determine the npc action, but this all needs to be rewritten anyway.
    if( sees_dangerous_field( pos() ) ) {
        const tripoint escape_dir = good_escape_direction( *this );
        if( escape_dir != pos() ) {
            move_to( escape_dir );
            return;
        }
    }

    // TODO: Place player-aiding actions here, with a weight

    /* NPCs are fairly suicidal so at this point we will do a quick check to see if
     * something nasty is going to happen.
     */

    if( is_enemy() && vehicle_danger( avoidance_vehicles_radius ) > 0 ) {
        // TODO: Think about how this actually needs to work, for now assume flee from player
        ai_cache.target = g->shared_from( g->u );
    }

    if( target == &g->u && attitude == NPCATT_FLEE ) {
        action = method_of_fleeing();
    } else if( target != nullptr && ai_cache.danger > 0 ) {
        action = method_of_attack();
    } else {
        // No present danger
        action = address_needs();
        print_action( "address_needs %s", action );

        if( action == npc_undecided ) {
            action = address_player();
            print_action( "address_player %s", action );
        }
    }

    if( action == npc_undecided ) {
        if( is_guarding() ) {
            action = goal == global_omt_location() ?
                     npc_pause :
                     npc_goto_destination;
        } else if( has_new_items && scan_new_items() ) {
            return;
        } else if( !fetching_item ) {
            find_item();
            print_action( "find_item %s", action );
        }

        // check if in vehicle before rushing off to fetch things
        if( is_following() && g->u.in_vehicle ) {
            action = npc_follow_embarked;
        } else if( fetching_item ) {
            // Set to true if find_item() found something
            action = npc_pickup;
        } else if( is_following() ) {
            // No items, so follow the player?
            action = npc_follow_player;
        }

        if( action == npc_undecided ) {
            // Do our long-term action
            action = long_term_goal_action();
            print_action( "long_term_goal_action %s", action );
        }
    }

    /* Sometimes we'll be following the player at this point, but close enough that
     * "following" means standing still.  If that's the case, if there are any
     * monsters around, we should attack them after all!
     *
     * If we are following a embarked player and we are in a vehicle then shoot anyway
     * as we are most likely riding shotgun
     */
    if( ai_cache.danger > 0 && target != nullptr &&
        (
            ( action == npc_follow_embarked && in_vehicle ) ||
            ( action == npc_follow_player &&
              ( rl_dist( pos(), g->u.pos() ) <= follow_distance() || posz() != g->u.posz() ) )
        ) ) {
        action = method_of_attack();
    }

    add_msg( m_debug, "%s chose action %s.", name.c_str(), npc_action_name( action ).c_str() );

    execute_action( action );
}

void npc::execute_action( npc_action action )
{
    int oldmoves = moves;
    tripoint tar = pos();
    Creature *cur = current_target();
    if( cur != nullptr ) {
        tar = cur->pos();
    }
    /*
      debugmsg("%s ran execute_action() with target = %d! Action %s",
               name.c_str(), target, npc_action_name(action).c_str());
    */

    switch( action ) {

        case npc_pause:
            move_pause();
            break;

        case npc_reload: {
            do_reload( weapon );
        }
        break;

        case npc_sleep: {
            // TODO: Allow stims when not too tired
            // Find a nice spot to sleep
            int best_sleepy = sleep_spot( pos() );
            tripoint best_spot = pos();
            const auto points = closest_tripoints_first( 6, pos() );
            for( const tripoint &p : points ) {
                if( !could_move_onto( p ) || !g->is_empty( p ) ) {
                    continue;
                }

                // TODO: Blankets when it's cold
                const int sleepy = sleep_spot( p );
                if( sleepy > best_sleepy ) {
                    best_sleepy = sleepy;
                    best_spot = p;
                }
            }

            update_path( best_spot );
            // TODO: Handle empty path better
            if( best_spot == pos() || path.empty() ) {
                move_pause();
                if( !has_effect( effect_lying_down ) ) {
                    add_effect( effect_lying_down, 300, num_bp, false, 1 );
                    if( g->u.sees( *this ) ) {
                        add_msg( _( "%s lies down to sleep." ), name.c_str() );
                    }
                }
            } else {
                move_to_next();
            }
        }
        break;

        case npc_pickup:
            pick_up_item();
            break;

        case npc_wield_melee:
            wield_best_melee();
            break;

        case npc_wield_loaded_gun: {
            item *it = inv.most_loaded_gun();
            if( it->is_null() ) {
                debugmsg( "NPC tried to wield a loaded gun, but has none!" );
                move_pause();
            } else {
                wield( *it );
            }
        }
        break;

        case npc_wield_empty_gun: {
            bool ammo_found = false;
            int index = -1;
            invslice slice = inv.slice();
            for( size_t i = 0; i < slice.size(); i++ ) {
                item &it = slice[i]->front();
                bool am = ( it.is_gun() &&
                            get_ammo( it.type->gun->ammo ).size() > 0 );
                if( it.is_gun() && ( !ammo_found || am ) ) {
                    index = i;
                    ammo_found = ( ammo_found || am );
                }
            }
            if( index == -1 ) {
                debugmsg( "NPC tried to wield a gun, but has none!" );
                move_pause();
            } else {
                wield( slice[index]->front() );
            }
        }
        break;

        case npc_heal:
            heal_self();
            break;

        case npc_use_painkiller:
            use_painkiller();
            break;

        case npc_drop_items:
            /*
              drop_items(weight_carried() - weight_capacity(),
                            volume_carried() - volume_capacity());
            */
            move_pause();
            break;

        case npc_flee:
            // TODO: More intelligent fleeing
            move_away_from( tar );
            break;

        case npc_reach_attack:
            if( weapon.reach_range( *this ) >= rl_dist( pos(), tar ) &&
                clear_shot_reach( pos(), tar ) ) {
                reach_attack( tar );
                break;
            }
        /* fallthrough */
        case npc_melee:
            update_path( tar );
            if( path.size() > 1 ) {
                move_to_next();
            } else if( path.size() == 1 ) {
                if( cur != nullptr ) {
                    melee_attack( *cur, true );
                }
            } else {
                look_for_player( g->u );
            }
            break;

        case npc_aim:
            if( moves > 10 ) {
                aim();
            } else {
                move_pause();
            }

            break;

        case npc_shoot: {
            auto mode = weapon.gun_current_mode();
            if( !mode ) {
                debugmsg( "NPC tried to shoot without valid mode" );
                break;
            }
            aim();
            fire_gun( tar, mode.qty, *mode );
            break;
        }

        case npc_look_for_player:
            if( saw_player_recently() && sees( last_player_seen_pos ) ) {
                update_path( last_player_seen_pos );
                move_to_next();
            } else {
                look_for_player( g->u );
            }
            break;

        case npc_heal_player:
            update_path( g->u.pos() );
            if( path.size() == 1 ) { // We're adjacent to u, and thus can heal u
                heal_player( g->u );
            } else if( !path.empty() ) {
                move_to_next();
            } else {
                move_pause();
            }
            break;

        case npc_follow_player:
            update_path( g->u.pos() );
            if( ( int )path.size() <= follow_distance() && g->u.posz() == posz() ) { // We're close enough to u.
                move_pause();
            } else if( !path.empty() ) {
                move_to_next();
            } else {
                move_pause();
            }
            // TODO: Make it only happen when it's safe
            complain();
            break;
<<<<<<< HEAD

        case npc_follow_embarked: {
            int p1;
            vehicle *veh = g->m.veh_at( g->u.pos(), p1 );

=======

        case npc_follow_embarked: {
            int p1;
            vehicle *veh = g->m.veh_at( g->u.pos(), p1 );

>>>>>>> 5a01faf4
            if( veh == nullptr ) {
                debugmsg( "Following an embarked player with no vehicle at their location?" );
                // TODO: change to wait? - for now pause
                move_pause();
                break;
            }

            // Try to find the last destination
            // This is mount point, not actual position
            point last_dest( INT_MIN, INT_MIN );
            if( !path.empty() && g->m.veh_at( path[path.size() - 1], p1 ) == veh && p1 >= 0 ) {
                last_dest = veh->parts[p1].mount;
            }

            // Prioritize last found path, then seats
            // Don't change spots if ours is nice
            int my_spot = -1;
            std::vector<std::pair<int, int> > seats;
            for( size_t p2 = 0; p2 < veh->parts.size(); p2++ ) {
                if( !veh->part_flag( p2, VPFLAG_BOARDABLE ) ) {
                    continue;
                }

                const player *passenger = veh->get_passenger( p2 );
                if( passenger != this && passenger != nullptr ) {
                    continue;
                }

                // a seat is available if either unassigned or assigned to us
                auto available_seat = [&]( const vehicle_part & pt ) {
                    if( !pt.is_seat() ) {
                        return false;
                    }
                    const npc *who = pt.crew();
                    return !who || who->getID() == getID();
                };

                const auto &pt = veh->parts[p2];

                int priority = 0;

                if( pt.mount == last_dest ) {
                    // Shares mount point with last known path
                    // We probably wanted to go there in the last turn
                    priority = 4;

                } else if( available_seat( pt ) ) {
                    // Assuming player "owns" a sensible vehicle seats should be in good spots to occupy
                    // Prefer our assigned seat if we have one
                    const npc *who = pt.crew();
                    priority = who && who->getID() == getID() ? 3 : 2;

                } else if( veh->is_inside( p2 ) ) {
                    priority = 1;
                }

                if( passenger == this ) {
                    my_spot = priority;
                }

                seats.push_back( std::make_pair( priority, static_cast<int>( p2 ) ) );
            }

            if( my_spot >= 3 ) {
                // We won't get any better, so don't try
                move_pause();
                break;
            }

            std::sort( seats.begin(), seats.end(),
            []( const std::pair<int, int> &l, const std::pair<int, int> &r ) {
                return l.first > r.first;
            } );

            if( seats.empty() ) {
                // TODO: be angry at player, switch to wait or leave - for now pause
                move_pause();
                break;
            }

            // Only check few best seats - pathfinding can get expensive
            const size_t try_max = std::min<size_t>( 4, seats.size() );
            for( size_t i = 0; i < try_max; i++ ) {
                if( seats[i].first <= my_spot ) {
                    // We have a nicer spot than this
                    // Note: this will make NPCs steal player's seat...
                    break;
                }
<<<<<<< HEAD

                const int cur_part = seats[i].second;

=======

                const int cur_part = seats[i].second;

>>>>>>> 5a01faf4
                tripoint pp = veh->global_pos3() + veh->parts[cur_part].precalc[0];
                update_path( pp, true );
                if( !path.empty() ) {
                    // All is fine
                    move_to_next();
                    break;
                }
            }

            // TODO: Check the rest
            move_pause();
        }

        break;
        case npc_talk_to_player:
            talk_to_u();
            moves = 0;
            break;

        case npc_mug_player:
            mug_player( g->u );
            break;

        case npc_goto_destination:
            go_to_destination();
            break;

        case npc_avoid_friendly_fire:
            avoid_friendly_fire();
            break;

        case npc_base_idle:
            // TODO: patrol or sleep or something?
            move_pause();
            break;

        case npc_undecided:
            complain();
            move_pause();
            break;

        case npc_noop:
            add_msg( m_debug, "%s skips turn (noop)", disp_name().c_str() );
            return;

        default:
            debugmsg( "Unknown NPC action (%d)", action );
    }

    if( oldmoves == moves ) {
        add_msg( m_debug, "NPC didn't use its moves.  Action %d.", action );
    }
}

void npc::choose_target()
{
    ai_cache.total_danger = 0.0f;

    float highest_priority = 1.0f;

    // Radius we can attack without moving
    const int cur_range = std::max( weapon.reach_range( *this ), confident_shoot_range( weapon ) );

    constexpr static int def_radius = 6;

    const auto ok_by_rules = [cur_range, this]( const Creature & c, int dist, int scaled_dist ) {
        if( !is_following() ) {
            return true;
        }

        switch( rules.engagement ) {
            case ENGAGE_NONE:
                return false;
            case ENGAGE_CLOSE:
                // Either close to player or close enough that we can reach it and close to us
                return rl_dist( c.pos(), g->u.pos() ) <= def_radius ||
                       ( dist <= cur_range && scaled_dist <= def_radius / 2 );
            case ENGAGE_WEAK:
                return c.get_hp() <= average_damage_dealt();
            case ENGAGE_HIT:
                return c.has_effect( effect_hit_by_player );
            case ENGAGE_NO_MOVE:
                return dist <= cur_range;
            case ENGAGE_ALL:
                return true;
        }

        return true;
    };

    for( monster &mon : g->all_monsters() ) {
        if( !sees( mon ) ) {
            continue;
        }

        int dist = rl_dist( pos(), mon.pos() );
        // @todo This should include ranged attacks in calculation
        float scaled_distance = std::max( 1.0f, dist / mon.speed_rating() );
        float hp_percent = ( float )( mon.get_hp_max() - mon.get_hp() ) / mon.get_hp_max();
        float critter_danger = mon.type->difficulty * ( hp_percent / 2.0f + 0.5f );

        auto att = mon.attitude( this );
        if( att == MATT_FRIEND ) {
            ai_cache.friends.emplace_back( g->shared_from( mon ) );
            continue;
        }

        if( att == MATT_FPASSIVE ) {
            continue;
        }

        if( att == MATT_ATTACK ) {
            critter_danger++;
        }

        ai_cache.total_danger += critter_danger / scaled_distance;

        if( !ok_by_rules( mon, dist, scaled_distance ) ) {
            continue;
        }

        float priority = critter_danger - 2.0f * ( scaled_distance - 1.0f );
        if( priority < 1.0f && is_following() && att == MATT_ATTACK &&
            rl_dist( mon.pos(), g->u.pos() ) <= def_radius ) {
            priority = 1.0f;
        }

        if( priority >= highest_priority ) {
            highest_priority = priority;
            ai_cache.target = g->shared_from( mon );
            ai_cache.danger = critter_danger;
        }
    }

    const auto check_hostile_character = [this, &ok_by_rules,
          &highest_priority]( const Character & c ) {
        float critter_danger = character_danger( c );

        int dist = rl_dist( pos(), c.pos() );
        int scaled_distance = std::max( 1, ( 100 * dist ) / c.get_speed() );

        ai_cache.total_danger += critter_danger / scaled_distance;

        if( !ok_by_rules( c, dist, scaled_distance ) ) {
            return false;
        }

        float priority = critter_danger - 2 * ( scaled_distance - 1 );

        if( priority < 1.0f && is_following() && rl_dist( c.pos(), g->u.pos() ) <= def_radius ) {
            priority = 1.0f;
        }

        if( priority > highest_priority ) {
            highest_priority = priority;
            ai_cache.danger = critter_danger;
            return true;
        }

        return false;
    };

    for( size_t i = 0; i < g->active_npc.size(); i++ ) {
        if( g->active_npc[ i ].get() == this ) {
            continue;
        }

        const npc &np = *g->active_npc[ i ];

        auto att = attitude_to( np );
        if( att == Creature::A_FRIENDLY ) {
            ai_cache.friends.emplace_back( g->active_npc[i] );
        } else if( att == Creature::A_NEUTRAL ) {
            // Nothing
        } else if( sees( np ) && check_hostile_character( np ) ) {
            ai_cache.target = g->active_npc[i];
        }
    }

    if( is_friend() ) {
        ai_cache.friends.emplace_back( g->shared_from( g->u ) );
    } else if( is_enemy() ) {
        if( sees( g->u ) && check_hostile_character( g->u ) ) {
            ai_cache.target = g->shared_from( g->u );
            ai_cache.danger = std::max( 1.0f, ai_cache.danger );
        }
    }
}

npc_action npc::method_of_fleeing()
{
    const Creature *target = current_target();
    if( target == nullptr ) {
        // Shouldn't be called
        debugmsg( "Ran npc::method_of_fleeing without a target!" );
        return npc_pause;
    }
    const float enemy_speed = target->speed_rating();
    const tripoint &enemy_loc = target->pos();
    int distance = rl_dist( pos(), enemy_loc );

    if( distance < 2 && enemy_speed > speed_rating() ) {
        // Can't outrun, so attack
        return method_of_attack();
    }

    return npc_flee;
}

npc_action npc::method_of_attack()
{
    Creature *critter = current_target();
    if( critter == nullptr ) {
        // This function shouldn't be called...
        debugmsg( "Ran npc::method_of_attack without a target!" );
        return npc_pause;
    }

    tripoint tar = critter->pos();
    int dist = rl_dist( pos(), tar );
    double danger = evaluate_enemy( *critter );

    // TODO: Change the in_vehicle check to actual "are we driving" check
    const bool dont_move = in_vehicle || rules.engagement == ENGAGE_NO_MOVE;

    long ups_charges = charges_of( "UPS" );

    // get any suitable modes excluding melee, any forbiden to NPCs and those without ammo
    // if we require a silent weapon inappropriate modes are also removed
    // except in emergency only fire bursts if danger > 0.5 and don't shoot at all at harmless targets
    std::vector<std::pair<std::string, item::gun_mode>> modes;
    if( rules.use_guns || !is_following() ) {
        for( const auto &e : weapon.gun_all_modes() ) {
            modes.push_back( e );
        }

        modes.erase( std::remove_if( modes.begin(), modes.end(),
        [&]( const std::pair<std::string, item::gun_mode> &e ) {

            const auto &m = e.second;
            return m.melee() || m.flags.count( "NPC_AVOID" ) ||
                   !m->ammo_sufficient( m.qty ) || !can_use( *m.target ) ||
                   m->get_gun_ups_drain() > ups_charges ||
                   ( danger <= ( ( m.qty == 1 ) ? 0.0 : 0.5 ) && !emergency() ) ||
                   ( rules.use_silent && is_following() && !m.target->is_silent() );

        } ), modes.end() );
    }

    // prefer modes that result in more total damage
    std::stable_sort( modes.begin(),
                      modes.end(), [&]( const std::pair<std::string, item::gun_mode> &lhs,
    const std::pair<std::string, item::gun_mode> &rhs ) {
        return ( lhs.second->gun_damage() * lhs.second.qty ) > ( rhs.second->gun_damage() *
                rhs.second.qty );
    } );

    // modes outside confident range should always be the last option(s)
    std::stable_sort( modes.begin(),
                      modes.end(), [&]( const std::pair<std::string, item::gun_mode> &lhs,
    const std::pair<std::string, item::gun_mode> &rhs ) {
        return ( confident_gun_mode_range( lhs.second ) >= dist ) > ( confident_gun_mode_range(
                    rhs.second ) >= dist );
    } );

    if( emergency() && alt_attack() ) {
        return npc_noop;
    }

    // reach attacks are silent and consume no ammo so prefer these if available
    int reach_range = weapon.reach_range( *this );
    if( reach_range > 1 && reach_range >= dist && clear_shot_reach( pos(), tar ) ) {
        return npc_reach_attack;
    }

    // if the best mode is within the confident range try for a shot
    if( !modes.empty() && sees( *critter ) && confident_gun_mode_range( modes[ 0 ].second ) >= dist ) {

        // @todo Make NPCs understand reinforced glass and vehicles blocking line of fire

        if( wont_hit_friend( tar, weapon, false ) ) {
            weapon.gun_set_mode( modes[ 0 ].first );
            return npc_shoot;

        } else {
            if( !dont_move ) {
                return npc_avoid_friendly_fire;
            }
        }
    }

    if( dist == 1 ) {
        return npc_melee;
    }

    // TODO: Add a time check now that wielding takes a lot of time
    if( wield_better_weapon() ) {
        return npc_noop;
    }

    if( !weapon.ammo_sufficient() && can_reload_current() ) {
        return npc_reload;
    }

    if( !modes.empty() && sees( *critter ) && aim_per_move( weapon, recoil ) > 0 ) {
        return npc_aim;
    }

    return npc_melee;
}

bool need_heal( const Character &n )
{
    for( int i = 0; i < num_hp_parts; i++ ) {
        hp_part part = hp_part( i );
        if( ( part == hp_head  && n.hp_cur[i] <= 35 ) ||
            ( part == hp_torso && n.hp_cur[i] <= 25 ) ||
            n.hp_cur[i] <= 15 ) {
            return true;
        }
    }

    return false;
}

npc_action npc::address_needs()
{
    return address_needs( ai_cache.danger );
}

bool wants_to_reload( const npc &who, const item &it )
{
    if( !who.can_reload( it ) ) {
        return false;
    }

    const long required = it.ammo_required();
    // TODO: Add bandolier check here, once they can be reloaded
    if( required < 1 && !it.is_magazine() ) {
        return false;
    }

    const long remaining = it.ammo_remaining();
    return remaining < required || remaining < it.ammo_capacity();
}

bool wants_to_reload_with( const item &weap, const item &ammo )
{
    if( ammo.is_magazine() && ( ammo.ammo_remaining() <= weap.ammo_remaining() ) ) {
        return false;
    }

    return true;
}

item &npc::find_reloadable()
{
    // Check wielded gun, non-wielded guns, mags and tools
    // TODO: Build a proper gun->mag->ammo DAG (Directed Acyclic Graph)
    // to avoid checking same properties over and over
    // TODO: Make this understand bandoliers, pouches etc.
    // TODO: Cache items checked for reloading to avoid re-checking same items every turn
    // TODO: Make it understand smaller and bigger magazines
    item *reloadable = nullptr;
    visit_items( [this, &reloadable]( item * node ) {
        if( !wants_to_reload( *this, *node ) ) {
            return VisitResponse::NEXT;
        }
        const auto it_loc = select_ammo( *node ).ammo;
        if( it_loc && wants_to_reload_with( *node, *it_loc ) ) {
            reloadable = node;
            return VisitResponse::ABORT;
        }

        return VisitResponse::NEXT;
    } );

    if( reloadable != nullptr ) {
        return *reloadable;
    }

    return ret_null;
}

const item &npc::find_reloadable() const
{
    return const_cast<const item &>( const_cast<npc *>( this )->find_reloadable() );
}

bool npc::can_reload_current()
{
    if( !weapon.is_gun() ) {
        return false;
    }

    return find_usable_ammo( weapon );
}

item_location npc::find_usable_ammo( const item &weap )
{
    if( !can_reload( weap ) ) {
        return item_location();
    }

    auto loc = select_ammo( weap ).ammo;
    if( !loc || !wants_to_reload_with( weap, *loc ) ) {
        return item_location();
    }

    return loc;
}

const item_location npc::find_usable_ammo( const item &weap ) const
{
    return const_cast<npc *>( this )->find_usable_ammo( weap );
}

npc_action npc::address_needs( float danger )
{
    if( need_heal( *this ) && has_healing_item() ) {
        return npc_heal;
    }

    if( get_perceived_pain() >= 15 && has_painkiller() && !took_painkiller() ) {
        return npc_use_painkiller;
    }

    if( can_reload_current() ) {
        return npc_reload;
    }

    item &reloadable = find_reloadable();
    if( !reloadable.is_null() ) {
        do_reload( reloadable );
        return npc_noop;
    }

    if( ( danger <= NPC_DANGER_VERY_LOW && ( get_hunger() > 40 || get_thirst() > 40 ) ) ||
        get_thirst() > 80 || get_hunger() > 160 ) {
        if( consume_food() ) {
            return npc_noop;
        }
    }

    if( danger <= NPC_DANGER_VERY_LOW && find_corpse_to_pulp() ) {
        if( !do_pulp() ) {
            move_to_next();
        }

        return npc_noop;
    }

    if( danger <= NPC_DANGER_VERY_LOW && adjust_worn() ) {
        return npc_noop;
    }

    // TODO: More risky attempts at sleep when exhausted
    if( danger <= 0.01 && get_fatigue() >= TIRED ) {
        if( !is_following() ) {
            set_fatigue( 0 ); // TODO: Make tired NPCs handle sleep offscreen
            return npc_undecided;
        }

        if( rules.allow_sleep || get_fatigue() > MASSIVE_FATIGUE ) {
            return npc_sleep;
        } else if( g->u.in_sleep_state() ) {
            // TODO: "Guard me while I sleep" command
            return npc_sleep;
        }
    }

    // TODO: Mutation & trait related needs
    // e.g. finding glasses; getting out of sunlight if we're an albino; etc.

    return npc_undecided;
}

npc_action npc::address_player()
{
    if( attitude == NPCATT_TALK && sees( g->u ) ) {
        if( g->u.in_sleep_state() ) {
            // Leave sleeping characters alone.
            return npc_undecided;
        }
        if( rl_dist( pos(), g->u.pos() ) <= 6 ) {
            return npc_talk_to_player;    // Close enough to talk to you
        } else {
            if( one_in( 10 ) ) {
                say( "<lets_talk>" );
            }
            return npc_follow_player;
        }
    }

    if( attitude == NPCATT_MUG && sees( g->u ) ) {
        if( one_in( 3 ) ) {
            say( _( "Don't move a <swear> muscle..." ) );
        }
        return npc_mug_player;
    }

    if( attitude == NPCATT_WAIT_FOR_LEAVE ) {
        patience--;
        if( patience <= 0 ) {
            patience = 0;
            attitude = NPCATT_KILL;
            return npc_noop;
        }
        return npc_undecided;
    }

    if( attitude == NPCATT_FLEE ) {
        return npc_flee;
    }

    if( attitude == NPCATT_LEAD ) {
        if( rl_dist( pos(), g->u.pos() ) >= 12 || !sees( g->u ) ) {
            int intense = get_effect_int( effect_catch_up );
            if( intense < 10 ) {
                say( "<keep_up>" );
                add_effect( effect_catch_up, 5 );
                return npc_pause;
            } else {
                say( "<im_leaving_you>" );
                attitude = NPCATT_NULL;
                return npc_pause;
            }
        } else if( has_destination() ) {
            return npc_goto_destination;
        } else { // At goal. Now, waiting on nearby player
            return npc_pause;
        }
    }
    return npc_undecided;
}

npc_action npc::long_term_goal_action()
{
    add_msg( m_debug, "long_term_goal_action()" );

    if( mission == NPC_MISSION_SHOPKEEP || mission == NPC_MISSION_SHELTER ) {
        return npc_pause;    // Shopkeeps just stay put.
    }

    // TODO: Follow / look for player

    if( mission == NPC_MISSION_BASE ) {
        return npc_base_idle;
    }

    if( !has_destination() ) {
        set_destination();
    }

    if( has_destination() ) {
        return npc_goto_destination;
    }

    return npc_undecided;
}

double npc::confidence_mult() const
{
    if( !is_following() ) {
        return 1.0f;
    }

    switch( rules.aim ) {
        case AIM_WHEN_CONVENIENT:
            return emergency() ? 1.0f : 0.75f;
            break;
        case AIM_SPRAY:
            return 1.25f;
            break;
        case AIM_PRECISE:
            return emergency() ? 0.75f : 0.4f;
            break;
        case AIM_STRICTLY_PRECISE:
            return 0.25f;
            break;
    }

    return 1.0f;
}

int npc::confident_shoot_range( const item &it ) const
{
    int res = 0;
    for( const auto &m : it.gun_all_modes() ) {
        res = std::max( res, confident_gun_mode_range( m.second ) );
    }
    return res;
}

int npc::confident_gun_mode_range( const item::gun_mode &gun, int at_recoil ) const
{
    if( at_recoil < 0 ) {
        at_recoil = recoil_total();
    }

    if( !gun || gun.melee() ) {
        return 0;
    }

    double average_dispersion = get_weapon_dispersion( *( gun.target ) ).avg() + at_recoil;
    double even_chance_range = range_with_even_chance_of_good_hit( average_dispersion );
    // 5 round burst equivalent to ~2 individually aimed shots
    even_chance_range /= std::max( sqrt( gun.qty / 1.5 ), 1.0 );
    double confident_range = even_chance_range * confidence_mult();

    add_msg( m_debug, "confident_gun_mode_range (%s=%d)", gun.mode.c_str(), ( int )confident_range );
    return std::max<int>( confident_range, 1 );
}

int npc::confident_throw_range( const item &thrown, Creature *target ) const
{
    double average_dispersion = throwing_dispersion( thrown, target ) / 2.0;
    double even_chance_range = ( target == nullptr ? 0.5 : target->ranged_target_size() ) /
                               average_dispersion;
    double confident_range = even_chance_range * confidence_mult();
    add_msg( m_debug, "confident_throw_range == %d", ( int )confident_range );
    return ( int )confident_range;
}

// Index defaults to -1, i.e., wielded weapon
bool npc::wont_hit_friend( const tripoint &tar, const item &it, bool throwing ) const
{
    // @todo Get actual dispersion instead of extracting it (badly) from confident range
    int confident = throwing ? confident_throw_range( it, nullptr ) : confident_shoot_range( it );
    // if there is no confidence at using weapon, it's not used at range
    // zero confidence leads to divide by zero otherwise
    if( confident < 1 ) {
        return true;
    }

    if( rl_dist( pos(), tar ) == 1 ) {
        return true;    // If we're *really* sure that our aim is dead-on
    }

    int target_angle = g->m.coord_to_angle( posx(), posy(), tar.x, tar.y );

    // @todo Base on dispersion
    int safe_angle = 30;

    for( const auto &fr : ai_cache.friends ) {
        const Creature &ally = *fr.get();

        // @todo Extract common functions with turret target selection
        int safe_angle_ally = safe_angle;
        int ally_dist = rl_dist( pos(), ally.pos() );
        if( ally_dist < 3 ) {
            safe_angle_ally += ( 3 - ally_dist ) * 30;
        }

        int ally_angle = g->m.coord_to_angle( posx(), posy(), ally.posx(), ally.posy() );
        int angle_diff = abs( ally_angle - target_angle );
        angle_diff = std::min( 360 - angle_diff, angle_diff );
        if( angle_diff < safe_angle_ally ) {
            // @todo Disable NPC whining is it's other NPC who prevents aiming
            return false;
        }
    }

    return true;
}

bool npc::enough_time_to_reload( const item &gun ) const
{
    int rltime = item_reload_cost( gun, item( gun.ammo_type()->default_ammotype() ),
                                   gun.ammo_capacity() );
    const float turns_til_reloaded = ( float )rltime / get_speed();

    const Creature *target = current_target();
    if( target == nullptr ) {
        // No target, plenty of time to reload
        return true;
    }

    const auto distance = rl_dist( pos(), target->pos() );
    const float target_speed = target->speed_rating();
    const float turns_til_reached = distance / target_speed;
    if( target->is_player() || target->is_npc() ) {
        auto &c = dynamic_cast<const Character &>( *target );
        // TODO: Allow reloading if the player has a low accuracy gun
        if( sees( c ) && c.weapon.is_gun() && rltime > 200 &&
            c.weapon.gun_range( true ) > distance + turns_til_reloaded / target_speed ) {
            // Don't take longer than 2 turns if player has a gun
            return false;
        }
    }

    // TODO: Handle monsters with ranged attacks and players with CBMs
    return turns_til_reloaded < turns_til_reached;
}

void npc::aim()
{
    double aim_amount = aim_per_move( weapon, recoil );
    while( aim_amount > 0 && recoil > 0 && moves > 10 ) {
        moves--;
        recoil -= aim_amount;
        recoil = std::max( 0.0, recoil );
        aim_amount = aim_per_move( weapon, recoil );
    }
}

bool npc::update_path( const tripoint &p, const bool no_bashing, bool force )
{
    if( p == tripoint_min ) {
        add_msg( m_debug, "Pathing to tripoint_min" );
        return false;
    }

    if( p == pos() ) {
        path.clear();
        return true;
    }

    while( !path.empty() && path[0] == pos() ) {
        path.erase( path.begin() );
    }

    if( !path.empty() ) {
        const tripoint &last = path[path.size() - 1];
        if( last == p && ( path[0].z != posz() || rl_dist( path[0], pos() ) <= 1 ) ) {
            // Our path already leads to that point, no need to recalculate
            return true;
        }
    }

    auto new_path = g->m.route( pos(), p, get_pathfinding_settings( no_bashing ), get_path_avoid() );
    if( new_path.empty() ) {
        add_msg( m_debug, "Failed to path %d,%d,%d->%d,%d,%d",
                 posx(), posy(), posz(), p.x, p.y, p.z );
    }

    while( !new_path.empty() && new_path[0] == pos() ) {
        new_path.erase( new_path.begin() );
    }

    if( !new_path.empty() || force ) {
        path = std::move( new_path );
        return true;
    }

    return false;
}

bool npc::can_move_to( const tripoint &p, bool no_bashing ) const
{
    // Allow moving into any bashable spots, but penalize them during pathing
    return( rl_dist( pos(), p ) <= 1 &&
            (
                g->m.passable( p ) ||
                ( !no_bashing && g->m.bash_rating( smash_ability(), p ) > 0 ) ||
                g->m.open_door( p, !g->m.is_outside( pos() ), true )
            )
          );
}

void npc::move_to( const tripoint &pt, bool no_bashing )
{
    if( g->m.has_flag( "UNSTABLE", pt ) ) {
        add_effect( effect_bouldering, 1, num_bp, true );
    } else if( has_effect( effect_bouldering ) ) {
        remove_effect( effect_bouldering );
    }

    tripoint p = pt;
    if( sees_dangerous_field( pt ) ) {
        // Move to a neighbor field instead, if possible.
        // Maybe this code already exists somewhere?
        auto other_points = g->m.get_dir_circle( pos(), pt );
        for( const tripoint &ot : other_points ) {
            if( could_move_onto( ot ) ) {
                p = ot;
                break;
            }
        }
    }

    recoil = MAX_RECOIL;

    if( has_effect( effect_stunned ) ) {
        p.x = rng( posx() - 1, posx() + 1 );
        p.y = rng( posy() - 1, posy() + 1 );
        p.z = posz();
    }

    // "Long steps" are allowed when crossing z-levels
    // Stairs teleport the player too
    if( rl_dist( pos(), p ) > 1 && p.z == posz() ) {
        // On the same level? Not so much. Something weird happened
        path.clear();
        move_pause();
    }
    bool attacking = false;
    if( g->critter_at<monster>( p ) ) {
        attacking = true;
    }
    if( !move_effects( attacking ) ) {
        mod_moves( -100 );
        return;
    }

    Creature *critter = g->critter_at( p );
    if( critter != nullptr ) {
        if( critter == this ) { // We're just pausing!
            move_pause();
            return;
        }
        const auto att = attitude_to( *critter );
        if( att == A_HOSTILE ) {
            if( !no_bashing ) {
                melee_attack( *critter, true );
            } else {
                move_pause();
            }

            return;
        }

        if( critter == &g->u ) {
            say( "<let_me_pass>" );
        }

        // Let NPCs push each other when non-hostile
        // TODO: Have them attack each other when hostile
        npc *np = dynamic_cast<npc *>( critter );
        if( np != nullptr && !np->in_sleep_state() ) {
            np->move_away_from( pos(), true );
        }

        if( critter->pos() == p ) {
            move_pause();
            return;
        }
    }

    // Boarding moving vehicles is fine, unboarding isn't
    bool moved = false;
    int vpart;
    vehicle *veh = g->m.veh_at( pos(), vpart );
    if( veh != nullptr ) {
        int other_part = -1;
        const vehicle *oveh = g->m.veh_at( p, other_part );
        if( abs( veh->velocity ) > 0 &&
            ( oveh != veh ||
              veh->part_with_feature( other_part, VPFLAG_BOARDABLE ) < 0 ) ) {
            move_pause();
            return;
        }
    }

    if( p.z != posz() ) {
        // Z-level move
        // For now just teleport to the destination
        // TODO: Make it properly find the tile to move to
        moves -= 100;
        moved = true;
    } else if( g->m.passable( p ) ) {
        bool diag = trigdist && posx() != p.x && posy() != p.y;
        moves -= run_cost( g->m.combined_movecost( pos(), p ), diag );
        moved = true;
    } else if( g->m.open_door( p, !g->m.is_outside( pos() ) ) ) {
        moves -= 100;
    } else if( get_dex() > 1 && g->m.has_flag_ter_or_furn( "CLIMBABLE", p ) ) {
        ///\EFFECT_DEX_NPC increases chance to climb CLIMBABLE furniture or terrain
        int climb = get_dex();
        if( one_in( climb ) ) {
            add_msg_if_npc( m_neutral, _( "%1$s falls tries to climb the %2$s but slips." ),
                            name.c_str(), g->m.tername( p ).c_str() );
            moves -= 400;
        } else {
            add_msg_if_npc( m_neutral, _( "%1$s climbs over the %2$s." ), name.c_str(),
                            g->m.tername( p ).c_str() );
            moves -= ( 500 - ( rng( 0, climb ) * 20 ) );
            moved = true;
        }
    } else if( !no_bashing && smash_ability() > 0 && g->m.is_bashable( p ) &&
               g->m.bash_rating( smash_ability(), p ) > 0 ) {
        moves -= !is_armed() ? 80 : weapon.attack_time() * 0.8;
        g->m.bash( p, smash_ability() );
    } else {
        if( attitude == NPCATT_MUG ||
            attitude == NPCATT_KILL ||
            attitude == NPCATT_WAIT_FOR_LEAVE ) {
            attitude = NPCATT_FLEE;
        }

        moves = 0;
    }

    if( moved ) {
        const tripoint old_pos = pos();
        setpos( p );
        if( in_vehicle ) {
            g->m.unboard_vehicle( old_pos );
        }

        // Close doors behind self (if you can)
        if( is_friend() && rules.close_doors ) {
            doors::close_door( g->m, *this, old_pos );
        }

        int part;
        vehicle *veh = g->m.veh_at( p, part );
        if( veh != nullptr && veh->part_with_feature( part, VPFLAG_BOARDABLE ) >= 0 ) {
            g->m.board_vehicle( p, this );
        }

        g->m.creature_on_trap( *this );
        g->m.creature_in_field( *this );
    }
}

void npc::move_to_next()
{
    while( !path.empty() && pos() == path[0] ) {
        path.erase( path.begin() );
    }

    if( path.empty() ) {
        add_msg( m_debug,
                 "npc::move_to_next() called with an empty path or path containing only current position" );
        move_pause();
        return;
    }

    move_to( path[0] );
    if( !path.empty() && pos() == path[0] ) { // Move was successful
        path.erase( path.begin() );
    }
}

void npc::avoid_friendly_fire()
{
    // @todo To parameter
    const tripoint &tar = current_target()->pos();
    // Calculate center of weight of friends and move away from that
    tripoint center;
    for( const auto &fr : ai_cache.friends ) {
        const Creature &ally = *fr.get();
        center += ally.pos();
    }

    float friend_count = ai_cache.friends.size();
    center.x = round( center.x / friend_count );
    center.y = round( center.y / friend_count );
    center.z = round( center.z / friend_count );

    auto candidates = closest_tripoints_first( 1, pos() );
    candidates.erase( candidates.begin() );
    std::sort( candidates.begin(), candidates.end(),
    [&tar, &center]( const tripoint & l, const tripoint & r ) {
        return ( rl_dist( l, tar ) - rl_dist( l, center ) ) <
               ( rl_dist( r, tar ) - rl_dist( r, center ) );
    } );

    for( const auto &pt : candidates ) {
        if( can_move_to( pt ) ) {
            move_to( pt );
            return;
        }
    }

    /* If we're still in the function at this point, maneuvering can't help us. So,
     * might as well address some needs.
     * We pass a <danger> value of NPC_DANGER_VERY_LOW + 1 so that we won't start
     * eating food (or, god help us, sleeping).
     */
    npc_action action = address_needs( NPC_DANGER_VERY_LOW + 1 );
    if( action == npc_undecided ) {
        move_pause();
    }
    execute_action( action );
}

void npc::move_away_from( const tripoint &pt, bool no_bash_atk )
{
    tripoint best_pos = pos();
    int best = -1;
    int chance = 2;
    for( const tripoint &p : g->m.points_in_radius( pos(), 1 ) ) {
        if( p == pos() ) {
            continue;
        }

        if( p == g->u.pos() ) {
            continue;
        }

        const int cost = g->m.combined_movecost( pos(), p );
        if( cost <= 0 ) {
            continue;
        }

        const int dst = abs( p.x - pt.x ) + abs( p.y - pt.y ) + abs( p.z - pt.z );
        const int val = dst * 1000 / cost;
        if( val > best && can_move_to( p, no_bash_atk ) ) {
            best_pos = p;
            best = val;
            chance = 2;
        } else if( ( val == best && one_in( chance ) ) && can_move_to( p, no_bash_atk ) ) {
            best_pos = p;
            best = val;
            chance++;
        }
    }

    move_to( best_pos, no_bash_atk );
}

void npc::move_pause()
{
    // NPCs currently always aim when using a gun, even with no target
    // This simulates them aiming at stuff just at the edge of their range
    if( !weapon.is_gun() ) {
        pause();
        return;
    }

    // Stop, drop, and roll
    if( has_effect( effect_onfire ) ) {
        pause();
    } else {
        aim();
        moves = std::min( moves, 0 );
    }
}

static tripoint nearest_passable( const tripoint &p, const tripoint &closest_to )
{
    if( g->m.passable( p ) ) {
        return p;
    }

    // We need to path to adjacent tile, not the exact one
    // Let's pick the closest one to us that is passable
    auto candidates = closest_tripoints_first( 1, p );
    std::sort( candidates.begin(), candidates.end(), [ closest_to ]( const tripoint & l,
    const tripoint & r ) {
        return rl_dist( closest_to, l ) < rl_dist( closest_to, r );
    } );
    auto iter = std::find_if( candidates.begin(), candidates.end(), []( const tripoint & pt ) {
        return g->m.passable( pt );
    } );
    if( iter != candidates.end() ) {
        return *iter;
    }

    return tripoint_min;
}

void npc::find_item()
{
    if( is_following() && !rules.allow_pick_up ) {
        // Grabbing stuff not allowed by our "owner"
        return;
    }

    fetching_item = false;
    int best_value = minimum_item_value();
    // Not perfect, but has to mirror pickup code
    units::volume volume_allowed = volume_capacity() - volume_carried();
    units::mass   weight_allowed = weight_capacity() - weight_carried();
    // For some reason range limiting by vision doesn't work properly
    const int range = 6;
    //int range = sight_range( g->light_level( posz() ) );
    //range = std::max( 1, std::min( 12, range ) );

    static const std::string no_pickup( "NO_NPC_PICKUP" );

    const item *wanted = nullptr;

    const bool whitelisting = has_item_whitelist();

    if( volume_allowed <= 0 || weight_allowed <= 0 ) {
        return;
    }

    const auto consider_item =
        [&wanted, &best_value, whitelisting, volume_allowed, weight_allowed, this]
    ( const item & it, const tripoint & p ) {
        if( it.made_of( LIQUID ) ) {
            // Don't even consider liquids.
            return;
        }

        if( whitelisting && !item_whitelisted( it ) ) {
            return;
        }

        // When using a whitelist, skip the value check
        // @todo Whitelist hierarchy?
        int itval = whitelisting ? 1000 : value( it );

        if( itval > best_value &&
            ( it.volume() <= volume_allowed && it.weight() <= weight_allowed ) ) {
            wanted_item_pos = p;
            wanted = &( it );
            best_value = itval;
        }
    };

    // Harvest item doesn't exist, so we'll be checking by its name
    std::string wanted_name;
    const auto consider_terrain =
    [ this, whitelisting, volume_allowed, &wanted, &wanted_name ]( const tripoint & p ) {
        // We only want to pick plants when there are no items to pick
        if( !whitelisting || wanted != nullptr || !wanted_name.empty() ||
            volume_allowed < units::from_milliliter( 250 ) ) {
            return;
        }

        const auto harvest = g->m.get_harvest_names( p );
        for( const auto &entry : harvest ) {
            if( item_name_whitelisted( entry ) ) {
                wanted_name = entry;
                wanted_item_pos = p;
                break;
            }
        }
    };

    for( const tripoint &p : closest_tripoints_first( range, pos() ) ) {
        // TODO: Make this sight check not overdraw nearby tiles
        // TODO: Optimize that zone check
        if( is_following() && g->check_zone( no_pickup, p ) ) {
            continue;
        }

        if( g->m.sees_some_items( p, *this ) && sees( p ) ) {
            for( const item &it : g->m.i_at( p ) ) {
                consider_item( it, p );
            }
        }

        // Allow terrain check without sight, because it would cost more CPU than it is worth
        consider_terrain( p );

        int veh_part = -1;
        const vehicle *veh = g->m.veh_at( p, veh_part );
        if( veh == nullptr || veh->velocity != 0 || !sees( p ) ) {
            continue;
        }

        veh_part = veh->part_with_feature( veh_part, VPFLAG_CARGO, true );
        static const std::string locked_string( "LOCKED" );
        //TODO Let player know what parts are safe from NPC thieves
        static const std::string cargo_locking_string( "CARGO_LOCKING" );
        if( veh_part < 0 || veh->part_flag( veh_part, locked_string ) ||
            veh->part_flag( veh_part, cargo_locking_string ) ) {
            continue;
        }

        for( const item &it : veh->get_items( veh_part ) ) {
            consider_item( it, p );
        }
    }

    if( wanted != nullptr ) {
        wanted_name = wanted->tname();
    }

    if( wanted_name.empty() ) {
        return;
    }

    fetching_item = true;

    // TODO: Move that check above, make it multi-target pathing and use it
    // to limit tiles available for choice of items
    const int dist_to_item = rl_dist( wanted_item_pos, pos() );
    const tripoint dest = nearest_passable( wanted_item_pos, pos() );
    update_path( dest );

    if( path.empty() && dist_to_item > 1 ) {
        // Item not reachable, let's just totally give up for now
        fetching_item = false;
    }

    if( fetching_item && rl_dist( wanted_item_pos, pos() ) > 1 && is_following() ) {
        say( _( "Hold on, I want to pick up that %s." ), wanted_name.c_str() );
    }
}

void npc::pick_up_item()
{
    if( is_following() && !rules.allow_pick_up ) {
        add_msg( m_debug, "%s::pick_up_item(); Cancelling on player's request", name.c_str() );
        fetching_item = false;
        moves -= 1;
        return;
    }

    int veh_part = -1;
    vehicle *veh = g->m.veh_at( wanted_item_pos, veh_part );
    if( veh != nullptr ) {
        veh_part = veh->part_with_feature( veh_part, VPFLAG_CARGO, false );
    }

    const bool has_cargo = veh != nullptr &&
                           veh_part >= 0 &&
                           !veh->part_flag( veh_part, "LOCKED" );

    if( ( !g->m.has_items( wanted_item_pos ) && !has_cargo &&
          !g->m.is_harvestable( wanted_item_pos ) && sees( wanted_item_pos ) ) ||
        ( is_following() && g->check_zone( "NO_NPC_PICKUP", wanted_item_pos ) ) ) {
        // Items we wanted no longer exist and we can see it
        // Or player who is leading us doesn't want us to pick it up
        fetching_item = false;
        move_pause();
        add_msg( m_debug, "Canceling pickup - no items or new zone" );
        return;
    }


    add_msg( m_debug, "%s::pick_up_item(); [%d, %d, %d] => [%d, %d, %d]", name.c_str(),
             posx(), posy(), posz(), wanted_item_pos.x, wanted_item_pos.y, wanted_item_pos.z );
    const tripoint dest = nearest_passable( wanted_item_pos, pos() );
    update_path( dest );

    const int dist_to_pickup = rl_dist( pos(), wanted_item_pos );
    if( dist_to_pickup > 1 && !path.empty() ) {
        add_msg( m_debug, "Moving; [%d, %d, %d] => [%d, %d, %d]",
                 posx(), posy(), posz(), path[0].x, path[0].y, path[0].z );

        move_to_next();
        return;
    } else if( dist_to_pickup > 1 && path.empty() ) {
        add_msg( m_debug, "Can't find path" );
        // This can happen, always do something
        fetching_item = false;
        move_pause();
        return;
    }

    // We're adjacent to the item; grab it!

    auto picked_up = pick_up_item_map( wanted_item_pos );
    if( picked_up.empty() && has_cargo ) {
        picked_up = pick_up_item_vehicle( *veh, veh_part );
    }

    if( picked_up.empty() ) {
        // Last chance: plant harvest
        if( g->m.is_harvestable( wanted_item_pos ) ) {
            g->m.examine( *this, wanted_item_pos );
            // Note: we didn't actually pick up anything, just spawned items
            // but we want the item picker to find new items
            fetching_item = false;
            return;
        }
    }
    // Describe the pickup to the player
    bool u_see = g->u.sees( *this ) || g->u.sees( wanted_item_pos );
    if( u_see ) {
        if( picked_up.size() == 1 ) {
            add_msg( _( "%1$s picks up a %2$s." ), name.c_str(),
                     picked_up.front().tname().c_str() );
        } else if( picked_up.size() == 2 ) {
            add_msg( _( "%1$s picks up a %2$s and a %3$s." ), name.c_str(),
                     picked_up.front().tname().c_str(),
                     picked_up.back().tname().c_str() );
        } else if( picked_up.size() > 2 ) {
            add_msg( _( "%s picks up several items." ), name.c_str() );
        } else {
            add_msg( _( "%s looks around nervously, as if searching for something." ), name.c_str() );
        }
    }

    for( auto &it : picked_up ) {
        int itval = value( it );
        if( itval < worst_item_value ) {
            worst_item_value = itval;
        }

        i_add( it );
    }

    moves -= 100;
    fetching_item = false;
    has_new_items = true;
}

template <typename T>
std::list<item> npc_pickup_from_stack( npc &who, T &items )
{
    const bool whitelisting = who.has_item_whitelist();
    auto volume_allowed = who.volume_capacity() - who.volume_carried();
    auto weight_allowed = who.weight_capacity() - who.weight_carried();
    auto min_value = whitelisting ? 0 : who.minimum_item_value();
    std::list<item> picked_up;

    for( auto iter = items.begin(); iter != items.end(); ) {
        const item &it = *iter;
        if( it.made_of( LIQUID ) ) {
            iter++;
            continue;
        }

        if( whitelisting && !who.item_whitelisted( it ) ) {
            iter++;
            continue;
        }

        auto volume = it.volume();
        if( volume > volume_allowed ) {
            iter++;
            continue;
        }

        auto weight = it.weight();
        if( weight > weight_allowed ) {
            iter++;
            continue;
        }

        int itval = whitelisting ? 1000 : who.value( it );
        if( itval < min_value ) {
            iter++;
            continue;
        }

        volume_allowed -= volume;
        weight_allowed -= weight;
        picked_up.push_back( it );
        iter = items.erase( iter );
    }

    return picked_up;
}

std::list<item> npc::pick_up_item_map( const tripoint &where )
{
    auto stack = g->m.i_at( where );
    return npc_pickup_from_stack( *this, stack );
}

std::list<item> npc::pick_up_item_vehicle( vehicle &veh, int part_index )
{
    auto stack = veh.get_items( part_index );
    return npc_pickup_from_stack( *this, stack );
}

void npc::drop_items( int weight, int volume )
{
    add_msg( m_debug, "%s is dropping items-%d,%d (%d items, wgt %d/%d, vol %d/%d)",
             name.c_str(), weight, volume, inv.size(), weight_carried(),
             weight_capacity(), volume_carried() / units::legacy_volume_factor,
             volume_capacity() / units::legacy_volume_factor );

    int weight_dropped = 0, volume_dropped = 0;
    std::vector<ratio_index> rWgt, rVol; // Weight/Volume to value ratios

    // First fill our ratio vectors, so we know which things to drop first
    invslice slice = inv.slice();
<<<<<<< HEAD
    for( size_t i = 0; i < slice.size(); i++ ) {
=======
    for( unsigned int i = 0; i < slice.size(); i++ ) {
>>>>>>> 5a01faf4
        item &it = slice[i]->front();
        double wgt_ratio, vol_ratio;
        if( value( it ) == 0 ) {
            wgt_ratio = 99999;
            vol_ratio = 99999;
        } else {
            wgt_ratio = it.weight() / 1_gram / value( it );
            vol_ratio = it.volume() / units::legacy_volume_factor / value( it );
        }
        bool added_wgt = false, added_vol = false;
        for( size_t j = 0; j < rWgt.size() && !added_wgt; j++ ) {
            if( wgt_ratio > rWgt[j].ratio ) {
                added_wgt = true;
                rWgt.insert( rWgt.begin() + j, ratio_index( wgt_ratio, i ) );
            }
        }
        if( !added_wgt ) {
            rWgt.push_back( ratio_index( wgt_ratio, i ) );
        }
        for( size_t j = 0; j < rVol.size() && !added_vol; j++ ) {
            if( vol_ratio > rVol[j].ratio ) {
                added_vol = true;
                rVol.insert( rVol.begin() + j, ratio_index( vol_ratio, i ) );
            }
        }
        if( !added_vol ) {
            rVol.push_back( ratio_index( vol_ratio, i ) );
        }
    }

    std::stringstream item_name; // For description below
    int num_items_dropped = 0; // For description below
    // Now, drop items, starting from the top of each list
    while( weight_dropped < weight || volume_dropped < volume ) {
        // weight and volume may be passed as 0 or a negative value, to indicate that
        // decreasing that variable is not important.
        int dWeight = ( weight <= 0 ? -1 : weight - weight_dropped );
        int dVolume = ( volume <= 0 ? -1 : volume - volume_dropped );
        int index;
        // Which is more important, weight or volume?
        if( dWeight > dVolume ) {
            index = rWgt[0].index;
            rWgt.erase( rWgt.begin() );
            // Fix the rest of those indices.
            for( auto &elem : rWgt ) {
                if( elem.index > index ) {
                    elem.index--;
                }
            }
        } else {
            index = rVol[0].index;
            rVol.erase( rVol.begin() );
            // Fix the rest of those indices.
            for( size_t i = 0; i < rVol.size(); i++ ) {
                if( i > rVol.size() )
                    debugmsg( "npc::drop_items() - looping through rVol - Size is %d, i is %d",
                              rVol.size(), i );
                if( rVol[i].index > index ) {
                    rVol[i].index--;
                }
            }
        }
        weight_dropped += slice[index]->front().weight() / 1_gram;
        volume_dropped += slice[index]->front().volume() / units::legacy_volume_factor;
        item dropped = i_rem( index );
        num_items_dropped++;
        if( num_items_dropped == 1 ) {
            item_name << dropped.tname();
        } else if( num_items_dropped == 2 ) {
            item_name << _( " and " ) << dropped.tname();
        }
        g->m.add_item_or_charges( pos(), dropped );
    }
    // Finally, describe the action if u can see it
    std::string item_name_str = item_name.str();
    if( g->u.sees( *this ) ) {
        if( num_items_dropped >= 3 ) {
            add_msg( ngettext( "%s drops %d item.", "%s drops %d items.",
                               num_items_dropped ), name.c_str(),
                     num_items_dropped );
        } else {
            add_msg( _( "%1$s drops a %2$s." ), name.c_str(),
                     item_name_str.c_str() );
        }
    }
    update_worst_item_value();
}

bool npc::find_corpse_to_pulp()
{
    if( is_following() && ( !rules.allow_pulp || g->u.in_vehicle ) ) {
        return false;
    }

    // Pathing with overdraw can get expensive, limit it
    int path_counter = 4;
    const auto check_tile = [this, &path_counter]( const tripoint & p ) -> const item * {
        if( !g->m.sees_some_items( p, *this ) || !sees( p ) )
        {
            return nullptr;
        }

        const auto items = g->m.i_at( p );
        const item *found = nullptr;
        for( const item &it : items )
        {
            // Pulp only stuff that revives, but don't pulp acid stuff
            // That is, if you aren't protected from this stuff!
            if( it.can_revive() ) {
                // If the first encountered corpse bleeds something dangerous then
                // it is not safe to bash.
                if( is_dangerous_field( field_entry( it.get_mtype()->bloodType(), 1, 0 ) ) ) {
                    return nullptr;
                }

                found = &it;
                break;
            }
        }

        if( found != nullptr )
        {
            path_counter--;
            // Only return corpses we can path to
            return update_path( p, false, false ) ? found : nullptr;
        }

        return nullptr;
    };

    const int range = 6;

    const bool had_pulp_target = pulp_location != tripoint_min;

    const item *corpse = nullptr;
    if( had_pulp_target && square_dist( pos(), pulp_location ) <= range ) {
        corpse = check_tile( pulp_location );
    }

    // Find the old target to avoid spamming
    const item *old_target = corpse;

    if( corpse == nullptr ) {
        // If we're following the player, don't wander off to pulp corpses
        const tripoint &around = is_following() ? g->u.pos() : pos();
        for( const tripoint &p : closest_tripoints_first( range, around ) ) {
            corpse = check_tile( p );

            if( corpse != nullptr ) {
                pulp_location = p;
                break;
            }

            if( path_counter <= 0 ) {
                break;
            }
        }
    }

    if( corpse != nullptr && corpse != old_target && is_following() ) {
        say( _( "Hold on, I want to pulp that %s." ),
             corpse->tname().c_str() );
    }

    return corpse != nullptr;
}

bool npc::do_pulp()
{
    if( pulp_location == tripoint_min ) {
        return false;
    }

    if( rl_dist( pulp_location, pos() ) > 1 || pulp_location.z != posz() ) {
        return false;
    }

    // TODO: Don't recreate the activity every time
    int old_moves = moves;
    assign_activity( activity_id( "ACT_PULP" ), calendar::INDEFINITELY_LONG, 0 );
    activity.placement = pulp_location;
    activity.do_turn( this );
    return moves != old_moves;
}

bool npc::wield_better_weapon()
{
    // TODO: Allow wielding weaker weapons against weaker targets
    bool can_use_gun = ( !is_following() || rules.use_guns );
    bool use_silent = ( is_following() && rules.use_silent );
    invslice slice = inv.slice();

    // Check if there's something better to wield
    item *best = &weapon;
    double best_value = -100.0;

    const long ups_charges = charges_of( "UPS" );

    const auto compare_weapon =
    [this, &best, &best_value, ups_charges, can_use_gun, use_silent]( item & it ) {
        bool allowed = can_use_gun && it.is_gun() && ( !use_silent || it.is_silent() );
        double val;
        if( !allowed ) {
            val = weapon_value( it, 0 );
        } else {
            long ammo_count = it.ammo_remaining();
            long ups_drain = it.get_gun_ups_drain();
            if( ups_drain > 0 ) {
                ammo_count = std::min( ammo_count, ups_charges / ups_drain );
            }

            val = weapon_value( it, ammo_count );
        }

        if( val > best_value ) {
            best = &it;
            best_value = val;
        }
    };

    compare_weapon( weapon );
    // To prevent changing to barely better stuff
    best_value *= std::max<float>( 1.0f, ai_cache.danger_assessment / 10.0f );

    // Fists aren't checked below
    compare_weapon( ret_null );

    visit_items( [&compare_weapon]( item * node ) {
        // Skip some bad items
        if( !node->is_melee() ) {
            return VisitResponse::SKIP;
        }

        compare_weapon( *node );

        return VisitResponse::SKIP;
    } );

    // @todo Reimplement switching to empty guns
    // Needs to check reload speed, RELOAD_ONE etc.
    // Until then, the NPCs should reload the guns as a last resort

    if( best == &weapon ) {
        add_msg( m_debug, "Wielded %s is best at %.1f, not switching",
                 best->display_name().c_str(), best_value );
        return false;
    }

    add_msg( m_debug, "Wielding %s at value %.1f",
             best->display_name().c_str(), best_value );

    wield( *best );
    return true;
}

bool npc::scan_new_items()
{
    add_msg( m_debug, "%s scanning new items", name.c_str() );
    if( !wield_better_weapon() ) {
        // Stop "having new items" when you no longer do anything with them
        has_new_items = false;
        return true;
    }

    return false;
    // TODO: Armor?
}

void npc::wield_best_melee()
{
    double best_value = 0.0;
    item *it = inv.best_for_melee( *this, best_value );
    if( unarmed_value() >= best_value ) {
        // "I cast fist!"
        it = &ret_null;
    }

    wield( *it );
}

void npc_throw( npc &np, item &it, int index, const tripoint &pos )
{
    if( g->u.sees( np ) ) {
        add_msg( _( "%1$s throws a %2$s." ), np.name.c_str(), it.tname().c_str() );
    }

    long stack_size = -1;
    if( it.count_by_charges() ) {
        stack_size = it.charges;
        it.charges = 1;
    }
    np.throw_item( pos, it );
    // Throw a single charge of a stacking object.
    if( stack_size == -1 || stack_size == 1 ) {
        np.i_rem( index );
    } else {
        it.charges = stack_size - 1;
    }
}

bool npc::alt_attack()
{
    if( is_following() && !rules.use_grenades ) {
        return false;
    }

    Creature *critter = current_target();
    if( critter == nullptr ) {
        // This function shouldn't be called...
        debugmsg( "npc::alt_attack() called with no target" );
        move_pause();
        return false;
    }

    tripoint tar = critter->pos();

    const int dist = rl_dist( pos(), tar );
    item *used = nullptr;
    // Remember if we have an item that is dangerous to hold
    bool used_dangerous = false;

    static const std::string danger_string( "NPC_THROW_NOW" );
    static const std::string alt_string( "NPC_ALT_ATTACK" );
    // @todo The active bomb with shortest fuse should be thrown first
    const auto check_alt_item = [&used, &used_dangerous, dist, this]( item & it ) {
        const bool dangerous = it.has_flag( danger_string );
        if( !dangerous && used_dangerous ) {
            return;
        }

        // Not alt attack
        if( !dangerous && !it.has_flag( alt_string ) ) {
            return;
        }

        // @todo Non-thrown alt items
        if( !dangerous && throw_range( it ) < dist ) {
            return;
        }

        // Low priority items
        if( !dangerous && used != nullptr ) {
            return;
        }

        used = &it;
        used_dangerous = used_dangerous || dangerous;
    };

    check_alt_item( weapon );
    for( auto &sl : inv.slice() ) {
        // @todo Cached values - an itype slot maybe?
        check_alt_item( sl->front() );
    }

    if( used == nullptr ) {
        return false;
    }

    int weapon_index = get_item_position( used );
    if( weapon_index == INT_MIN ) {
        debugmsg( "npc::alt_attack() couldn't find expected item %s",
                  used->tname().c_str() );
        return false;
    }

    // Are we going to throw this item?
    if( !used->active && used->has_flag( "NPC_ACTIVATE" ) ) {
        activate_item( weapon_index );
        // Note: intentional lack of return here
        // We want to ignore player-centric rules to avoid carrying live nades
        // @todo Non-grenades
    }

    // We are throwing it!
    int conf = confident_throw_range( *used, critter );
    const bool wont_hit = wont_hit_friend( tar, *used, true );
    if( dist <= conf && wont_hit ) {
        npc_throw( *this, *used, weapon_index, tar );
        return true;
    }

    if( wont_hit ) {
        // Within this block, our chosen target is outside of our range
        update_path( tar );
        move_to_next(); // Move towards the target
    }

    // Danger of friendly fire
    if( !wont_hit && !used_dangerous ) {
        // Safe to hold on to, for now
        // Maneuver around player
        avoid_friendly_fire();
        return true;
    }

    // We need to throw this live (grenade, etc) NOW! Pick another target?
    for( int dist = 2; dist <= conf; dist++ ) {
        for( const tripoint &pt : g->m.points_in_radius( pos(), dist ) ) {
            const monster *const target_ptr = g->critter_at<monster>( pt );
            int newdist = rl_dist( pos(), pt );
            // TODO: Change "newdist >= 2" to "newdist >= safe_distance(used)"
            if( newdist <= conf && newdist >= 2 && target_ptr &&
                wont_hit_friend( pt, *used, true ) ) {
                // Friendlyfire-safe!
                ai_cache.target = g->shared_from( *target_ptr );
                if( !one_in( 100 ) ) {
                    // Just to prevent infinite loops...
                    if( alt_attack() ) {
                        return true;
                    }
                }
                return false;
            }
        }
    }
    /* If we have reached THIS point, there's no acceptable monster to throw our
     * grenade or whatever at.  Since it's about to go off in our hands, better to
     * just chuck it as far away as possible--while being friendly-safe.
     */
    int best_dist = 0;
    for( int dist = 2; dist <= conf; dist++ ) {
        for( const tripoint &pt : g->m.points_in_radius( pos(), dist ) ) {
            int new_dist = rl_dist( pos(), pt );
            if( new_dist > best_dist && wont_hit_friend( pt, *used, true ) ) {
                best_dist = new_dist;
                tar = pt;
            }
        }
    }
    /* Even if tar.x/tar.y didn't get set by the above loop, throw it anyway.  They
     * should be equal to the original location of our target, and risking friendly
     * fire is better than holding on to a live grenade / whatever.
     */
    npc_throw( *this, *used, weapon_index, tar );
    return true;
}

void npc::activate_item( int item_index )
{
    const int oldmoves = moves;
    item &it = i_at( item_index );
    if( it.is_tool() || it.is_food() ) {
        it.type->invoke( *this, it, pos() );
    }

    if( moves == oldmoves ) {
        // A hack to prevent debugmsgs when NPCs activate 0 move items
        // while not removing the debugmsgs for other 0 move actions
        moves--;
    }
}

void npc::heal_player( player &patient )
{
    int dist = rl_dist( pos(), patient.pos() );

    if( dist > 1 ) {
        // We need to move to the player
        update_path( patient.pos() );
        move_to_next();
        return;
    }

    // Close enough to heal!
    bool u_see = g->u.sees( *this ) || g->u.sees( patient );
    if( u_see ) {
        add_msg( _( "%1$s heals %2$s." ), name.c_str(), patient.name.c_str() );
    }

    item &used = get_healing_item();
    if( used.is_null() ) {
        debugmsg( "%s tried to heal you but has no healing item", disp_name().c_str() );
        return;
    }

    long charges_used = used.type->invoke( *this, used, patient.pos(), "heal" );
    consume_charges( used, charges_used );

    if( !patient.is_npc() ) {
        // Test if we want to heal the player further
        if( op_of_u.value * 4 + op_of_u.trust + personality.altruism * 3 +
            ( fac_has_value( FACVAL_CHARITABLE ) ?  5 : 0 ) +
            ( fac_has_job( FACJOB_DOCTORS )    ? 15 : 0 ) - op_of_u.fear * 3 <  25 ) {
            attitude = NPCATT_FOLLOW;
            say( _( "That's all the healing I can do." ) );
        } else {
            say( _( "Hold still, I can heal you more." ) );
        }
    }
}

void npc::heal_self()
{
    item &used = get_healing_item();
    if( used.is_null() ) {
        debugmsg( "%s tried to heal self but has no healing item", disp_name().c_str() );
        return;
    }

    if( g->u.sees( *this ) ) {
        add_msg( _( "%s applies a %s" ), name.c_str(), used.tname().c_str() );
    }

    long charges_used = used.type->invoke( *this, used, pos(), "heal" );
    if( used.is_medication() ) {
        consume_charges( used, charges_used );
    }
}

void npc::use_painkiller()
{
    // First, find the best painkiller for our pain level
    item *it = inv.most_appropriate_painkiller( get_pain() );

    if( it->is_null() ) {
        debugmsg( "NPC tried to use painkillers, but has none!" );
        move_pause();
    } else {
        if( g->u.sees( *this ) ) {
            add_msg( _( "%1$s takes some %2$s." ), name.c_str(), it->tname().c_str() );
        }
        consume( inv.position_by_item( it ) );
        moves = 0;
    }
}

// We want our food to:
// Provide enough nutrition and quench
// Not provide too much of either (don't waste food)
// Not be unhealthy
// Not have side effects
// Be eaten before it rots (favor soon-to-rot perishables)
float rate_food( const item &it, int want_nutr, int want_quench )
{
    const auto food = it.type->comestible.get();
    if( food == nullptr ) {
        // Not food
        return 0.0f;
    }

    if( food->parasites ) {
        return 0.0;
    }

    int nutr = food->nutr;
    int quench = food->quench;

    if( nutr <= 0 && quench <= 0 ) {
        // Not food - may be salt, drugs etc.
        return 0.0f;
    }

    if( !it.type->use_methods.empty() ) {
        // TODO: Get a good method of telling apart:
        // raw meat (parasites - don't eat unless mutant)
        // zed meat (poison - don't eat unless mutant)
        // alcohol (debuffs, health drop - supplement diet but don't bulk-consume)
        // caffeine (fine to consume, but expensive and prevents sleep)
        // hallu shrooms (NPCs don't hallucinate, so don't eat those)
        // honeycomb (harmless iuse)
        // royal jelly (way too expensive to eat as food)
        // mutagenic crap (don't eat, we want player to micromanage muties)
        // marloss (NPCs don't turn fungal)
        // weed brownies (small debuff)
        // seeds (too expensive)

        // For now skip all of those
        return 0.0f;
    }

    double relative_rot = it.get_relative_rot();
    if( relative_rot >= 1.0f ) {
        // TODO: Allow sapro mutants to eat it anyway and make them prefer it
        return 0.0f;
    }

    float weight = std::max( 1.0, 10.0 * relative_rot );
    if( food->fun < 0 ) {
        // This helps to avoid eating stuff like flour
        weight /= ( -food->fun ) + 1;
    }

    if( food->healthy < 0 ) {
        weight /= ( -food->healthy ) + 1;
    }

    // Avoid wasting quench values unless it's about to rot away
    if( relative_rot < 0.9f && quench > want_quench ) {
        weight -= ( 1.0f - relative_rot ) * ( quench - want_quench );
    }

    if( quench < 0 && want_quench > 0 && want_nutr < want_quench ) {
        // Avoid stuff that makes us thirsty when we're more thirsty than hungry
        weight = weight * want_nutr / want_quench;
    }

    if( nutr > want_nutr ) {
        // TODO: Allow overeating in some cases
        if( nutr >= 5 ) {
            return 0.0f;
        }

        if( relative_rot < 0.9f ) {
            weight /= nutr - want_nutr;
        }
    }

    if( it.poison > 0 ) {
        weight -= it.poison;
    }

    return weight;
}

bool npc::consume_food()
{
    float best_weight = 0.0f;
    int index = -1;
    int want_hunger = get_hunger();
    int want_quench = get_thirst();
    invslice slice = inv.slice();
    for( unsigned int i = 0; i < slice.size(); i++ ) {
        const item &it = slice[i]->front();
        const item &food_item = it.is_food_container() ?
                                it.contents.front() : it;
        float cur_weight = rate_food( food_item, want_hunger, want_quench );
        // Note: will_eat is expensive, avoid calling it if possible
        if( cur_weight > best_weight && will_eat( food_item ).success() ) {
            best_weight = cur_weight;
            index = i;
        }
    }

    if( index == -1 ) {
        if( !is_friend() ) {
            // TODO: Remove this and let player "exploit" hungry NPCs
            set_hunger( 0 );
            set_thirst( 0 );
        }
        return false;
    }

    // consume doesn't return a meaningful answer, we need to compare moves
    // @todo Make player::consume return false if it fails to consume
    int old_moves = moves;
    bool consumed = consume( index ) && old_moves != moves;
    if( !consumed ) {
        debugmsg( "%s failed to consume %s", name.c_str(), i_at( index ).tname().c_str() );
    }

    return consumed;
}

void npc::mug_player( player &mark )
{
    if( mark.is_armed() ) {
        make_angry();
    }

    if( rl_dist( pos(), mark.pos() ) > 1 ) { // We have to travel
        update_path( mark.pos() );
        move_to_next();
        return;
    }

    const bool u_see = g->u.sees( *this ) || g->u.sees( mark );
    if( mark.cash > 0 ) {
        cash += mark.cash;
        mark.cash = 0;
        moves = 0;
        // Describe the action
        if( mark.is_npc() ) {
            if( u_see ) {
                add_msg( _( "%1$s takes %2$s's money!" ),
                         name.c_str(), mark.name.c_str() );
            }
        } else {
            add_msg( m_bad, _( "%s takes your money!" ), name.c_str() );
        }
        return;
    }

    // We already have their money; take some goodies!
    // value_mod affects at what point we "take the money and run"
    // A lower value means we'll take more stuff
<<<<<<< HEAD
    double value_mod = 1 - double( ( 10 - personality.bravery )    * .05 ) -
                       double( ( 10 - personality.aggression ) * .04 ) -
                       double( ( 10 - personality.collector )  * .06 );
    if( !mark.is_npc() ) {
        value_mod += double( op_of_u.fear * .08 );
        value_mod -= double( ( 8 - op_of_u.value ) * .07 );
    }
    int best_value = minimum_item_value() * value_mod;
    int item_index = INT_MIN;
    invslice slice = mark.inv.slice();
    for( size_t i = 0; i < slice.size(); i++ ) {
=======
    double value_mod = 1 - ( ( 10 - personality.bravery )    * .05 ) -
                       ( ( 10 - personality.aggression ) * .04 ) -
                       ( ( 10 - personality.collector )  * .06 );
    if( !mark.is_npc() ) {
        value_mod += ( op_of_u.fear * .08 );
        value_mod -= ( ( 8 - op_of_u.value ) * .07 );
    }
    double best_value = minimum_item_value() * value_mod;
    int item_index = INT_MIN;
    invslice slice = mark.inv.slice();
    for( unsigned int i = 0; i < slice.size(); i++ ) {
>>>>>>> 5a01faf4
        if( value( slice[i]->front() ) >= best_value &&
            can_pickVolume( slice[i]->front(), true ) &&
            can_pickWeight( slice[i]->front(), true ) ) {
            best_value = value( slice[i]->front() );
            item_index = i;
        }
    }
    if( item_index == INT_MIN ) { // Didn't find anything worthwhile!
        attitude = NPCATT_FLEE;
        if( !one_in( 3 ) ) {
            say( "<done_mugging>" );
        }
        moves -= 100;
        return;
    }

    item stolen = mark.i_rem( item_index );
    if( mark.is_npc() ) {
        if( u_see ) {
            add_msg( _( "%1$s takes %2$s's %3$s." ), name.c_str(),
                     mark.name.c_str(),
                     stolen.tname().c_str() );
        }
    } else {
        add_msg( m_bad, _( "%1$s takes your %2$s." ),
                 name.c_str(), stolen.tname().c_str() );
    }
    i_add( stolen );
    moves -= 100;
    if( !mark.is_npc() ) {
        op_of_u.value -= rng( 0, 1 );  // Decrease the value of the player
    }
}

void npc::look_for_player( player &sought )
{
    update_path( sought.pos() );
    move_to_next();
    return;
    // The part below is not implemented properly
    /*
    if( sees( sought ) ) {
        move_pause();
        return;
    }

    if (!path.empty()) {
        const tripoint &dest = path[path.size() - 1];
        if( !sees( dest ) ) {
            move_to_next();
            return;
        }
        path.clear();
    }
    std::vector<point> possibilities;
    for (int x = 1; x < SEEX * MAPSIZE; x += 11) { // 1, 12, 23, 34
        for (int y = 1; y < SEEY * MAPSIZE; y += 11) {
            if( sees( x, y ) ) {
                possibilities.push_back(point(x, y));
            }
        }
    }
    if (possibilities.empty()) { // We see all the spots we'd like to check!
        say("<wait>");
        move_pause();
    } else {
        if (one_in(6)) {
            say("<wait>");
        }
        update_path( tripoint( random_entry( possibilities ), posz() ) );
        move_to_next();
    }
    */
}

bool npc::saw_player_recently() const
{
    return ( last_player_seen_pos.x >= 0 && last_player_seen_pos.x < SEEX * MAPSIZE &&
             last_player_seen_pos.y >= 0 && last_player_seen_pos.y < SEEY * MAPSIZE &&
             last_seen_player_turn > 0 );
}

bool npc::has_destination() const
{
    return goal != no_goal_point;
}

void npc::reach_destination()
{
    // Guarding NPCs want a specific point, not just an overmap tile
    // Rest stops having a goal after reaching it
    if( !is_guarding() ) {
        goal = no_goal_point;
        return;
    }

    // If we are guarding, remember our position in case we get forcibly moved
    goal = global_omt_location();
    if( guard_pos == global_square_location() ) {
        // This is the specific point
        return;
    }

    if( path.size() > 1 ) {
        // No point recalculating the path to get home
        move_to_next();
    } else if( guard_pos != no_goal_point ) {
        const tripoint sm_dir = goal - submap_coords;
        const tripoint dest( sm_dir.x * SEEX + guard_pos.x - posx(),
                             sm_dir.y * SEEY + guard_pos.y - posy(),
                             guard_pos.z );
        update_path( dest );
        move_to_next();
    } else {
        guard_pos = global_square_location();
    }
}

void npc::set_destination()
{
    /* TODO: Make NPCs' movement more intelligent.
     * Right now this function just makes them attempt to address their needs:
     *  if we need ammo, go to a gun store, if we need food, go to a grocery store,
     *  and if we don't have any needs, pick a random spot.
     * What it SHOULD do is that, if there's time; but also look at our mission and
     *  our faction to determine more meaningful actions, such as attacking a rival
     *  faction's base, or meeting up with someone friendly.  NPCs should also
     *  attempt to reach safety before nightfall, and possibly similar goals.
     * Also, NPCs should be able to assign themselves missions like "break into that
     *  lab" or "map that river bank."
     */
    if( is_guarding() ) {
        guard_current_pos();
        return;
    }

    // all of the following luxuries are at ground level.
    // so please wallow in hunger & fear if below ground.
    if( posz() != 0 && !g->m.has_zlevels() ) {
        goal = no_goal_point;
        return;
    }

    decide_needs();
    if( needs.empty() ) { // We don't need anything in particular.
        needs.push_back( need_none );
    }
    std::vector<std::string> options;
    switch( needs[0] ) {
        case need_ammo:
            options.push_back( "house" );
        /* fallthrough */
        case need_gun:
            options.push_back( "s_gun" );
            break;

        case need_weapon:
            options.push_back( "s_gun" );
            options.push_back( "s_sports" );
            options.push_back( "s_hardware" );
            break;

        case need_drink:
            options.push_back( "s_gas" );
            options.push_back( "s_pharm" );
            options.push_back( "s_liquor" );
        /* fallthrough */
        case need_food:
            options.push_back( "s_grocery" );
            break;

        default:
            options.push_back( "house" );
            options.push_back( "s_gas" );
            options.push_back( "s_pharm" );
            options.push_back( "s_hardware" );
            options.push_back( "s_sports" );
            options.push_back( "s_liquor" );
            options.push_back( "s_gun" );
            options.push_back( "s_library" );
    }

    const std::string dest_type = random_entry( options );

    // We need that, otherwise find_closest won't work properly
    // TODO: Allow finding sewers and stuff
    tripoint surface_omt_loc = global_omt_location();
    surface_omt_loc.z = 0;

    goal = overmap_buffer.find_closest( surface_omt_loc, dest_type, 0, false );
    add_msg( m_debug, "New goal: %s at %d,%d,%d", dest_type.c_str(), goal.x, goal.y, goal.z );
}

void npc::go_to_destination()
{
    if( goal == no_goal_point ) {
        add_msg( m_debug, "npc::go_to_destination with no goal" );
        move_pause();
        reach_destination();
        return;
    }

    const tripoint omt_pos = global_omt_location();
    int sx = sgn( goal.x - omt_pos.x );
    int sy = sgn( goal.y - omt_pos.y );
    const int minz = std::min( goal.z, posz() );
    const int maxz = std::max( goal.z, posz() );
    add_msg( m_debug, "%s going (%d,%d,%d)->(%d,%d,%d)", name.c_str(),
             omt_pos.x, omt_pos.y, omt_pos.z, goal.x, goal.y, goal.z );
    if( goal == omt_pos ) {
        // We're at our desired map square!
        reach_destination();
        return;
    }

    if( !path.empty() &&
        sgn( path.back().x - posx() ) == sx &&
        sgn( path.back().y - posy() ) == sy &&
        sgn( path.back().z - posz() ) == sgn( goal.z - posz() ) ) {
        // We're moving in the right direction, don't find a different path
        move_to_next();
        return;
    }

    if( sx == 0 && sy == 0 && goal.z != posz() ) {
        // Make sure we always have some points to check
        sx = rng( -1, 1 );
        sy = rng( -1, 1 );
    }

    // sx and sy are now equal to the direction we need to move in
    tripoint dest( posx() + 8 * sx, posy() + 8 * sy, goal.z );
    for( int i = 0; i < 8; i++ ) {
        if( ( g->m.passable( dest ) ||
              //Needs 20% chance of bashing success to be considered for pathing
              g->m.bash_rating( smash_ability(), dest ) >= 2 ||
              g->m.open_door( dest, true, true ) ) &&
            ( one_in( 4 ) || sees( dest ) ) ) {
            update_path( dest );
            if( !path.empty() && can_move_to( path[0] ) ) {
                move_to_next();
                return;
            } else {
                move_pause();
                return;
            }
        }

        dest = tripoint( posx() + rng( 0, 16 ) * sx, posy() + rng( 0, 16 ) * sy, rng( minz, maxz ) );
    }
    move_pause();
}

void npc::guard_current_pos()
{
    goal = global_omt_location();
    guard_pos = global_square_location();
}

std::string npc_action_name( npc_action action )
{
    switch( action ) {
        case npc_undecided:
            return _( "Undecided" );
        case npc_pause:
            return _( "Pause" );
        case npc_reload:
            return _( "Reload" );
        case npc_sleep:
            return _( "Sleep" );
        case npc_pickup:
            return _( "Pick up items" );
        case npc_wield_melee:
            return _( "Wield melee weapon" );
        case npc_wield_loaded_gun:
            return _( "Wield loaded gun" );
        case npc_wield_empty_gun:
            return _( "Wield empty gun" );
        case npc_heal:
            return _( "Heal self" );
        case npc_use_painkiller:
            return _( "Use painkillers" );
        case npc_drop_items:
            return _( "Drop items" );
        case npc_flee:
            return _( "Flee" );
        case npc_melee:
            return _( "Melee" );
        case npc_reach_attack:
            return _( "Reach attack" );
        case npc_aim:
            return _( "Aim" );
        case npc_shoot:
            return _( "Shoot" );
        case npc_look_for_player:
            return _( "Look for player" );
        case npc_heal_player:
            return _( "Heal player" );
        case npc_follow_player:
            return _( "Follow player" );
        case npc_follow_embarked:
            return _( "Follow player (embarked)" );
        case npc_talk_to_player:
            return _( "Talk to player" );
        case npc_mug_player:
            return _( "Mug player" );
        case npc_goto_destination:
            return _( "Go to destination" );
        case npc_avoid_friendly_fire:
            return _( "Avoid friendly fire" );
        default:
            return "Unnamed action";
    }
}

void print_action( const char *prepend, npc_action action )
{
    if( action != npc_undecided ) {
        add_msg( m_debug, prepend, npc_action_name( action ).c_str() );
    }
}

const Creature *npc::current_target() const
{
    return ai_cache.target.get();
}

Creature *npc::current_target()
{
    return const_cast<Creature *>( const_cast<const npc *>( this )->current_target() );
}

// Maybe TODO: Move to Character method and use map methods
body_part bp_affected( npc &who, const efftype_id &effect_type )
{
    body_part ret = num_bp;
    int highest_intensity = INT_MIN;
    for( int i = 0; i < num_bp; i++ ) {
        body_part bp = body_part( i );
        const auto &eff = who.get_effect( effect_type, bp );
        if( !eff.is_null() && eff.get_intensity() > highest_intensity ) {
            ret = bp;
            highest_intensity = eff.get_intensity();
        }
    }

    return ret;
}

bool npc::complain()
{
    static const std::string infected_string = "infected";
    static const std::string fatigue_string = "fatigue";
    static const std::string bite_string = "bite";
    static const std::string bleed_string = "bleed";
    static const std::string radiation_string = "radiation";
    static const std::string hunger_string = "hunger";
    static const std::string thirst_string = "thirst";
    // TODO: Allow calling for help when scared
    if( !is_following() || !g->u.sees( *this ) ) {
        return false;
    }

    // Don't wake player up with non-serious complaints
    const bool do_complain = rules.allow_complain && !g->u.in_sleep_state();

    // When infected, complain every (4-intensity) hours
    // At intensity 3, ignore player wanting us to shut up
    if( has_effect( effect_infected ) ) {
        body_part bp = bp_affected( *this, effect_infected );
        const auto &eff = get_effect( effect_infected, bp );
        if( complaints[infected_string] < calendar::turn - HOURS( 4 - eff.get_intensity() ) &&
            ( do_complain || eff.get_intensity() >= 3 ) ) {
            say( _( "My %s wound is infected..." ), body_part_name( bp ).c_str() );
            complaints[infected_string] = calendar::turn;
            // Only one complaint per turn
            return true;
        }
    }

    // When bitten, complain every hour, but respect restrictions
    if( has_effect( effect_bite ) ) {
        body_part bp = bp_affected( *this, effect_bite );
        if( do_complain &&
            complaints[bite_string] < calendar::turn - HOURS( 1 ) ) {
            say( _( "The bite wound on my %s looks bad." ), body_part_name( bp ).c_str() );
            complaints[bite_string] = calendar::turn;
            return true;
        }
    }

    // When tired, complain every 30 minutes
    // If massively tired, ignore restrictions
    if( get_fatigue() > TIRED &&
        complaints[fatigue_string] < calendar::turn - MINUTES( 30 ) &&
        ( do_complain || get_fatigue() > MASSIVE_FATIGUE - 100 ) ) {
        say( "<yawn>" );
        complaints[fatigue_string] = calendar::turn;
        return true;
    }

    // Radiation every 10 minutes
    if( radiation > 90 &&
        complaints[radiation_string] < calendar::turn - MINUTES( 10 ) &&
        ( do_complain || radiation > 150 ) ) {
        say( _( "I'm suffering from radiation sickness..." ) );
        complaints[radiation_string] = calendar::turn;
        return true;
    }

    // Hunger every 3-6 hours
    // Since NPCs can't starve to death, respect the rules
    if( get_hunger() > 160 &&
        complaints[hunger_string] < calendar::turn - std::max( HOURS( 3 ),
                MINUTES( 60 * 8 - get_hunger() ) ) &&
        do_complain ) {
        say( _( "<hungry>" ) );
        complaints[hunger_string] = calendar::turn;
        return true;
    }

    // Thirst every 2 hours
    // Since NPCs can't dry to death, respect the rules
    if( get_thirst() > 80
        && complaints[thirst_string] < calendar::turn - HOURS( 2 ) &&
        do_complain ) {
        say( _( "<thirsty>" ) );
        complaints[thirst_string] = calendar::turn;
        return true;
    }

    return false;
}

void npc::do_reload( item &it )
{
    item::reload_option reload_opt = select_ammo( it );

    if( !reload_opt ) {
        debugmsg( "do_reload failed: no usable ammo for %s", it.tname().c_str() );
        return;
    }

    // Note: we may be reloading the magazine inside, not the gun itself
    // Maybe @todo: allow reload functions to understand such reloads instead of const casts
    item &target = const_cast<item &>( *reload_opt.target );
    item_location &usable_ammo = reload_opt.ammo;

    long qty = std::max( 1l, std::min( usable_ammo->charges,
                                       it.ammo_capacity() - it.ammo_remaining() ) );
    int reload_time = item_reload_cost( it, *usable_ammo, qty );
    // @todo Consider printing this info to player too
    const std::string ammo_name = usable_ammo->tname();
    if( !target.reload( *this, std::move( usable_ammo ), qty ) ) {
        debugmsg( "do_reload failed: item %s could not be reloaded with %ld charge(s) of %s",
                  it.tname().c_str(), qty, ammo_name.c_str() );
        return;
    }

    moves -= reload_time;
    recoil = MAX_RECOIL;

    if( g->u.sees( *this ) ) {
        add_msg( _( "%1$s reloads their %2$s." ), name.c_str(), it.tname().c_str() );
        sfx::play_variant_sound( "reload", it.typeId(), sfx::get_heard_volume( pos() ),
                                 sfx::get_heard_angle( pos() ) );
    }

    // Otherwise the NPC may not equip the weapon until they see danger
    has_new_items = true;
}

bool npc::adjust_worn()
{
    const auto covers_broken = [this]( const item & it, side s ) {
        const auto covered = it.get_covered_body_parts( s );
        for( size_t i = 0; i < num_hp_parts; i++ ) {
            if( hp_cur[ i ] <= 0 && covered.test( hp_to_bp( hp_part( i ) ) ) ) {
                return true;
            }
        }
        return false;
    };

    for( auto &elem : worn ) {
        if( !elem.has_flag( "SPLINT" ) ) {
            continue;
        }

        if( !covers_broken( elem, elem.get_side() ) ) {
            const bool needs_change = covers_broken( elem, opposite_side( elem.get_side() ) );
            // Try to change side (if it makes sense), or take off.
            if( ( needs_change && change_side( elem ) ) || takeoff( elem ) ) {
                return true;
            }
        }
    }

    return false;
}<|MERGE_RESOLUTION|>--- conflicted
+++ resolved
@@ -182,15 +182,9 @@
 void npc::assess_danger()
 {
     float assessment = 0;
-<<<<<<< HEAD
-    for( size_t i = 0; i < g->num_zombies(); i++ ) {
-        if( sees( g->zombie( i ) ) ) {
-            assessment += g->zombie( i ).type->difficulty;
-=======
     for( const monster &critter : g->all_monsters() ) {
         if( sees( critter ) ) {
             assessment += critter.type->difficulty;
->>>>>>> 5a01faf4
         }
     }
     assessment /= 10;
@@ -571,19 +565,11 @@
             // TODO: Make it only happen when it's safe
             complain();
             break;
-<<<<<<< HEAD
 
         case npc_follow_embarked: {
             int p1;
             vehicle *veh = g->m.veh_at( g->u.pos(), p1 );
 
-=======
-
-        case npc_follow_embarked: {
-            int p1;
-            vehicle *veh = g->m.veh_at( g->u.pos(), p1 );
-
->>>>>>> 5a01faf4
             if( veh == nullptr ) {
                 debugmsg( "Following an embarked player with no vehicle at their location?" );
                 // TODO: change to wait? - for now pause
@@ -672,15 +658,9 @@
                     // Note: this will make NPCs steal player's seat...
                     break;
                 }
-<<<<<<< HEAD
 
                 const int cur_part = seats[i].second;
 
-=======
-
-                const int cur_part = seats[i].second;
-
->>>>>>> 5a01faf4
                 tripoint pp = veh->global_pos3() + veh->parts[cur_part].precalc[0];
                 update_path( pp, true );
                 if( !path.empty() ) {
@@ -2039,11 +2019,7 @@
 
     // First fill our ratio vectors, so we know which things to drop first
     invslice slice = inv.slice();
-<<<<<<< HEAD
-    for( size_t i = 0; i < slice.size(); i++ ) {
-=======
     for( unsigned int i = 0; i < slice.size(); i++ ) {
->>>>>>> 5a01faf4
         item &it = slice[i]->front();
         double wgt_ratio, vol_ratio;
         if( value( it ) == 0 ) {
@@ -2730,19 +2706,6 @@
     // We already have their money; take some goodies!
     // value_mod affects at what point we "take the money and run"
     // A lower value means we'll take more stuff
-<<<<<<< HEAD
-    double value_mod = 1 - double( ( 10 - personality.bravery )    * .05 ) -
-                       double( ( 10 - personality.aggression ) * .04 ) -
-                       double( ( 10 - personality.collector )  * .06 );
-    if( !mark.is_npc() ) {
-        value_mod += double( op_of_u.fear * .08 );
-        value_mod -= double( ( 8 - op_of_u.value ) * .07 );
-    }
-    int best_value = minimum_item_value() * value_mod;
-    int item_index = INT_MIN;
-    invslice slice = mark.inv.slice();
-    for( size_t i = 0; i < slice.size(); i++ ) {
-=======
     double value_mod = 1 - ( ( 10 - personality.bravery )    * .05 ) -
                        ( ( 10 - personality.aggression ) * .04 ) -
                        ( ( 10 - personality.collector )  * .06 );
@@ -2754,7 +2717,6 @@
     int item_index = INT_MIN;
     invslice slice = mark.inv.slice();
     for( unsigned int i = 0; i < slice.size(); i++ ) {
->>>>>>> 5a01faf4
         if( value( slice[i]->front() ) >= best_value &&
             can_pickVolume( slice[i]->front(), true ) &&
             can_pickWeight( slice[i]->front(), true ) ) {
