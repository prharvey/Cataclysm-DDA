--- conflicted
+++ resolved
@@ -27,19 +27,15 @@
 
 void auto_pickup::show()
 {
-<<<<<<< HEAD
+    show( _(" AUTO PICKUP MANAGER "), true );
+}
+
+void auto_pickup::show( const std::string &custom_name, bool is_autopickup )
+{
     std::vector<cRules> vRulesOld[MAX_TAB];
     for( int i = GLOBAL_TAB; i < MAX_TAB; i++ ) {
         vRulesOld[i] = vRules[i];
     }
-=======
-    show( _(" AUTO PICKUP MANAGER "), true );
-}
-
-void auto_pickup::show( const std::string &custom_name, bool is_autopickup )
-{
-    save_reset_changes(false);
->>>>>>> 81e0043e
 
     const int iHeaderHeight = 4;
     const int iContentHeight = FULL_SCREEN_HEIGHT - 2 - iHeaderHeight;
@@ -353,17 +349,11 @@
                 save(true);
             }
         } else {
-<<<<<<< HEAD
-            for( int i = GLOBAL_TAB; i < MAX_TAB; i++ ) {
-                vRules[i] = vRulesOld[i];
-            }
-=======
             merge_vector();
             create_rules();
->>>>>>> 81e0043e
         }
     } else {
-        save_reset_changes( true );
+        }
     }
 }
 
@@ -512,6 +502,7 @@
 
 void auto_pickup::create_rule( const std::string &to_match )
 {
+    for( int i = GLOBAL_TAB; i < MAX_TAB; i++ ) {
     for( auto &elem : vRules[MERGED] ) {
         if( !elem.bExclude ) {
             if( elem.bActive && match( to_match, elem.sRule ) ) {
@@ -520,6 +511,7 @@
         } else {
             if( elem.bActive && match( to_match, elem.sRule ) ) {
                 map_items[ to_match ] = RULE_BLACKLISTED;
+                }
             }
         }
     }
@@ -532,37 +524,7 @@
     //process include/exclude in order of rules, global first, then character specific
     //if a specific item is being added, all the rules need to be checked now
     //may have some performance issues since exclusion needs to check all items also
-<<<<<<< HEAD
     for( int i = GLOBAL_TAB; i < MAX_TAB; i++ ) {
-        for( auto &elem : vRules[i] ) {
-            if( !elem.bExclude ) {
-                if (sItemNameIn != "") {
-                    if( elem.bActive && match( sItemNameIn, elem.sRule ) ) {
-                        mapItems[sItemNameIn] = "true";
-                    }
-                } else {
-                    //Check include patterns against all itemfactory items
-                    for( auto &p : item_controller->get_all_itypes() ) {
-                        sItemName = p.second->nname(1);
-                        if( elem.bActive && match( sItemName, elem.sRule ) ) {
-                            mapItems[sItemName] = "true";
-                        }
-                    }
-                }
-            } else {
-                if (sItemNameIn != "") {
-                    if( elem.bActive && match( sItemNameIn, elem.sRule ) ) {
-                        mapItems[sItemNameIn] = "false";
-                    }
-                } else {
-                    //only re-exclude items from the existing mapping for now
-                    //new exclusions will process during pickup attempts
-                    for (auto iter = mapItems.begin(); iter != mapItems.end(); ++iter) {
-                        if( elem.bActive && match( iter->first, elem.sRule ) ) {
-                            mapItems[iter->first] = "false";
-                        }
-                    }
-=======
     for( auto &elem : vRules[MERGED] ) {
         if( !elem.bExclude ) {
             //Check include patterns against all itemfactory items
@@ -578,11 +540,11 @@
             for (auto iter = map_items.begin(); iter != map_items.end(); ++iter) {
                 if( elem.bActive && match( iter->first, elem.sRule ) ) {
                     map_items[ iter->first ] = RULE_BLACKLISTED;
->>>>>>> 81e0043e
                 }
             }
         }
     }
+}
 }
 
 std::string auto_pickup::trim_rule(const std::string &sPatternIn)
@@ -783,10 +745,7 @@
     }
 
     fin.close();
-<<<<<<< HEAD
     create_rules();
-=======
->>>>>>> 81e0043e
 }
 
 void auto_pickup::serialize(JsonOut &json) const
@@ -820,9 +779,6 @@
 
         vRules[(bChar) ? CHARACTER_TAB : GLOBAL_TAB].push_back(cRules(sRule, bActive, bExclude));
     }
-
-    merge_vector();
-    create_rules();
 }
 
 bool auto_pickup::load_legacy(const bool bCharacter)
