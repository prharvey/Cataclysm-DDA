--- conflicted
+++ resolved
@@ -808,12 +808,6 @@
         g->shockwave(posx, posy, 3, 4, 2, 8, true);
         add_msg_if_player(m_neutral, _("You unleash a powerful shockwave!"));
     } else if(bio.id == "bio_meteorologist") {
-<<<<<<< HEAD
-=======
-        add_msg_if_player(m_info, _("Temperature: %s."), print_temperature(g->get_temperature()).c_str());
-        add_msg_if_player(m_info, _("Relative Humidity: %s."), print_humidity(get_local_humidity(weatherPoint.humidity, g->weather, g->is_sheltered(g->u.posx, g->u.posy))).c_str());
-        add_msg_if_player(m_info, _("Pressure: %s."), print_pressure((int)weatherPoint.pressure/10).c_str());
->>>>>>> c9bd6b7e
         // Calculate local wind power
         int vpart = -1;
         vehicle *veh = g->m.veh_at( posx, posy, vpart );
@@ -825,16 +819,11 @@
         std::string omtername = otermap[cur_om_ter].name;
         int windpower = vehwindspeed + get_local_windpower(weatherPoint.windpower, omtername, g->is_sheltered(g->u.posx, g->u.posy));
 
-<<<<<<< HEAD
-        add_msg_if_player(m_neutral, _("Temperature: %s."), print_temperature(g->get_temperature()).c_str());
-        add_msg_if_player(m_neutral, _("Relative Humidity: %s."), print_humidity(get_local_humidity(weatherPoint.humidity, g->weather, g->is_sheltered(g->u.posx, g->u.posy))).c_str());
-        add_msg_if_player(m_neutral, _("Pressure: %s."), print_pressure((int)weatherPoint.pressure).c_str());
-        add_msg_if_player(m_neutral, _("Wind Speed: %s."), print_windspeed((float)windpower).c_str());
-        add_msg_if_player(m_neutral, _("Feels Like: %s."), print_temperature(get_local_windchill(weatherPoint.temperature, weatherPoint.humidity, windpower) + g->get_temperature()).c_str());
-=======
+        add_msg_if_player(m_info, _("Temperature: %s."), print_temperature(g->get_temperature()).c_str());
+        add_msg_if_player(m_info, _("Relative Humidity: %s."), print_humidity(get_local_humidity(weatherPoint.humidity, g->weather, g->is_sheltered(g->u.posx, g->u.posy))).c_str());
+        add_msg_if_player(m_info, _("Pressure: %s."), print_pressure((int)weatherPoint.pressure).c_str());
         add_msg_if_player(m_info, _("Wind Speed: %s."), print_windspeed((float)windpower).c_str());
         add_msg_if_player(m_info, _("Feels Like: %s."), print_temperature(get_local_windchill(weatherPoint.temperature, weatherPoint.humidity, windpower) + g->get_temperature()).c_str());
->>>>>>> c9bd6b7e
     }
 }
 
