#include "player.h"
#include "game.h"
#include "map.h"
#include "debug.h"
#include "rng.h"
#include "input.h"
#include "item.h"
#include "bionics.h"
#include "line.h"
#include "json.h"
#include "messages.h"
#include "overmapbuffer.h"
#include "sounds.h"
#include "translations.h"
#include "catacharset.h"
#include "input.h"
#include "monster.h"
#include "overmap.h"
#include "itype.h"
#include "vehicle.h"

#include <math.h>    //sqrt
#include <algorithm> //std::min
#include <sstream>

namespace {
constexpr int BATTERY_AMOUNT = 100; // How much batteries increase your power
std::map<std::string, bionic_data> bionics;
std::vector<std::string> faulty_bionics;
} //namespace

bool is_valid_bionic(std::string const& id)
{
    return !!bionics.count(id);
}

bionic_data const& bionic_info(std::string const &id)
{
    auto const it = bionics.find(id);
    if (it != bionics.end()) {
        return it->second;
    }

    debugmsg("bad bionic id");

    static bionic_data const null_value {"bad bionic", false, false, 0, 0, 0, 0, "bad_bionic", false};
    return null_value;
}

void bionics_install_failure(player *u, int difficulty, int success);

bionic_data::bionic_data(std::string nname, bool ps, bool tog, int pac, int pad, int pot,
                         int ct, std::string desc, bool fault
) : name(std::move(nname)), description(std::move(desc)), power_activate(pac),
    power_deactivate(pad), power_over_time(pot), charge_time(ct), faulty(fault),
    power_source(ps), activated(tog || pac || ct), toggled(tog)
{
}

void show_bionics_titlebar(WINDOW *window, player *p, std::string menu_mode)
{
    werase(window);

    std::string caption = _("BIONICS -");
    int cap_offset = utf8_width(caption.c_str()) + 1;
    mvwprintz(window, 0,  0, c_blue, "%s", caption.c_str());

    std::stringstream pwr;
    pwr << string_format(_("Power: %i/%i"), int(p->power_level), int(p->max_power_level));
    int pwr_length = utf8_width(pwr.str().c_str()) + 1;
    mvwprintz(window, 0, getmaxx(window) - pwr_length, c_white, "%s", pwr.str().c_str());

    std::string desc;
    int desc_length = getmaxx(window) - cap_offset - pwr_length;

    if(menu_mode == "reassigning") {
        desc = _("Reassigning.\nSelect a bionic to reassign or press SPACE to cancel.");
    } else if(menu_mode == "activating") {
        desc = _("<color_green>Activating</color>  <color_yellow>!</color> to examine, <color_yellow>-</color> to remove, <color_yellow>=</color> to reassign, <color_yellow>TAB</color> to switch tabs.");
    } else if(menu_mode == "removing") {
        desc = _("<color_red>Removing</color>  <color_yellow>!</color> to activate, <color_yellow>-</color> to remove, <color_yellow>=</color> to reassign, <color_yellow>TAB</color> to switch tabs.");
    } else if(menu_mode == "examining") {
        desc = _("<color_ltblue>Examining</color>  <color_yellow>!</color> to activate, <color_yellow>-</color> to remove, <color_yellow>=</color> to reassign, <color_yellow>TAB</color> to switch tabs.");
    }
    fold_and_print(window, 0, cap_offset, desc_length, c_white, desc);

    wrefresh(window);
}

//builds the power usage string of a given bionic
std::string build_bionic_poweronly_string(bionic const &bio)
{
    std::ostringstream power_desc;
    bool hasPreviousText = false;
    if (bionics[bio.id].power_over_time > 0 && bionics[bio.id].charge_time > 0) {
        power_desc << (
            bionics[bio.id].charge_time == 1
          ? string_format(_("%d PU / turn"),
                bionics[bio.id].power_over_time)
          : string_format(_("%d PU / %d turns"),
                bionics[bio.id].power_over_time,
                bionics[bio.id].charge_time));
        hasPreviousText = true;
    }
    if (bionics[bio.id].power_activate > 0 && !bionics[bio.id].charge_time) {
        if(hasPreviousText){
            hasPreviousText = false;
            power_desc << ", ";
        }
        power_desc << string_format(_("%d PU act"),
                        bionics[bio.id].power_activate);
        hasPreviousText = true;
    }
    if (bionics[bio.id].power_deactivate > 0 && !bionics[bio.id].charge_time) {
        if(hasPreviousText){
            hasPreviousText = false;
            power_desc << ", ";
        }
        power_desc << string_format(_("%d PU deact"),
                        bionics[bio.id].power_deactivate);
        hasPreviousText = true;
    }
    if (bionics[bio.id].toggled) {
        if(hasPreviousText){
            hasPreviousText = false;
            power_desc << ", ";
        }
        power_desc << (bio.powered ? _("ON") : _("OFF"));
    }

    return power_desc.str();
}

//generates the string that show how much power a bionic uses
std::string build_bionic_powerdesc_string(bionic const &bio)
{
    std::ostringstream power_desc;
    std::string power_string = build_bionic_poweronly_string(bio);
    power_desc << bionics[bio.id].name;
    if(power_string.length()>0){
        power_desc << ", " << power_string;
    }
    return power_desc.str();
}

//get a text color depending on the power/powering state of the bionic
nc_color get_bionic_text_color(bionic const &bio, bool const isHighlightedBionic)
{
    nc_color type = c_white;
    if(bionics[bio.id].activated){
        if(isHighlightedBionic){
            if (bio.powered && !bionics[bio.id].power_source) {
                type = h_red;
            } else if (bionics[bio.id].power_source && !bio.powered) {
                type = h_ltcyan;
            } else if (bionics[bio.id].power_source && bio.powered) {
                type = h_ltgreen;
            } else {
                type = h_ltred;
            }
        }else{
            if (bio.powered && !bionics[bio.id].power_source) {
                type = c_red;
            } else if (bionics[bio.id].power_source && !bio.powered) {
                type = c_ltcyan;
            } else if (bionics[bio.id].power_source && bio.powered) {
                type = c_ltgreen;
            } else {
                type = c_ltred;
            }
        }
    }else{
        if(isHighlightedBionic){
            if (bionics[bio.id].power_source) {
                type = h_ltcyan;
            } else {
                type = h_cyan;
            }
        }else{
            if (bionics[bio.id].power_source) {
                type = c_ltcyan;
            } else {
                type = c_cyan;
            }
        }
    }
    return type;
}

void player::power_bionics()
{
    std::vector <bionic *> passive;
    std::vector <bionic *> active;
    for( auto &elem : my_bionics ) {
        if( !bionics[elem.id].activated ) {
            passive.push_back( &elem );
        } else {
            active.push_back( &elem );
        }
    }

    // maximal number of rows in both columns
    const int active_bionic_count = static_cast<int>(active.size());
    const int passive_bionic_count = static_cast<int>(passive.size());
    const int bionic_count = std::max(passive_bionic_count, active_bionic_count);

    //added title_tab_height for the tabbed bionic display
    int TITLE_HEIGHT = 2;
    int TITLE_TAB_HEIGHT = 3;

    // Main window
    /** Total required height is:
    * top frame line:                                         + 1
    * height of title window:                                 + TITLE_HEIGHT
    * height of tabs:                                         + TITLE_TAB_HEIGHT
    * height of the biggest list of active/passive bionics:   + bionic_count
    * bottom frame line:                                      + 1
    * TOTAL: TITLE_HEIGHT + TITLE_TAB_HEIGHT + bionic_count + 2
    */
    int HEIGHT = std::min(TERMY, std::max(FULL_SCREEN_HEIGHT,
                                          TITLE_HEIGHT + TITLE_TAB_HEIGHT + bionic_count + 2));
    int WIDTH = FULL_SCREEN_WIDTH + (TERMX - FULL_SCREEN_WIDTH) / 2;
    int START_X = (TERMX - WIDTH) / 2;
    int START_Y = (TERMY - HEIGHT) / 2;
    //wBio is the entire bionic window
    WINDOW *wBio = newwin(HEIGHT, WIDTH, START_Y, START_X);
    WINDOW_PTR wBioptr( wBio );

    int LIST_HEIGHT = HEIGHT - TITLE_HEIGHT - TITLE_TAB_HEIGHT - 2;

    int DESCRIPTION_WIDTH = WIDTH - 2 - 40;
    int DESCRIPTION_START_Y = START_Y + TITLE_HEIGHT + TITLE_TAB_HEIGHT + 1;
    int DESCRIPTION_START_X = START_X + 1 + 40;
    //w_description is the description panel that is controlled with ! key
    WINDOW *w_description = newwin(LIST_HEIGHT, DESCRIPTION_WIDTH,
                                   DESCRIPTION_START_Y, DESCRIPTION_START_X);
    WINDOW_PTR w_descriptionptr( w_description );

    // Title window
    int TITLE_START_Y = START_Y + 1;
    int HEADER_LINE_Y = TITLE_HEIGHT + TITLE_TAB_HEIGHT + 1; // + lines with text in titlebar, local
    WINDOW *w_title = newwin(TITLE_HEIGHT, WIDTH - 2, TITLE_START_Y, START_X + 1);
    WINDOW_PTR w_titleptr( w_title );

    int TAB_START_Y = TITLE_START_Y + 2;
    //w_tabs is the tab bar for passive and active bionic groups
    WINDOW *w_tabs = newwin(TITLE_TAB_HEIGHT, WIDTH - 2, TAB_START_Y, START_X + 1);
    WINDOW_PTR w_tabsptr( w_tabs );

    int scroll_position = 0;
    int cursor = 0;

    //have something to show on menu access
    std::string tab_mode = "TAB_ACTIVE";
    if(active_bionic_count == 0 && passive_bionic_count > 0){
        tab_mode = "TAB_PASSIVE";
    }

    input_context ctxt("BIONICS");
    ctxt.register_updown();
    ctxt.register_action("ANY_INPUT");
    ctxt.register_action("TOGGLE_EXAMINE");
    ctxt.register_action("REASSIGN");
    ctxt.register_action("REMOVE");
    ctxt.register_action("SWAP_BIONIC_TABS");
    ctxt.register_action("CONFIRM");
    ctxt.register_action("HELP_KEYBINDINGS");

    bool redraw = true;

    //generate the tab title string and a count of the bionics owned
    std::string menu_mode = "activating";
    std::ostringstream tabname;
    tabname << _("ACTIVE");
    if(active_bionic_count>0){
        tabname << "(" << active_bionic_count << ")";
    }
    std::string active_tab_name = tabname.str();
    tabname.str("");
    tabname << _("PASSIVE");
    if(passive_bionic_count > 0){
        tabname << "(" << passive_bionic_count << ")";
    }
    std::string passive_tab_name = tabname.str();
    const int tabs_start = 1;
    const int tab_step = 3;

    for (;;) {
        // offset for display: bionic with index i is drawn at y=list_start_y+i
        // drawing the bionics starts with bionic[scroll_position]
        const int list_start_y = HEADER_LINE_Y;// - scroll_position;
        int half_list_view_location = LIST_HEIGHT / 2;
        int max_scroll_position = std::max(0, (tab_mode == "TAB_ACTIVE" ? active_bionic_count : passive_bionic_count) - LIST_HEIGHT);
        //track which list we are looking at
        std::vector<bionic*> *current_bionic_list = (tab_mode == "TAB_ACTIVE" ? &active : &passive);

        if(redraw) {
            redraw = false;

            werase(wBio);
            draw_border(wBio);
            // Draw symbols to connect additional lines to border
            mvwputch(wBio, HEADER_LINE_Y - 1, 0, BORDER_COLOR, LINE_XXXO); // |-
            mvwputch(wBio, HEADER_LINE_Y - 1, WIDTH - 1, BORDER_COLOR, LINE_XOXX); // -|

            nc_color type;
            if(tab_mode == "TAB_PASSIVE"){
                if (passive.empty()) {
                    mvwprintz(wBio, list_start_y + 1, 2, c_ltgray, _("No passive bionics installed."));
                } else {
                    for (size_t i = scroll_position; i < passive.size(); i++) {
                        if (list_start_y + static_cast<int>(i) - scroll_position == HEIGHT - 1) {
                            break;
                        }

                        bool isHighlighted = false;
                        if(cursor == static_cast<int>(i)){
                            isHighlighted = true;
                        }
                        type = get_bionic_text_color(*passive[i], isHighlighted);

                        mvwprintz(wBio, list_start_y + i - scroll_position, 2, type, "%c %s", passive[i]->invlet,
                                  bionics[passive[i]->id].name.c_str());
                    }
                }
            }

            if(tab_mode == "TAB_ACTIVE"){
                if (active.empty()) {
                    mvwprintz(wBio, list_start_y + 1, 2, c_ltgray, _("No activatable bionics installed."));
                } else {
                    for (size_t i = scroll_position; i < active.size(); i++) {
                        if (list_start_y + static_cast<int>(i) - scroll_position == HEIGHT - 1) {
                            break;
                        }
                        bool isHighlighted = false;
                        if(cursor == static_cast<int>(i)){
                            isHighlighted = true;
                        }
                        type = get_bionic_text_color(*active[i], isHighlighted);
                        mvwputch(wBio, list_start_y + i - scroll_position, 2, type, active[i]->invlet);
                        mvwputch(wBio, list_start_y + i - scroll_position, 3, type, ' ');

                        std::string power_desc = build_bionic_powerdesc_string(*active[i]);
                        std::string tmp = utf8_truncate(power_desc, WIDTH - 3);
                        mvwprintz(wBio, list_start_y + i - scroll_position, 2 + 2, type, tmp.c_str());
                    }
                }
            }

            // Scrollbar
            if(scroll_position > 0) {
                mvwputch(wBio, HEADER_LINE_Y, 0, c_ltgreen, '^');
            }
            if(scroll_position < max_scroll_position && max_scroll_position > 0) {
                mvwputch(wBio, HEIGHT - 1 - 1,
                         0, c_ltgreen, 'v');
            }
        }
        wrefresh(wBio);

        //handle tab drawing after main window is refreshed
        werase(w_tabs);
        int width = getmaxx(w_tabs);
        for (int i = 0; i < width; i++) {
            mvwputch(w_tabs, 2, i, BORDER_COLOR, LINE_OXOX);
        }
        int tab_x = tabs_start;
        draw_tab(w_tabs, tab_x, active_tab_name, tab_mode == "TAB_ACTIVE");
        tab_x += tab_step + utf8_width(active_tab_name.c_str());
        draw_tab(w_tabs, tab_x, passive_tab_name, tab_mode != "TAB_ACTIVE");
        wrefresh(w_tabs);

        show_bionics_titlebar(w_title, this, menu_mode);

        // Description
        if(menu_mode == "examining" && current_bionic_list->size() > 0){
            werase(w_description);
            std::ostringstream power_only_desc;
            std::string poweronly_string;
            std::string bionic_name;
            if(tab_mode == "TAB_ACTIVE"){
                bionic_name = bionics[active[cursor]->id].name;
                poweronly_string = build_bionic_poweronly_string(*active[cursor]);
            }else{
                bionic_name = bionics[passive[cursor]->id].name;
                poweronly_string = build_bionic_poweronly_string(*passive[cursor]);
            }
            int ypos = 0;
            ypos += fold_and_print(w_description, ypos, 0, DESCRIPTION_WIDTH, c_white, bionic_name);
            if(poweronly_string.length() > 0){
                power_only_desc << _("Power usage: ") << poweronly_string;
                ypos += fold_and_print(w_description, ypos, 0, DESCRIPTION_WIDTH, c_ltgray, power_only_desc.str());
            }
            ypos += fold_and_print(w_description, ypos, 0, DESCRIPTION_WIDTH, c_ltblue, bionics[(*current_bionic_list)[cursor]->id].description);
            wrefresh(w_description);
        }

        const std::string action = ctxt.handle_input();
        const long ch = ctxt.get_raw_input().get_first_input();
        bionic *tmp = NULL;
        bool confirmCheck = false;
        if (menu_mode == "reassigning") {
            menu_mode = "activating";
            tmp = bionic_by_invlet(ch);
            if(tmp == 0) {
                // Selected an non-existing bionic (or escape, or ...)
                continue;
            }
            redraw = true;
            const char newch = popup_getkey(_("%s; enter new letter."),
                                            bionics[tmp->id].name.c_str());
            wrefresh(wBio);
            if(newch == ch || newch == ' ' || newch == KEY_ESCAPE) {
                continue;
            }
            bionic *otmp = bionic_by_invlet(newch);
            // if there is already a bionic with the new invlet, the invlet
            // is considered valid.
            if(otmp == 0 && inv_chars.find(newch) == std::string::npos) {
                // TODO separate list of letters for bionics
                popup(_("%c is not a valid inventory letter."), newch);
                continue;
            }
            if(otmp != 0) {
                std::swap(tmp->invlet, otmp->invlet);
            } else {
                tmp->invlet = newch;
            }
            // TODO: show a message like when reassigning a key to an item?
        } else if (action == "SWAP_BIONIC_TABS"){
            redraw = true;
            scroll_position = 0;
            cursor = 0;
            if(tab_mode == "TAB_ACTIVE"){
                tab_mode = "TAB_PASSIVE";
            }else{
                tab_mode = "TAB_ACTIVE";
            }
        } else if (action == "DOWN") {
            redraw = true;
            if(static_cast<size_t>(cursor)<current_bionic_list->size()-1){
                cursor++;
            }
            if(scroll_position < max_scroll_position && cursor - scroll_position > LIST_HEIGHT - half_list_view_location) {
                scroll_position++;
            }
        } else if (action == "UP") {
            redraw = true;
            if(cursor>0){
                cursor--;
            }
            if(scroll_position > 0 && cursor - scroll_position < half_list_view_location) {
                scroll_position--;
            }
        } else if (action == "REASSIGN") {
            menu_mode = "reassigning";
        } else if (action == "TOGGLE_EXAMINE") { // switches between activation and examination
            menu_mode = menu_mode == "activating" ? "examining" : "activating";
            redraw = true;
        } else if (action == "REMOVE") {
            menu_mode = "removing";
            redraw = true;
        } else if (action == "HELP_KEYBINDINGS") {
            redraw = true;
        } else if (action == "CONFIRM"){
            confirmCheck = true;
        } else {
            confirmCheck = true;
        }
        //confirmation either occurred by pressing enter where the bionic cursor is, or the hotkey was selected
        if(confirmCheck){
            if(action == "CONFIRM" && current_bionic_list->size() > 0){
                if(tab_mode == "TAB_ACTIVE"){
                    tmp = active[cursor];
                }else{
                    tmp = passive[cursor];
                }
            }else{
                tmp = bionic_by_invlet(ch);
            }
            if(tmp == 0) {
                // entered a key that is not mapped to any bionic,
                // -> leave screen
                break;
            }
            const std::string &bio_id = tmp->id;
            const bionic_data &bio_data = bionics[bio_id];
            if (menu_mode == "removing") {
                uninstall_bionic(bio_id);
                break;
            }
            if (menu_mode == "activating") {
                if (bio_data.activated) {
                    int b = tmp - &my_bionics[0];
                    if (tmp->powered) {
                        deactivate_bionic(b);
                    } else {
                        // this will clear the bionics menu for targeting purposes
                        g->draw();
                        redraw = !activate_bionic(b);
                    }
                    if (redraw) {
                        // To update message on the sidebar
                        g->refresh_all();
                        continue;
                    } else {
                        // Action done, leave screen
                        return;
                    }
                } else {
                    popup(_("\
You can not activate %s!  To read a description of \
%s, press '!', then '%c'."), bio_data.name.c_str(), bio_data.name.c_str(), tmp->invlet);
                    redraw = true;
                }
            }
            if (menu_mode == "examining") { // Describing bionics, allow user to jump to description key
                redraw = true;
                if(action != "CONFIRM"){
                    for(size_t i = 0; i < active.size(); i++){
                        if(active[i] == tmp){
                            tab_mode = "TAB_ACTIVE";
                            cursor = static_cast<int>(i);
                            int max_scroll_check = std::max(0, active_bionic_count - LIST_HEIGHT);
                            if(static_cast<int>(i) > max_scroll_check){
                                scroll_position = max_scroll_check;
                            }else{
                                scroll_position = i;
                            }
                            break;
                        }
                    }
                    for(size_t i = 0; i < passive.size(); i++){
                        if(passive[i] == tmp){
                            tab_mode = "TAB_PASSIVE";
                            cursor = static_cast<int>(i);
                            int max_scroll_check = std::max(0, passive_bionic_count - LIST_HEIGHT);
                            if(static_cast<int>(i) > max_scroll_check){
                                scroll_position = max_scroll_check;
                            }else{
                                scroll_position = i;
                            }
                            break;
                        }
                    }
                }
            }
        }
    }
}

void draw_exam_window(WINDOW *win, int border_line, bool examination)
{
    int width = getmaxx(win);
    if (examination) {
        for (int i = 1; i < width - 1; i++) {
            mvwputch(win, border_line, i, BORDER_COLOR, LINE_OXOX); // Draw line above description
        }
        mvwputch(win, border_line, 0, BORDER_COLOR, LINE_XXXO); // |-
        mvwputch(win, border_line, width - 1, BORDER_COLOR, LINE_XOXX); // -|
    } else {
        for (int i = 1; i < width - 1; i++) {
            mvwprintz(win, border_line, i, c_black, " "); // Erase line
        }
        mvwputch(win, border_line, 0, BORDER_COLOR, LINE_XOXO); // |
        mvwputch(win, border_line, width, BORDER_COLOR, LINE_XOXO); // |
    }
}

// Why put this in a Big Switch?  Why not let bionics have pointers to
// functions, much like monsters and items?
//
// Well, because like diseases, which are also in a Big Switch, bionics don't
// share functions....
bool player::activate_bionic(int b, bool eff_only)
{
    bionic &bio = my_bionics[b];

    // Special compatibility code for people who updated saves with their claws out
    if ((weapon.type->id == "bio_claws_weapon" && bio.id == "bio_claws_weapon") ||
        (weapon.type->id == "bio_blade_weapon" && bio.id == "bio_blade_weapon")) {
        return deactivate_bionic(b);
    }

    // eff_only means only do the effect without messing with stats or displaying messages
    if (!eff_only) {
        if (bio.powered) {
            // It's already on!
            return false;
        }
        if (power_level < bionics[bio.id].power_activate) {
            add_msg(m_info, _("You don't have the power to activate your %s."), bionics[bio.id].name.c_str());
            return false;
        }

        //We can actually activate now, do activation-y things
        charge_power(-bionics[bio.id].power_activate);
        if (bionics[bio.id].toggled || bionics[bio.id].charge_time > 0) {
            bio.powered = true;
        }
        if (bionics[bio.id].charge_time > 0) {
            bio.charge = bionics[bio.id].charge_time;
        }
        add_msg(m_info, _("You activate your %s."), bionics[bio.id].name.c_str());
    }

    std::vector<point> traj;
    std::vector<std::string> good;
    std::vector<std::string> bad;
    tripoint dirp = pos();
    int &dirx = dirp.x;
    int &diry = dirp.y;
    item tmp_item;
    w_point const weatherPoint = g->weatherGen.get_weather( global_square_location(), calendar::turn );

    // On activation effects go here
    if(bio.id == "bio_painkiller") {
        pkill += 6;
        pain -= 2;
        if (pkill > pain) {
            pkill = pain;
        }
    } else if (bio.id == "bio_ears" && has_active_bionic("bio_earplugs")) {
        for (auto &i : my_bionics) {
            if (i.id == "bio_earplugs") {
                i.powered = false;
                add_msg(m_info, _("Your %s automatically turn off."), bionics[i.id].name.c_str());
            }
        }
    } else if (bio.id == "bio_earplugs" && has_active_bionic("bio_ears")) {
        for (auto &i : my_bionics) {
            if (i.id == "bio_ears") {
                i.powered = false;
                add_msg(m_info, _("Your %s automatically turns off."), bionics[i.id].name.c_str());
            }
        }
    } else if (bio.id == "bio_tools") {
        invalidate_crafting_inventory();
    } else if (bio.id == "bio_cqb") {
        pick_style();
    } else if (bio.id == "bio_nanobots") {
        remove_effect("bleed");
        healall(4);
    } else if (bio.id == "bio_resonator") {
        //~Sound of a bionic sonic-resonator shaking the area
        sounds::sound( pos(), 30, _("VRRRRMP!"));
        for (int i = posx() - 1; i <= posx() + 1; i++) {
            for (int j = posy() - 1; j <= posy() + 1; j++) {
                tripoint bashpoint( i, j, posz() );
                g->m.bash( bashpoint, 110 );
                g->m.bash( bashpoint, 110 ); // Multibash effect, so that doors &c will fall
                g->m.bash( bashpoint, 110 );
            }
        }
    } else if (bio.id == "bio_time_freeze") {
        moves += power_level;
        power_level = 0;
        add_msg(m_good, _("Your speed suddenly increases!"));
        if (one_in(3)) {
            add_msg(m_bad, _("Your muscles tear with the strain."));
            apply_damage( nullptr, bp_arm_l, rng( 5, 10 ) );
            apply_damage( nullptr, bp_arm_r, rng( 5, 10 ) );
            apply_damage( nullptr, bp_leg_l, rng( 7, 12 ) );
            apply_damage( nullptr, bp_leg_r, rng( 7, 12 ) );
            apply_damage( nullptr, bp_torso, rng( 5, 15 ) );
        }
        if (one_in(5)) {
            add_effect("teleglow", rng(50, 400));
        }
    } else if (bio.id == "bio_teleport") {
        g->teleport();
        add_effect("teleglow", 300);
    // TODO: More stuff here (and bio_blood_filter)
    } else if(bio.id == "bio_blood_anal") {
        WINDOW *w = newwin(20, 40, 3 + ((TERMY > 25) ? (TERMY - 25) / 2 : 0),
                           10 + ((TERMX > 80) ? (TERMX - 80) / 2 : 0));
        draw_border(w);
        if (has_effect("fungus")) {
            bad.push_back(_("Fungal Parasite"));
        }
        if (has_effect("dermatik")) {
            bad.push_back(_("Insect Parasite"));
        }
        if (has_effect("stung")) {
            bad.push_back(_("Stung"));
        }
        if (has_effect("poison")) {
            bad.push_back(_("Poison"));
        }
        if (radiation > 0) {
            bad.push_back(_("Irradiated"));
        }
        if (has_effect("pkill1")) {
            good.push_back(_("Minor Painkiller"));
        }
        if (has_effect("pkill2")) {
            good.push_back(_("Moderate Painkiller"));
        }
        if (has_effect("pkill3")) {
            good.push_back(_("Heavy Painkiller"));
        }
        if (has_effect("pkill_l")) {
            good.push_back(_("Slow-Release Painkiller"));
        }
        if (has_effect("drunk")) {
            good.push_back(_("Alcohol"));
        }
        if (has_effect("cig")) {
            good.push_back(_("Nicotine"));
        }
        if (has_effect("meth")) {
            good.push_back(_("Methamphetamines"));
        }
        if (has_effect("high")) {
            good.push_back(_("Intoxicant: Other"));
        }
        if (has_effect("weed_high")) {
            good.push_back(_("THC Intoxication"));
        }
        if (has_effect("hallu") || has_effect("visuals")) {
            bad.push_back(_("Hallucinations"));
        }
        if (has_effect("iodine")) {
            good.push_back(_("Iodine"));
        }
        if (has_effect("datura")) {
            good.push_back(_("Anticholinergic Tropane Alkaloids"));
        }
        if (has_effect("took_xanax")) {
            good.push_back(_("Xanax"));
        }
        if (has_effect("took_prozac")) {
            good.push_back(_("Prozac"));
        }
        if (has_effect("took_flumed")) {
            good.push_back(_("Antihistamines"));
        }
        if (has_effect("adrenaline")) {
            good.push_back(_("Adrenaline Spike"));
        }
        if (has_effect("adrenaline_mycus")) {
            good.push_back(_("Mycal Spike"));
        }
        if (has_effect("tapeworm")) {  // This little guy is immune to the blood filter though, as he lives in your bowels.
            good.push_back(_("Intestinal Parasite"));
        }
        if (has_effect("bloodworms")) {
            good.push_back(_("Hemolytic Parasites"));
        }
        if (has_effect("brainworm")) {  // This little guy is immune to the blood filter too, as he lives in your brain.
            good.push_back(_("Intracranial Parasite"));
        }
        if (has_effect("paincysts")) {  // These little guys are immune to the blood filter too, as they live in your muscles.
            good.push_back(_("Intramuscular Parasites"));
        }
        if (has_effect("tetanus")) {  // Tetanus infection.
            good.push_back(_("Clostridium Tetani Infection"));
        }
        if (good.empty() && bad.empty()) {
            mvwprintz(w, 1, 1, c_white, _("No effects."));
        } else {
            for (unsigned line = 1; line < 39 && line <= good.size() + bad.size(); line++) {
                if (line <= bad.size()) {
                    mvwprintz(w, line, 1, c_red, "%s", bad[line - 1].c_str());
                } else {
                    mvwprintz(w, line, 1, c_green, "%s", good[line - 1 - bad.size()].c_str());
                }
            }
        }
        wrefresh(w);
        refresh();
        getch();
        delwin(w);
    } else if(bio.id == "bio_blood_filter") {
        remove_effect("fungus");
        remove_effect("dermatik");
        remove_effect("bloodworms");
        remove_effect("tetanus");
        remove_effect("poison");
        remove_effect("stung");
        remove_effect("pkill1");
        remove_effect("pkill2");
        remove_effect("pkill3");
        remove_effect("pkill_l");
        remove_effect("drunk");
        remove_effect("cig");
        remove_effect("high");
        remove_effect("hallu");
        remove_effect("visuals");
        remove_effect("iodine");
        remove_effect("datura");
        remove_effect("took_xanax");
        remove_effect("took_prozac");
        remove_effect("took_flumed");
        remove_effect("adrenaline");
        remove_effect("meth");
        pkill = 0;
        stim = 0;
    } else if(bio.id == "bio_evap") {
        item water = item("water_clean", 0);
        int humidity = weatherPoint.humidity;
        int water_charges = (humidity * 3.0) / 100.0 + 0.5;
        // At 50% relative humidity or more, the player will draw 2 units of water
        // At 16% relative humidity or less, the player will draw 0 units of water
        water.charges = water_charges;
        if (water_charges == 0) {
            add_msg_if_player(m_bad, _("There was not enough moisture in the air from which to draw water!"));
        } else if (g->handle_liquid(water, true, false)) {
            moves -= 100;
        } else {
            water.charges -= drink_from_hands( water );
            if( water.charges == water_charges ) {
                charge_power(bionics["bio_evap"].power_activate);
            }
        }
    } else if(bio.id == "bio_lighter") {
        if(!choose_adjacent(_("Start a fire where?"), dirp) ||
           (!g->m.add_field(dirp, fd_fire, 1, 0))) {
            add_msg_if_player(m_info, _("You can't light a fire there."));
            charge_power(bionics["bio_lighter"].power_activate);
        }
    } else if(bio.id == "bio_leukocyte") {
        set_healthy(std::min(100, get_healthy() + 2));
        mod_healthy_mod(20);
    } else if(bio.id == "bio_geiger") {
        add_msg(m_info, _("Your radiation level: %d"), radiation);
    } else if(bio.id == "bio_radscrubber") {
        if (radiation > 4) {
            radiation -= 5;
        } else {
            radiation = 0;
        }
    } else if(bio.id == "bio_adrenaline") {
        if (has_effect("adrenaline")) {
            add_effect("adrenaline", 50);
        } else {
            add_effect("adrenaline", 200);
        }
    } else if(bio.id == "bio_blaster") {
        tmp_item = weapon;
        weapon = item("bio_blaster_gun", 0);
        g->refresh_all();
        g->plfire(false);
        if(weapon.charges == 1) { // not fired
            charge_power(bionics[bio.id].power_activate);
        }
        weapon = tmp_item;
    } else if (bio.id == "bio_laser") {
        tmp_item = weapon;
        weapon = item("bio_laser_gun", 0);
        g->refresh_all();
        g->plfire(false);
        if(weapon.charges == 1) { // not fired
            charge_power(bionics[bio.id].power_activate);
        }
        weapon = tmp_item;
    } else if(bio.id == "bio_chain_lightning") {
        tmp_item = weapon;
        weapon = item("bio_lightning", 0);
        g->refresh_all();
        g->plfire(false);
        if(weapon.charges == 1) { // not fired
            charge_power(bionics[bio.id].power_activate);
        }
        weapon = tmp_item;
    } else if (bio.id == "bio_emp") {
        if(choose_adjacent(_("Create an EMP where?"), dirx, diry)) {
            g->emp_blast( tripoint( dirx, diry, posz() ) );
        } else {
            charge_power(bionics["bio_emp"].power_activate);
        }
    } else if (bio.id == "bio_hydraulics") {
        add_msg(m_good, _("Your muscles hiss as hydraulic strength fills them!"));
        // Sound of hissing hydraulic muscle! (not quite as loud as a car horn)
        sounds::sound( pos(), 19, _("HISISSS!"));
    } else if (bio.id == "bio_water_extractor") {
        bool extracted = false;
        for( auto it = g->m.i_at(posx(), posy()).begin();
             it != g->m.i_at(posx(), posy()).end(); ++it) {
            if( it->is_corpse() ) {
                const int avail = it->get_var( "remaining_water", it->volume() / 2 );
                if(avail > 0 && query_yn(_("Extract water from the %s"), it->tname().c_str())) {
                    item water = item("water_clean", 0);
                    water.charges = avail;
                    if (g->handle_liquid(water, true, false)) {
                        moves -= 100;
                    } else {
                        water.charges -= drink_from_hands( water );
                    }
                    if( water.charges != avail ) {
                        extracted = true;
                        it->set_var( "remaining_water", static_cast<int>( water.charges ) );
                    }
                    break;
                }
            }
        }
        if (!extracted) {
            charge_power(bionics["bio_water_extractor"].power_activate);
        }
    } else if(bio.id == "bio_magnet") {
        for (int i = posx() - 10; i <= posx() + 10; i++) {
            for (int j = posy() - 10; j <= posy() + 10; j++) {
                if (g->m.i_at(i, j).size() > 0) {
                    int t; //not sure why map:sees really needs this, but w/e
                    if (g->m.sees(i, j, posx(), posy(), -1, t)) {
                        traj = line_to(i, j, posx(), posy(), t);
                    } else {
                        traj = line_to(i, j, posx(), posy(), 0);
                    }
                }
                traj.insert(traj.begin(), point(i, j));
                if( g->m.has_flag( "SEALED", i, j ) ) {
                    continue;
                }
                for (unsigned k = 0; k < g->m.i_at(i, j).size(); k++) {
                    tmp_item = g->m.i_at(i, j)[k];
                    if( (tmp_item.made_of("iron") || tmp_item.made_of("steel")) &&
                        tmp_item.weight() < weight_capacity() ) {
                        g->m.i_rem(i, j, k);
                        std::vector<point>::iterator it;
                        for (it = traj.begin(); it != traj.end(); ++it) {
                            int index = g->mon_at({it->x, it->y, posz()});
                            if (index != -1) {
                                g->zombie(index).apply_damage( this, bp_torso, tmp_item.weight() / 225 );
                                g->zombie(index).check_dead_state();
                                g->m.add_item_or_charges(it->x, it->y, tmp_item);
                                break;
                            } else if (g->m.move_cost(it->x, it->y) == 0) {
                                if (it != traj.begin()) {
                                    g->m.bash( tripoint( it->x, it->y, posz() ), tmp_item.weight() / 225 );
                                    if (g->m.move_cost(it->x, it->y) == 0) {
                                        g->m.add_item_or_charges((it - 1)->x, (it - 1)->y, tmp_item);
                                        break;
                                    }
                                } else {
                                    g->m.bash( tripoint( it->x, it->y, posz() ), tmp_item.weight() / 225 );
                                    if (g->m.move_cost(it->x, it->y) == 0) {
                                        break;
                                    }
                                }
                            }
                        }
                        if (it == traj.end()) {
                            g->m.add_item_or_charges(posx(), posy(), tmp_item);
                        }
                    }
                }
            }
        }
        moves -= 100;
    } else if(bio.id == "bio_lockpick") {
        tmp_item = item( "pseuso_bio_picklock", 0 );
        if( invoke_item( &tmp_item ) == 0 ) {
            if (tmp_item.charges > 0) {
                // restore the energy since CBM wasn't used
                charge_power(bionics[bio.id].power_activate);
            }
            return true;
        }
        if( tmp_item.damage > 0 ) {
            // TODO: damage the player / their bionics
        }
    } else if(bio.id == "bio_flashbang") {
        g->flashbang( pos3(), true);
    } else if(bio.id == "bio_shockwave") {
        g->shockwave( pos3(), 3, 4, 2, 8, true );
        add_msg_if_player(m_neutral, _("You unleash a powerful shockwave!"));
    } else if(bio.id == "bio_meteorologist") {
        // Calculate local wind power
        int vpart = -1;
        vehicle *veh = g->m.veh_at( posx(), posy(), vpart );
        int vehwindspeed = 0;
        if( veh ) {
            vehwindspeed = abs(veh->velocity / 100); // vehicle velocity in mph
        }
        const oter_id &cur_om_ter = overmap_buffer.ter( global_omt_location() );
        std::string omtername = otermap[cur_om_ter].name;
        int windpower = get_local_windpower(weatherPoint.windpower + vehwindspeed, omtername, g->is_sheltered(g->u.pos()));

        add_msg_if_player(m_info, _("Temperature: %s."), print_temperature(g->get_temperature()).c_str());
        add_msg_if_player(m_info, _("Relative Humidity: %s."), print_humidity(get_local_humidity(weatherPoint.humidity, g->weather, g->is_sheltered(g->u.pos()))).c_str());
        add_msg_if_player(m_info, _("Pressure: %s."), print_pressure((int)weatherPoint.pressure).c_str());
        add_msg_if_player(m_info, _("Wind Speed: %s."), print_windspeed((float)windpower).c_str());
        add_msg_if_player(m_info, _("Feels Like: %s."), print_temperature(get_local_windchill(weatherPoint.temperature, weatherPoint.humidity, windpower) + g->get_temperature()).c_str());
    } else if(bio.id == "bio_claws") {
        if (weapon.has_flag ("NO_UNWIELD")) {
            add_msg(m_info, _("Deactivate your %s first!"),
                    weapon.tname().c_str());
            charge_power(bionics[bio.id].power_activate);
            bio.powered = false;
            return false;
        } else if(weapon.type->id != "null") {
            add_msg(m_warning, _("Your claws extend, forcing you to drop your %s."),
                    weapon.tname().c_str());
            g->m.add_item_or_charges(posx(), posy(), weapon);
            weapon = item("bio_claws_weapon", 0);
            weapon.invlet = '#';
        } else {
            add_msg(m_neutral, _("Your claws extend!"));
            weapon = item("bio_claws_weapon", 0);
            weapon.invlet = '#';
        }
    } else if(bio.id == "bio_blade") {
        if (weapon.has_flag ("NO_UNWIELD")) {
            add_msg(m_info, _("Deactivate your %s first!"),
                    weapon.tname().c_str());
            charge_power(bionics[bio.id].power_activate);
            bio.powered = false;
            return false;
        } else if(weapon.type->id != "null") {
            add_msg(m_warning, _("Your blade extends, forcing you to drop your %s."),
                    weapon.tname().c_str());
            g->m.add_item_or_charges(posx(), posy(), weapon);
            weapon = item("bio_blade_weapon", 0);
            weapon.invlet = '#';
        } else {
            add_msg(m_neutral, _("You extend your blade!"));
            weapon = item("bio_blade_weapon", 0);
            weapon.invlet = '#';
        }
    } else if( bio.id == "bio_remote" ) {
        int choice = menu( true, _("Perform which function:"), _("Nothing"),
                           _("Control vehicle"), _("RC radio"), NULL );
        if( choice >= 2 && choice <= 3 ) {
            item ctr;
            if( choice == 2 ) {
                ctr = item( "remotevehcontrol", 0 );
            } else {
                ctr = item( "radiocontrol", 0 );
            }
            ctr.charges = power_level;
            int power_use = invoke_item( &ctr );
            charge_power(-power_use);
            bio.powered = ctr.active;
        } else {
            bio.powered = g->remoteveh() != nullptr || get_value( "remote_controlling" ) != "";
        }
    } else if (bio.id == "bio_plutdump") {
        if (query_yn(_("WARNING: Purging all fuel is likely to result in radiation!  Purge anyway?"))) {
            slow_rad += (tank_plut + reactor_plut);
            tank_plut = 0;
            reactor_plut = 0;
            }
    }

    // Recalculate stats (strength, mods from pain etc.) that could have been affected
    reset();

    return true;
}

bool player::deactivate_bionic(int b, bool eff_only)
{
    bionic &bio = my_bionics[b];

    // Just do the effect, no stat changing or messages
    if (!eff_only) {
        if (!bio.powered) {
            // It's already off!
            return false;
        }
        if (!bionics[bio.id].toggled) {
            // It's a fire-and-forget bionic, we can't turn it off but have to wait for it to run out of charge
            add_msg(m_info, _("You can't deactivate your %s manually!"), bionics[bio.id].name.c_str());
            return false;
        }
        if (power_level < bionics[bio.id].power_deactivate) {
            add_msg(m_info, _("You don't have the power to deactivate your %s."), bionics[bio.id].name.c_str());
            return false;
        }

        //We can actually deactivate now, do deactivation-y things
        charge_power(-bionics[bio.id].power_deactivate);
        bio.powered = false;
        add_msg(m_neutral, _("You deactivate your %s."), bionics[bio.id].name.c_str());
    }

    // Deactivation effects go here
    if (bio.id == "bio_cqb") {
        // check if player knows current style naturally, otherwise drop them back to style_none
        if( style_selected != matype_id( "style_none" ) ) {
            bool has_style = false;
            for( auto &elem : ma_styles ) {
                if( elem == style_selected ) {
                    has_style = true;
                }
            }
            if (!has_style) {
                style_selected = matype_id( "style_none" );
            }
        }
    } else if(bio.id == "bio_claws") {
        if (weapon.type->id == "bio_claws_weapon") {
            add_msg(m_neutral, _("You withdraw your claws."));
            weapon = ret_null;
        }
    } else if(bio.id == "bio_blade") {
        if (weapon.type->id == "bio_blade_weapon") {
            add_msg(m_neutral, _("You retract your blade."));
            weapon = ret_null;
        }
    } else if( bio.id == "bio_remote" ) {
        if( g->remoteveh() != nullptr && !has_active_item( "remotevehcontrol" ) ) {
            g->setremoteveh( nullptr );
        } else if( get_value( "remote_controlling" ) != "" && !has_active_item( "radiocontrol" ) ) {
            set_value( "remote_controlling", "" );
        }
    } else if( bio.id == "bio_tools" ) {
        invalidate_crafting_inventory();
    }

    // Recalculate stats (strength, mods from pain etc.) that could have been affected
    reset();

    return true;
}

void player::process_bionic(int b)
{
    bionic &bio = my_bionics[b];
    if (!bio.powered) {
        // Only powered bionics should be processed
        return;
    }

    if (bio.charge > 0) {
        // Units already with charge just lose charge
        bio.charge--;
    } else {
        if (bionics[bio.id].charge_time > 0) {
            // Try to recharge our bionic if it is made for it
            if (bionics[bio.id].power_over_time > 0) {
                if (power_level < bionics[bio.id].power_over_time) {
                    // No power to recharge, so deactivate
                    bio.powered = false;
                    add_msg(m_neutral, _("Your %s powers down."), bionics[bio.id].name.c_str());
                    // This purposely bypasses the deactivation cost
                    deactivate_bionic(b, true);
                    return;
                } else {
                    // Pay the recharging cost
                    charge_power(-bionics[bio.id].power_over_time);
                    // We just spent our first turn of charge, so -1 here
                    bio.charge = bionics[bio.id].charge_time - 1;
                }
            // Some bionics are a 1-shot activation so they just deactivate at 0 charge.
            } else {
                bio.powered = false;
                add_msg(m_neutral, _("Your %s powers down."), bionics[bio.id].name.c_str());
                // This purposely bypasses the deactivation cost
                deactivate_bionic(b, true);
                return;
            }
        }
    }

    // Bionic effects on every turn they are active go here.
    if (bio.id == "bio_night") {
        if (calendar::turn % 5) {
            add_msg(m_neutral, _("Artificial night generator active!"));
        }
    } else if( bio.id == "bio_remote" ) {
        if( g->remoteveh() == nullptr && get_value( "remote_controlling" ) == "" ) {
            bio.powered = false;
            add_msg( m_warning, _("Your %s has lost connection and is turning off."),
                     bionics[bio.id].name.c_str() );
        }
    } else if (bio.id == "bio_hydraulics") {
        // Sound of hissing hydraulic muscle! (not quite as loud as a car horn)
        sounds::sound( pos(), 19, _("HISISSS!"));
    }
}

void bionics_uninstall_failure(player *u)
{
    switch (rng(1, 5)) {
    case 1:
        add_msg(m_neutral, _("You flub the removal."));
        break;
    case 2:
        add_msg(m_neutral, _("You mess up the removal."));
        break;
    case 3:
        add_msg(m_neutral, _("The removal fails."));
        break;
    case 4:
        add_msg(m_neutral, _("The removal is a failure."));
        break;
    case 5:
        add_msg(m_neutral, _("You screw up the removal."));
        break;
    }
    add_msg(m_bad, _("Your body is severely damaged!"));
    u->hurtall(rng(30, 80), u); // stop hurting yourself!
}

// bionic manipulation chance of success
int bionic_manip_cos(int p_int, int s_electronics, int s_firstaid, int s_mechanics,
                     int bionic_difficulty)
{
    int pl_skill = p_int         * 4 +
                   s_electronics * 4 +
                   s_firstaid    * 3 +
                   s_mechanics   * 1;

    // Medical residents have some idea what they're doing
    if (g->u.has_trait("PROF_MED")) {
        pl_skill += 3;
        add_msg(m_neutral, _("You prep yourself to begin surgery."));
    }

    // for chance_of_success calculation, shift skill down to a float between ~0.4 - 30
    float adjusted_skill = float (pl_skill) - std::min( float (40),
                           float (pl_skill) - float (pl_skill) / float (10.0));

    // we will base chance_of_success on a ratio of skill and difficulty
    // when skill=difficulty, this gives us 1.  skill < difficulty gives a fraction.
    float skill_difficulty_parameter = float(adjusted_skill / (4.0 * bionic_difficulty));

    // when skill == difficulty, chance_of_success is 50%. Chance of success drops quickly below that
    // to reserve bionics for characters with the appropriate skill.  For more difficult bionics, the
    // curve flattens out just above 80%
    int chance_of_success = int((100 * skill_difficulty_parameter) /
                                (skill_difficulty_parameter + sqrt( 1 / skill_difficulty_parameter)));

    return chance_of_success;
}

bool player::uninstall_bionic(std::string const &b_id)
{
    // malfunctioning bionics don't have associated items and get a difficulty of 12
    int difficulty = 12;
    if( item::type_is_defined( b_id ) ) {
        auto type = item::find_type( b_id );
        if( type->bionic ) {
            difficulty = type->bionic->difficulty;
        }
    }

    if (!has_bionic(b_id)) {
        popup(_("You don't have this bionic installed."));
        return false;
    }
    if (!(has_items_with_quality("CUT", 1, 1) && has_amount("1st_aid", 1))) {
        popup(_("Removing bionics requires a cutting tool and a first aid kit."));
        return false;
    }

    if ( b_id == "bio_blaster" ) {
        popup(_("Removing your Fusion Blaster Arm would leave you with a useless stump."));
        return false;
    }

    if (( b_id == "bio_reactor" ) || ( b_id == "bio_advreactor" )) {
        if (!query_yn(_("WARNING: Removing a reactor may leave radioactive material! Remove anyway?"))) {
            return false;
        }
    } else if (b_id == "bio_plutdump") {
        popup(_("You must remove your reactor to remove the Plutonium Purger."));
    }

    if ( b_id == "bio_earplugs") {
        popup(_("You must remove the Enhanced Hearing bionic to remove the Sound Dampeners."));
        return false;
    }

    // removal of bionics adds +2 difficulty over installation
    int chance_of_success = bionic_manip_cos(int_cur,
                            skillLevel("electronics"),
                            skillLevel("firstaid"),
                            skillLevel("mechanics"),
                            difficulty + 2);

    if (!query_yn(_("WARNING: %i percent chance of failure and SEVERE bodily damage! Remove anyway?"),
                  100 - chance_of_success)) {
        return false;
    }

    // surgery is imminent, retract claws or blade if active
    if (has_bionic("bio_claws")) {
        if (weapon.type->id == "bio_claws_weapon") {
<<<<<<< HEAD
            add_msg(m_neutral, ("You withdraw your claws."));
=======
            add_msg(m_neutral, _("You withdraw your claws."));
>>>>>>> 8d4bbbd4
            weapon = ret_null;
          }
    }

    if (has_bionic("bio_blade")) {
        if (weapon.type->id == "bio_blade_weapon") {
<<<<<<< HEAD
            add_msg(m_neutral, ("You retract your blade."));
=======
            add_msg(m_neutral, _("You retract your blade."));
>>>>>>> 8d4bbbd4
            weapon = ret_null;
        }
    }

    use_charges("1st_aid", 1);

    practice( "electronics", int((100 - chance_of_success) * 1.5) );
    practice( "firstaid", int((100 - chance_of_success) * 1.0) );
    practice( "mechanics", int((100 - chance_of_success) * 0.5) );

    int success = chance_of_success - rng(1, 100);

    if (success > 0) {
        add_memorial_log(pgettext("memorial_male", "Removed bionic: %s."),
                         pgettext("memorial_female", "Removed bionic: %s."),
                         bionics[b_id].name.c_str());
        // until bionics can be flagged as non-removable
        add_msg(m_neutral, _("You jiggle your parts back into their familiar places."));
        add_msg(m_good, _("Successfully removed %s."), bionics[b_id].name.c_str());
        remove_bionic(b_id);
        if (b_id == "bio_reactor" || b_id == "bio_advreactor") {
            remove_bionic("bio_plutdump");
        }
        g->m.spawn_item(posx(), posy(), "burnt_out_bionic", 1);
    } else {
        add_memorial_log(pgettext("memorial_male", "Removed bionic: %s."),
                         pgettext("memorial_female", "Removed bionic: %s."),
                         bionics[b_id].name.c_str());
        bionics_uninstall_failure(this);
    }
    g->refresh_all();
    return true;
}

bool player::install_bionics(const itype &type)
{
    if( type.bionic.get() == nullptr ) {
        debugmsg("Tried to install NULL bionic");
        return false;
    }
    const std::string &bioid = type.bionic->bionic_id;
    if( bionics.count( bioid ) == 0 ) {
        popup("invalid / unknown bionic id %s", bioid.c_str());
        return false;
    }
    if (bioid == "bio_reactor" || bioid == "bio_advreactor") {
        if (has_bionic("bio_furnace") && has_bionic("bio_storage")) {
            popup(_("Your internal storage and furnace take up too much room!"));
            return false;
        } else if (has_bionic("bio_furnace")) {
            popup(_("Your internal furnace takes up too much room!"));
            return false;
        } else if (has_bionic("bio_storage")) {
            popup(_("Your internal storage takes up too much room!"));
            return false;
        }
    }
    if ((bioid == "bio_furnace" ) || (bioid == "bio_storage") || (bioid == "bio_reactor") || (bioid == "bio_advreactor")) {
        if (has_bionic("bio_reactor") || has_bionic("bio_advreactor")) {
            popup(_("Your installed reactor leaves no room!"));
            return false;
        }
    }
    if (bioid == "bio_reactor_upgrade" ){
        if (!has_bionic("bio_reactor")) {
            popup(_("There is nothing to upgrade!"));
            return false;
        }
    }
    if( has_bionic( bioid ) ) {
        if( !( bioid == "bio_power_storage" || bioid == "bio_power_storage_mkII" ) ) {
            popup(_("You have already installed this bionic."));
            return false;
        }
    }
    const int difficult = type.bionic->difficulty;
    int chance_of_success = bionic_manip_cos(int_cur,
                            skillLevel("electronics"),
                            skillLevel("firstaid"),
                            skillLevel("mechanics"),
                            difficult);

    if (!query_yn(
            _("WARNING: %i percent chance of genetic damage, blood loss, or damage to existing bionics! Install anyway?"),
            100 - chance_of_success)) {
        return false;
    }
    int pow_up = 0;
    if( bioid == "bio_power_storage" ) {
        pow_up = BATTERY_AMOUNT;
    } else if( bioid == "bio_power_storage_mkII" ) {
        pow_up = 250;
    }

    practice( "electronics", int((100 - chance_of_success) * 1.5) );
    practice( "firstaid", int((100 - chance_of_success) * 1.0) );
    practice( "mechanics", int((100 - chance_of_success) * 0.5) );
    int success = chance_of_success - rng(0, 99);
    if (success > 0) {
        add_memorial_log(pgettext("memorial_male", "Installed bionic: %s."),
                         pgettext("memorial_female", "Installed bionic: %s."),
                         bionics[bioid].name.c_str());
        if (pow_up) {
            max_power_level += pow_up;
            add_msg_if_player(m_good, _("Increased storage capacity by %i"), pow_up);
        } else {
            add_msg(m_good, _("Successfully installed %s."), bionics[bioid].name.c_str());
            add_bionic(bioid);

            if (bioid == "bio_ears") {
                add_bionic("bio_earplugs"); // automatically add the earplugs, they're part of the same bionic
            } else if (bioid == "bio_reactor_upgrade") {
                remove_bionic("bio_reactor");
                remove_bionic("bio_reactor_upgrade");
                add_bionic("bio_advreactor");
            } else if (bioid == "bio_reactor" || bioid == "bio_advreactor") {
                add_bionic("bio_plutdump");
            }

        }
    } else {
        add_memorial_log(pgettext("memorial_male", "Installed bionic: %s."),
                         pgettext("memorial_female", "Installed bionic: %s."),
                         bionics[bioid].name.c_str());
        bionics_install_failure(this, difficult, success);
    }
    g->refresh_all();
    return true;
}

void bionics_install_failure(player *u, int difficulty, int success)
{
    // "success" should be passed in as a negative integer representing how far off we
    // were for a successful install.  We use this to determine consequences for failing.
    success = abs(success);

    // it would be better for code reuse just to pass in skill as an argument from install_bionic
    // pl_skill should be calculated the same as in install_bionics
    int pl_skill = u->int_cur * 4 +
                   u->skillLevel("electronics") * 4 +
                   u->skillLevel("firstaid")    * 3 +
                   u->skillLevel("mechanics")   * 1;
    // Medical residents get a substantial assist here
    if (u->has_trait("PROF_MED")) {
        pl_skill += 6;
    }

    // for failure_level calculation, shift skill down to a float between ~0.4 - 30
    float adjusted_skill = float (pl_skill) - std::min( float (40),
                           float (pl_skill) - float (pl_skill) / float (10.0));

    // failure level is decided by how far off the character was from a successful install, and
    // this is scaled up or down by the ratio of difficulty/skill.  At high skill levels (or low
    // difficulties), only minor consequences occur.  At low skill levels, severe consequences
    // are more likely.
    int failure_level = int(sqrt(success * 4.0 * difficulty / float (adjusted_skill)));
    int fail_type = (failure_level > 5 ? 5 : failure_level);

    if (fail_type <= 0) {
        add_msg(m_neutral, _("The installation fails without incident."));
        return;
    }

    switch (rng(1, 5)) {
    case 1:
        add_msg(m_neutral, _("You flub the installation."));
        break;
    case 2:
        add_msg(m_neutral, _("You mess up the installation."));
        break;
    case 3:
        add_msg(m_neutral, _("The installation fails."));
        break;
    case 4:
        add_msg(m_neutral, _("The installation is a failure."));
        break;
    case 5:
        add_msg(m_neutral, _("You screw up the installation."));
        break;
    }

    if (u->has_trait("PROF_MED")) {
    //~"Complications" is USian medical-speak for "unintended damage from a medical procedure".
        add_msg(m_neutral, _("Your training helps you minimize the complications."));
    // In addition to the bonus, medical residents know enough OR protocol to avoid botching.
    // Take MD and be immune to faulty bionics.
        if (fail_type == 5) {
            fail_type = rng(1,3);
        }
    }

    if (fail_type == 3 && u->num_bionics() == 0) {
        fail_type = 2;    // If we have no bionics, take damage instead of losing some
    }

    switch (fail_type) {

    case 1:
        if (!(u->has_trait("NOPAIN"))) {
            add_msg(m_bad, _("It really hurts!"));
            u->mod_pain( rng(failure_level * 3, failure_level * 6) );
        }
        break;

    case 2:
        add_msg(m_bad, _("Your body is damaged!"));
        u->hurtall(rng(failure_level, failure_level * 2), u); // you hurt yourself
        break;

    case 3:
        if (u->num_bionics() <= failure_level && u->max_power_level == 0) {
            add_msg(m_bad, _("All of your existing bionics are lost!"));
        } else {
            add_msg(m_bad, _("Some of your existing bionics are lost!"));
        }
        for (int i = 0; i < failure_level && u->remove_random_bionic(); i++) {
            ;
        }
        break;

    case 4:
        add_msg(m_mixed, _("You do damage to your genetics, causing mutation!"));
        while (failure_level > 0) {
            u->mutate();
            failure_level -= rng(1, failure_level + 2);
        }
        break;

    case 5: {
        add_msg(m_bad, _("The installation is faulty!"));
        std::vector<std::string> valid;
        std::copy_if(begin(faulty_bionics), end(faulty_bionics), std::back_inserter(valid),
            [&](std::string const &id) { return !u->has_bionic(id); });

        if (valid.empty()) { // We've got all the bad bionics!
            if (u->max_power_level > 0) {
                int old_power = u->max_power_level;
                add_msg(m_bad, _("You lose power capacity!"));
                u->max_power_level = rng(0, u->max_power_level - 25);
                u->add_memorial_log(pgettext("memorial_male", "Lost %d units of power capacity."),
                                      pgettext("memorial_female", "Lost %d units of power capacity."),
                                      old_power - u->max_power_level);
            }
            // TODO: What if we can't lose power capacity?  No penalty?
        } else {
            int index = rng(0, valid.size() - 1);
            u->add_bionic(valid[index]);
            u->add_memorial_log(pgettext("memorial_male", "Installed bad bionic: %s."),
                                pgettext("memorial_female", "Installed bad bionic: %s."),
                                bionics[valid[index]].name.c_str());
        }
    }
    break;
    }
}

void reset_bionics()
{
    bionics.clear();
    faulty_bionics.clear();
}

void load_bionic(JsonObject &jsobj)
{
    std::string id = jsobj.get_string("id");
    std::string name = _(jsobj.get_string("name").c_str());
    std::string description = _(jsobj.get_string("description").c_str());
    int on_cost = jsobj.get_int("act_cost", 0);

    bool toggled = jsobj.get_bool("toggled", false);
    // Requires ability to toggle
    int off_cost = jsobj.get_int("deact_cost", 0);

    int time = jsobj.get_int("time", 0);
    // Requires a non-zero time
    int react_cost = jsobj.get_int("react_cost", 0);

    bool faulty = jsobj.get_bool("faulty", false);
    bool power_source = jsobj.get_bool("power_source", false);

    if (faulty) {
        faulty_bionics.push_back(id);
    }

    auto const result = bionics.insert(std::make_pair(std::move(id),
        bionic_data(std::move(name), power_source, toggled, on_cost, off_cost, react_cost, time,
                    std::move(description), faulty)));

    if (!result.second) {
        debugmsg("duplicate bionic id");
    }
}

void bionic::serialize(JsonOut &json) const
{
    json.start_object();
    json.member("id", id);
    json.member("invlet", (int)invlet);
    json.member("powered", powered);
    json.member("charge", charge);
    json.end_object();
}

void bionic::deserialize(JsonIn &jsin)
{
    JsonObject jo = jsin.get_object();
    id = jo.get_string("id");
    invlet = jo.get_int("invlet");
    powered = jo.get_bool("powered");
    charge = jo.get_int("charge");
}<|MERGE_RESOLUTION|>--- conflicted
+++ resolved
@@ -1281,22 +1281,14 @@
     // surgery is imminent, retract claws or blade if active
     if (has_bionic("bio_claws")) {
         if (weapon.type->id == "bio_claws_weapon") {
-<<<<<<< HEAD
-            add_msg(m_neutral, ("You withdraw your claws."));
-=======
             add_msg(m_neutral, _("You withdraw your claws."));
->>>>>>> 8d4bbbd4
             weapon = ret_null;
           }
     }
 
     if (has_bionic("bio_blade")) {
         if (weapon.type->id == "bio_blade_weapon") {
-<<<<<<< HEAD
-            add_msg(m_neutral, ("You retract your blade."));
-=======
             add_msg(m_neutral, _("You retract your blade."));
->>>>>>> 8d4bbbd4
             weapon = ret_null;
         }
     }
