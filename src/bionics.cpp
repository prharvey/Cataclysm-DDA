#include "player.h"
#include "game.h"
#include "rng.h"
#include "input.h"
#include "item.h"
#include "bionics.h"
#include "line.h"
#include "json.h"
#include "messages.h"
#include "overmapbuffer.h"
#include "sounds.h"

#include <math.h>    //sqrt
#include <algorithm> //std::min
#include <sstream>

#define BATTERY_AMOUNT 100 // How much batteries increase your power

std::map<bionic_id, bionic_data *> bionics;
std::vector<bionic_id> faulty_bionics;
std::vector<bionic_id> power_source_bionics;
std::vector<bionic_id> unpowered_bionics;

void bionics_install_failure(player *u, int difficulty, int success);

bionic_data::bionic_data(std::string nname, bool ps, bool tog, int pac, int pad, int pot,
                          int ct, std::string desc, bool fault) : description(desc)
{
    name = nname;
    power_source = ps;
    activated = tog || pac || ct;
    toggled = tog;
    power_activate = pac;
    power_deactivate = pad;
    power_over_time = pot;
    charge_time = ct;
    faulty = fault;
}

bionic_id game::random_good_bionic() const
{
    std::map<std::string, bionic_data *>::const_iterator random_bionic;
    do {
        random_bionic = bionics.begin();
        std::advance(random_bionic, rng(0, bionics.size() - 1));
    } while (random_bionic->second->faulty);
    return random_bionic->first;
}

void show_bionics_titlebar(WINDOW *window, player *p, std::string menu_mode)
{
    werase(window);

    std::string caption = _("BIONICS -");
    int cap_offset = utf8_width(caption.c_str()) + 1;
    mvwprintz(window, 0,  0, c_blue, "%s", caption.c_str());

    std::stringstream pwr;
    pwr << string_format(_("Power: %i/%i"), int(p->power_level), int(p->max_power_level));
    int pwr_length = utf8_width(pwr.str().c_str()) + 1;
    mvwprintz(window, 0, getmaxx(window) - pwr_length, c_white, "%s", pwr.str().c_str());

    std::string desc;
    int desc_length = getmaxx(window) - cap_offset - pwr_length;

    if(menu_mode == "reassigning") {
        desc = _("Reassigning.\nSelect a bionic to reassign or press SPACE to cancel.");
    } else if(menu_mode == "activating") {
        desc = _("<color_green>Activating</color>  <color_yellow>!</color> to examine, <color_yellow>-</color> to remove, <color_yellow>=</color> to reassign.");
    } else if(menu_mode == "removing") {
        desc = _("<color_red>Removing</color>  <color_yellow>!</color> to activate, <color_yellow>-</color> to remove, <color_yellow>=</color> to reassign.");
    } else if(menu_mode == "examining") {
        desc = _("<color_ltblue>Examining</color>  <color_yellow>!</color> to activate, <color_yellow>-</color> to remove, <color_yellow>=</color> to reassign.");
    }
    fold_and_print(window, 0, cap_offset, desc_length, c_white, desc);

    wrefresh(window);
}

//builds the power usage string of a given bionic
std::string build_bionic_poweronly_string(bionic *pBio){
    std::stringstream power_desc;
    bool hasPreviousText = false;
    if (bionics[pBio->id]->power_over_time > 0 && bionics[pBio->id]->charge_time > 0) {
        power_desc << (
            bionics[pBio->id]->charge_time == 1
          ? string_format(_("%d PU / turn"),
                bionics[pBio->id]->power_over_time)
          : string_format(_("%d PU / %d turns"),
                bionics[pBio->id]->power_over_time,
                bionics[pBio->id]->charge_time));
        hasPreviousText = true;
    }
    if (bionics[pBio->id]->power_activate > 0 && !bionics[pBio->id]->charge_time) {
        if(hasPreviousText){
            hasPreviousText = false;
            power_desc << ", ";
        }
        power_desc << string_format(_("%d PU act"),
                        bionics[pBio->id]->power_activate);
        hasPreviousText = true;
    }
    if (bionics[pBio->id]->power_deactivate > 0 && !bionics[pBio->id]->charge_time) {
        if(hasPreviousText){
            hasPreviousText = false;
            power_desc << ", ";
        }
        power_desc << string_format(_("%d PU deact"),
                        bionics[pBio->id]->power_deactivate);
        hasPreviousText = true;
    }
    if (bionics[pBio->id]->toggled) {
        if(hasPreviousText){
            hasPreviousText = false;
            power_desc << ", ";
        }
        power_desc << (pBio->powered ? _("ON") : _("OFF"));
    }

    return power_desc.str();
}

//generates the string that show how much power a bionic uses
std::string build_bionic_powerdesc_string(bionic *pBio){
    std::stringstream power_desc;
    std::string power_string = build_bionic_poweronly_string(pBio);
    power_desc << bionics[pBio->id]->name;
    if(power_string.length()>0){
        power_desc << ", " << power_string;
    }
    return power_desc.str();
}

//get a text color depending on the power/powering state of the bionic
nc_color get_bionic_text_color(bionic *pBio, bool isHighlightedBionic){
    nc_color type = c_white;
    if(bionics[pBio->id]->activated){
        if(isHighlightedBionic){
            if (pBio->powered && !bionics[pBio->id]->power_source) {
                type = h_red;
            } else if (bionics[pBio->id]->power_source && !pBio->powered) {
                type = h_ltcyan;
            } else if (bionics[pBio->id]->power_source && pBio->powered) {
                type = h_ltgreen;
            } else {
                type = h_ltred;
            }
        }else{
            if (pBio->powered && !bionics[pBio->id]->power_source) {
                type = c_red;
            } else if (bionics[pBio->id]->power_source && !pBio->powered) {
                type = c_ltcyan;
            } else if (bionics[pBio->id]->power_source && pBio->powered) {
                type = c_ltgreen;
            } else {
                type = c_ltred;
            }
        }
    }else{
        if(isHighlightedBionic){
            if (bionics[pBio->id]->power_source) {
                type = h_ltcyan;
            } else {
                type = h_cyan;
            }
        }else{
            if (bionics[pBio->id]->power_source) {
                type = c_ltcyan;
            } else {
                type = c_cyan;
            }
        }
    }
    return type;
}

void player::power_bionics()
{
    std::vector <bionic *> passive;
    std::vector <bionic *> active;
    for( auto &elem : my_bionics ) {
        if( !bionics[elem.id]->activated ) {
            passive.push_back( &elem );
        } else {
            active.push_back( &elem );
        }
    }

    // maximal number of rows in both columns
    const int bionic_count = std::max(passive.size(), active.size());
    const int active_bionic_count = static_cast<int>(active.size());
    const int passive_bionic_count = static_cast<int>(passive.size());

    //added title_tab_height for the tabbed bionic display
    int TITLE_HEIGHT = 2;
    int TITLE_TAB_HEIGHT = 3;

    // Main window
    /** Total required height is:
    * top frame line:                                         + 1
    * height of title window:                                 + TITLE_HEIGHT
    * height of tabs:                                         + TITLE_TAB_HEIGHT
    * height of the biggest list of active/passive bionics:   + bionic_count
    * bottom frame line:                                      + 1
    * TOTAL: TITLE_HEIGHT + TITLE_TAB_HEIGHT + bionic_count + 2
    */
    int HEIGHT = std::min(TERMY, std::max(FULL_SCREEN_HEIGHT,
                                          TITLE_HEIGHT + TITLE_TAB_HEIGHT + bionic_count + 2));
    int WIDTH = FULL_SCREEN_WIDTH + (TERMX - FULL_SCREEN_WIDTH) / 2;
    int START_X = (TERMX - WIDTH) / 2;
    int START_Y = (TERMY - HEIGHT) / 2;
    //wBio is the entire bionic window
    WINDOW *wBio = newwin(HEIGHT, WIDTH, START_Y, START_X);
    WINDOW_PTR wBioptr( wBio );

    int LIST_HEIGHT = HEIGHT - TITLE_HEIGHT - TITLE_TAB_HEIGHT - 2;

    int DESCRIPTION_WIDTH = WIDTH - 2 - 40;
    int DESCRIPTION_START_Y = START_Y + TITLE_HEIGHT + TITLE_TAB_HEIGHT + 1;
    int DESCRIPTION_START_X = START_X + 1 + 40;
    //w_description is the description panel that is controlled with ! key
    WINDOW *w_description = newwin(LIST_HEIGHT, DESCRIPTION_WIDTH,
                                   DESCRIPTION_START_Y, DESCRIPTION_START_X);
    WINDOW_PTR w_descriptionptr( w_description );

    // Title window
    int TITLE_START_Y = START_Y + 1;
    int HEADER_LINE_Y = TITLE_HEIGHT + TITLE_TAB_HEIGHT + 1; // + lines with text in titlebar, local
    WINDOW *w_title = newwin(TITLE_HEIGHT, WIDTH - 2, TITLE_START_Y, START_X + 1);
    WINDOW_PTR w_titleptr( w_title );

    int TAB_START_Y = TITLE_START_Y + 2;
    //w_tabs is the tab bar for passive and active bionic groups
    WINDOW *w_tabs = newwin(TITLE_TAB_HEIGHT, WIDTH - 2, TAB_START_Y, START_X + 1);
    WINDOW_PTR w_tabsptr( w_tabs );

    int scroll_position = 0;
    int cursor = 0;

    //have something to show on menu access
    std::string tab_mode = "TAB_ACTIVE";
    if(active_bionic_count == 0 && passive_bionic_count > 0){
        tab_mode = "TAB_PASSIVE";
    }

    input_context ctxt("BIONICS");
    ctxt.register_updown();
    ctxt.register_action("ANY_INPUT");
    ctxt.register_action("TOGGLE_EXAMINE");
    ctxt.register_action("REASSIGN");
    ctxt.register_action("REMOVE");
    ctxt.register_action("SWAP_BIONIC_TABS");
    ctxt.register_action("CONFIRM");
    ctxt.register_action("HELP_KEYBINDINGS");

    bool redraw = true;

    //generate the tab title string and a count of the bionics owned
    std::string menu_mode = "activating";
    std::ostringstream tabname;
    tabname << _("ACTIVE");
    if(active_bionic_count>0){
        tabname << "(" << active_bionic_count << ")";
    }
    std::string active_tab_name = tabname.str();
    tabname.str("");
    tabname << _("PASSIVE");
    if(passive_bionic_count > 0){
        tabname << "(" << passive_bionic_count << ")";
    }
    std::string passive_tab_name = tabname.str();
    const int tabs_start = 1;
    const int tab_step = 3;

    while(true) {
        // offset for display: bionic with index i is drawn at y=list_start_y+i
        // drawing the bionics starts with bionic[scroll_position]
        const int list_start_y = HEADER_LINE_Y;// - scroll_position;
        int half_list_view_location = LIST_HEIGHT / 2;
        int max_scroll_position = std::max(0, (tab_mode == "TAB_ACTIVE" ? active_bionic_count : passive_bionic_count) - LIST_HEIGHT);
        //track which list we are looking at
        std::vector<bionic*> *current_bionic_list = (tab_mode == "TAB_ACTIVE" ? &active : &passive);

        if(redraw) {
            redraw = false;

            werase(wBio);
            draw_border(wBio);
            // Draw symbols to connect additional lines to border
            mvwputch(wBio, HEADER_LINE_Y - 1, 0, BORDER_COLOR, LINE_XXXO); // |-
            mvwputch(wBio, HEADER_LINE_Y - 1, WIDTH - 1, BORDER_COLOR, LINE_XOXX); // -|

            nc_color type;
            if(tab_mode == "TAB_PASSIVE"){
                if (passive.empty()) {
                    mvwprintz(wBio, list_start_y + 1, 2, c_ltgray, _("No passive bionics installed."));
                } else {
                    for (size_t i = scroll_position; i < passive.size(); i++) {
                        if (list_start_y + static_cast<int>(i) - scroll_position == HEIGHT - 1) {
                            break;
                        }

                        bool isHighlighted = false;
                        if(cursor == static_cast<int>(i)){
                            isHighlighted = true;
                        }
                        type = get_bionic_text_color(passive[i], isHighlighted);

                        mvwprintz(wBio, list_start_y + i - scroll_position, 2, type, "%c %s", passive[i]->invlet,
                                  bionics[passive[i]->id]->name.c_str());
                    }
                }
            }

            if(tab_mode == "TAB_ACTIVE"){
                if (active.empty()) {
                    mvwprintz(wBio, list_start_y + 1, 2, c_ltgray, _("No activatable bionics installed."));
                } else {
                    for (size_t i = scroll_position; i < active.size(); i++) {
                        if (list_start_y + static_cast<int>(i) - scroll_position == HEIGHT - 1) {
                            break;
                        }
                        bool isHighlighted = false;
                        if(cursor == static_cast<int>(i)){
                            isHighlighted = true;
                        }
                        type = get_bionic_text_color(active[i], isHighlighted);
                        mvwputch(wBio, list_start_y + i - scroll_position, 2, type, active[i]->invlet);
                        mvwputch(wBio, list_start_y + i - scroll_position, 3, type, ' ');

                        std::string power_desc = build_bionic_powerdesc_string(active[i]);
                        std::string tmp = utf8_truncate(power_desc, WIDTH - 3);
                        mvwprintz(wBio, list_start_y + i - scroll_position, 2 + 2, type, tmp.c_str());
                    }
                }
            }

            // Scrollbar
            if(scroll_position > 0) {
                mvwputch(wBio, HEADER_LINE_Y, 0, c_ltgreen, '^');
            }
            if(scroll_position < max_scroll_position && max_scroll_position > 0) {
                mvwputch(wBio, HEIGHT - 1 - 1,
                         0, c_ltgreen, 'v');
            }
        }
        wrefresh(wBio);

        //handle tab drawing after main window is refreshed
        werase(w_tabs);
        int width = getmaxx(w_tabs);
        for (int i = 0; i < width; i++) {
            mvwputch(w_tabs, 2, i, BORDER_COLOR, LINE_OXOX);
        }
        int tab_x = tabs_start;
        draw_tab(w_tabs, tab_x, active_tab_name, tab_mode == "TAB_ACTIVE");
        tab_x += tab_step + utf8_width(active_tab_name.c_str());
        draw_tab(w_tabs, tab_x, passive_tab_name, tab_mode != "TAB_ACTIVE");
        wrefresh(w_tabs);

        show_bionics_titlebar(w_title, this, menu_mode);

        // Description
        if(menu_mode == "examining" && current_bionic_list->size() > 0){
            werase(w_description);
            std::ostringstream power_only_desc;
            std::string poweronly_string;
            std::string bionic_name;
            if(tab_mode == "TAB_ACTIVE"){
                bionic_name = bionics[active[cursor]->id]->name;
                poweronly_string = build_bionic_poweronly_string(active[cursor]);
            }else{
                bionic_name = bionics[passive[cursor]->id]->name;
                poweronly_string = build_bionic_poweronly_string(passive[cursor]);
            }
            int ypos = 0;
            ypos += fold_and_print(w_description, ypos, 0, DESCRIPTION_WIDTH, c_white, bionic_name);
            if(poweronly_string.length() > 0){
                power_only_desc << _("Power usage: ") << poweronly_string;
                ypos += fold_and_print(w_description, ypos, 0, DESCRIPTION_WIDTH, c_ltgray, power_only_desc.str());
            }
            ypos += fold_and_print(w_description, ypos, 0, DESCRIPTION_WIDTH, c_ltblue, bionics[(*current_bionic_list)[cursor]->id]->description);
            wrefresh(w_description);
        }

        const std::string action = ctxt.handle_input();
        const long ch = ctxt.get_raw_input().get_first_input();
        bionic *tmp = NULL;
        bool confirmCheck = false;
        if (menu_mode == "reassigning") {
            menu_mode = "activating";
            tmp = bionic_by_invlet(ch);
            if(tmp == 0) {
                // Selected an non-existing bionic (or escape, or ...)
                continue;
            }
            redraw = true;
            const char newch = popup_getkey(_("%s; enter new letter."),
                                            bionics[tmp->id]->name.c_str());
            wrefresh(wBio);
            if(newch == ch || newch == ' ' || newch == KEY_ESCAPE) {
                continue;
            }
            bionic *otmp = bionic_by_invlet(newch);
            // if there is already a bionic with the new invlet, the invlet
            // is considered valid.
            if(otmp == 0 && inv_chars.find(newch) == std::string::npos) {
                // TODO separate list of letters for bionics
                popup(_("%c is not a valid inventory letter."), newch);
                continue;
            }
            if(otmp != 0) {
                std::swap(tmp->invlet, otmp->invlet);
            } else {
                tmp->invlet = newch;
            }
            // TODO: show a message like when reassigning a key to an item?
        } else if (action == "SWAP_BIONIC_TABS" || action == "LEFT" || action == "RIGHT"){
            redraw = true;
            scroll_position = 0;
            cursor = 0;
            if(tab_mode == "TAB_ACTIVE"){
                tab_mode = "TAB_PASSIVE";
            }else{
                tab_mode = "TAB_ACTIVE";
            }
        } else if (action == "DOWN") {
            redraw = true;
            if(static_cast<size_t>(cursor)<current_bionic_list->size()-1){
                cursor++;
            }
            if(scroll_position < max_scroll_position && cursor - scroll_position > LIST_HEIGHT - half_list_view_location) {
                scroll_position++;
            }
        } else if (action == "UP") {
            redraw = true;
            if(cursor>0){
                cursor--;
            }
            if(scroll_position > 0 && cursor - scroll_position < half_list_view_location) {
                scroll_position--;
            }
        } else if (action == "REASSIGN") {
            menu_mode = "reassigning";
        } else if (action == "TOGGLE_EXAMINE") { // switches between activation and examination
            menu_mode = menu_mode == "activating" ? "examining" : "activating";
            redraw = true;
        } else if (action == "REMOVE") {
            menu_mode = "removing";
            redraw = true;
        } else if (action == "HELP_KEYBINDINGS") {
            redraw = true;
        } else if (action == "CONFIRM"){
            confirmCheck = true;
        } else {
            confirmCheck = true;
        }
        //confirmation either occurred by pressing enter where the bionic cursor is, or the hotkey was selected
        if(confirmCheck){
            if(action == "CONFIRM"){
                if(tab_mode == "TAB_ACTIVE"){
                    tmp = active[cursor];
                }else{
                    tmp = passive[cursor];
                }
            }else{
                tmp = bionic_by_invlet(ch);
            }
            if(tmp == 0) {
                // entered a key that is not mapped to any bionic,
                // -> leave screen
                break;
            }
            const std::string &bio_id = tmp->id;
            const bionic_data &bio_data = *bionics[bio_id];
            if (menu_mode == "removing") {
                uninstall_bionic(bio_id);
                break;
            }
            if (menu_mode == "activating") {
                if (bio_data.activated) {
                    int b = tmp - &my_bionics[0];
                    if (tmp->powered) {
                        deactivate_bionic(b);
                    } else {
                        // this will clear the bionics menu for targeting purposes
                        g->draw();
                        redraw = !activate_bionic(b);
                    }
                    if (redraw) {
                        // To update message on the sidebar
                        g->refresh_all();
                        continue;
                    } else {
                        // Action done, leave screen
                        return;
                    }
                } else {
                    popup(_("\
You can not activate %s!  To read a description of \
%s, press '!', then '%c'."), bio_data.name.c_str(), bio_data.name.c_str(), tmp->invlet);
                    redraw = true;
                }
            }
            if (menu_mode == "examining") { // Describing bionics, allow user to jump to description key
                redraw = true;
                if(action != "CONFIRM"){
                    for(size_t i = 0; i < active.size(); i++){
                        if(active[i] == tmp){
                            tab_mode = "TAB_ACTIVE";
                            cursor = static_cast<int>(i);
                            int max_scroll_check = std::max(0, active_bionic_count - LIST_HEIGHT);
                            if(static_cast<int>(i) > max_scroll_check){
                                scroll_position = max_scroll_check;
                            }else{
                                scroll_position = i;
                            }
                            break;
                        }
                    }
                    for(size_t i = 0; i < passive.size(); i++){
                        if(passive[i] == tmp){
                            tab_mode = "TAB_PASSIVE";
                            cursor = static_cast<int>(i);
                            int max_scroll_check = std::max(0, passive_bionic_count - LIST_HEIGHT);
                            if(static_cast<int>(i) > max_scroll_check){
                                scroll_position = max_scroll_check;
                            }else{
                                scroll_position = i;
                            }
                            break;
                        }
                    }
                }
            }
        }
    }
}

void draw_exam_window(WINDOW *win, int border_line, bool examination)
{
    int width = getmaxx(win);
    if (examination) {
        for (int i = 1; i < width - 1; i++) {
            mvwputch(win, border_line, i, BORDER_COLOR, LINE_OXOX); // Draw line above description
        }
        mvwputch(win, border_line, 0, BORDER_COLOR, LINE_XXXO); // |-
        mvwputch(win, border_line, width - 1, BORDER_COLOR, LINE_XOXX); // -|
    } else {
        for (int i = 1; i < width - 1; i++) {
            mvwprintz(win, border_line, i, c_black, " "); // Erase line
        }
        mvwputch(win, border_line, 0, BORDER_COLOR, LINE_XOXO); // |
        mvwputch(win, border_line, width, BORDER_COLOR, LINE_XOXO); // |
    }
}

// Why put this in a Big Switch?  Why not let bionics have pointers to
// functions, much like monsters and items?
//
// Well, because like diseases, which are also in a Big Switch, bionics don't
// share functions....
bool player::activate_bionic(int b, bool eff_only)
{
    bionic &bio = my_bionics[b];

    // Special compatibility code for people who updated saves with their claws out
    if ((weapon.type->id == "bio_claws_weapon" && bio.id == "bio_claws_weapon") ||
        (weapon.type->id == "bio_blade_weapon" && bio.id == "bio_blade_weapon")) {
        return deactivate_bionic(b);
    }

    // eff_only means only do the effect without messing with stats or displaying messages
    if (!eff_only) {
        if (bio.powered) {
            // It's already on!
            return false;
        }
        if (power_level < bionics[bio.id]->power_activate) {
            add_msg(m_info, _("You don't have the power to activate your %s."), bionics[bio.id]->name.c_str());
            return false;
        }

        //We can actually activate now, do activation-y things
        charge_power(-bionics[bio.id]->power_activate);
        if (bionics[bio.id]->toggled || bionics[bio.id]->charge_time > 0) {
            bio.powered = true;
        }
        if (bionics[bio.id]->charge_time > 0) {
            bio.charge = bionics[bio.id]->charge_time;
        }
        add_msg(m_info, _("You activate your %s."), bionics[bio.id]->name.c_str());
    }

    std::vector<point> traj;
    std::vector<std::string> good;
    std::vector<std::string> bad;
    int dirx, diry;
    item tmp_item;
    w_point weatherPoint = g->weatherGen.get_weather(pos(), calendar::turn);

    // On activation effects go here
    if(bio.id == "bio_painkiller") {
        pkill += 6;
        pain -= 2;
        if (pkill > pain) {
            pkill = pain;
        }
    } else if (bio.id == "bio_ears" && has_active_bionic("bio_earplugs")) {
        for (auto &i : my_bionics) {
            if (i.id == "bio_earplugs") {
                i.powered = false;
                add_msg(m_info, _("Your %s automatically turn off."), bionics[i.id]->name.c_str());
            }
        }
    } else if (bio.id == "bio_earplugs" && has_active_bionic("bio_ears")) {
        for (auto &i : my_bionics) {
            if (i.id == "bio_ears") {
                i.powered = false;
                add_msg(m_info, _("Your %s automatically turns off."), bionics[i.id]->name.c_str());
            }
        }
    } else if (bio.id == "bio_tools") {
        invalidate_crafting_inventory();
    } else if (bio.id == "bio_cqb") {
        pick_style();
    } else if (bio.id == "bio_nanobots") {
        remove_effect("bleed");
        healall(4);
    } else if (bio.id == "bio_resonator") {
        //~Sound of a bionic sonic-resonator shaking the area
        sounds::sound(posx(), posy(), 30, _("VRRRRMP!"));
        for (int i = posx() - 1; i <= posx() + 1; i++) {
            for (int j = posy() - 1; j <= posy() + 1; j++) {
                g->m.bash( i, j, 110 );
                g->m.bash( i, j, 110 ); // Multibash effect, so that doors &c will fall
                g->m.bash( i, j, 110 );
            }
        }
    } else if (bio.id == "bio_time_freeze") {
        moves += power_level;
        power_level = 0;
        add_msg(m_good, _("Your speed suddenly increases!"));
        if (one_in(3)) {
            add_msg(m_bad, _("Your muscles tear with the strain."));
            apply_damage( nullptr, bp_arm_l, rng( 5, 10 ) );
            apply_damage( nullptr, bp_arm_r, rng( 5, 10 ) );
            apply_damage( nullptr, bp_leg_l, rng( 7, 12 ) );
            apply_damage( nullptr, bp_leg_r, rng( 7, 12 ) );
            apply_damage( nullptr, bp_torso, rng( 5, 15 ) );
        }
        if (one_in(5)) {
            add_effect("teleglow", rng(50, 400));
        }
    } else if (bio.id == "bio_teleport") {
        g->teleport();
        add_effect("teleglow", 300);
    // TODO: More stuff here (and bio_blood_filter)
    } else if(bio.id == "bio_blood_anal") {
        WINDOW *w = newwin(20, 40, 3 + ((TERMY > 25) ? (TERMY - 25) / 2 : 0),
                           10 + ((TERMX > 80) ? (TERMX - 80) / 2 : 0));
        draw_border(w);
        if (has_effect("fungus")) {
            bad.push_back(_("Fungal Parasite"));
        }
        if (has_effect("dermatik")) {
            bad.push_back(_("Insect Parasite"));
        }
        if (has_effect("stung")) {
            bad.push_back(_("Stung"));
        }
        if (has_effect("poison")) {
            bad.push_back(_("Poison"));
        }
        if (radiation > 0) {
            bad.push_back(_("Irradiated"));
        }
        if (has_effect("pkill1")) {
            good.push_back(_("Minor Painkiller"));
        }
        if (has_effect("pkill2")) {
            good.push_back(_("Moderate Painkiller"));
        }
        if (has_effect("pkill3")) {
            good.push_back(_("Heavy Painkiller"));
        }
        if (has_effect("pkill_l")) {
            good.push_back(_("Slow-Release Painkiller"));
        }
        if (has_effect("drunk")) {
            good.push_back(_("Alcohol"));
        }
        if (has_effect("cig")) {
            good.push_back(_("Nicotine"));
        }
        if (has_effect("meth")) {
            good.push_back(_("Methamphetamines"));
        }
        if (has_effect("high")) {
            good.push_back(_("Intoxicant: Other"));
        }
        if (has_effect("weed_high")) {
            good.push_back(_("THC Intoxication"));
        }
        if (has_effect("hallu") || has_effect("visuals")) {
            bad.push_back(_("Hallucinations"));
        }
        if (has_effect("iodine")) {
            good.push_back(_("Iodine"));
        }
        if (has_effect("datura")) {
            good.push_back(_("Anticholinergic Tropane Alkaloids"));
        }
        if (has_effect("took_xanax")) {
            good.push_back(_("Xanax"));
        }
        if (has_effect("took_prozac")) {
            good.push_back(_("Prozac"));
        }
        if (has_effect("took_flumed")) {
            good.push_back(_("Antihistamines"));
        }
        if (has_effect("adrenaline")) {
            good.push_back(_("Adrenaline Spike"));
        }
        if (has_effect("adrenaline_mycus")) {
            good.push_back(_("Mycal Spike"));
        }
        if (has_effect("tapeworm")) {  // This little guy is immune to the blood filter though, as he lives in your bowels.
            good.push_back(_("Intestinal Parasite"));
        }
        if (has_effect("bloodworms")) {
            good.push_back(_("Hemolytic Parasites"));
        }
        if (has_effect("brainworm")) {  // This little guy is immune to the blood filter too, as he lives in your brain.
            good.push_back(_("Intracranial Parasite"));
        }
        if (has_effect("paincysts")) {  // These little guys are immune to the blood filter too, as they live in your muscles.
            good.push_back(_("Intramuscular Parasites"));
        }
        if (has_effect("tetanus")) {  // Tetanus infection.
            good.push_back(_("Clostridium Tetani Infection"));
        }
        if (good.empty() && bad.empty()) {
            mvwprintz(w, 1, 1, c_white, _("No effects."));
        } else {
            for (unsigned line = 1; line < 39 && line <= good.size() + bad.size(); line++) {
                if (line <= bad.size()) {
                    mvwprintz(w, line, 1, c_red, "%s", bad[line - 1].c_str());
                } else {
                    mvwprintz(w, line, 1, c_green, "%s", good[line - 1 - bad.size()].c_str());
                }
            }
        }
        wrefresh(w);
        refresh();
        getch();
        delwin(w);
    } else if(bio.id == "bio_blood_filter") {
        remove_effect("fungus");
        remove_effect("dermatik");
        remove_effect("bloodworms");
        remove_effect("tetanus");
        remove_effect("poison");
        remove_effect("stung");
        remove_effect("pkill1");
        remove_effect("pkill2");
        remove_effect("pkill3");
        remove_effect("pkill_l");
        remove_effect("drunk");
        remove_effect("cig");
        remove_effect("high");
        remove_effect("hallu");
        remove_effect("visuals");
        remove_effect("iodine");
        remove_effect("datura");
        remove_effect("took_xanax");
        remove_effect("took_prozac");
        remove_effect("took_flumed");
        remove_effect("adrenaline");
        remove_effect("meth");
        pkill = 0;
        stim = 0;
    } else if(bio.id == "bio_evap") {
        item water = item("water_clean", 0);
        int humidity = weatherPoint.humidity;
        int water_charges = (humidity * 3.0) / 100.0 + 0.5;
        // At 50% relative humidity or more, the player will draw 2 units of water
        // At 16% relative humidity or less, the player will draw 0 units of water
        water.charges = water_charges;
        if (water_charges == 0) {
            add_msg_if_player(m_bad, _("There was not enough moisture in the air from which to draw water!"));
        } else if (g->handle_liquid(water, true, false)) {
            moves -= 100;
        } else {
            water.charges -= drink_from_hands( water );
            if( water.charges == water_charges ) {
                charge_power(bionics["bio_evap"]->power_activate);
            }
        }
    } else if(bio.id == "bio_lighter") {
        if(!choose_adjacent(_("Start a fire where?"), dirx, diry) ||
           (!g->m.add_field(dirx, diry, fd_fire, 1))) {
            add_msg_if_player(m_info, _("You can't light a fire there."));
            charge_power(bionics["bio_lighter"]->power_activate);
        }
    } else if(bio.id == "bio_leukocyte") {
        set_healthy(std::min(100, get_healthy() + 2));
        mod_healthy_mod(20);
    } else if(bio.id == "bio_geiger") {
        add_msg(m_info, _("Your radiation level: %d"), radiation);
    } else if(bio.id == "bio_radscrubber") {
        if (radiation > 4) {
            radiation -= 5;
        } else {
            radiation = 0;
        }
    } else if(bio.id == "bio_adrenaline") {
        if (has_effect("adrenaline")) {
            add_effect("adrenaline", 50);
        } else {
            add_effect("adrenaline", 200);
        }
    } else if(bio.id == "bio_blaster") {
        tmp_item = weapon;
        weapon = item("bio_blaster_gun", 0);
        g->refresh_all();
        g->plfire(false);
        if(weapon.charges == 1) { // not fired
            charge_power(bionics[bio.id]->power_activate);
        }
        weapon = tmp_item;
    } else if (bio.id == "bio_laser") {
        tmp_item = weapon;
        weapon = item("bio_laser_gun", 0);
        g->refresh_all();
        g->plfire(false);
        if(weapon.charges == 1) { // not fired
            charge_power(bionics[bio.id]->power_activate);
        }
        weapon = tmp_item;
    } else if(bio.id == "bio_chain_lightning") {
        tmp_item = weapon;
        weapon = item("bio_lightning", 0);
        g->refresh_all();
        g->plfire(false);
        if(weapon.charges == 1) { // not fired
            charge_power(bionics[bio.id]->power_activate);
        }
        weapon = tmp_item;
    } else if (bio.id == "bio_emp") {
        if(choose_adjacent(_("Create an EMP where?"), dirx, diry)) {
            g->emp_blast(dirx, diry);
        } else {
            charge_power(bionics["bio_emp"]->power_activate);
        }
    } else if (bio.id == "bio_hydraulics") {
        add_msg(m_good, _("Your muscles hiss as hydraulic strength fills them!"));
        // Sound of hissing hydraulic muscle! (not quite as loud as a car horn)
        sounds::sound(posx(), posy(), 19, _("HISISSS!"));
    } else if (bio.id == "bio_water_extractor") {
        bool extracted = false;
        for( auto it = g->m.i_at(posx(), posy()).begin();
             it != g->m.i_at(posx(), posy()).end(); ++it) {
            if( it->is_corpse() ) {
                const int avail = it->get_var( "remaining_water", it->volume() / 2 );
                if(avail > 0 && query_yn(_("Extract water from the %s"), it->tname().c_str())) {
                    item water = item("water_clean", 0);
                    water.charges = avail;
                    if (g->handle_liquid(water, true, false)) {
                        moves -= 100;
                    } else {
                        water.charges -= drink_from_hands( water );
                    }
                    if( water.charges != avail ) {
                        extracted = true;
                        it->set_var( "remaining_water", static_cast<int>( water.charges ) );
                    }
                    break;
                }
            }
        }
        if (!extracted) {
            charge_power(bionics["bio_water_extractor"]->power_activate);
        }
    } else if(bio.id == "bio_magnet") {
        for (int i = posx() - 10; i <= posx() + 10; i++) {
            for (int j = posy() - 10; j <= posy() + 10; j++) {
                if (g->m.i_at(i, j).size() > 0) {
                    int t; //not sure why map:sees really needs this, but w/e
                    if (g->m.sees(i, j, posx(), posy(), -1, t)) {
                        traj = line_to(i, j, posx(), posy(), t);
                    } else {
                        traj = line_to(i, j, posx(), posy(), 0);
                    }
                }
                traj.insert(traj.begin(), point(i, j));
                if( g->m.has_flag( "SEALED", i, j ) ) {
                    continue;
                }
                for (unsigned k = 0; k < g->m.i_at(i, j).size(); k++) {
                    tmp_item = g->m.i_at(i, j)[k];
                    if( (tmp_item.made_of("iron") || tmp_item.made_of("steel")) &&
                        tmp_item.weight() < weight_capacity() ) {
                        g->m.i_rem(i, j, k);
                        std::vector<point>::iterator it;
                        for (it = traj.begin(); it != traj.end(); ++it) {
                            int index = g->mon_at(it->x, it->y);
                            if (index != -1) {
                                g->zombie(index).apply_damage( this, bp_torso, tmp_item.weight() / 225 );
                                g->zombie(index).check_dead_state();
                                g->m.add_item_or_charges(it->x, it->y, tmp_item);
                                break;
                            } else if (g->m.move_cost(it->x, it->y) == 0) {
                                if (it != traj.begin()) {
                                    g->m.bash( it->x, it->y, tmp_item.weight() / 225 );
                                    if (g->m.move_cost(it->x, it->y) == 0) {
                                        g->m.add_item_or_charges((it - 1)->x, (it - 1)->y, tmp_item);
                                        break;
                                    }
                                } else {
                                    g->m.bash( it->x, it->y, tmp_item.weight() / 225 );
                                    if (g->m.move_cost(it->x, it->y) == 0) {
                                        break;
                                    }
                                }
                            }
                        }
                        if (it == traj.end()) {
                            g->m.add_item_or_charges(posx(), posy(), tmp_item);
                        }
                    }
                }
            }
        }
        moves -= 100;
    } else if(bio.id == "bio_lockpick") {
        item tmp_item( "pseuso_bio_picklock", 0 );
        if( invoke_item( &tmp_item ) == 0 ) {
            charge_power(bionics["bio_lockpick"]->power_activate);
            return false;
        }
        if( tmp_item.damage > 0 ) {
            // TODO: damage the player / their bionics
        }
    } else if(bio.id == "bio_flashbang") {
        g->flashbang(posx(), posy(), true);
    } else if(bio.id == "bio_shockwave") {
        g->shockwave(posx(), posy(), 3, 4, 2, 8, true);
        add_msg_if_player(m_neutral, _("You unleash a powerful shockwave!"));
    } else if(bio.id == "bio_meteorologist") {
        // Calculate local wind power
        int vpart = -1;
        vehicle *veh = g->m.veh_at( posx(), posy(), vpart );
        int vehwindspeed = 0;
        if( veh ) {
            vehwindspeed = abs(veh->velocity / 100); // vehicle velocity in mph
        }
        const oter_id &cur_om_ter = overmap_buffer.ter(g->om_global_location());
        std::string omtername = otermap[cur_om_ter].name;
        int windpower = get_local_windpower(weatherPoint.windpower + vehwindspeed, omtername, g->is_sheltered(g->u.posx(), g->u.posy()));

        add_msg_if_player(m_info, _("Temperature: %s."), print_temperature(g->get_temperature()).c_str());
        add_msg_if_player(m_info, _("Relative Humidity: %s."), print_humidity(get_local_humidity(weatherPoint.humidity, g->weather, g->is_sheltered(g->u.posx(), g->u.posy()))).c_str());
        add_msg_if_player(m_info, _("Pressure: %s."), print_pressure((int)weatherPoint.pressure).c_str());
        add_msg_if_player(m_info, _("Wind Speed: %s."), print_windspeed((float)windpower).c_str());
        add_msg_if_player(m_info, _("Feels Like: %s."), print_temperature(get_local_windchill(weatherPoint.temperature, weatherPoint.humidity, windpower) + g->get_temperature()).c_str());
    } else if(bio.id == "bio_claws") {
        if (weapon.has_flag ("NO_UNWIELD")) {
            add_msg(m_info, _("Deactivate your %s first!"),
                    weapon.tname().c_str());
            charge_power(bionics[bio.id]->power_activate);
            bio.powered = false;
            return false;
        } else if(weapon.type->id != "null") {
            add_msg(m_warning, _("Your claws extend, forcing you to drop your %s."),
                    weapon.tname().c_str());
            g->m.add_item_or_charges(posx(), posy(), weapon);
            weapon = item("bio_claws_weapon", 0);
            weapon.invlet = '#';
        } else {
            add_msg(m_neutral, _("Your claws extend!"));
            weapon = item("bio_claws_weapon", 0);
            weapon.invlet = '#';
        }
    } else if(bio.id == "bio_blade") {
        if (weapon.has_flag ("NO_UNWIELD")) {
            add_msg(m_info, _("Deactivate your %s first!"),
                    weapon.tname().c_str());
            charge_power(bionics[bio.id]->power_activate);
            bio.powered = false;
            return false;
        } else if(weapon.type->id != "null") {
            add_msg(m_warning, _("Your blade extends, forcing you to drop your %s."),
                    weapon.tname().c_str());
            g->m.add_item_or_charges(posx(), posy(), weapon);
            weapon = item("bio_blade_weapon", 0);
            weapon.invlet = '#';
        } else {
            add_msg(m_neutral, _("You extend your blade!"));
            weapon = item("bio_blade_weapon", 0);
            weapon.invlet = '#';
        }
    } else if( bio.id == "bio_remote" ) {
        int choice = menu( true, _("Perform which function:"), _("Nothing"),
                           _("Control vehicle"), _("RC radio"), NULL );
        if( choice >= 2 && choice <= 3 ) {
            item ctr;
            if( choice == 2 ) {
                ctr = item( "remotevehcontrol", 0 );
            } else {
                ctr = item( "radiocontrol", 0 );
            }
            ctr.charges = power_level;
            int power_use = invoke_item( &ctr );
            charge_power(-power_use);
            bio.powered = ctr.active;
        } else {
            bio.powered = g->remoteveh() != nullptr || get_value( "remote_controlling" ) != "";
        }
    } else if (bio.id == "bio_plutdump") {
        if (query_yn(_("WARNING: Purging all fuel is likely to result in radiation!  Purge anyway?"))) {
            slow_rad += (tank_plut + reactor_plut);
            tank_plut = 0;
            reactor_plut = 0;
            }
    }

    return true;
}

bool player::deactivate_bionic(int b, bool eff_only)
{
    bionic &bio = my_bionics[b];

    // Just do the effect, no stat changing or messages
    if (!eff_only) {
        if (!bio.powered) {
            // It's already off!
            return false;
        }
        if (!bionics[bio.id]->toggled) {
            // It's a fire-and-forget bionic, we can't turn it off but have to wait for it to run out of charge
            add_msg(m_info, _("You can't deactivate your %s manually!"), bionics[bio.id]->name.c_str());
            return false;
        }
        if (power_level < bionics[bio.id]->power_deactivate) {
            add_msg(m_info, _("You don't have the power to deactivate your %s."), bionics[bio.id]->name.c_str());
            return false;
        }

        //We can actually deactivate now, do deactivation-y things
        charge_power(-bionics[bio.id]->power_deactivate);
        bio.powered = false;
        add_msg(m_neutral, _("You deactivate your %s."), bionics[bio.id]->name.c_str());
    }

    // Deactivation effects go here
    if (bio.id == "bio_cqb") {
        // check if player knows current style naturally, otherwise drop them back to style_none
        if (style_selected != "style_none") {
            bool has_style = false;
            for( auto &elem : ma_styles ) {
                if( elem == style_selected ) {
                    has_style = true;
                }
            }
            if (!has_style) {
                style_selected = "style_none";
            }
        }
    } else if(bio.id == "bio_claws") {
        if (weapon.type->id == "bio_claws_weapon") {
            add_msg(m_neutral, _("You withdraw your claws."));
            weapon = ret_null;
        }
    } else if(bio.id == "bio_blade") {
        if (weapon.type->id == "bio_blade_weapon") {
            add_msg(m_neutral, _("You retract your blade."));
            weapon = ret_null;
        }
    } else if( bio.id == "bio_remote" ) {
        if( g->remoteveh() != nullptr && !has_active_item( "remotevehcontrol" ) ) {
            g->setremoteveh( nullptr );
        } else if( get_value( "remote_controlling" ) != "" && !has_active_item( "radiocontrol" ) ) {
            set_value( "remote_controlling", "" );
        }
    } else if( bio.id == "bio_tools" ) {
        invalidate_crafting_inventory();
    }

    return true;
}

void player::process_bionic(int b)
{
    bionic &bio = my_bionics[b];
    if (!bio.powered) {
        // Only powered bionics should be processed
        return;
    }

    if (bio.charge > 0) {
        // Units already with charge just lose charge
        bio.charge--;
    } else {
        if (bionics[bio.id]->charge_time > 0) {
            // Try to recharge our bionic if it is made for it
            if (bionics[bio.id]->power_over_time > 0) {
                if (power_level < bionics[bio.id]->power_over_time) {
                    // No power to recharge, so deactivate
                    bio.powered = false;
                    add_msg(m_neutral, _("Your %s powers down."), bionics[bio.id]->name.c_str());
                    // This purposely bypasses the deactivation cost
                    deactivate_bionic(b, true);
                    return;
                } else {
                    // Pay the recharging cost
                    charge_power(bionics[bio.id]->power_over_time);
                    // We just spent our first turn of charge, so -1 here
                    bio.charge = bionics[bio.id]->charge_time - 1;
                }
            // Some bionics are a 1-shot activation so they just deactivate at 0 charge.
            } else {
                bio.powered = false;
                add_msg(m_neutral, _("Your %s powers down."), bionics[bio.id]->name.c_str());
                // This purposely bypasses the deactivation cost
                deactivate_bionic(b, true);
                return;
            }
        }
    }

    // Bionic effects on every turn they are active go here.
    if (bio.id == "bio_night") {
        if (calendar::turn % 5) {
            add_msg(m_neutral, _("Artificial night generator active!"));
        }
    } else if( bio.id == "bio_remote" ) {
        if( g->remoteveh() == nullptr && get_value( "remote_controlling" ) == "" ) {
            bio.powered = false;
            add_msg( m_warning, _("Your %s has lost connection and is turning off."),
                     bionics[bio.id]->name.c_str() );
        }
    }
}

void bionics_uninstall_failure(player *u)
{
    switch (rng(1, 5)) {
    case 1:
        add_msg(m_neutral, _("You flub the removal."));
        break;
    case 2:
        add_msg(m_neutral, _("You mess up the removal."));
        break;
    case 3:
        add_msg(m_neutral, _("The removal fails."));
        break;
    case 4:
        add_msg(m_neutral, _("The removal is a failure."));
        break;
    case 5:
        add_msg(m_neutral, _("You screw up the removal."));
        break;
    }
    add_msg(m_bad, _("Your body is severely damaged!"));
    u->hurtall(rng(30, 80), u); // stop hurting yourself!
}

// bionic manipulation chance of success
int bionic_manip_cos(int p_int, int s_electronics, int s_firstaid, int s_mechanics,
                     int bionic_difficulty)
{
    int pl_skill = p_int * 4 +
                   s_electronics * 4 +
                   s_firstaid    * 3 +
                   s_mechanics   * 1;

    // Medical residents have some idea what they're doing
    if (g->u.has_trait("PROF_MED")) {
        pl_skill += 3;
        add_msg(m_neutral, _("You prep yourself to begin surgery."));
    }

    // for chance_of_success calculation, shift skill down to a float between ~0.4 - 30
    float adjusted_skill = float (pl_skill) - std::min( float (40),
                           float (pl_skill) - float (pl_skill) / float (10.0));

    // we will base chance_of_success on a ratio of skill and difficulty
    // when skill=difficulty, this gives us 1.  skill < difficulty gives a fraction.
    float skill_difficulty_parameter = float(adjusted_skill / (4.0 * bionic_difficulty));

    // when skill == difficulty, chance_of_success is 50%. Chance of success drops quickly below that
    // to reserve bionics for characters with the appropriate skill.  For more difficult bionics, the
    // curve flattens out just above 80%
    int chance_of_success = int((100 * skill_difficulty_parameter) /
                                (skill_difficulty_parameter + sqrt( 1 / skill_difficulty_parameter)));

    return chance_of_success;
}

bool player::uninstall_bionic(bionic_id b_id)
{
    // malfunctioning bionics don't have associated items and get a difficulty of 12
    int difficulty = 12;
    if( item::type_is_defined( b_id ) ) {
        auto type = item::find_type( b_id );
        if( type->bionic ) {
            difficulty = type->bionic->difficulty;
        }
    }

    if (!has_bionic(b_id)) {
        popup(_("You don't have this bionic installed."));
        return false;
    }
    if (!(has_items_with_quality("CUT", 1, 1) && has_amount("1st_aid", 1))) {
        popup(_("Removing bionics requires a cutting tool and a first aid kit."));
        return false;
    }

    if ( b_id == "bio_blaster" ) {
        popup(_("Removing your Fusion Blaster Arm would leave you with a useless stump."));
        return false;
    }

    if (( b_id == "bio_reactor" ) || ( b_id == "bio_advreactor" )) {
        if (!query_yn(_("WARNING: Removing a reactor may leave radioactive material! Remove anyway?"))) {
            return false;
        }
    } else if (b_id == "bio_plutdump") {
        popup(_("You must remove your reactor to remove the Plutonium Purger."));
    }

    if ( b_id == "bio_earplugs") {
        popup(_("You must remove the Enhanced Hearing bionic to remove the Sound Dampeners."));
        return false;
    }

    // removal of bionics adds +2 difficulty over installation
    int chance_of_success = bionic_manip_cos(int_cur,
                            skillLevel("electronics"),
                            skillLevel("firstaid"),
                            skillLevel("mechanics"),
                            difficulty + 2);

    if (!query_yn(_("WARNING: %i percent chance of failure and SEVERE bodily damage! Remove anyway?"),
                  100 - chance_of_success)) {
        return false;
    }

    use_charges("1st_aid", 1);

    practice( "electronics", int((100 - chance_of_success) * 1.5) );
    practice( "firstaid", int((100 - chance_of_success) * 1.0) );
    practice( "mechanics", int((100 - chance_of_success) * 0.5) );

    int success = chance_of_success - rng(1, 100);

    if (success > 0) {
        add_memorial_log(pgettext("memorial_male", "Removed bionic: %s."),
                         pgettext("memorial_female", "Removed bionic: %s."),
                         bionics[b_id]->name.c_str());
        // until bionics can be flagged as non-removable
        add_msg(m_neutral, _("You jiggle your parts back into their familiar places."));
        add_msg(m_good, _("Successfully removed %s."), bionics[b_id]->name.c_str());
        remove_bionic(b_id);
<<<<<<< HEAD
        if (b_id == "bio_ears") {
            remove_bionic("bio_earplugs"); // the earplugs are of the same bionic
        } else if (b_id == "bio_reactor" || b_id == "bio_advreactor") {
            remove_bionic("bio_plutdump");
        }
=======
>>>>>>> e018aed4
        g->m.spawn_item(posx(), posy(), "burnt_out_bionic", 1);
    } else {
        add_memorial_log(pgettext("memorial_male", "Removed bionic: %s."),
                         pgettext("memorial_female", "Removed bionic: %s."),
                         bionics[b_id]->name.c_str());
        bionics_uninstall_failure(this);
    }
    g->refresh_all();
    return true;
}

bool player::install_bionics(const itype &type)
{
    if( type.bionic.get() == nullptr ) {
        debugmsg("Tried to install NULL bionic");
        return false;
    }
    const std::string bioid = type.bionic->bionic_id;
    if( bionics.count( bioid ) == 0 ) {
        popup("invalid / unknown bionic id %s", bioid.c_str());
        return false;
    }
    if (bioid == "bio_reactor" || bioid == "bio_advreactor") {
		if (has_bionic("bio_furnace") && has_bionic("bio_storage")) {
			popup(_("Your internal storage and furnace take up too much room!"));
			return false;
		} else if (has_bionic("bio_furnace")) {
			popup(_("Your internal furnace takes up too much room!"));
			return false;
		} else if (has_bionic("bio_storage")) {
			popup(_("Your internal storage takes up too much room!"));
			return false;
		}
    }
    if ((bioid == "bio_furnace" ) || (bioid == "bio_storage") || (bioid == "bio_reactor") || (bioid == "bio_advreactor")) {
		if (has_bionic("bio_reactor") || has_bionic("bio_advreactor")) {
			popup(_("Your installed reactor leaves no room!"));
			return false;
		}
    }
    if (bioid == "bio_reactor_upgrade" ){
		if (!has_bionic("bio_reactor")) {
			popup(_("There is nothing to upgrade!"));
			return false;
		}
    }
    if( has_bionic( bioid ) ) {
        if( !( bioid == "bio_power_storage" || bioid == "bio_power_storage_mkII" ) ) {
            popup(_("You have already installed this bionic."));
            return false;
        }
    }
    const int difficult = type.bionic->difficulty;
    int chance_of_success = bionic_manip_cos(int_cur,
                            skillLevel("electronics"),
                            skillLevel("firstaid"),
                            skillLevel("mechanics"),
                            difficult);

    if (!query_yn(
            _("WARNING: %i percent chance of genetic damage, blood loss, or damage to existing bionics! Install anyway?"),
            100 - chance_of_success)) {
        return false;
    }
    int pow_up = 0;
    if( bioid == "bio_power_storage" ) {
        pow_up = BATTERY_AMOUNT;
    } else if( bioid == "bio_power_storage_mkII" ) {
        pow_up = 250;
    }

    practice( "electronics", int((100 - chance_of_success) * 1.5) );
    practice( "firstaid", int((100 - chance_of_success) * 1.0) );
    practice( "mechanics", int((100 - chance_of_success) * 0.5) );
    int success = chance_of_success - rng(0, 99);
    if (success > 0) {
        add_memorial_log(pgettext("memorial_male", "Installed bionic: %s."),
                         pgettext("memorial_female", "Installed bionic: %s."),
                         bionics[bioid]->name.c_str());
        if (pow_up) {
            max_power_level += pow_up;
            add_msg_if_player(m_good, _("Increased storage capacity by %i"), pow_up);
        } else {
            add_msg(m_good, _("Successfully installed %s."), bionics[bioid]->name.c_str());
            add_bionic(bioid);

            if (bioid == "bio_ears") {
                add_bionic("bio_earplugs"); // automatically add the earplugs, they're part of the same bionic
            } else if (bioid == "bio_reactor_upgrade") {
				remove_bionic("bio_reactor");
				remove_bionic("bio_reactor_upgrade");
                add_bionic("bio_advreactor");
            } else if (bioid == "bio_reactor" || bioid == "bio_advreactor") {
                add_bionic("bio_plutdump");
            }

        }
    } else {
        add_memorial_log(pgettext("memorial_male", "Installed bionic: %s."),
                         pgettext("memorial_female", "Installed bionic: %s."),
                         bionics[bioid]->name.c_str());
        bionics_install_failure(this, difficult, success);
    }
    g->refresh_all();
    return true;
}

void bionics_install_failure(player *u, int difficulty, int success)
{
    // "success" should be passed in as a negative integer representing how far off we
    // were for a successful install.  We use this to determine consequences for failing.
    success = abs(success);

    // it would be better for code reuse just to pass in skill as an argument from install_bionic
    // pl_skill should be calculated the same as in install_bionics
    int pl_skill = u->int_cur * 4 +
                   u->skillLevel("electronics") * 4 +
                   u->skillLevel("firstaid")    * 3 +
                   u->skillLevel("mechanics")   * 1;
    // Medical residents get a substantial assist here
    if (u->has_trait("PROF_MED")) {
        pl_skill += 6;
    }

    // for failure_level calculation, shift skill down to a float between ~0.4 - 30
    float adjusted_skill = float (pl_skill) - std::min( float (40),
                           float (pl_skill) - float (pl_skill) / float (10.0));

    // failure level is decided by how far off the character was from a successful install, and
    // this is scaled up or down by the ratio of difficulty/skill.  At high skill levels (or low
    // difficulties), only minor consequences occur.  At low skill levels, severe consequences
    // are more likely.
    int failure_level = int(sqrt(success * 4.0 * difficulty / float (adjusted_skill)));
    int fail_type = (failure_level > 5 ? 5 : failure_level);

    if (fail_type <= 0) {
        add_msg(m_neutral, _("The installation fails without incident."));
        return;
    }

    switch (rng(1, 5)) {
    case 1:
        add_msg(m_neutral, _("You flub the installation."));
        break;
    case 2:
        add_msg(m_neutral, _("You mess up the installation."));
        break;
    case 3:
        add_msg(m_neutral, _("The installation fails."));
        break;
    case 4:
        add_msg(m_neutral, _("The installation is a failure."));
        break;
    case 5:
        add_msg(m_neutral, _("You screw up the installation."));
        break;
    }

    if (u->has_trait("PROF_MED")) {
    //~"Complications" is USian medical-speak for "unintended damage from a medical procedure".
        add_msg(m_neutral, _("Your training helps you minimize the complications."));
    // In addition to the bonus, medical residents know enough OR protocol to avoid botching.
    // Take MD and be immune to faulty bionics.
        if (fail_type == 5) {
            fail_type = rng(1,3);
        }
    }

    if (fail_type == 3 && u->num_bionics() == 0) {
        fail_type = 2;    // If we have no bionics, take damage instead of losing some
    }

    switch (fail_type) {

    case 1:
        if (!(u->has_trait("NOPAIN"))) {
            add_msg(m_bad, _("It really hurts!"));
            u->mod_pain( rng(failure_level * 3, failure_level * 6) );
        }
        break;

    case 2:
        add_msg(m_bad, _("Your body is damaged!"));
        u->hurtall(rng(failure_level, failure_level * 2), u); // you hurt yourself
        break;

    case 3:
        if (u->num_bionics() <= failure_level && u->max_power_level == 0) {
            add_msg(m_bad, _("All of your existing bionics are lost!"));
        } else {
            add_msg(m_bad, _("Some of your existing bionics are lost!"));
        }
        for (int i = 0; i < failure_level && u->remove_random_bionic(); i++) {
            ;
        }
        break;

    case 4:
        add_msg(m_mixed, _("You do damage to your genetics, causing mutation!"));
        while (failure_level > 0) {
            u->mutate();
            failure_level -= rng(1, failure_level + 2);
        }
        break;

    case 5: {
        add_msg(m_bad, _("The installation is faulty!"));
        std::vector<bionic_id> valid;
        for( auto &faulty_bionic : faulty_bionics ) {
            if( !u->has_bionic( faulty_bionic ) ) {
                valid.push_back( faulty_bionic );
            }
        }
        if (valid.empty()) { // We've got all the bad bionics!
            if (u->max_power_level > 0) {
                int old_power = u->max_power_level;
                add_msg(m_bad, _("You lose power capacity!"));
                u->max_power_level = rng(0, u->max_power_level - 25);
                u->add_memorial_log(pgettext("memorial_male", "Lost %d units of power capacity."),
                                      pgettext("memorial_female", "Lost %d units of power capacity."),
                                      old_power - u->max_power_level);
            }
            // TODO: What if we can't lose power capacity?  No penalty?
        } else {
            int index = rng(0, valid.size() - 1);
            u->add_bionic(valid[index]);
            u->add_memorial_log(pgettext("memorial_male", "Installed bad bionic: %s."),
                                pgettext("memorial_female", "Installed bad bionic: %s."),
                                bionics[valid[index]]->name.c_str());
        }
    }
    break;
    }
}

void reset_bionics()
{
    for( auto &bionic : bionics ) {
        delete bionic.second;
    }
    bionics.clear();
    faulty_bionics.clear();
    power_source_bionics.clear();
    unpowered_bionics.clear();
}

void load_bionic(JsonObject &jsobj)
{
    std::string id = jsobj.get_string("id");
    std::string name = _(jsobj.get_string("name").c_str());
    std::string description = _(jsobj.get_string("description").c_str());
    int on_cost = jsobj.get_int("act_cost", 0);

    bool toggled = jsobj.get_bool("toggled", false);
    // Requires ability to toggle
    int off_cost = jsobj.get_int("deact_cost", 0);

    int time = jsobj.get_int("time", 0);
    // Requires a non-zero time
    int react_cost = jsobj.get_int("react_cost", 0);

    bool faulty = jsobj.get_bool("faulty", false);
    bool power_source = jsobj.get_bool("power_source", false);

    if (faulty) {
        faulty_bionics.push_back(id);
    }
    if (power_source) {
        power_source_bionics.push_back(id);
    }
    // Things are activatable if they are toggleable, have a activation cost, or have a activation time
    if (!toggled && on_cost <= 0 && time <= 0) {
        unpowered_bionics.push_back(id);
    }

    bionics[id] = new bionic_data(name, power_source, toggled, on_cost, off_cost, react_cost, time, description, faulty);
}<|MERGE_RESOLUTION|>--- conflicted
+++ resolved
@@ -1266,14 +1266,9 @@
         add_msg(m_neutral, _("You jiggle your parts back into their familiar places."));
         add_msg(m_good, _("Successfully removed %s."), bionics[b_id]->name.c_str());
         remove_bionic(b_id);
-<<<<<<< HEAD
-        if (b_id == "bio_ears") {
-            remove_bionic("bio_earplugs"); // the earplugs are of the same bionic
-        } else if (b_id == "bio_reactor" || b_id == "bio_advreactor") {
+        if (b_id == "bio_reactor" || b_id == "bio_advreactor") {
             remove_bionic("bio_plutdump");
         }
-=======
->>>>>>> e018aed4
         g->m.spawn_item(posx(), posy(), "burnt_out_bionic", 1);
     } else {
         add_memorial_log(pgettext("memorial_male", "Removed bionic: %s."),
