#ifndef CONSTRUCTION_H
#define CONSTRUCTION_H

#include "requirements.h"
#include "cursesdef.h" // WINDOW
#include "enums.h" // point

#include <string>
#include <set>
#include <functional>

class JsonObject;
enum nc_color : int;

struct construction
{
<<<<<<< HEAD
        int id; // arbitrary internal identifier

        std::string category; //Construction type category

        std::string description; // how the action is displayed to the player
        std::string skill;
        int time;
        int difficulty;
        requirement_data requirements;

        std::string pre_terrain; // beginning terrain for construction
        bool pre_is_furniture; // whether it's furniture or terrain
        std::set<std::string> pre_flags; // flags beginning terrain must have
        bool (construct::*pre_special)(point); // custom constructability check

        void (construct::*post_special)(point); // custom after-effects
        std::string post_terrain;// final terrain after construction
        bool post_is_furniture; // whether it's furniture or terrain
=======
    std::string category; //Construction type category
    std::string description; // how the action is displayed to the player
    std::string skill;
    std::string pre_terrain; // beginning terrain for construction
    std::string post_terrain;// final terrain after construction

    std::set<std::string> pre_flags; // flags beginning terrain must have

    requirement_data requirements;

    int id; // arbitrary internal identifier
    int time;
    int difficulty;

    bool (*pre_special)(point); // custom constructability check
    void (*post_special)(point); // custom after-effects

    bool pre_is_furniture; // whether it's furniture or terrain
    bool post_is_furniture; // whether it's furniture or terrain
>>>>>>> a2173c27

        int print_time(WINDOW *w, int ypos, int xpos, int width, nc_color col) const;
        std::vector<std::string> get_folded_time_string(int width) const;
    private:
        std::string get_time_string() const;
};

//! Set all constructions to take the specified time.
void standardize_construction_times(int time);

//! Remove all constructions matching the predicate.
void remove_construction_if(std::function<bool (construction&)> pred);

void load_construction(JsonObject &jsobj);
void reset_constructions();
void construction_menu();
void complete_construction();
void check_constructions();

#endif<|MERGE_RESOLUTION|>--- conflicted
+++ resolved
@@ -14,26 +14,6 @@
 
 struct construction
 {
-<<<<<<< HEAD
-        int id; // arbitrary internal identifier
-
-        std::string category; //Construction type category
-
-        std::string description; // how the action is displayed to the player
-        std::string skill;
-        int time;
-        int difficulty;
-        requirement_data requirements;
-
-        std::string pre_terrain; // beginning terrain for construction
-        bool pre_is_furniture; // whether it's furniture or terrain
-        std::set<std::string> pre_flags; // flags beginning terrain must have
-        bool (construct::*pre_special)(point); // custom constructability check
-
-        void (construct::*post_special)(point); // custom after-effects
-        std::string post_terrain;// final terrain after construction
-        bool post_is_furniture; // whether it's furniture or terrain
-=======
     std::string category; //Construction type category
     std::string description; // how the action is displayed to the player
     std::string skill;
@@ -53,12 +33,11 @@
 
     bool pre_is_furniture; // whether it's furniture or terrain
     bool post_is_furniture; // whether it's furniture or terrain
->>>>>>> a2173c27
 
-        int print_time(WINDOW *w, int ypos, int xpos, int width, nc_color col) const;
-        std::vector<std::string> get_folded_time_string(int width) const;
+    int print_time(WINDOW *w, int ypos, int xpos, int width, nc_color col) const;
+    std::vector<std::string> get_folded_time_string(int width) const;
     private:
-        std::string get_time_string() const;
+    std::string get_time_string() const;
 };
 
 //! Set all constructions to take the specified time.
