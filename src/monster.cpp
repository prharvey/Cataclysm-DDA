#include "monster.h"
#include "map.h"
#include "map_iterator.h"
#include "mondeath.h"
#include "output.h"
#include "game.h"
#include "debug.h"
#include "rng.h"
#include "item.h"
#include "translations.h"
#include "overmapbuffer.h"
#include <sstream>
#include <fstream>
#include <stdlib.h>
#include <algorithm>
#include "cursesdef.h"
#include "json.h"
#include "messages.h"
#include "mondefense.h"
#include "mission.h"
#include "mongroup.h"
#include "monfaction.h"
#include "options.h"
#include "trap.h"
#include "line.h"
<<<<<<< HEAD
#include "sounds.h"
=======
#include "mapdata.h"
#include "mtype.h"
#include "field.h"
>>>>>>> bdc5de30

#define SGN(a) (((a)<0) ? -1 : 1)
#define SQR(a) ((a)*(a))

// Limit the number of iterations for next upgrade_time calculations.
// This also sets the percentage of monsters that will never upgrade.
// The rough formula is 2^(-x), e.g. for x = 5 it's 0.03125 (~ 3%).
#define UPGRADE_MAX_ITERS 5

const mtype_id mon_ant( "mon_ant" );
const mtype_id mon_ant_fungus( "mon_ant_fungus" );
const mtype_id mon_ant_queen( "mon_ant_queen" );
const mtype_id mon_ant_soldier( "mon_ant_soldier" );
const mtype_id mon_bee( "mon_bee" );
const mtype_id mon_beekeeper( "mon_beekeeper" );
const mtype_id mon_boomer( "mon_boomer" );
const mtype_id mon_boomer_fungus( "mon_boomer_fungus" );
const mtype_id mon_fungaloid( "mon_fungaloid" );
const mtype_id mon_triffid( "mon_triffid" );
const mtype_id mon_triffid_queen( "mon_triffid_queen" );
const mtype_id mon_triffid_young( "mon_triffid_young" );
const mtype_id mon_zombie( "mon_zombie" );
const mtype_id mon_zombie_bio_op( "mon_zombie_bio_op" );
const mtype_id mon_zombie_brute( "mon_zombie_brute" );
const mtype_id mon_zombie_brute_shocker( "mon_zombie_brute_shocker" );
const mtype_id mon_zombie_child( "mon_zombie_child" );
const mtype_id mon_zombie_cop( "mon_zombie_cop" );
const mtype_id mon_zombie_electric( "mon_zombie_electric" );
const mtype_id mon_zombie_fat( "mon_zombie_fat" );
const mtype_id mon_zombie_fireman( "mon_zombie_fireman" );
const mtype_id mon_zombie_fungus( "mon_zombie_fungus" );
const mtype_id mon_zombie_gasbag( "mon_zombie_gasbag" );
const mtype_id mon_zombie_grabber( "mon_zombie_grabber" );
const mtype_id mon_zombie_grenadier( "mon_zombie_grenadier" );
const mtype_id mon_zombie_grenadier_elite( "mon_zombie_grenadier_elite" );
const mtype_id mon_zombie_hazmat( "mon_zombie_hazmat" );
const mtype_id mon_zombie_hulk( "mon_zombie_hulk" );
const mtype_id mon_zombie_hunter( "mon_zombie_hunter" );
const mtype_id mon_zombie_master( "mon_zombie_master" );
const mtype_id mon_zombie_necro( "mon_zombie_necro" );
const mtype_id mon_zombie_rot( "mon_zombie_rot" );
const mtype_id mon_zombie_scientist( "mon_zombie_scientist" );
const mtype_id mon_zombie_shrieker( "mon_zombie_shrieker" );
const mtype_id mon_zombie_smoker( "mon_zombie_smoker" );
const mtype_id mon_zombie_soldier( "mon_zombie_soldier" );
const mtype_id mon_zombie_spitter( "mon_zombie_spitter" );
const mtype_id mon_zombie_survivor( "mon_zombie_survivor" );
const mtype_id mon_zombie_swimmer( "mon_zombie_swimmer" );
const mtype_id mon_zombie_technician( "mon_zombie_technician" );
const mtype_id mon_zombie_tough( "mon_zombie_tough" );

monster::monster()
{
 position.x = 20;
 position.y = 10;
 position.z = -500; // Some arbitrary number that will cause debugmsgs
 wandf = 0;
 hp = 60;
 moves = 0;
 def_chance = 0;
 friendly = 0;
 anger = 0;
 morale = 2;
 faction = mfaction_id( 0 );
 mission_id = -1;
 no_extra_death_drops = false;
 dead = false;
 made_footstep = false;
 unique_name = "";
 hallucination = false;
 ignoring = 0;
 upgrades = false;
 upgrade_time = -1;
}

monster::monster( const mtype_id& id )
{
 position.x = 20;
 position.y = 10;
 position.z = -500; // Some arbitrary number that will cause debugmsgs
 wandf = 0;
 type = &id.obj();
 moves = type->speed;
 Creature::set_speed_base(type->speed);
 hp = type->hp;
 for( auto &elem : type->sp_freq ) {
     sp_timeout.push_back( rng( 0, elem ) );
 }
 def_chance = type->def_chance;
 friendly = 0;
 anger = type->agro;
 morale = type->morale;
 faction = type->default_faction;
 mission_id = -1;
 no_extra_death_drops = false;
 dead = false;
 made_footstep = false;
 unique_name = "";
 hallucination = false;
 ignoring = 0;
 ammo = type->starting_ammo;
 upgrades = type->upgrades;
 upgrade_time = -1;
}

monster::monster( const mtype_id& id, const tripoint &p )
{
 position = p;
 wandf = 0;
 type = &id.obj();
 moves = type->speed;
 Creature::set_speed_base(type->speed);
 hp = type->hp;
 for( auto &elem : type->sp_freq ) {
     sp_timeout.push_back( elem );
 }
 def_chance = type->def_chance;
 friendly = 0;
 anger = type->agro;
 morale = type->morale;
 faction = type->default_faction;
 mission_id = -1;
 no_extra_death_drops = false;
 dead = false;
 made_footstep = false;
 unique_name = "";
 hallucination = false;
 ignoring = 0;
 ammo = type->starting_ammo;
 upgrades = type->upgrades;
 upgrade_time = -1;
}

monster::~monster()
{
}

void monster::setpos( const tripoint &p )
{
    if( p == pos3() ) {
        return;
    }

    g->update_zombie_pos( *this, p );
    position = p;
}

const tripoint &monster::pos() const
{
    return position;
}

void monster::poly( const mtype_id& id )
{
    double hp_percentage = double(hp) / double(type->hp);
    type = &id.obj();
    moves = 0;
    Creature::set_speed_base(type->speed);
    anger = type->agro;
    morale = type->morale;
    hp = int(hp_percentage * type->hp);
    sp_timeout.clear();
    for( auto &elem : type->sp_freq ) {
        sp_timeout.push_back( elem );
    }
    def_chance = type->def_chance;
    faction = type->default_faction;
    upgrades = type->upgrades;
}

bool monster::can_upgrade() {
    return upgrades && (ACTIVE_WORLD_OPTIONS["MONSTER_UPGRADE_FACTOR"] > 0.0);
}

// For master special attack.
void monster::hasten_upgrade() {
    if (!can_upgrade() || upgrade_time < 1) {
        return;
    }

    const int scaled_half_life = type->half_life * ACTIVE_WORLD_OPTIONS["MONSTER_UPGRADE_FACTOR"];
    upgrade_time -= rng(1, scaled_half_life);
    if (upgrade_time < 0) {
        upgrade_time = 0;
    }
}

// This will disable upgrades in case max iters have been reached.
// Checking for return value of -1 is necessary.
int monster::next_upgrade_time() {
    const int scaled_half_life = type->half_life * ACTIVE_WORLD_OPTIONS["MONSTER_UPGRADE_FACTOR"];
    int day = 0;
    for (int i = 0; i < UPGRADE_MAX_ITERS; i++) {
        if (one_in(2)) {
            day += rng(0, scaled_half_life);
            return day;
        } else {
            day += scaled_half_life;
        }
    }
    // didn't manage to upgrade, shouldn't ever then
    upgrades = false;
    return -1;
}

void monster::try_upgrade(bool pin_time) {
    if (!can_upgrade()) {
        return;
    }

    const int current_day = calendar::turn.get_turn() / DAYS(1);

    if (upgrade_time < 0) {
        upgrade_time = next_upgrade_time();
        if (upgrade_time < 0) {
            return;
        }
        if (pin_time) {
            // offset by today
            upgrade_time += current_day;
        } else {
            // offset by starting season
            upgrade_time += calendar::start / DAYS(1);
        }
    }

    // Here we iterate until we either are before upgrade_time or can't upgrade any more.
    // This is so that late into game new monsters can 'catch up' with all that half-life
    // upgrades they'd get if we were simulating whole world.
    while (true) {
        if (upgrade_time > current_day) {
            // not yet
            return;
        }

        static const mtype_id mon_null( "mon_null" );
        if( type->upgrade_into != mon_null ) {
            poly( type->upgrade_into );
        } else {
            const std::vector<mtype_id> monsters = MonsterGroupManager::GetMonstersFromGroup(type->upgrade_group);
            poly( random_entry( monsters ) );
        }

        if (!upgrades) {
            // upgraded into a non-upgradable monster
            return;
        }

        const int next_upgrade = next_upgrade_time();
        if (next_upgrade < 0) {
            // hit never_upgrade
            return;
        }
        upgrade_time += next_upgrade;
    }
}

void monster::spawn(const tripoint &p)
{
    position = p;
}

std::string monster::name(unsigned int quantity) const
{
 if (!type) {
  debugmsg ("monster::name empty type!");
  return std::string();
 }
 if (unique_name != "")
  return string_format("%s: %s",
                       (type->nname(quantity).c_str()), unique_name.c_str());
 return type->nname(quantity);
}

// MATERIALS-TODO: put description in materials.json?
std::string monster::name_with_armor() const
{
    std::string ret;
    if( type->in_species("INSECT") ) {
        ret = string_format(_("carapace"));
    } else if( type->has_material("veggy") ) {
        ret = string_format(_("thick bark"));
    } else if( type->has_material("flesh") || type->has_material("hflesh") ||
               type->has_material("iflesh") ) {
        ret = string_format(_("thick hide"));
    } else if( type->has_material("iron") || type->has_material("steel")) {
        ret = string_format(_("armor plating"));
    } else if( type->has_material("protoplasmic") ) {
        ret = string_format(_("hard protoplasmic hide"));
    }
    return ret;
}

std::string monster::disp_name(bool possessive) const {
    if (!possessive) {
        return string_format(_("the %s"), name().c_str());
    } else {
        return string_format(_("the %s's"), name().c_str());
    }
}

std::string monster::skin_name() const {
    return name_with_armor();
}

void monster::get_HP_Bar(nc_color &color, std::string &text) const
{
    std::tie(text, color) = ::get_hp_bar(hp, type->hp, true);
}

void monster::get_Attitude(nc_color &color, std::string &text) const
{
    switch (attitude(&(g->u))) {
        case MATT_FRIEND:
            color = h_white;
            text = _("Friendly ");
            break;
        case MATT_FPASSIVE:
            color = h_white;
            text = _("Passive ");
            break;
        case MATT_FLEE:
            color = c_green;
            text = _("Fleeing! ");
            break;
        case MATT_IGNORE:
            color = c_ltgray;
            text = _("Ignoring ");
            break;
        case MATT_FOLLOW:
            color = c_yellow;
            text = _("Tracking ");
            break;
        case MATT_ATTACK:
            color = c_red;
            text = _("Hostile! ");
            break;
        case MATT_ZLAVE:
            color = c_green;
            text = _("Zombie slave ");
            break;
        default:
            color = h_red;
            text = "BUG: Behavior unnamed. (monster.cpp:get_Attitude)";
            break;
    }
}

int monster::print_info(WINDOW* w, int vStart, int vLines, int column) const
{
    const int vEnd = vStart + vLines;

    mvwprintz(w, vStart++, column, c_white, "%s ", name().c_str());
    nc_color color = c_white;
    std::string attitude = "";

    get_Attitude(color, attitude);
    wprintz(w, color, "%s", attitude.c_str());

    if (has_effect("downed")) {
        wprintz(w, h_white, _("On ground"));
    } else if (has_effect("stunned")) {
        wprintz(w, h_white, _("Stunned"));
    } else if (has_effect("lightsnare") || has_effect("heavysnare") || has_effect("beartrap")) {
        wprintz(w, h_white, _("Trapped"));
    } else if (has_effect("tied")) {
        wprintz(w, h_white, _("Tied"));
    }
    std::string damage_info;
    nc_color col;
    if (hp >= type->hp) {
        damage_info = _("It is uninjured");
        col = c_green;
    } else if (hp >= type->hp * .8) {
        damage_info = _("It is lightly injured");
        col = c_ltgreen;
    } else if (hp >= type->hp * .6) {
        damage_info = _("It is moderately injured");
        col = c_yellow;
    } else if (hp >= type->hp * .3) {
        damage_info = _("It is heavily injured");
        col = c_yellow;
    } else if (hp >= type->hp * .1) {
        damage_info = _("It is severely injured");
        col = c_ltred;
    } else {
        damage_info = _("it is nearly dead");
        col = c_red;
    }
    mvwprintz(w, vStart++, column, col, "%s", damage_info.c_str());

    std::vector<std::string> lines = foldstring(type->description, getmaxx(w) - 1 - column);
    int numlines = lines.size();
    for (int i = 0; i < numlines && vStart <= vEnd; i++) {
        mvwprintz(w, vStart++, column, c_white, "%s", lines[i].c_str());
    }

    return vStart;
}

const std::string &monster::symbol() const
{
    return type->sym;
}

nc_color monster::basic_symbol_color() const
{
    return type->color;
}

nc_color monster::symbol_color() const
{
    return color_with_effects();
}

bool monster::is_symbol_highlighted() const
{
    return (friendly != 0);
}

nc_color monster::color_with_effects() const
{
    nc_color ret = type->color;
    if (has_effect("beartrap") || has_effect("stunned") || has_effect("downed") || has_effect("tied") ||
          has_effect("lightsnare") || has_effect("heavysnare")) {
        ret = hilite(ret);
    }
    if (has_effect("pacified")) {
        ret = invert_color(ret);
    }
    if (has_effect("onfire")) {
        ret = red_background(ret);
    }
    return ret;
}

bool monster::avoid_trap( const tripoint & /* pos */, const trap &tr )
{
    // The trap position is not used, monsters are to stupid to remember traps. Actually, they do
    // not even see them.
    // Traps are on the ground, digging monsters go below, fliers and climbers go above.
    if( digging() || has_flag( MF_FLIES ) ) {
        return true;
    }
    return dice( 3, type->sk_dodge + 1 ) >= dice( 3, tr.get_avoidance() );
}

bool monster::has_flag(const m_flag f) const
{
 return type->has_flag(f);
}

bool monster::can_see() const
{
 return has_flag(MF_SEES) && !has_effect("blind");
}

bool monster::can_hear() const
{
 return has_flag(MF_HEARS) && !has_effect("deaf");
}

bool monster::can_submerge() const
{
  return (has_flag(MF_NO_BREATHE) || has_flag(MF_SWIMS) || has_flag(MF_AQUATIC))
          && !has_flag(MF_ELECTRONIC);
}

bool monster::can_drown() const
{
 return !has_flag(MF_SWIMS) && !has_flag(MF_AQUATIC)
         && !has_flag(MF_NO_BREATHE) && !has_flag(MF_FLIES);
}

bool monster::digging() const
{
    return has_flag(MF_DIGS) || ( has_flag(MF_CAN_DIG) && underwater );
}

bool monster::can_act() const
{
    return moves > 0 && !has_flag(MF_IMMOBILE) &&
        ( effects.empty() ||
          ( !has_effect("stunned") && !has_effect("downed") && !has_effect("webbed") ) );
}


int monster::sight_range( const int light_level ) const
{
    // Non-aquatic monsters can't see much when submerged
    if( !can_see() || ( underwater && !has_flag( MF_SWIMS ) && !has_flag( MF_AQUATIC ) && !digging() ) ) {
        return 1;
    }

    int range = ( light_level * type->vision_day ) +
                ( ( DAYLIGHT_LEVEL - light_level ) * type->vision_night );
    range /= DAYLIGHT_LEVEL;

    return range;
}

bool monster::made_of(std::string m) const
{
    return type->has_material( m );
}

bool monster::made_of(phase_id p) const
{
    return type->phase == p;
}

void monster::load_info(std::string data)
{
    std::stringstream dump;
    dump << data;
    JsonIn jsin(dump);
    try {
        deserialize(jsin);
    } catch (std::string jsonerr) {
        debugmsg("monster:load_info: Bad monster json\n%s", jsonerr.c_str() );
    }
}

void monster::debug(player &u)
{
    debugmsg("monster::debug %s has %d steps planned.", name().c_str(), plans.size());
    debugmsg("monster::debug %s Moves %d Speed %d HP %d",name().c_str(), moves, get_speed(), hp);
    for (size_t i = 0; i < plans.size(); i++) {
        const int digit = '0' + (i % 10);
        mvaddch(plans[i].y - SEEY + u.posy(), plans[i].x - SEEX + u.posx(), digit);
    }
    getch();
}

void monster::shift(int sx, int sy)
{
    const int xshift = sx * SEEX;
    const int yshift = sy * SEEY;
    position.x -= xshift;
    position.y -= yshift;
    for (auto &i : plans) {
        i.x -= xshift;
        i.y -= yshift;
    }

    if( wandf > 0 ) {
        wander_pos.x -= xshift;
        wander_pos.y -= yshift;
    }
}

tripoint monster::move_target()
{
    if( plans.empty() ) {
        // if we have no plans, pretend it's intentional
        return pos3();
    }
    return plans.back();
}

Creature *monster::attack_target()
{
    if( plans.empty() ) {
        return nullptr;
    }

    Creature *target = g->critter_at( move_target() );
    if( target == nullptr || target == this ||
        attitude_to( *target ) == Creature::A_FRIENDLY || !sees(*target) ) {
        return nullptr;
    }

    return target;
}

bool monster::is_fleeing(player &u) const
{
 if (has_effect("run"))
  return true;
 monster_attitude att = attitude(&u);
 return (att == MATT_FLEE ||
         (att == MATT_FOLLOW && rl_dist( pos3(), u.pos3() ) <= 4));
}

Creature::Attitude monster::attitude_to( const Creature &other ) const
{
    const auto m = dynamic_cast<const monster *>( &other );
    const auto p = dynamic_cast<const player *>( &other );
    if( m != nullptr ) {
        if( m == this ) {
            return A_FRIENDLY;
        }

        auto faction_att = faction.obj().attitude( m->faction );
        if( ( friendly != 0 && m->friendly != 0 ) ||
            ( friendly == 0 && m->friendly == 0 && faction_att == MFA_FRIENDLY ) ) {
            // Friendly (to player) monsters are friendly to each other
            // Unfriendly monsters go by faction attitude
            return A_FRIENDLY;
        } else if( ( friendly == 0 && m->friendly == 0 && faction_att == MFA_NEUTRAL ) ||
                     morale < 0 || anger < 10 ) {
            // Stuff that won't attack is neutral to everything
            return A_NEUTRAL;
        } else {
            return A_HOSTILE;
        }
    } else if( p != nullptr ) {
        switch( attitude( const_cast<player *>( p ) ) ) {
            case MATT_FRIEND:
                return A_FRIENDLY;
            case MATT_FPASSIVE:
            case MATT_FLEE:
            case MATT_IGNORE:
            case MATT_FOLLOW:
            case MATT_ZLAVE:
                return A_NEUTRAL;
            case MATT_ATTACK:
                return A_HOSTILE;
            case MATT_NULL:
            case NUM_MONSTER_ATTITUDES:
                break;
        }
    }
    // Should not happen!, creature should be either player or monster
    return A_NEUTRAL;
}

monster_attitude monster::attitude(player *u) const
{
    if( friendly != 0 ) {
        if( has_effect( "docile" ) ) {
            return MATT_FPASSIVE;
        }
        if( u == &g->u ) {
            return MATT_FRIEND;
        }
        // Zombies don't understand not attacking NPCs, but dogs and bots should.
        npc *np = dynamic_cast< npc* >( u );
        if( np != nullptr && np->attitude != NPCATT_KILL && !type->in_species( "ZOMBIE" ) ) {
            return MATT_FRIEND;
        }
    }
    if (has_effect("run")) {
        return MATT_FLEE;
    }
    if (has_effect("pacified")) {
        return MATT_ZLAVE;
    }

    int effective_anger  = anger;
    int effective_morale = morale;

    if (u != NULL) {
        if (((type->in_species("MAMMAL") && u->has_trait("PHEROMONE_MAMMAL")) ||
             (type->in_species("INSECT") && u->has_trait("PHEROMONE_INSECT"))) &&
            effective_anger >= 10) {
            effective_anger -= 20;
        }

        if ( (type->id == mon_bee) && (u->has_trait("FLOWERS"))) {
            effective_anger -= 10;
        }

        if (u->has_trait("TERRIFYING")) {
            effective_morale -= 10;
        }

        if (u->has_trait("ANIMALEMPATH") && has_flag(MF_ANIMAL)) {
            if (effective_anger >= 10) {
                effective_anger -= 10;
            }
            if (effective_anger < 10) {
                effective_morale += 5;
            }
        }
        if (u->has_trait("ANIMALDISCORD") && has_flag(MF_ANIMAL)) {
            if (effective_anger >= 10) {
                effective_anger += 10;
            }
            if (effective_anger < 10) {
                effective_morale -= 5;
            }
        }
    }

    if (effective_morale < 0) {
        if (effective_morale + effective_anger > 0) {
            return MATT_FOLLOW;
        }
        return MATT_FLEE;
    }

    if (effective_anger <= 0) {
        return MATT_IGNORE;
    }

    if (effective_anger < 10) {
        return MATT_FOLLOW;
    }

    return MATT_ATTACK;
}

int monster::hp_percentage() const
{
    return ( get_hp( hp_torso ) * 100 ) / get_hp_max();
}

void monster::process_triggers()
{
    anger += trigger_sum( type->anger );
    anger -= trigger_sum( type->placate );
    morale -= trigger_sum( type->fear );
    if( morale != type->morale && one_in( 10 ) ) {
        if( morale < type->morale ) {
            morale++;
        } else {
            morale--;
        }
    }

    if( anger != type->agro && one_in( 10 ) ) {
        if( anger < type->agro ) {
            anger++;
        } else {
            anger--;
        }
    }

    // Cap values at [-100, 100] to prevent perma-angry moose etc.
    morale = std::min( 100, std::max( -100, morale ) );
    anger  = std::min( 100, std::max( -100, anger  ) );
}

// This Adjustes anger/morale levels given a single trigger.
void monster::process_trigger(monster_trigger trig, int amount)
{
    if (type->has_anger_trigger(trig)){
        anger += amount;
    }
    if (type->has_fear_trigger(trig)){
        morale -= amount;
    }
    if (type->has_placate_trigger(trig)){
        anger -= amount;
    }
}


int monster::trigger_sum( const std::set<monster_trigger>& triggers ) const
{
    int ret = 0;
    bool check_terrain = false, check_meat = false, check_fire = false;
    for( const auto &trigger : triggers ) {
        switch( trigger ) {
            case MTRIG_STALK:
                if( anger > 0 && one_in( 5 ) ) {
                    ret++;
                }
                break;

            case MTRIG_MEAT:
                // Disable meat checking for now
                // It's hard to ever see it in action
                // and even harder to balance it without making it exploity

                // check_terrain = true;
                // check_meat = true;
                break;

            case MTRIG_FIRE:
                check_terrain = true;
                check_fire = true;
                break;

            default:
                break; // The rest are handled when the impetus occurs
        }
    }

    if( check_terrain ) {
        for( auto &p : g->m.points_in_radius( pos(), 3 ) ) {
            // Note: can_see_items doesn't check actual visibility
            // This will check through walls, but it's too small to matter
            if( check_meat && g->m.sees_some_items( p, *this ) ) {
                auto items = g->m.i_at( p );
                for( auto &item : items ) {
                    if( item.is_corpse() || item.type->id == "meat" ||
                        item.type->id == "meat_cooked" || item.type->id == "human_flesh" ) {
                        ret += 3;
                        check_meat = false;
                    }
                }
            }

            if( check_fire ) {
                ret += 5 * g->m.get_field_strength( p, fd_fire );
            }
        }
    }

    return ret;
}

bool monster::is_underwater() const {
    return underwater && can_submerge();
}

bool monster::is_on_ground() const {
    return false; //TODO: actually make this work
}

bool monster::has_weapon() const {
    return false; // monsters will never have weapons, silly
}

bool monster::is_warm() const {
    return has_flag(MF_WARM);
}

bool monster::is_elec_immune() const
{
    return is_immune_damage( DT_ELECTRIC );
}

bool monster::is_immune_effect( const efftype_id &effect ) const
{
    if( effect == "onfire" ) {
        return is_immune_damage( DT_HEAT );
    }

    return false;
}

bool monster::is_immune_damage( const damage_type dt ) const
{
    switch( dt ) {
    case DT_NULL:
        return true;
    case DT_TRUE:
        return false;
    case DT_BIOLOGICAL: // NOTE: Unused
        return false;
    case DT_BASH:
        return false;
    case DT_CUT:
        return false;
    case DT_ACID:
        return has_flag( MF_ACIDPROOF );
    case DT_STAB:
        return false;
    case DT_HEAT:
        return made_of("steel") || made_of("stone"); // Ugly hardcode - remove later
    case DT_COLD:
        return false;
    case DT_ELECTRIC:
        return type->sp_defense == &mdefense::zapback ||
           has_flag( MF_ELECTRIC );
    default:
        return true;
    }
}

bool monster::is_dead_state() const {
    return hp <= 0;
}

void monster::dodge_hit(Creature *, int) {
}

bool monster::block_hit(Creature *, body_part &, damage_instance &) {
    return false;
}

void monster::absorb_hit(body_part, damage_instance &dam) {
    for( auto &elem : dam.damage_units ) {
        elem.amount -= std::min( resistances( *this ).get_effective_resist( elem ), elem.amount );
    }
}

void monster::melee_attack(Creature &target, bool, const matec_id&) {
    mod_moves(-100);
    if (type->melee_dice == 0) { // We don't attack, so just return
        return;
    }
    add_effect("hit_by_player", 3); // Make us a valid target for a few turns

    if (has_flag(MF_HIT_AND_RUN)) {
        add_effect("run", 4);
    }

    bool u_see_me = g->u.sees(*this);

    body_part bp_hit;
    //int highest_hit = 0;

    damage_instance damage;
    if(!is_hallucination()) {
        if (type->melee_dice > 0) {
            damage.add_damage(DT_BASH,
                    dice(type->melee_dice,type->melee_sides));
        }
        if (type->melee_cut > 0) {
            damage.add_damage(DT_CUT, type->melee_cut);
        }
    }

    dealt_damage_instance dealt_dam;
    int hitspread = target.deal_melee_attack(this, hit_roll());
    if (hitspread >= 0) {
        target.deal_melee_hit(this, hitspread, false, damage, dealt_dam);
    }
    bp_hit = dealt_dam.bp_hit;

    if (hitspread < 0) { // a miss
        // TODO: characters practice dodge when a hit misses 'em
        if (target.is_player()) {
            if (u_see_me) {
                add_msg(_("You dodge %s."), disp_name().c_str());
            } else {
                add_msg(_("You dodge an attack from an unseen source."));
            }
        } else {
            if (u_see_me) {
                add_msg(_("The %1$s dodges %2$s attack."), name().c_str(),
                            target.disp_name(true).c_str());
            }
        }
    //Hallucinations always produce messages but never actually deal damage
    } else if (is_hallucination() || dealt_dam.total_damage() > 0) {
        if (target.is_player()) {
            if (u_see_me) {
                //~ 1$s is attacker name, 2$s is bodypart name in accusative.
                sfx::play_variant_sound( "melee_attack", "monster_melee_hit", sfx::get_heard_volume(target.pos()) );
                sfx::do_player_death_hurt( dynamic_cast<player&>( target ), 0 );
                add_msg(m_bad, _("The %1$s hits your %2$s."), name().c_str(),
                        body_part_name_accusative(bp_hit).c_str());
            } else {
                //~ %s is bodypart name in accusative.
                add_msg(m_bad, _("Something hits your %s."),
                        body_part_name_accusative(bp_hit).c_str());
            }
        } else {
            if (u_see_me) {
                //~ 1$s is attacker name, 2$s is target name, 3$s is bodypart name in accusative.
                add_msg(_("The %1$s hits %2$s %3$s."), name().c_str(),
                            target.disp_name(true).c_str(),
                            body_part_name_accusative(bp_hit).c_str());
            }
        }
    } else {
        if (target.is_player()) {
            if (u_see_me) {
                //~ 1$s is attacker name, 2$s is bodypart name in accusative, 3$s is armor name
                add_msg(_("The %1$s hits your %2$s, but your %3$s protects you."), name().c_str(),
                        body_part_name_accusative(bp_hit).c_str(), target.skin_name().c_str());
            } else {
                //~ 1$s is bodypart name in accusative, 2$s is armor name.
                add_msg(_("Something hits your %1$s, but your %2$s protects you."),
                        body_part_name_accusative(bp_hit).c_str(), target.skin_name().c_str());
            }
        } else {
            if (u_see_me) {
                //~ $1s is monster name, %2$s is that monster target name,
                //~ $3s is target bodypart name in accusative, $4s is the monster target name,
                //~ 5$s is target armor name.
                add_msg(_("The %1$s hits %2$s %3$s but is stopped by %4$s %5$s."), name().c_str(),
                            target.disp_name(true).c_str(),
                            body_part_name_accusative(bp_hit).c_str(),
                            target.disp_name(true).c_str(),
                            target.skin_name().c_str());
            }
        }
    }
    target.check_dead_state();

    if (is_hallucination()) {
        if(one_in(7)) {
            die( nullptr );
        }
        return;
    }

    // Adjust anger/morale of same-species monsters, if appropriate
    int anger_adjust = 0, morale_adjust = 0;
    if (type->has_anger_trigger(MTRIG_FRIEND_ATTACKED)){
        anger_adjust += 15;
    }
    if (type->has_fear_trigger(MTRIG_FRIEND_ATTACKED)){
        morale_adjust -= 15;
    }
    if (type->has_placate_trigger(MTRIG_FRIEND_ATTACKED)){
        anger_adjust -= 15;
    }

    if (anger_adjust != 0 && morale_adjust != 0)
    {
        for (size_t i = 0; i < g->num_zombies(); i++)
        {
            g->zombie(i).morale += morale_adjust;
            g->zombie(i).anger += anger_adjust;
        }
    }
}

void monster::hit_monster(monster &other)
{
    // TODO: Unify this with the function above
    moves -= 100;

    if( this == &other ) {
        return;
    }

    damage_instance damage;
    if( !is_hallucination() ) {
        if( type->melee_dice > 0 ) {
            damage.add_damage( DT_BASH, dice( type->melee_dice, type->melee_sides ) );
        }

        if( type->melee_cut > 0 ) {
            damage.add_damage( DT_CUT, type->melee_cut );
        }
    }

    dealt_damage_instance dealt_dam;
    int hitspread = other.deal_melee_attack( this, hit_roll() );
    if( hitspread >= 0 ) {
        other.deal_melee_hit( this, hitspread, false, damage, dealt_dam );
        if( g->u.sees(*this) ) {
            add_msg(_("The %s hits the %s!"), name().c_str(), other.name().c_str());
        }
    } else {
        if( g->u.sees( *this ) ) {
            add_msg(_("The %s misses the %s!"), name().c_str(), other.name().c_str());
        }

        if( !is_hallucination() ) {
            other.on_dodge( this );
        }
    }
}

int monster::deal_melee_attack(Creature *source, int hitroll)
{
    int roll = Creature::deal_melee_attack(source, hitroll);
    if( is_hallucination() ) {
        return roll;
    }

    if( roll < 0 ) {
        // on_hit is in deal_melee_hit
        on_dodge( source );
    }

    return roll;
}

int monster::deal_projectile_attack(Creature *source, double missed_by,
                                    const projectile& proj, dealt_damage_instance &dealt_dam) {
    bool u_see_mon = g->u.sees(*this);
    // Maxes out at 50% chance with perfect hit
    if (has_flag(MF_HARDTOSHOOT) && !one_in(10 - 10 * (.8 - missed_by)) && !proj.wide) {
        if (u_see_mon) {
            add_msg(_("The shot passes through %s without hitting."), disp_name().c_str());
        }
        return 1;
    }
    // Not HARDTOSHOOT
    // if it's a headshot with no head, make it not a headshot
    if (missed_by < 0.2 && has_flag(MF_NOHEAD)) {
        missed_by = 0.2;
    }

    // whip has a chance to scare wildlife
    if(proj.proj_effects.count("WHIP") && type->in_category("WILDLIFE") && one_in(3)) {
        add_effect("run", rng(3, 5));
    }

    int went_past = Creature::deal_projectile_attack(source, missed_by, proj, dealt_dam);
    if( !is_hallucination() && !went_past ) {
        // Maybe TODO: Get difficulty from projectile speed/size/missed_by
        on_hit( source, bp_torso, INT_MIN, &proj );
    }

    return went_past;
}

void monster::deal_damage_handle_type(const damage_unit& du, body_part bp, int& damage, int& pain) {
    switch (du.type) {
    case DT_ELECTRIC:
        if (has_flag(MF_ELECTRIC)) {
            damage += 0; // immunity
            pain += 0;
            return; // returns, since we don't want a fallthrough
        }
        break;
    case DT_COLD:
        if (!has_flag(MF_WARM)) {
            damage += 0; // immunity
            pain += 0;
            return;
        }
        break;
    case DT_BASH:
        if (has_flag(MF_PLASTIC)) {
            damage += du.amount / rng(2,4); // lessened effect
            pain += du.amount / 4;
            return;
        }
        break;
    case DT_NULL:
        debugmsg("monster::deal_damage_handle_type: illegal damage type DT_NULL");
        break;
    case DT_ACID:
        if( has_flag( MF_ACIDPROOF ) ) {
            damage += 0; // immunity
            pain += 0;
            return;
        }
    case DT_TRUE: // typeless damage, should always go through
    case DT_BIOLOGICAL: // internal damage, like from smoke or poison
    case DT_CUT:
    case DT_STAB:
    case DT_HEAT:
    default:
        break;
    }

    Creature::deal_damage_handle_type(du, bp, damage, pain);
}

void monster::heal( const int delta_hp )
{
    hp += delta_hp;
}

void monster::set_hp( const int hp )
{
    this->hp = hp;
}

void monster::apply_damage(Creature* source, body_part /*bp*/, int dam) {
    if( is_dead_state() ) {
        return;
    }
    hp -= dam;
    if( hp < 1 ) {
        set_killer( source );
    } else if( dam > 0 ) {
        process_trigger( MTRIG_HURT, 1 + int( dam / 3 ) );
    }
}

void monster::die_in_explosion(Creature* source)
{
    hp = -9999; // huge to trigger explosion and prevent corpse item
    die( source );
}

bool monster::move_effects(bool attacking)
{
    bool u_see_me = g->u.sees(*this);
    if (has_effect("tied")) {
        return false;
    }
    if (has_effect("downed")) {
        remove_effect("downed");
        if (u_see_me) {
            add_msg(_("The %s climbs to its feet!"), name().c_str());
        }
        return false;
    }
    if (has_effect("webbed")) {
        if (x_in_y(type->melee_dice * type->melee_sides, 6 * get_effect_int("webbed"))) {
            if (u_see_me) {
                add_msg(_("The %s breaks free of the webs!"), name().c_str());
            }
            remove_effect("webbed");
        }
        return false;
    }
    if (has_effect("lightsnare")) {
        if(x_in_y(type->melee_dice * type->melee_sides, 12)) {
            remove_effect("lightsnare");
            g->m.spawn_item(posx(), posy(), "string_36");
            g->m.spawn_item(posx(), posy(), "snare_trigger");
            if (u_see_me) {
                add_msg(_("The %s escapes the light snare!"), name().c_str());
            }
        }
        return false;
    }
    if (has_effect("heavysnare")) {
        if (type->melee_dice * type->melee_sides >= 7) {
            if(x_in_y(type->melee_dice * type->melee_sides, 32)) {
                remove_effect("heavysnare");
                g->m.spawn_item(posx(), posy(), "rope_6");
                g->m.spawn_item(posx(), posy(), "snare_trigger");
                if (u_see_me) {
                    add_msg(_("The %s escapes the heavy snare!"), name().c_str());
                }
            }
        }
        return false;
    }
    if (has_effect("beartrap")) {
        if (type->melee_dice * type->melee_sides >= 18) {
            if(x_in_y(type->melee_dice * type->melee_sides, 200)) {
                remove_effect("beartrap");
                g->m.spawn_item(posx(), posy(), "beartrap");
                if (u_see_me) {
                    add_msg(_("The %s escapes the bear trap!"), name().c_str());
                }
            }
        }
        return false;
    }
    if (has_effect("crushed")) {
        // Strength helps in getting free, but dex also helps you worm your way out of the rubble
        if(x_in_y(type->melee_dice * type->melee_sides, 100)) {
            remove_effect("crushed");
            if (u_see_me) {
                add_msg(_("The %s frees itself from the rubble!"), name().c_str());
            }
        }
        return false;
    }

    // If we ever get more effects that force movement on success this will need to be reworked to
    // only trigger success effects if /all/ rolls succeed
    if (has_effect("in_pit")) {
        if (rng(0, 40) > type->melee_dice * type->melee_sides) {
            return false;
        } else {
            if (u_see_me) {
                add_msg(_("The %s escapes the pit!"), name().c_str());
            }
            remove_effect("in_pit");
        }
    }
    if (has_effect("grabbed")){
        if ( (dice(type->melee_dice + type->melee_sides, 3) < get_effect_int("grabbed")) || !one_in(4) ){
            return false;
        } else {
            if (u_see_me) {
                add_msg(_("The %s breaks free from the grab!"), name().c_str());
            }
            remove_effect("grabbed");
        }
    }
    return Creature::move_effects(attacking);
}

void monster::add_eff_effects(effect e, bool reduced)
{
    int val = e.get_amount("HURT", reduced);
    if (val > 0) {
        if(e.activated(calendar::turn, "HURT", val, reduced)) {
            apply_damage(nullptr, bp_torso, val);
        }
    }
    Creature::add_eff_effects(e, reduced);
}
void monster::add_effect( efftype_id eff_id, int dur, body_part bp,
                          bool permanent, int intensity, bool force )
{
    bp = num_bp;
    Creature::add_effect( eff_id, dur, bp, permanent, intensity, force );
}

int monster::get_armor_cut(body_part bp) const
{
    (void) bp;
    // TODO: Add support for worn armor?
    return int(type->armor_cut) + armor_bash_bonus;
}

int monster::get_armor_bash(body_part bp) const
{
    (void) bp;
    return int(type->armor_bash) + armor_cut_bonus;
}

int monster::hit_roll() const {
    //Unstable ground chance of failure
    if (has_effect("bouldering")) {
        if(one_in(type->melee_skill)) {
            return 0;
        }
    }

    return dice(type->melee_skill, 10);
}

bool monster::has_grab_break_tec() const
{
    return false;
}

int monster::stability_roll() const
{
    int size_bonus = 0;
    switch (type->size) {
        case MS_TINY:
            size_bonus -= 7;
            break;
        case MS_SMALL:
            size_bonus -= 3;
            break;
        case MS_LARGE:
            size_bonus += 5;
            break;
        case MS_HUGE:
            size_bonus += 10;
            break;
        case MS_MEDIUM:
            break; // keep default
    }

    int stability = dice(type->melee_sides, type->melee_dice) + size_bonus;
    if( has_effect( "stunned" ) ) {
        stability -= rng( 1, 5 );
    }
    return stability;
}

int monster::get_dodge() const
{
    if (has_effect("downed")) {
        return 0;
    }
    int ret = type->sk_dodge;
    if (has_effect("lightsnare") || has_effect("heavysnare") || has_effect("beartrap") || has_effect("tied")) {
        ret /= 2;
    }
    if (moves <= 0 - 100 - get_speed()) {
        ret = rng(0, ret);
    }
    return ret + get_dodge_bonus();
}

int monster::get_melee() const
{
    return type->melee_skill;
}

int monster::dodge_roll()
{
    if (has_effect("bouldering")) {
        if(one_in(type->sk_dodge)) {
            return 0;
        }
    }

    int numdice = get_dodge();

    switch (type->size) {
        case MS_TINY:
            numdice += 6;
            break;
        case MS_SMALL:
            numdice += 3;
            break;
        case MS_LARGE:
            numdice -= 2;
            break;
        case MS_HUGE:
            numdice -= 4;
            break;
        case MS_MEDIUM:
            break; // keep default
    }

    numdice += get_speed() / 80;
    return dice(numdice, 10);
}

float monster::fall_damage_mod() const
{
    if( has_flag(MF_FLIES) ) {
        return 0.0f;
    }

    switch (type->size) {
        case MS_TINY:
            return 0.2f;
        case MS_SMALL:
            return 0.6f;
        case MS_MEDIUM:
            return 1.0f;
        case MS_LARGE:
            return 1.4f;
        case MS_HUGE:
            return 2.0f;
    }

    return 0.0f;
}

int monster::impact( const int force, const tripoint &p )
{
    if( force <= 0 ) {
        return force;
    }

    const float mod = fall_damage_mod();
    int total_dealt = 0;
    if( g->m.has_flag( TFLAG_SHARP, p ) ) {
        const int cut_damage = 10 * mod - get_armor_cut( bp_torso );
        apply_damage( nullptr, bp_torso, cut_damage );
        total_dealt += 10 * mod;
    }

    const int bash_damage = force * mod - get_armor_bash( bp_torso );
    apply_damage( nullptr, bp_torso, bash_damage );
    total_dealt += force * mod;

    add_effect( "downed", rng( 0, mod * 3 + 1 ) );

    return total_dealt;
}

void monster::reset_special(int index)
{
    if (index < 0) {
        return;
    }

    sp_timeout[index] = type->sp_freq[index];
}

void monster::reset_special_rng(int index)
{
    if (index < 0) {
        return;
    }

    sp_timeout[index] = rng(0, type->sp_freq[index]);
}

void monster::set_special(int index, int time)
{
    if (index < 0) {
        return;
    }

    // -1 is used for disabling specials
    if (time < -1) {
        time = 0;
    }
    sp_timeout[index] = time;
}

void monster::normalize_ammo( const int old_ammo )
{
    int total_ammo = 0;
    // Sum up the ammo entries to get a ratio.
    for( const auto &ammo_entry : type->starting_ammo ) {
        total_ammo += ammo_entry.second;
    }
    if( total_ammo == 0 ) {
        // Should never happen, but protect us from a div/0 if it does.
        return;
    }
    // Previous code gave robots 100 rounds of ammo.
    // This reassigns whatever is left from that in the appropriate proportions.
    for( const auto &ammo_entry : type->starting_ammo ) {
        ammo[ammo_entry.first] = (old_ammo * ammo_entry.second) / (100 * total_ammo);
    }
}

void monster::explode()
{
    if( is_hallucination() ) {
        //Can't gib hallucinations
        return;
    }
    if( type->has_flag( MF_NOGIB ) || type->has_flag( MF_VERMIN ) ) {
        return;
    }
    // Send body parts and blood all over!
    const itype_id meat = type->get_meat_itype();
    const field_id type_blood = bloodType();
    const field_id type_gib = gibType();
    if( meat != "null" || type_blood != fd_null || type_gib != fd_null ) {
        // Only create chunks if we know what kind to make.
        int num_chunks = 0;
        switch( type->size ) {
            case MS_TINY:
                num_chunks = 1;
                break;
            case MS_SMALL:
                num_chunks = 2;
                break;
            case MS_MEDIUM:
                num_chunks = 4;
                break;
            case MS_LARGE:
                num_chunks = 8;
                break;
            case MS_HUGE:
                num_chunks = 16;
                break;
        }

        for( int i = 0; i < num_chunks; i++ ) {
            tripoint tarp( posx() + rng( -3, 3 ), posy() + rng( -3, 3 ), posz() );
            std::vector<tripoint> traj = line_to( pos(), tarp, 0, 0 );

            for( size_t j = 0; j < traj.size(); j++ ) {
                tarp = traj[j];
                if( one_in( 2 ) && type_blood != fd_null ) {
                    g->m.add_field( tarp, type_blood, 1, 0 );
                } else if( type_gib != fd_null ) {
                    g->m.add_field( tarp, type_gib, rng( 1, j + 1 ), 0 );
                }
                if( g->m.move_cost( tarp ) == 0 ) {
                    if( !g->m.bash( tarp, 3 ).success ) {
                        // Target is obstacle, not destroyed by bashing,
                        // stop trajectory in front of it, if this is the first
                        // point (e.g. wall adjacent to monster) , make it invalid.
                        if( j > 0 ) {
                            tarp = traj[j - 1];
                        } else {
                            tarp = tripoint_min;
                        }
                        break;
                    }
                }
            }
            if( meat != "null" && tarp != tripoint_min ) {
                g->m.spawn_item( tarp, meat, 1, 0, calendar::turn );
            }
        }
    }
}

void monster::die(Creature* nkiller) {
    if( dead ) {
        // We are already dead, don't die again, note that monster::dead is
        // *only* set to true in this function!
        return;
    }
    dead = true;
    set_killer( nkiller );
    if( hp < -( type->size < MS_MEDIUM ? 1.5 : 3 ) * type->hp ) {
        explode(); // Explode them if it was big overkill
    }
    if (!no_extra_death_drops) {
        drop_items_on_death();
    }
    // TODO: should actually be class Character
    player *ch = dynamic_cast<player*>( get_killer() );
    if( !is_hallucination() && ch != nullptr ) {
        if( has_flag( MF_GUILT ) || ( ch->has_trait( "PACIFIST" ) && has_flag( MF_HUMAN ) ) ) {
            // has guilt flag or player is pacifist && monster is humanoid
            mdeath::guilt(this);
        }
        // TODO: add a kill counter to npcs?
        if( ch->is_player() ) {
            g->increase_kill_count( type->id );
        }
        if( type->difficulty >= 30 ) {
            ch->add_memorial_log( pgettext( "memorial_male", "Killed a %s." ),
                                  pgettext( "memorial_female", "Killed a %s." ),
                                  name().c_str() );
        }
    }
    // We were tied up at the moment of death, add a short rope to inventory
    if ( has_effect("tied") ) {
        item rope_6("rope_6", 0);
        add_item(rope_6);
    }
    if( has_effect( "lightsnare" ) ) {
        add_item( item( "string_36", 0 ) );
        add_item( item( "snare_trigger", 0 ) );
    }
    if( has_effect( "heavysnare" ) ) {
        add_item( item( "rope_6", 0 ) );
        add_item( item( "snare_trigger", 0 ) );
    }
    if( has_effect( "beartrap" ) ) {
        add_item( item( "beartrap", 0 ) );
    }

    if( !is_hallucination() ) {
        for( const auto &it : inv ) {
            g->m.add_item_or_charges( posx(), posy(), it );
        }
    }

    // If we're a queen, make nearby groups of our type start to die out
    if( !is_hallucination() && has_flag( MF_QUEEN ) ) {
        // The submap coordinates of this monster, monster groups coordinates are
        // submap coordinates.
        const point abssub = overmapbuffer::ms_to_sm_copy( g->m.getabs( posx(), posy() ) );
        // Do it for overmap above/below too
        for( int z = 1; z >= -1; --z ) {
            for( int x = -MAPSIZE / 2; x <= MAPSIZE / 2; x++ ) {
                for( int y = -MAPSIZE / 2; y <= MAPSIZE / 2; y++ ) {
                    std::vector<mongroup*> groups = overmap_buffer.groups_at( abssub.x + x, abssub.y + y, g->get_levz() + z );
                    for( auto &mgp : groups ) {
                        if( MonsterGroupManager::IsMonsterInGroup( mgp->type, type->id ) ) {
                            mgp->dying = true;
                        }
                    }
                }
            }
        }
    }
    mission::on_creature_death( *this );
    // Also, perform our death function
    if(is_hallucination()) {
        //Hallucinations always just disappear
        mdeath::disappear(this);
        return;
    }

    //Not a hallucination, go process the death effects.
    for (auto const &deathfunction : type->dies) {
        deathfunction(this);
    }

    // If our species fears seeing one of our own die, process that
    int anger_adjust = 0, morale_adjust = 0;
    if( type->has_anger_trigger( MTRIG_FRIEND_DIED ) ) {
        anger_adjust += 15;
    }
    if( type->has_fear_trigger( MTRIG_FRIEND_DIED ) ) {
        morale_adjust -= 15;
    }
    if( type->has_placate_trigger( MTRIG_FRIEND_DIED ) ) {
        anger_adjust -= 15;
    }

    if (anger_adjust != 0 || morale_adjust != 0) {
        int light = g->light_level();
        for (size_t i = 0; i < g->num_zombies(); i++) {
            monster &critter = g->zombie( i );
            if( !critter.type->same_species( *type ) ) {
                continue;
            }

            if( g->m.sees( critter.pos3(), pos3(), light ) ) {
                critter.morale += morale_adjust;
                critter.anger += anger_adjust;
            }
        }
    }
}

void monster::drop_items_on_death()
{
    if(is_hallucination()) {
        return;
    }
    if (type->death_drops.empty()) {
        return;
    }
    g->m.put_items_from_loc( type->death_drops, pos3(), calendar::turn );
}

void monster::process_effects()
{
    // Monster only effects
    int mod = 1;
    for( auto &elem : effects ) {
        for( auto &_effect_it : elem.second ) {
            auto &it = _effect_it.second;
            // Monsters don't get trait-based reduction, but they do get effect based reduction
            bool reduced = has_effect(it.get_resist_effect());

            mod_speed_bonus(it.get_mod("SPEED", reduced));

            int val = it.get_mod("HURT", reduced);
            if (val > 0) {
                if(it.activated(calendar::turn, "HURT", val, reduced, mod)) {
                    apply_damage(nullptr, bp_torso, val);
                }
            }

            std::string id = _effect_it.second.get_id();
            // MATERIALS-TODO: use fire resistance
            if (id == "onfire") {
                if (made_of("flesh") || made_of("iflesh"))
                    apply_damage( nullptr, bp_torso, rng( 3, 8 ) );
                if (made_of("veggy"))
                    apply_damage( nullptr, bp_torso, rng( 10, 20 ) );
                if (made_of("paper") || made_of("powder") || made_of("wood") || made_of("cotton") ||
                    made_of("wool"))
                    apply_damage( nullptr, bp_torso, rng( 15, 40 ) );
            }
        }
    }

    //If this monster has the ability to heal in combat, do it now.
    if( has_flag( MF_REGENERATES_50 ) ) {
        if( hp < type->hp ) {
            if( one_in( 2 ) && g->u.sees( *this ) ) {
                add_msg( m_warning, _( "The %s is visibly regenerating!" ), name().c_str() );
            }
            hp += 50;
            if( hp > type->hp ) {
                hp = type->hp;
            }
        }
    }
    if( has_flag( MF_REGENERATES_10 ) ) {
        if( hp < type->hp ) {
            if( one_in( 2 ) && g->u.sees( *this ) ) {
                add_msg( m_warning, _( "The %s seems a little healthier." ), name().c_str() );
            }
            hp += 10;
            if( hp > type->hp ) {
                hp = type->hp;
            }
        }
    }

    //Monster will regen morale and aggression if it is on max HP
    //It regens more morale and aggression if is currently fleeing.
    if( has_flag( MF_REGENMORALE ) && hp >= type->hp ) {
        if( is_fleeing( g->u ) ) {
            morale = type->morale;
            anger = type->agro;
        }
        if( morale <= type->morale ) {
            morale += 1;
        }
        if( anger <= type->agro ) {
            anger += 1;
        }
        if( morale < 0 ) {
            morale += 5;
        }
        if( anger < 0 ) {
            anger += 5;
        }
    }

    // If this critter dies in sunlight, check & assess damage.
    if( has_flag( MF_SUNDEATH ) && g->is_in_sunlight( pos() ) ) {
        if( g->u.sees( *this ) ) {
            add_msg( m_good, _( "The %s burns horribly in the sunlight!" ), name().c_str() );
        }
        apply_damage( nullptr, bp_torso, 100 );
        if( hp < 0 ) {
            hp = 0;
        }
    }

    Creature::process_effects();
}

bool monster::make_fungus()
{
    if( is_hallucination() ) {
        return true;
    }
    char polypick = 0;
    const mtype_id& tid = type->id;
    if( type->in_species("FUNGUS") ) { // No friendly-fungalizing ;-)
        return true;
    }
    if( !type->has_material("flesh") && !type->has_material("hflesh") &&
        !type->has_material("veggy") && !type->has_material("iflesh") &&
        !type->has_material("bone") ) {
        // No fungalizing robots or weird stuff (mi-gos are technically fungi, blobs are goo)
        return true;
    }
    if( tid == mon_ant || tid == mon_ant_soldier || tid == mon_ant_queen ) {
        polypick = 1;
    } else if (tid == mon_zombie || tid == mon_zombie_shrieker || tid == mon_zombie_electric ||
      tid == mon_zombie_spitter || tid == mon_zombie_brute ||
      tid == mon_zombie_hulk || tid == mon_zombie_soldier || tid == mon_zombie_tough ||
      tid == mon_zombie_scientist || tid == mon_zombie_hunter || tid == mon_zombie_child||
      tid == mon_zombie_bio_op || tid == mon_zombie_survivor || tid == mon_zombie_fireman ||
      tid == mon_zombie_cop || tid == mon_zombie_fat || tid == mon_zombie_rot ||
      tid == mon_zombie_swimmer || tid == mon_zombie_grabber || tid == mon_zombie_technician ||
      tid == mon_zombie_brute_shocker || tid == mon_zombie_grenadier ||
      tid == mon_zombie_grenadier_elite) {
        polypick = 2;
    } else if (tid == mon_zombie_necro || tid == mon_zombie_master || tid == mon_zombie_fireman ||
      tid == mon_zombie_hazmat || tid == mon_beekeeper) {
        // Necro and Master have enough Goo to resist conversion.
        // Firefighter, hazmat, and scarred/beekeeper have the PPG on.
        return true;
    } else if (tid == mon_boomer || tid == mon_zombie_gasbag || tid == mon_zombie_smoker) {
        polypick = 3;
    } else if (tid == mon_triffid || tid == mon_triffid_young || tid == mon_triffid_queen) {
        polypick = 4;
    }

    const std::string old_name = name();
    switch (polypick) {
        case 1:
            poly( mon_ant_fungus );
            break;
        case 2: // zombies, non-boomer
            poly( mon_zombie_fungus );
            break;
        case 3:
            poly( mon_boomer_fungus );
            break;
        case 4:
            poly( mon_fungaloid );
            break;
        default:
            return false;
    }

    if( g->u.sees( pos() ) ) {
        add_msg( m_info, _("The spores transform %s into a %s!"),
                         old_name.c_str(), name().c_str() );
    }

    return true;
}

void monster::make_friendly()
{
 plans.clear();
 friendly = rng(5, 30) + rng(0, 20);
}

void monster::make_ally(monster *z) {
    friendly = z->friendly;
    faction = z->faction;
}

void monster::add_item(item it)
{
 inv.push_back(it);
}

bool monster::is_hallucination() const
{
  return hallucination;
}

field_id monster::bloodType() const {
    return type->bloodType();
}
field_id monster::gibType() const {
    return type->gibType();
}

m_size monster::get_size() const {
    return type->size;
}


void monster::add_msg_if_npc(const char *msg, ...) const
{
    va_list ap;
    va_start(ap, msg);
    std::string processed_npc_string = vstring_format(msg, ap);
    processed_npc_string = replace_with_npc_name(processed_npc_string, disp_name());
    add_msg(processed_npc_string.c_str());
    va_end(ap);
}

void monster::add_msg_player_or_npc(const char *, const char* npc_str, ...) const
{
    va_list ap;
    va_start(ap, npc_str);
    if (g->u.sees(*this)) {
        std::string processed_npc_string = vstring_format(npc_str, ap);
        processed_npc_string = replace_with_npc_name(processed_npc_string, disp_name());
        add_msg(processed_npc_string.c_str());
    }
    va_end(ap);
}

void monster::add_msg_if_npc(game_message_type type, const char *msg, ...) const
{
    va_list ap;
    va_start(ap, msg);
    std::string processed_npc_string = vstring_format(msg, ap);
    processed_npc_string = replace_with_npc_name(processed_npc_string, disp_name());
    add_msg(type, processed_npc_string.c_str());
    va_end(ap);
}

void monster::add_msg_player_or_npc(game_message_type type, const char *, const char* npc_str, ...) const
{
    va_list ap;
    va_start(ap, npc_str);
    if (g->u.sees(*this)) {
        std::string processed_npc_string = vstring_format(npc_str, ap);
        processed_npc_string = replace_with_npc_name(processed_npc_string, disp_name());
        add_msg(type, processed_npc_string.c_str());
    }
    va_end(ap);
}

bool monster::is_dead() const
{
    return dead || is_dead_state();
}

void monster::init_from_item( const item &itm )
{
    if( itm.typeId() == "corpse" ) {
        const int burnt_penalty = itm.burnt;
        set_speed_base( static_cast<int>( get_speed_base() * 0.8 ) - ( burnt_penalty / 2 ) );
        hp = static_cast<int>( hp * 0.7 ) - burnt_penalty;
        if( itm.damage > 0 ) {
            set_speed_base( speed_base / ( itm.damage + 1 ) );
            hp /= itm.damage + 1;
        }
        hp = std::max( 1, hp ); // Otherwise burned monsters will rez with <= 0 hp
    } else {
        // must be a robot
        const int damfac = 5 - std::max<int>( 0, itm.damage ); // 5 (no damage) ... 1 (max damage)
        // One hp at least, everything else would be unfair (happens only to monster with *very* low hp),
        hp = std::max( 1, hp * damfac / 5 );
    }
}

item monster::to_item() const
{
    if( type->revert_to_itype.empty() ) {
        return item();
    }
    // Birthday is wrong, but the item created here does not use it anyway (I hope).
    item result( type->revert_to_itype, calendar::turn );
    const int damfac = std::max( 1, 5 * hp / type->hp ); // 1 ... 5 (or more for some monsters with hp > type->hp)
    result.damage = std::max( 0, 5 - damfac ); // 4 ... 0
    return result;
}

float monster::power_rating() const
{
    float ret = get_size() - 1; // Zed gets 1, cat -1, hulk 3
    ret += has_flag( MF_ELECTRONIC ) ? 2 : 0; // Robots tend to have guns
    // Hostile stuff gets a big boost
    // Neutral moose will still get burned if it comes close
    return ret;
}

void monster::on_dodge( Creature*, int )
{
    // Currently does nothing, later should handle faction relations
}

void monster::on_hit( Creature *source, body_part,
                      int, projectile const* const proj )
{
    if( !is_hallucination() ) {
        type->sp_defense( this, source, proj );
    }

    check_dead_state();
    // TODO: Faction relations
}

body_part monster::get_random_body_part( bool ) const
{
    return bp_torso;
}

int monster::get_hp_max( hp_part ) const
{
    return type->hp;
}

int monster::get_hp_max() const
{
    return type->hp;
}

std::string monster::get_material() const
{
    return type->mat[0];
}

void monster::hear_sound( const tripoint &source, const int vol, const int dist )
{
    if( !can_hear() ) {
        return;
    }

    const bool goodhearing = has_flag(MF_GOODHEARING);
    const int volume = goodhearing ? ((2 * vol) - dist) : (vol - dist);
    // Error is based on volume, louder sound = less error
    if( volume <= 0 ) {
        return;
    }

    int max_error = 0;
    if( volume < 2 ) {
        max_error = 10;
    } else if( volume < 5 ) {
        max_error = 5;
    } else if( volume < 10 ) {
        max_error = 3;
    } else if( volume < 20 ) {
        max_error = 1;
    }

    int target_x = source.x + rng(-max_error, max_error);
    int target_y = source.y + rng(-max_error, max_error);
    // target_z will require some special check due to soil muffling sounds

    int wander_turns = volume * (goodhearing ? 6 : 1);
    process_trigger(MTRIG_SOUND, volume);
    if( morale >= 0 && anger >= 10 ) {
        // TODO: Add a proper check for fleeing attitude
        // but cache it nicely, because this part is called a lot
        wander_to( tripoint( target_x, target_y, source.z ), wander_turns);
    } else if( morale < 0 ) {
        // Monsters afraid of sound should not go towards sound
        wander_to( tripoint( 2 * posx() - target_x, 2 * posy() - target_y, 2 * posz() - source.z ), wander_turns );
    }
}<|MERGE_RESOLUTION|>--- conflicted
+++ resolved
@@ -23,13 +23,10 @@
 #include "options.h"
 #include "trap.h"
 #include "line.h"
-<<<<<<< HEAD
-#include "sounds.h"
-=======
 #include "mapdata.h"
 #include "mtype.h"
 #include "field.h"
->>>>>>> bdc5de30
+#include "sounds.h"
 
 #define SGN(a) (((a)<0) ? -1 : 1)
 #define SQR(a) ((a)*(a))
