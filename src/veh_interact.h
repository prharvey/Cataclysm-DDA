--- conflicted
+++ resolved
@@ -166,11 +166,7 @@
         void deallocate_windows();
 
         /*Filter stuff*/
-        std::string filter;
-<<<<<<< HEAD
-=======
         bool filter_function( const vpart_info * ) const;
->>>>>>> 518ad274
 };
 
 #endif