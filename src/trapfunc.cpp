--- conflicted
+++ resolved
@@ -38,26 +38,12 @@
 
 void trapfunc::cot(Creature *c, int, int)
 {
-<<<<<<< HEAD
     monster *z = dynamic_cast<monster *>(c);
     if (z != NULL) {
         // Haha, only monsters stumble over a cot, humans are smart.
         add_msg(m_good, _("The %s stumbles over the cot"), z->name().c_str());
         c->moves -= 100;
     }
-=======
-    add_msg(m_bad, _("A bear trap closes on your foot!"));
-    g->u.add_memorial_log(pgettext("memorial_male", "Caught by a beartrap."),
-                          pgettext("memorial_female", "Caught by a beartrap."));
-    g->sound(x, y, 8, _("SNAP!"));
-    g->u.hit(NULL, bp_legs, random_side(bp_legs), 10, 16);
-    if (one_in(35)) {
-        g->u.add_disease("tetanus",1,true);
-    }
-    g->u.add_disease("beartrap", 1, true);
-    g->m.remove_trap(x, y);
-    g->m.spawn_item(x, y, "beartrap");
->>>>>>> 0b205bb0
 }
 
 void trapfunc::beartrap(Creature *c, int x, int y)
@@ -65,7 +51,6 @@
     // tiny animals don't trigger bear traps
     if (c != NULL && c->get_size() == MS_TINY) {
         return;
-<<<<<<< HEAD
     }
     g->sound(x, y, 8, _("SNAP!"));
     if (c != NULL) {
@@ -84,38 +69,15 @@
         } else if (n != NULL) {
             n->hit(NULL, bp_legs, random_side(bp_legs), 10, 16);
             n->add_disease("beartrap", 1, true);
+            if (one_in(35)) {
+                g->u.add_disease("tetanus",1,true);
+            }
             g->m.spawn_item(x, y, "beartrap");
         }
     } else {
         g->m.spawn_item(x, y, "beartrap");
     }
     g->m.remove_trap(x, y);
-=======
-
- g->sound(x, y, 8, _("SNAP!"));
- if (z->hurt(35)) {
-  g->kill_mon(g->mon_at(x, y));
-  g->m.spawn_item(x, y, "beartrap");
- } else {
-  z->moves = 0;
-  z->add_effect("beartrap", rng(8, 15));
- }
- g->m.remove_trap(x, y);
- item beartrap(itypes["beartrap"], 0);
- z->add_item(beartrap);
-}
-
-void trapfunc::board(int, int)
-{
- add_msg(m_bad, _("You step on a spiked board!"));
- g->u.add_memorial_log(pgettext("memorial_male", "Stepped on a spiked board."),
-                       pgettext("memorial_female", "Stepped on a spiked board."));
- g->u.hit(NULL, bp_feet, 0, 0, rng(6, 10));
- g->u.hit(NULL, bp_feet, 1, 0, rng(6, 10));
- if (one_in(35)) {
-    g->u.add_disease("tetanus",1,true);
- }
->>>>>>> 0b205bb0
 }
 
 void trapfunc::board(Creature *c, int, int)
@@ -136,6 +98,9 @@
         } else {
             c->hit(NULL, bp_feet, 0, 0, rng(6, 10));
             c->hit(NULL, bp_feet, 1, 0, rng(6, 10));
+            if (one_in(35)) {
+                g->u.add_disease("tetanus",1,true);
+            }
         }
     }
 }
