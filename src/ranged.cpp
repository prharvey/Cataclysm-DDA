--- conflicted
+++ resolved
@@ -1538,7 +1538,7 @@
     if( weap.ammo_data() && weap.ammo_data()->ammo->casing ) {
         const itype_id casing = *weap.ammo_data()->ammo->casing;
         if( weap.has_flag( "RELOAD_EJECT" ) || weap.gunmod_find( "brass_catcher" ) ) {
-            weap.put_in( item( casing ).set_flag( "CASING" ) );
+            weap.put_in( item( casing ).set_flag( "CASING" ), item_pocket::pocket_type::CONTAINER );
         } else {
             if( cargo.empty() ) {
                 g->m.add_item_or_charges( eject, item( casing ) );
@@ -1557,7 +1557,7 @@
         item linkage( *mag->type->magazine->linkage, calendar::turn, 1 );
         if( weap.gunmod_find( "brass_catcher" ) ) {
             linkage.set_flag( "CASING" );
-            weap.put_in( linkage );
+            weap.put_in( linkage, item_pocket::pocket_type::CONTAINER );
         } else if( cargo.empty() ) {
             g->m.add_item_or_charges( eject, linkage );
         } else {
@@ -2456,7 +2456,6 @@
         return;
     }
 
-<<<<<<< HEAD
     double curr_recoil = pc.recoil;
     tripoint curr_recoil_pos;
     const Creature *lt_ptr = pc.last_target.lock().get();
@@ -2467,18 +2466,6 @@
     } else {
         curr_recoil_pos = src;
     }
-=======
-    if( weap.ammo_data() && weap.ammo_data()->ammo->casing ) {
-        const itype_id casing = *weap.ammo_data()->ammo->casing;
-        if( weap.has_flag( "RELOAD_EJECT" ) || weap.gunmod_find( "brass_catcher" ) ) {
-            weap.put_in( item( casing ).set_flag( "CASING" ), item_pocket::pocket_type::CONTAINER );
-        } else {
-            if( cargo.empty() ) {
-                g->m.add_item_or_charges( eject, item( casing ) );
-            } else {
-                vp->vehicle().add_item( *cargo.front(), item( casing ) );
-            }
->>>>>>> d662a323
 
     if( curr_recoil_pos == dst ) {
         // We're aiming at that point right now, no penalty
@@ -2498,7 +2485,6 @@
     }
 }
 
-<<<<<<< HEAD
 void target_ui::apply_aim_turning_penalty( player &pc )
 {
     pc.recoil = predicted_recoil;
@@ -2515,17 +2501,6 @@
         if( ammo_current == "null" ) {
             ammo = nullptr;
             range = 0;
-=======
-    // some magazines also eject disintegrating linkages
-    const auto mag = weap.magazine_current();
-    if( mag && mag->type->magazine->linkage ) {
-        item linkage( *mag->type->magazine->linkage, calendar::turn, 1 );
-        if( weap.gunmod_find( "brass_catcher" ) ) {
-            linkage.set_flag( "CASING" );
-            weap.put_in( linkage, item_pocket::pocket_type::CONTAINER );
-        } else if( cargo.empty() ) {
-            g->m.add_item_or_charges( eject, linkage );
->>>>>>> d662a323
         } else {
             ammo = item::find_type( ammo_current );
             range = turret->range();
