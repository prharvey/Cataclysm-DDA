--- conflicted
+++ resolved
@@ -390,15 +390,7 @@
         }
     }
 
-<<<<<<< HEAD
-    // This is expensive, let's cache. todo: figure out if we need weapon.range(&p);
-    const int weaponrange = gun.gun_range( this );
-
     const int player_dispersion = skill_dispersion( gun, false ) + ranged_skill_offset( skill_used );
-=======
-    const int player_dispersion = skill_dispersion( &gun, false ) +
-        ranged_skill_offset( skill_used );
->>>>>>> bfe92336
     // If weapon dispersion exceeds skill dispersion you can't tell
     // if you need to correct or if the gun messed up, so you can't learn.
     ///\EFFECT_PER allows you to learn more often with less accurate weapons.
