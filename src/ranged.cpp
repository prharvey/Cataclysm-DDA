#include "ranged.h"

#include <algorithm>
#include <cmath>
#include <cstdio>
#include <cstdlib>
#include <iterator>
#include <memory>
#include <set>
#include <string>
#include <tuple>
#include <utility>
#include <vector>

#include "avatar.h"
#include "ballistics.h"
#include "bodypart.h"
#include "calendar.h"
#include "cata_utility.h"
#include "catacharset.h"
#include "character.h"
#include "color.h"
#include "creature.h"
#include "cursesdef.h"
#include "damage.h"
#include "debug.h"
#include "dispersion.h"
#include "enums.h"
#include "event.h"
#include "event_bus.h"
#include "game.h"
#include "game_constants.h"
#include "gun_mode.h"
#include "input.h"
#include "item.h"
#include "item_location.h"
#include "itype.h"
#include "line.h"
#include "magic.h"
#include "map.h"
#include "material.h"
#include "math_defines.h"
#include "messages.h"
#include "monster.h"
#include "morale_types.h"
#include "mtype.h"
#include "npc.h"
#include "optional.h"
#include "options.h"
#include "output.h"
#include "player.h"
#include "player_activity.h"
#include "point.h"
#include "projectile.h"
#include "rng.h"
#include "skill.h"
#include "sounds.h"
#include "string_formatter.h"
#include "string_id.h"
#include "translations.h"
#include "trap.h"
#include "type_id.h"
#include "ui_manager.h"
#include "units.h"
#include "value_ptr.h"
#include "vehicle.h"
#include "vpart_position.h"

static const activity_id ACT_AIM( "ACT_AIM" );

static const efftype_id effect_downed( "downed" );
static const efftype_id effect_hit_by_player( "hit_by_player" );
static const efftype_id effect_on_roof( "on_roof" );

static const trap_str_id tr_practice_target( "tr_practice_target" );

static const fault_id fault_gun_blackpowder( "fault_gun_blackpowder" );
static const fault_id fault_gun_chamber_spent( "fault_gun_chamber_spent" );
static const fault_id fault_gun_dirt( "fault_gun_dirt" );
static const fault_id fault_gun_unlubricated( "fault_gun_unlubricated" );

static const skill_id skill_dodge( "dodge" );
static const skill_id skill_driving( "driving" );
static const skill_id skill_gun( "gun" );
static const skill_id skill_launcher( "launcher" );
static const skill_id skill_throw( "throw" );

static const bionic_id bio_railgun( "bio_railgun" );
static const bionic_id bio_targeting( "bio_targeting" );

static const std::string flag_CONSUMABLE( "CONSUMABLE" );
static const std::string flag_NEVER_JAMS( "NEVER_JAMS" );
static const std::string flag_NON_FOULING( "NON-FOULING" );
static const std::string flag_PRIMITIVE_RANGED_WEAPON( "PRIMITIVE_RANGED_WEAPON" );
static const std::string flag_RELOAD_AND_SHOOT( "RELOAD_AND_SHOOT" );
static const std::string flag_UNDERWATER_GUN( "UNDERWATER_GUN" );
static const std::string flag_VEHICLE( "VEHICLE" );

static const trait_id trait_PYROMANIA( "PYROMANIA" );

static projectile make_gun_projectile( const item &gun );
int time_to_attack( const Character &p, const itype &firing );
static void cycle_action( item &weap, const tripoint &pos );
void make_gun_sound_effect( const player &p, bool burst, item *weapon );

class target_ui
{
    public:
        /* None of the public members (except ammo and range) should be modified during execution */

        enum class TargetMode {
            Fire,
            Throw,
            ThrowBlind,
            Turrets,
            TurretManual,
            Reach,
            Spell
        };

        // Interface mode
        TargetMode mode = TargetMode::Fire;
        // Weapon being fired/thrown
        item *relevant = nullptr;
        // Cached selection range from player's position
        int range = 0;
        // Cached current ammo to display
        const itype *ammo = nullptr;
        // Turret being manually fired
        turret_data *turret = nullptr;
        // Turrets being fired (via vehicle controls)
        const std::vector<vehicle_part *> *vturrets = nullptr;
        // Vehicle that turrets belong to
        vehicle *veh = nullptr;
        // Spell being cast
        spell *casting = nullptr;
        // Spell cannot fail
        bool no_fail = false;
        // Spell does not require mana
        bool no_mana = false;

        enum class ExitCode {
            Abort,
            Fire,
            Timeout,
            Reload
        };

        // Initialize UI and run the event loop.
        // Uses public members to determine UI contents
        // If exit_code != nullptr, exit code will be written into provided address
        target_handler::trajectory run( player &pc, ExitCode *exit_code = nullptr );

    private:
        enum class Status {
            Good, // All UI elements are enabled
            BadTarget, // Bad 'dst' selected; forbid aiming/firing
            OutOfAmmo, // Selected gun mode is out of ammo; forbid moving cursor,aiming and firing
            OutOfRange // Selected target is out of range of current gun mode; forbid aiming/firing
        };

        // Ui status (affects which UI controls are temporarily disabled)
        Status status;

        // Current trajectory
        std::vector<tripoint> traj;
        // Aiming source (player's position)
        tripoint src;
        // Aiming destination (cursor position)
        // Use set_cursor_pos() to modify
        tripoint dst;
        // Creature currently under cursor. nullptr if aiming at empty tile,
        // yourself or a creature you cannot see
        Creature *dst_critter = nullptr;
        // List of visible hostile targets
        std::vector<Creature *> targets;

        // 'true' if map has z levels and 3D fov is on
        bool allow_zlevel_shift;
        // Snap camera to cursor. Can be permanently toggled in settings
        // or temporarily in this window
        bool snap_to_target;

        // Compact layout - slightly smaller then normal
        bool compact;
        // Tiny layout - uses whole sidebar
        bool tiny;
        // Window
        catacurses::window w_target;
        // Input context
        input_context ctxt;

        /* These members are relevant for TargetMode::Fire */
        // Weapon sight dispersion
        int sight_dispersion = 0;
        // List of available weapon aim types
        std::vector<aim_type> aim_types;
        // Currently selected aim mode
        std::vector<aim_type>::iterator aim_mode;
        // 'Recoil' value the player will reach if they
        // start aiming at cursor position. Equals player's
        // 'recoil' while they are actively spending moves to aim,
        // but increases the further away the new aim point will be
        // relative to the current one.
        double predicted_recoil;

        // For AOE spells, list of tiles affected by the spell
        // relevant for TargetMode::Spell
        std::set<tripoint> spell_aoe;

        // List of vehicle turrets in range (out of those listed in 'vturrets')
        std::vector<vehicle_part *> turrets_in_range;

        // Create window and set up input context
        void init_window_and_input( player &pc );

        // Handle input related to cursor movement.
        // Returns 'true' if action was recognized and processed.
        // 'skip_redraw' is set to 'true' if there is no need to redraw the UI.
        bool handle_cursor_movement( player &pc, const std::string &action, bool &skip_redraw );

        // Set cursor position. If new position is out of range,
        // selects closest position in range.
        // Returns 'false' if cursor position did not change
        bool set_cursor_pos( player &pc, const tripoint &new_pos );

        // Updates 'targets' and tries to find something to aim at.
        // Validates pc.last_target and pc.last_target_pos.
        // Sets 'new_dst' as the initial aiming point.
        // Returns 'true' if we can proceed with aim-and-shoot.
        bool init_targeting( player &pc, tripoint &new_dst );

        // Update 'status' variable
        void update_status();

        // Calculates distance from 'src'. For consistency, prefer using this over rl_dist.
        int dist_fn( const tripoint &p );

        // Set creature (or tile) under cursor as player's last target
        void set_last_target( player &pc );

        // Prompts player to confirm attack on neutral NPC
        bool confirm_non_enemy_target();

        // Toggle snap-to-target
        void toggle_snap_to_target( player &pc );

        // Cycle targets. 'direction' is either 1 or -1
        void cycle_targets( player &pc, int direction );

        // Set new view offset. Updates map cache if necessary
        void set_view_offset( player &pc, const tripoint &new_offset );

        // Updates 'turrets_in_range'
        void update_turrets_in_range();

        // Recalculate 'recoil' penalty. This should be called if
        // player's 'recoil' value has been modified
        // Relevant for TargetMode::Fire
        void recalc_aim_turning_penalty( player &pc );

        // Apply penalty to player's 'recoil' value based on
        // how much they moved their aim point.
        // Relevant for TargetMode::Fire
        void apply_aim_turning_penalty( player &pc );

        // Switch firing mode.
        void action_switch_mode( player &pc );

        // Switch ammo. Returns 'false' if requires a reloading UI.
        bool action_switch_ammo();

        // Aim for 10 turns. Returns 'false' if ran out of moves
        bool action_aim( player &pc );

        // Aim and shoot. Returns 'false' if ran out of moves
        bool action_aim_and_shoot( player &pc, const std::string &action );

        // Drawing routines
        void draw( player &pc );

        // Draw terrain with UI-specific overlays
        void draw_terrain( player &pc );

        // Draw aiming window
        void draw_ui_window( player &pc );

        // Generate ui window title
        std::string uitext_title();

        // Generate flavor text for 'Fire!' key
        std::string uitext_fire();

        void draw_window_title();

        // Draw list of available controls at the bottom of the window.
        // Returns how much lines it took.
        int draw_controls_list();

        void panel_cursor_info( int &text_y );
        void panel_gun_info( int &text_y );
        void panel_recoil( player &pc, int &text_y );
        void panel_spell_info( player &pc, int &text_y );
        void panel_target_info( int &text_y );
        void panel_fire_mode_aim( player &pc, int &text_y );
        void panel_turret_list( int &text_y );

        // On-selected-as-target checks that act as if they are on-hit checks.
        // `harmful` is `false` if using a non-damaging spell
        void on_target_accepted( player &pc, bool harmful );
};

target_handler::trajectory target_handler::mode_fire( player &pc, item &weapon,
        bool &reload_requested )
{
    target_ui ui = target_ui();
    ui.mode = target_ui::TargetMode::Fire;
    ui.relevant = &weapon;
    gun_mode gun = weapon.gun_current_mode();
    ui.range = gun.target->gun_range( &pc );
    ui.ammo = gun->ammo_data();

    target_ui::ExitCode exit_code;
    trajectory result = ui.run( pc, &exit_code );
    reload_requested = exit_code == target_ui::ExitCode::Reload;
    return result;
}

target_handler::trajectory target_handler::mode_throw( player &pc, item &relevant,
        bool blind_throwing )
{
    target_ui ui = target_ui();
    ui.mode = blind_throwing ? target_ui::TargetMode::ThrowBlind : target_ui::TargetMode::Throw;
    ui.relevant = &relevant;
    ui.range = pc.throw_range( relevant );

    return ui.run( pc );
}

target_handler::trajectory target_handler::mode_reach( player &pc, item &weapon )
{
    target_ui ui = target_ui();
    ui.mode = target_ui::TargetMode::Reach;
    ui.relevant = &weapon;
    ui.range = weapon.current_reach_range( pc );

    return ui.run( pc );
}

target_handler::trajectory target_handler::mode_turret_manual( player &pc, turret_data &turret )
{
    target_ui ui = target_ui();
    ui.mode = target_ui::TargetMode::TurretManual;
    ui.turret = &turret;
    ui.relevant = &*turret.base();
    ui.range = turret.range();
    ui.ammo = turret.ammo_data();

    return ui.run( pc );
}

target_handler::trajectory target_handler::mode_turrets( player &pc, vehicle &veh,
        const std::vector<vehicle_part *> &turrets )
{
    // Find radius of a circle centered at u encompassing all points turrets can aim at
    // FIXME: this calculation is fine for square distances, but results in an underestimation
    //        when used with real circles
    int range_total = 0;
    for( vehicle_part *t : turrets ) {
        int range = veh.turret_query( *t ).range();
        tripoint pos = veh.global_part_pos3( *t );

        int res = 0;
        res = std::max( res, rl_dist( g->u.pos(), pos + point( range, 0 ) ) );
        res = std::max( res, rl_dist( g->u.pos(), pos + point( -range, 0 ) ) );
        res = std::max( res, rl_dist( g->u.pos(), pos + point( 0, range ) ) );
        res = std::max( res, rl_dist( g->u.pos(), pos + point( 0, -range ) ) );
        range_total = std::max( range_total, res );
    }

    target_ui ui = target_ui();
    ui.mode = target_ui::TargetMode::Turrets;
    ui.veh = &veh;
    ui.vturrets = &turrets;
    ui.range = range_total;

    return ui.run( pc );
}

target_handler::trajectory target_handler::mode_spell( player &pc, spell &casting, bool no_fail,
        bool no_mana )
{
    target_ui ui = target_ui();
    ui.mode = target_ui::TargetMode::Spell;
    ui.casting = &casting;
    ui.range = casting.range();
    ui.no_fail = no_fail;
    ui.no_mana = no_mana;

    return ui.run( pc );
}

target_handler::trajectory target_handler::mode_spell( player &pc, spell_id sp, bool no_fail,
        bool no_mana )
{
    return mode_spell( pc, g->u.magic.get_spell( sp ), no_fail, no_mana );
}

bool targeting_data::is_valid() const
{
    return weapon_source != WEAPON_SOURCE_INVALID;
}

targeting_data targeting_data::use_wielded()
{
    return targeting_data{
        WEAPON_SOURCE_WIELDED,
        nullptr,
        0_J,
    };
}

targeting_data targeting_data::use_bionic( const item &fake_gun,
        const units::energy &cost_per_shot )
{
    return targeting_data{
        WEAPON_SOURCE_BIONIC,
        shared_ptr_fast<item>( new item( fake_gun ) ),
        cost_per_shot
    };
}

targeting_data targeting_data::use_mutation( const item &fake_gun )
{
    return targeting_data{
        WEAPON_SOURCE_MUTATION,
        shared_ptr_fast<item>( new item( fake_gun ) ),
        0_J
    };
}

namespace io
{
template<>
std::string enum_to_string<weapon_source_enum>( weapon_source_enum data )
{
    switch( data ) {
        // *INDENT-OFF*
        case WEAPON_SOURCE_INVALID: return "WS_INVALID";
        case WEAPON_SOURCE_WIELDED: return "WS_WIELDED";
        case WEAPON_SOURCE_BIONIC: return "WS_BIONIC";
        case WEAPON_SOURCE_MUTATION: return "WS_MUTATION";
        // *INDENT-ON*
        case NUM_WEAPON_SOURCES:
            break;
    }
    debugmsg( "Invalid weapon source" );
    abort();
}
} // namespace io

static double occupied_tile_fraction( m_size target_size )
{
    switch( target_size ) {
        case MS_TINY:
            return 0.1;
        case MS_SMALL:
            return 0.25;
        case MS_MEDIUM:
            return 0.5;
        case MS_LARGE:
            return 0.75;
        case MS_HUGE:
            return 1.0;
    }

    return 0.5;
}

double Creature::ranged_target_size() const
{
    if( has_flag( MF_HARDTOSHOOT ) ) {
        switch( get_size() ) {
            case MS_TINY:
            case MS_SMALL:
                return occupied_tile_fraction( MS_TINY );
            case MS_MEDIUM:
                return occupied_tile_fraction( MS_SMALL );
            case MS_LARGE:
                return occupied_tile_fraction( MS_MEDIUM );
            case MS_HUGE:
                return occupied_tile_fraction( MS_LARGE );
        }
    }
    return occupied_tile_fraction( get_size() );
}

int range_with_even_chance_of_good_hit( int dispersion )
{
    int even_chance_range = 0;
    while( static_cast<unsigned>( even_chance_range ) <
           Creature::dispersion_for_even_chance_of_good_hit.size() &&
           dispersion < Creature::dispersion_for_even_chance_of_good_hit[ even_chance_range ] ) {
        even_chance_range++;
    }
    return even_chance_range;
}

int player::gun_engagement_moves( const item &gun, int target, int start ) const
{
    int mv = 0;
    double penalty = start;

    while( penalty > target ) {
        double adj = aim_per_move( gun, penalty );
        if( adj <= 0 ) {
            break;
        }
        penalty -= adj;
        mv++;
    }

    return mv;
}

bool player::handle_gun_damage( item &it )
{
    // Below item (maximum dirt possible) should be greater than or equal to dirt range in item_group.cpp. Also keep in mind that monster drops can have specific ranges and these should be below the max!
    const double dirt_max_dbl = 10000;
    if( !it.is_gun() ) {
        debugmsg( "Tried to handle_gun_damage of a non-gun %s", it.tname() );
        return false;
    }

    int dirt = it.get_var( "dirt", 0 );
    int dirtadder = 0;
    double dirt_dbl = static_cast<double>( dirt );
    if( it.faults.count( fault_gun_chamber_spent ) ) {
        return false;
    }

    const auto &curammo_effects = it.ammo_effects();
    const islot_gun &firing = *it.type->gun;
    // misfire chance based on dirt accumulation. Formula is designed to make chance of jam highly unlikely at low dirt levels, but levels increase geometrically as the dirt level reaches max (10,000). The number used is just a figure I found reasonable after plugging the number into excel and changing it until the probability made sense at high, medium, and low levels of dirt.
    if( !it.has_flag( flag_NEVER_JAMS ) &&
        x_in_y( dirt_dbl * dirt_dbl * dirt_dbl,
                1000000000000.0 ) ) {
        add_msg_player_or_npc(
            _( "Your %s misfires with a muffled click!" ),
            _( "<npcname>'s %s misfires with a muffled click!" ),
            it.tname() );
        // at high dirt levels the chance to misfire gets to significant levels. 10,000 is max and 7800 is quite high so above that the player gets some relief in the form of exchanging time for some dirt reduction. Basically jiggling the parts loose to remove some dirt and get a few more shots out.
        if( dirt_dbl >
            7800 ) {
            add_msg_player_or_npc(
                _( "Perhaps taking the ammo out of your %s and reloading will help." ),
                _( "Perhaps taking the ammo out of <npcname>'s %s and reloading will help." ),
                it.tname() );
        }
        return false;
    }

    // Here we check if we're underwater and whether we should misfire.
    // As a result this causes no damage to the firearm, note that some guns are waterproof
    // and so are immune to this effect, note also that WATERPROOF_GUN status does not
    // mean the gun will actually be accurate underwater.
    int effective_durability = firing.durability;
    if( is_underwater() && !it.has_flag( "WATERPROOF_GUN" ) && one_in( effective_durability ) ) {
        add_msg_player_or_npc( _( "Your %s misfires with a wet click!" ),
                               _( "<npcname>'s %s misfires with a wet click!" ),
                               it.tname() );
        return false;
        // Here we check for a chance for the weapon to suffer a mechanical malfunction.
        // Note that some weapons never jam up 'NEVER_JAMS' and thus are immune to this
        // effect as current guns have a durability between 5 and 9 this results in
        // a chance of mechanical failure between 1/(64*3) and 1/(1024*3) on any given shot.
        // the malfunction can't cause damage
    } else if( one_in( ( 2 << effective_durability ) * 3 ) && !it.has_flag( flag_NEVER_JAMS ) ) {
        add_msg_player_or_npc( _( "Your %s malfunctions!" ),
                               _( "<npcname>'s %s malfunctions!" ),
                               it.tname() );
        return false;
        // Here we check for a chance for the weapon to suffer a misfire due to
        // using player-made 'RECYCLED' bullets. Note that not all forms of
        // player-made ammunition have this effect.
    } else if( curammo_effects.count( "RECYCLED" ) && one_in( 256 ) ) {
        add_msg_player_or_npc( _( "Your %s misfires with a muffled click!" ),
                               _( "<npcname>'s %s misfires with a muffled click!" ),
                               it.tname() );
        return false;
        // Here we check for a chance for attached mods to get damaged if they are flagged as 'CONSUMABLE'.
        // This is mostly for crappy handmade expedient stuff  or things that rarely receive damage during normal usage.
        // Default chance is 1/10000 unless set via json, damage is proportional to caliber(see below).
        // Can be toned down with 'consume_divisor.'

    } else if( it.has_flag( flag_CONSUMABLE ) && !curammo_effects.count( "LASER" ) &&
               !curammo_effects.count( "PLASMA" ) && !curammo_effects.count( "EMP" ) ) {
        int uncork = ( ( 10 * it.ammo_data()->ammo->loudness )
                       + ( it.ammo_data()->ammo->recoil / 2 ) ) / 100;
        uncork = std::pow( uncork, 3 ) * 6.5;
        for( auto mod : it.gunmods() ) {
            if( mod->has_flag( flag_CONSUMABLE ) ) {
                int dmgamt = uncork / mod->type->gunmod->consume_divisor;
                int modconsume = mod->type->gunmod->consume_chance;
                int initstate = it.damage();
                // fuzz damage if it's small
                if( dmgamt < 1000 ) {
                    dmgamt = rng( dmgamt, dmgamt + 200 );
                    // ignore damage if inconsequential.
                }
                if( dmgamt < 800 ) {
                    dmgamt = 0;
                }
                if( one_in( modconsume ) ) {
                    if( mod->mod_damage( dmgamt ) ) {
                        add_msg_player_or_npc( m_bad, _( "Your attached %s is destroyed by your shot!" ),
                                               _( "<npcname>'s attached %s is destroyed by their shot!" ),
                                               mod->tname() );
                        i_rem( mod );
                    } else if( it.damage() > initstate ) {
                        add_msg_player_or_npc( m_bad, _( "Your attached %s is damaged by your shot!" ),
                                               _( "<npcname>'s %s is damaged by their shot!" ),
                                               mod->tname() );
                    }
                }
            }
        }
    }
    if( it.has_fault( fault_gun_unlubricated ) &&
        x_in_y( dirt_dbl, dirt_max_dbl ) ) {
        add_msg_player_or_npc( m_bad, _( "Your %s emits a grimace-inducing screech!" ),
                               _( "<npcname>'s %s emits a grimace-inducing screech!" ),
                               it.tname() );
        it.inc_damage();
    }
    if( ( ( !curammo_effects.count( "NON-FOULING" ) && !it.has_flag( flag_NON_FOULING ) ) ||
          ( it.has_fault( fault_gun_unlubricated ) ) ) &&
        !it.has_flag( flag_PRIMITIVE_RANGED_WEAPON ) ) {
        if( curammo_effects.count( "BLACKPOWDER" ) ||
            it.has_fault( fault_gun_unlubricated ) ) {
            if( ( ( it.ammo_data()->ammo->recoil < firing.min_cycle_recoil ) ||
                  ( it.has_fault( fault_gun_unlubricated ) && one_in( 16 ) ) ) &&
                it.faults_potential().count( fault_gun_chamber_spent ) ) {
                add_msg_player_or_npc( m_bad, _( "Your %s fails to cycle!" ),
                                       _( "<npcname>'s %s fails to cycle!" ),
                                       it.tname() );
                it.faults.insert( fault_gun_chamber_spent );
                // Don't return false in this case; this shot happens, follow-up ones won't.
            }
        }
        // These are the dirtying/fouling mechanics
        if( !curammo_effects.count( "NON-FOULING" ) && !it.has_flag( flag_NON_FOULING ) ) {
            if( dirt < static_cast<int>( dirt_max_dbl ) ) {
                dirtadder = curammo_effects.count( "BLACKPOWDER" ) * ( 200 - ( firing.blackpowder_tolerance *
                            2 ) );
                // dirtadder is the dirt-increasing number for shots fired with gunpowder-based ammo. Usually dirt level increases by 1, unless it's blackpowder, in which case it increases by a higher number, but there is a reduction for blackpowder resistance of a weapon.
                if( dirtadder < 0 ) {
                    dirtadder = 0;
                }
                // in addition to increasing dirt level faster, regular gunpowder fouling is also capped at 7,150, not 10,000. So firing with regular gunpowder can never make the gun quite as bad as firing it with black gunpowder. At 7,150 the chance to jam is significantly lower (though still significant) than it is at 10,000, the absolute cap.
                if( curammo_effects.count( "BLACKPOWDER" ) ||
                    dirt < 7150 ) {
                    it.set_var( "dirt", std::min( static_cast<int>( dirt_max_dbl ), dirt + dirtadder + 1 ) );
                }
            }
            dirt = it.get_var( "dirt", 0 );
            dirt_dbl = static_cast<double>( dirt );
            if( dirt > 0 && !it.faults.count( fault_gun_blackpowder ) ) {
                it.faults.insert( fault_gun_dirt );
            }
            if( dirt > 0 && curammo_effects.count( "BLACKPOWDER" ) ) {
                it.faults.erase( fault_gun_dirt );
                it.faults.insert( fault_gun_blackpowder );
            }
            // end fouling mechanics
        }
    }
    // chance to damage gun due to high levels of dirt. Very unlikely, especially at lower levels and impossible below 5,000. Lower than the chance of a jam at the same levels. 555555... is an arbitrary number that I came up with after playing with the formula in excel. It makes sense at low, medium, and high levels of dirt.
    if( dirt_dbl > 5000 &&
        x_in_y( dirt_dbl * dirt_dbl * dirt_dbl,
                5555555555555 ) ) {
        add_msg_player_or_npc( m_bad, _( "Your %s is damaged by the high pressure!" ),
                               _( "<npcname>'s %s is damaged by the high pressure!" ),
                               it.tname() );
        // Don't increment until after the message
        it.inc_damage();
    }
    return true;
}

void npc::pretend_fire( npc *source, int shots, item &gun )
{
    int curshot = 0;
    if( g->u.sees( *source ) && one_in( 50 ) ) {
        add_msg( m_info, _( "%s shoots something." ), source->disp_name() );
    }
    while( curshot != shots ) {
        if( gun.ammo_consume( gun.ammo_required(), pos() ) != gun.ammo_required() ) {
            debugmsg( "Unexpected shortage of ammo whilst firing %s", gun.tname().c_str() );
            break;
        }

        item *weapon = &gun;
        const auto data = weapon->gun_noise( shots > 1 );

        if( g->u.sees( *source ) ) {
            add_msg( m_warning, _( "You hear %s." ), data.sound );
        }
        curshot++;
        moves -= 100;
    }
}

int player::fire_gun( const tripoint &target, int shots )
{
    return fire_gun( target, shots, weapon );
}

int player::fire_gun( const tripoint &target, int shots, item &gun )
{
    if( !gun.is_gun() ) {
        debugmsg( "%s tried to fire non-gun (%s).", name, gun.tname() );
        return 0;
    }
    bool is_mech_weapon = false;
    if( is_mounted() &&
        mounted_creature->has_flag( MF_RIDEABLE_MECH ) ) {
        is_mech_weapon = true;
    }
    // Number of shots to fire is limited by the amount of remaining ammo
    if( gun.ammo_required() ) {
        shots = std::min( shots, static_cast<int>( gun.ammo_remaining() / gun.ammo_required() ) );
    }

    // cap our maximum burst size by the amount of UPS power left
    if( !gun.has_flag( flag_VEHICLE ) && gun.get_gun_ups_drain() > 0 ) {
        shots = std::min( shots, static_cast<int>( charges_of( "UPS" ) / gun.get_gun_ups_drain() ) );
    }

    if( shots <= 0 ) {
        debugmsg( "Attempted to fire zero or negative shots using %s", gun.tname() );
    }

    // usage of any attached bipod is dependent upon terrain
    bool bipod = g->m.has_flag_ter_or_furn( "MOUNTABLE", pos() );
    if( !bipod ) {
        if( const optional_vpart_position vp = g->m.veh_at( pos() ) ) {
            bipod = vp->vehicle().has_part( pos(), "MOUNTABLE" );
        }
    }

    // Up to 50% of recoil can be delayed until end of burst dependent upon relevant skill
    /** @EFFECT_PISTOL delays effects of recoil during automatic fire */
    /** @EFFECT_SMG delays effects of recoil during automatic fire */
    /** @EFFECT_RIFLE delays effects of recoil during automatic fire */
    /** @EFFECT_SHOTGUN delays effects of recoil during automatic fire */
    double absorb = std::min( get_skill_level( gun.gun_skill() ), MAX_SKILL ) / double( MAX_SKILL * 2 );

    tripoint aim = target;
    int curshot = 0;
    int hits = 0; // total shots on target
    int delay = 0; // delayed recoil that has yet to be applied
    while( curshot != shots ) {
        if( gun.faults.count( fault_gun_chamber_spent ) && curshot == 0 ) {
            moves -= 50;
            gun.faults.erase( fault_gun_chamber_spent );
            add_msg_if_player( _( "You cycle your %s manually." ), gun.tname() );
        }

        if( !handle_gun_damage( gun ) ) {
            break;
        }

        dispersion_sources dispersion = get_weapon_dispersion( gun );
        dispersion.add_range( recoil_total() );

        // If this is a vehicle mounted turret, which vehicle is it mounted on?
        const vehicle *in_veh = has_effect( effect_on_roof ) ? veh_pointer_or_null( g->m.veh_at(
                                    pos() ) ) : nullptr;

        auto shot = projectile_attack( make_gun_projectile( gun ), pos(), aim, dispersion, this, in_veh );
        curshot++;

        int qty = gun.gun_recoil( *this, bipod );
        delay  += qty * absorb;
        // Temporarily scale by 5x as we adjust MAX_RECOIL.
        recoil += 5.0 * ( qty * ( 1.0 - absorb ) );

        make_gun_sound_effect( *this, shots > 1, &gun );
        sfx::generate_gun_sound( *this, gun );

        cycle_action( gun, pos() );

        if( has_trait( trait_PYROMANIA ) && !has_morale( MORALE_PYROMANIA_STARTFIRE ) ) {
            if( gun.ammo_current() == "flammable" || gun.ammo_current() == "66mm" ||
                gun.ammo_current() == "84x246mm" || gun.ammo_current() == "m235" ) {
                add_msg_if_player( m_good, _( "You feel a surge of euphoria as flames roar out of the %s!" ),
                                   gun.tname() );
                add_morale( MORALE_PYROMANIA_STARTFIRE, 15, 15, 8_hours, 6_hours );
                rem_morale( MORALE_PYROMANIA_NOFIRE );
            }
        }

        if( gun.ammo_consume( gun.ammo_required(), pos() ) != gun.ammo_required() ) {
            debugmsg( "Unexpected shortage of ammo whilst firing %s", gun.tname() );
            break;
        }

        if( !gun.has_flag( flag_VEHICLE ) ) {
            use_charges( "UPS", gun.get_gun_ups_drain() );
        }

        if( shot.missed_by <= .1 ) {
            // TODO: check head existence for headshot
            g->events().send<event_type::character_gets_headshot>( getID() );
        }

        if( shot.hit_critter ) {
            hits++;
        }

        if( gun.gun_skill() == skill_launcher ) {
            continue; // skip retargeting for launchers
        }
    }
    // apply shot counter to gun and its mods.
    gun.set_var( "shot_counter", gun.get_var( "shot_counter", 0 ) + curshot );
    for( item *mod : gun.gunmods() ) {
        mod->set_var( "shot_counter", mod->get_var( "shot_counter", 0 ) + curshot );
    }
    if( gun.has_flag( flag_RELOAD_AND_SHOOT ) ) {
        // Reset aim for bows and other reload-and-shoot weapons.
        recoil = MAX_RECOIL;
    } else {
        // apply delayed recoil
        recoil += delay;
        if( is_mech_weapon ) {
            // mechs can handle recoil far better. they are built around their main gun.
            // TODO: shouldn't this affect only recoil accumulated during this function?
            recoil = recoil / 2;
        }
        // Cap
        recoil = std::min( MAX_RECOIL, recoil );
    }

    // Use different amounts of time depending on the type of gun and our skill
    moves -= time_to_attack( *this, *gun.type );

    // Practice the base gun skill proportionally to number of hits, but always by one.
    practice( skill_gun, ( hits + 1 ) * 5 );
    // launchers train weapon skill for both hits and misses.
    int practice_units = gun.gun_skill() == skill_launcher ? curshot : hits;
    practice( gun.gun_skill(), ( practice_units + 1 ) * 5 );

    return curshot;
}

// TODO: Method
// Silence warning about missing prototype.
int throw_cost( const player &c, const item &to_throw );
int throw_cost( const player &c, const item &to_throw )
{
    // Very similar to player::attack_speed
    // TODO: Extract into a function?
    // Differences:
    // Dex is more (2x) important for throwing speed
    // At 10 skill, the cost is down to 0.75%, not 0.66%
    const int base_move_cost = to_throw.attack_time() / 2;
    const int throw_skill = std::min( MAX_SKILL, c.get_skill_level( skill_throw ) );
    ///\EFFECT_THROW increases throwing speed
    const int skill_cost = static_cast<int>( ( base_move_cost * ( 20 - throw_skill ) / 20 ) );
    ///\EFFECT_DEX increases throwing speed
    const int dexbonus = c.get_dex();
    const int encumbrance_penalty = c.encumb( bp_torso ) +
                                    ( c.encumb( bp_hand_l ) + c.encumb( bp_hand_r ) ) / 2;
    const float stamina_ratio = static_cast<float>( c.get_stamina() ) / c.get_stamina_max();
    const float stamina_penalty = 1.0 + std::max( ( 0.25f - stamina_ratio ) * 4.0f, 0.0f );

    int move_cost = base_move_cost;
    // Stamina penalty only affects base/2 and encumbrance parts of the cost
    move_cost += encumbrance_penalty;
    move_cost *= stamina_penalty;
    move_cost += skill_cost;
    move_cost -= dexbonus;
    move_cost *= c.mutation_value( "attackcost_modifier" );

    return std::max( 25, move_cost );
}

int Character::throw_dispersion_per_dodge( bool add_encumbrance ) const
{
    // +200 per dodge point at 0 dexterity
    // +100 at 8, +80 at 12, +66.6 at 16, +57 at 20, +50 at 24
    // Each 10 encumbrance on either hand is like -1 dex (can bring penalty to +400 per dodge)
    // Maybe TODO: Only use one hand
    const int encumbrance = add_encumbrance ? encumb( bp_hand_l ) + encumb( bp_hand_r ) : 0;
    ///\EFFECT_DEX increases throwing accuracy against targets with good dodge stat
    float effective_dex = 2 + get_dex() / 4.0f - ( encumbrance ) / 40.0f;
    return static_cast<int>( 100.0f / std::max( 1.0f, effective_dex ) );
}

// Perfect situation gives us 1000 dispersion at lvl 0
// This goes down linearly to 250  dispersion at lvl 10
int Character::throwing_dispersion( const item &to_throw, Creature *critter,
                                    bool is_blind_throw ) const
{
    units::mass weight = to_throw.weight();
    units::volume volume = to_throw.volume();
    if( to_throw.count_by_charges() && to_throw.charges > 1 ) {
        weight /= to_throw.charges;
        volume /= to_throw.charges;
    }

    int throw_difficulty = 1000;
    // 1000 penalty for every liter after the first
    // TODO: Except javelin type items
    throw_difficulty += std::max<int>( 0, units::to_milliliter( volume - 1_liter ) );
    // 1 penalty for gram above str*100 grams (at 0 skill)
    ///\EFFECT_STR decreases throwing dispersion when throwing heavy objects
    const int weight_in_gram = units::to_gram( weight );
    throw_difficulty += std::max( 0, weight_in_gram - get_str() * 100 );

    // Dispersion from difficult throws goes from 100% at lvl 0 to 25% at lvl 10
    ///\EFFECT_THROW increases throwing accuracy
    const int throw_skill = std::min( MAX_SKILL, get_skill_level( skill_throw ) );
    int dispersion = 10 * throw_difficulty / ( 8 * throw_skill + 4 );
    // If the target is a creature, it moves around and ruins aim
    // TODO: Inform projectile functions if the attacker actually aims for the critter or just the tile
    if( critter != nullptr ) {
        // It's easier to dodge at close range (thrower needs to adjust more)
        // Dodge x10 at point blank, x5 at 1 dist, then flat
        float effective_dodge = critter->get_dodge() * std::max( 1, 10 - 5 * rl_dist( pos(),
                                critter->pos() ) );
        dispersion += throw_dispersion_per_dodge( true ) * effective_dodge;
    }
    // 1 perception per 1 eye encumbrance
    ///\EFFECT_PER decreases throwing accuracy penalty from eye encumbrance
    dispersion += std::max( 0, ( encumb( bp_eyes ) - get_per() ) * 10 );

    // If throwing blind, we're assuming they mechanically can't achieve the
    // accuracy of a normal throw.
    if( is_blind_throw ) {
        dispersion *= 4;
    }

    return std::max( 0, dispersion );
}

dealt_projectile_attack player::throw_item( const tripoint &target, const item &to_throw,
        const cata::optional<tripoint> &blind_throw_from_pos )
{
    // Copy the item, we may alter it before throwing
    item thrown = to_throw;

    const int move_cost = throw_cost( *this, to_throw );
    mod_moves( -move_cost );

    units::volume volume = to_throw.volume();
    units::mass weight = to_throw.weight();

    const int stamina_cost = ( static_cast<int>( get_option<float>( "PLAYER_BASE_STAMINA_REGEN_RATE" ) )
                               + ( weight / 10_gram ) + 200 ) * -1;
    bool throw_assist = false;
    int throw_assist_str = 0;
    if( is_mounted() ) {
        auto mons = mounted_creature.get();
        if( mons->mech_str_addition() != 0 ) {
            throw_assist = true;
            throw_assist_str = mons->mech_str_addition();
            mons->use_mech_power( -3 );
        }
    }
    if( !throw_assist ) {
        mod_stamina( stamina_cost );
    }

    const skill_id &skill_used = skill_throw;
    int skill_level = std::min( MAX_SKILL, get_skill_level( skill_throw ) );
    // if you are lying on the floor, you can't really throw that well
    if( has_effect( effect_downed ) ) {
        skill_level = std::max( 0, skill_level - 5 );
    }
    // We'll be constructing a projectile
    projectile proj;
    proj.impact = thrown.base_damage_thrown();
    proj.speed = 10 + skill_level;
    auto &impact = proj.impact;
    auto &proj_effects = proj.proj_effects;

    static const std::set<material_id> ferric = { material_id( "iron" ), material_id( "steel" ) };

    bool do_railgun = has_active_bionic( bio_railgun ) && thrown.made_of_any( ferric ) &&
                      !throw_assist;

    // The damage dealt due to item's weight, player's strength, and skill level
    // Up to str/2 or weight/100g (lower), so 10 str is 5 damage before multipliers
    // Railgun doubles the effective strength
    ///\EFFECT_STR increases throwing damage
    double stats_mod = do_railgun ? get_str() : ( get_str() / 2.0 );
    stats_mod = throw_assist ? throw_assist_str / 2.0 : stats_mod;
    // modify strength impact based on skill level, clamped to [0.15 - 1]
    // mod = mod * [ ( ( skill / max_skill ) * 0.85 ) + 0.15 ]
    stats_mod *= ( std::min( MAX_SKILL,
                             get_skill_level( skill_throw ) ) /
                   static_cast<double>( MAX_SKILL ) ) * 0.85 + 0.15;
    impact.add_damage( DT_BASH, std::min( weight / 100.0_gram, stats_mod ) );

    if( thrown.has_flag( "ACT_ON_RANGED_HIT" ) ) {
        proj_effects.insert( "ACT_ON_RANGED_HIT" );
        thrown.active = true;
    }

    // Item will shatter upon landing, destroying the item, dealing damage, and making noise
    /** @EFFECT_STR increases chance of shattering thrown glass items (NEGATIVE) */
    const bool shatter = !thrown.active && thrown.made_of( material_id( "glass" ) ) &&
                         rng( 0, units::to_milliliter( 2_liter - volume ) ) < get_str() * 100;

    // Item will burst upon landing, destroying the item, and spilling its contents
    const bool burst = thrown.has_property( "burst_when_filled" ) && thrown.is_container() &&
                       thrown.get_property_int64_t( "burst_when_filled" ) <= static_cast<double>
                       ( thrown.get_contained().volume().value() ) / thrown.get_container_capacity().value() * 100;

    // Add some flags to the projectile
    if( weight > 500_gram ) {
        proj_effects.insert( "HEAVY_HIT" );
    }

    proj_effects.insert( "NO_ITEM_DAMAGE" );

    if( thrown.active ) {
        // Can't have Molotovs embed into monsters
        // Monsters don't have inventory processing
        proj_effects.insert( "NO_EMBED" );
    }

    if( do_railgun ) {
        proj_effects.insert( "LIGHTNING" );
    }

    if( volume > 500_ml ) {
        proj_effects.insert( "WIDE" );
    }

    // Deal extra cut damage if the item breaks
    if( shatter ) {
        impact.add_damage( DT_CUT, units::to_milliliter( volume ) / 500.0f );
        proj_effects.insert( "SHATTER_SELF" );
    }

    // TODO: Add wet effect if other things care about that
    if( burst ) {
        proj_effects.insert( "BURST" );
    }

    // Some minor (skill/2) armor piercing for skillful throws
    // Not as much as in melee, though
    for( damage_unit &du : impact.damage_units ) {
        du.res_pen += skill_level / 2.0f;
    }
    // handling for tangling thrown items
    if( thrown.has_flag( "TANGLE" ) ) {
        proj_effects.insert( "TANGLE" );
    }

    Creature *critter = g->critter_at( target, true );
    const dispersion_sources dispersion( throwing_dispersion( thrown, critter,
                                         blind_throw_from_pos.has_value() ) );
    const itype *thrown_type = thrown.type;

    // Put the item into the projectile
    proj.set_drop( std::move( thrown ) );
    if( thrown_type->item_tags.count( "CUSTOM_EXPLOSION" ) ) {
        proj.set_custom_explosion( thrown_type->explosion );
    }

    // Throw from the player's position, unless we're blind throwing, in which case
    // throw from the the blind throw position instead.
    const tripoint throw_from = blind_throw_from_pos ? *blind_throw_from_pos : pos();

    float range = rl_dist( throw_from, target );
    proj.range = range;
    int skill_lvl = get_skill_level( skill_used );
    // Avoid awarding tons of xp for lucky throws against hard to hit targets
    const float range_factor = std::min<float>( range, skill_lvl + 3 );
    // We're aiming to get a damaging hit, not just an accurate one - reward proper weapons
    const float damage_factor = 5.0f * std::sqrt( proj.impact.total_damage() / 5.0f );
    // This should generally have values below ~20*sqrt(skill_lvl)
    const float final_xp_mult = range_factor * damage_factor;

    auto dealt_attack = projectile_attack( proj, throw_from, target, dispersion, this );

    const double missed_by = dealt_attack.missed_by;
    if( missed_by <= 0.1 && dealt_attack.hit_critter != nullptr ) {
        practice( skill_used, final_xp_mult, MAX_SKILL );
        // TODO: Check target for existence of head
        g->events().send<event_type::character_gets_headshot>( getID() );
    } else if( dealt_attack.hit_critter != nullptr && missed_by > 0.0f ) {
        practice( skill_used, final_xp_mult / ( 1.0f + missed_by ), MAX_SKILL );
    } else {
        // Pure grindy practice - cap gain at lvl 2
        practice( skill_used, 5, 2 );
    }
    // Reset last target pos
    last_target_pos = cata::nullopt;
    recoil = MAX_RECOIL;

    return dealt_attack;
}

static void do_aim( player &p, const item &relevant, const double min_recoil )
{
    const double aim_amount = p.aim_per_move( relevant, p.recoil );
    if( aim_amount > 0 && p.recoil > min_recoil ) {
        // Increase aim at the cost of moves
        p.mod_moves( -1 );
        p.recoil = std::max( min_recoil, p.recoil - aim_amount );
    } else {
        // If aim is already maxed, we're just waiting, so pass the turn.
        p.set_moves( 0 );
    }
}

struct confidence_rating {
    double aim_level;
    char symbol;
    std::string color;
    std::string label;
};

static int print_steadiness( const catacurses::window &w, int line_number, double steadiness )
{
    const int window_width = getmaxx( w ) - 2; // Window width minus borders.

    if( get_option<std::string>( "ACCURACY_DISPLAY" ) == "numbers" ) {
        std::string steadiness_s = string_format( "%s: %d%%", _( "Steadiness" ),
                                   static_cast<int>( 100.0 * steadiness ) );
        mvwprintw( w, point( 1, line_number++ ), steadiness_s );
    } else {
        const std::string &steadiness_bar = get_labeled_bar( steadiness, window_width,
                                            _( "Steadiness" ), '*' );
        mvwprintw( w, point( 1, line_number++ ), steadiness_bar );
    }

    return line_number;
}

static double confidence_estimate( int range, double target_size,
                                   const dispersion_sources &dispersion )
{
    // This is a rough estimate of accuracy based on a linear distribution across min and max
    // dispersion.  It is highly inaccurate probability-wise, but this is intentional, the player
    // is not doing Gaussian integration in their head while aiming.  The result gives the player
    // correct relative measures of chance to hit, and corresponds with the actual distribution at
    // min, max, and mean.
    if( range == 0 ) {
        return 2 * target_size;
    }
    const double max_lateral_offset = iso_tangent( range, dispersion.max() );
    return 1 / ( max_lateral_offset / target_size );
}

static std::vector<aim_type> get_default_aim_type()
{
    std::vector<aim_type> aim_types;
    aim_types.push_back( aim_type { "", "", "", false, 0 } ); // dummy aim type for unaimed shots
    return aim_types;
}

using RatingVector = std::vector<std::tuple<double, char, std::string>>;
static std::string get_colored_bar( const double val, const int width, const std::string &label,
                                    RatingVector::iterator begin, RatingVector::iterator end )
{
    std::string result;

    result.reserve( width );
    if( !label.empty() ) {
        result += label;
        result += ' ';
    }
    const int bar_width = width - utf8_width( result ) - 2; // - 2 for the brackets

    result += '[';
    if( bar_width > 0 ) {
        int used_width = 0;
        for( auto it( begin ); it != end; ++it ) {
            const double factor = std::min( 1.0, std::max( 0.0, std::get<0>( *it ) * val ) );
            const int seg_width = static_cast<int>( factor * bar_width ) - used_width;

            if( seg_width <= 0 ) {
                continue;
            }
            used_width += seg_width;
            result += string_format( "<color_%s>", std::get<2>( *it ) );
            result.insert( result.end(), seg_width, std::get<1>( *it ) );
            result += "</color>";
        }
        result.insert( result.end(), bar_width - used_width, ' ' );
    }
    result += ']';

    return result;
}

static int print_ranged_chance( const player &p, const catacurses::window &w, int line_number,
                                target_ui::TargetMode mode, input_context &ctxt, const item &ranged_weapon,
                                const dispersion_sources &dispersion, const std::vector<confidence_rating> &confidence_config,
                                double range, double target_size, int recoil = 0 )
{
    const int window_width = getmaxx( w ) - 2; // Window width minus borders.
    std::string display_type = get_option<std::string>( "ACCURACY_DISPLAY" );

    nc_color col = c_dark_gray;

    std::vector<aim_type> aim_types;
    if( mode == target_ui::TargetMode::Throw || mode == target_ui::TargetMode::ThrowBlind ) {
        aim_types = get_default_aim_type();
    } else {
        aim_types = p.get_aim_types( ranged_weapon );
    }

    if( display_type != "numbers" ) {
        std::string symbols;
        for( const confidence_rating &cr : confidence_config ) {
            symbols += string_format( " <color_%s>%s</color> = %s", cr.color, cr.symbol,
                                      pgettext( "aim_confidence", cr.label.c_str() ) );
        }
        print_colored_text( w, point( 1, line_number++ ), col, col, string_format(
                                _( "Symbols:%s" ), symbols ) );
    }

    const auto front_or = [&]( const std::string & s, const char fallback ) {
        const auto keys = ctxt.keys_bound_to( s );
        return keys.empty() ? fallback : keys.front();
    };

    for( const aim_type &type : aim_types ) {
        dispersion_sources current_dispersion = dispersion;
        int threshold = MAX_RECOIL;
        std::string label = _( "Current Aim" );
        if( type.has_threshold ) {
            label = type.name;
            threshold = type.threshold;
            current_dispersion.add_range( threshold );
        } else {
            current_dispersion.add_range( recoil );
        }

        int moves_to_fire;
        if( mode == target_ui::TargetMode::Throw || mode == target_ui::TargetMode::ThrowBlind ) {
            moves_to_fire = throw_cost( p, ranged_weapon );
        } else {
            moves_to_fire = p.gun_engagement_moves( ranged_weapon, threshold, recoil ) + time_to_attack( p,
                            *ranged_weapon.type );
        }

        auto hotkey = front_or( type.action.empty() ? "FIRE" : type.action, ' ' );
        print_colored_text( w, point( 1, line_number++ ), col, col,
                            string_format( _( "<color_white>[%s]</color> %s: Moves to fire: <color_light_blue>%d</color>" ),
                                           hotkey, label, moves_to_fire ) );

        double confidence = confidence_estimate( range, target_size, current_dispersion );

        if( display_type == "numbers" ) {
            int last_chance = 0;
            std::string confidence_s = enumerate_as_string( confidence_config.begin(), confidence_config.end(),
            [&]( const confidence_rating & config ) {
                // TODO: Consider not printing 0 chances, but only if you can print something (at least miss 100% or so)
                int chance = std::min<int>( 100, 100.0 * ( config.aim_level * confidence ) ) - last_chance;
                last_chance += chance;
                return string_format( "%s: <color_%s>%3d%%</color>", pgettext( "aim_confidence",
                                      config.label.c_str() ), config.color, chance );
            }, enumeration_conjunction::none );
            line_number += fold_and_print_from( w, point( 1, line_number ), window_width, 0,
                                                c_dark_gray, confidence_s );
        } else {
            std::vector<std::tuple<double, char, std::string>> confidence_ratings;
            std::transform( confidence_config.begin(), confidence_config.end(),
                            std::back_inserter( confidence_ratings ),
            [&]( const confidence_rating & config ) {
                return std::make_tuple( config.aim_level, config.symbol, config.color );
            }
                          );
            const std::string &confidence_bar = get_colored_bar( confidence, window_width, "",
                                                confidence_ratings.begin(),
                                                confidence_ratings.end() );

            print_colored_text( w, point( 1, line_number++ ), col, col, confidence_bar );
        }
    }

    return line_number;
}

// Handle capping aim level when the player cannot see the target tile or there is nothing to aim at.
static double calculate_aim_cap( const player &p, const tripoint &target )
{
    double min_recoil = 0.0;
    const Creature *victim = g->critter_at( target, true );
    if( victim == nullptr || ( !p.sees( *victim ) && !p.sees_with_infrared( *victim ) ) ) {
        const int range = rl_dist( p.pos(), target );
        // Get angle of triangle that spans the target square.
        const double angle = atan2( 1, range );
        // Convert from radians to arcmin.
        min_recoil = 60 * 180 * angle / M_PI;
    }
    return min_recoil;
}

static int print_aim( const player &p, const catacurses::window &w, int line_number,
                      input_context &ctxt, item *weapon,
                      const double target_size, const tripoint &pos, double predicted_recoil )
{
    // This is absolute accuracy for the player.
    // TODO: push the calculations duplicated from Creature::deal_projectile_attack() and
    // Creature::projectile_attack() into shared methods.
    // Dodge doesn't affect gun attacks

    dispersion_sources dispersion = p.get_weapon_dispersion( *weapon );
    dispersion.add_range( p.recoil_vehicle() );

    const double min_recoil = calculate_aim_cap( p, pos );
    const double effective_recoil = p.effective_dispersion( p.weapon.sight_dispersion() );
    const double min_dispersion = std::max( min_recoil, effective_recoil );
    const double steadiness_range = MAX_RECOIL - min_dispersion;
    // This is a relative measure of how steady the player's aim is,
    // 0 is the best the player can do.
    const double steady_score = std::max( 0.0, predicted_recoil - min_dispersion );
    // Fairly arbitrary cap on steadiness...
    const double steadiness = 1.0 - ( steady_score / steadiness_range );

    // This could be extracted, to allow more/less verbose displays
    static const std::vector<confidence_rating> confidence_config = {{
            { accuracy_critical, '*', "green", translate_marker_context( "aim_confidence", "Great" ) },
            { accuracy_standard, '+', "light_gray", translate_marker_context( "aim_confidence", "Normal" ) },
            { accuracy_grazing, '|', "magenta", translate_marker_context( "aim_confidence", "Graze" ) }
        }
    };

    const double range = rl_dist( p.pos(), pos );
    line_number = print_steadiness( w, line_number, steadiness );
    return print_ranged_chance( p, w, line_number, target_ui::TargetMode::Fire, ctxt, *weapon,
                                dispersion,
                                confidence_config,
                                range, target_size, predicted_recoil );
}

static int draw_throw_aim( const player &p, const catacurses::window &w, int line_number,
                           input_context &ctxt,
                           const item &weapon, const tripoint &target_pos, bool is_blind_throw )
{
    Creature *target = g->critter_at( target_pos, true );
    if( target != nullptr && !p.sees( *target ) ) {
        target = nullptr;
    }

    const dispersion_sources dispersion( p.throwing_dispersion( weapon, target, is_blind_throw ) );
    const double range = rl_dist( p.pos(), target_pos );

    const double target_size = target != nullptr ? target->ranged_target_size() : 1.0f;

    static const std::vector<confidence_rating> confidence_config_critter = {{
            { accuracy_critical, '*', "green", translate_marker_context( "aim_confidence", "Great" ) },
            { accuracy_standard, '+', "light_gray", translate_marker_context( "aim_confidence", "Normal" ) },
            { accuracy_grazing, '|', "magenta", translate_marker_context( "aim_confidence", "Graze" ) }
        }
    };
    static const std::vector<confidence_rating> confidence_config_object = {{
            { accuracy_grazing, '*', "white", translate_marker_context( "aim_confidence", "Hit" ) }
        }
    };
    const auto &confidence_config = target != nullptr ?
                                    confidence_config_critter : confidence_config_object;

    const target_ui::TargetMode throwing_target_mode = is_blind_throw ?
            target_ui::TargetMode::ThrowBlind :
            target_ui::TargetMode::Throw;
    return print_ranged_chance( p, w, line_number, throwing_target_mode, ctxt, weapon, dispersion,
                                confidence_config,
                                range, target_size );
}

std::vector<aim_type> Character::get_aim_types( const item &gun ) const
{
    std::vector<aim_type> aim_types = get_default_aim_type();
    if( !gun.is_gun() ) {
        return aim_types;
    }
    int sight_dispersion = effective_dispersion( gun.sight_dispersion() );
    // Aiming thresholds are dependent on weapon sight dispersion, attempting to place thresholds
    // at 10%, 5% and 0% of the difference between MAX_RECOIL and sight dispersion.
    std::vector<int> thresholds = {
        static_cast<int>( ( ( MAX_RECOIL - sight_dispersion ) / 10.0 ) + sight_dispersion ),
        static_cast<int>( ( ( MAX_RECOIL - sight_dispersion ) / 20.0 ) + sight_dispersion ),
        static_cast<int>( sight_dispersion )
    };
    // Remove duplicate thresholds.
    std::vector<int>::iterator thresholds_it = std::adjacent_find( thresholds.begin(),
            thresholds.end() );
    while( thresholds_it != thresholds.end() ) {
        thresholds.erase( thresholds_it );
        thresholds_it = std::adjacent_find( thresholds.begin(), thresholds.end() );
    }
    thresholds_it = thresholds.begin();
    aim_types.push_back( aim_type { _( "Regular Aim" ), "AIMED_SHOT", _( "[%c] to aim and fire." ),
                                    true, *thresholds_it } );
    thresholds_it++;
    if( thresholds_it != thresholds.end() ) {
        aim_types.push_back( aim_type { _( "Careful Aim" ), "CAREFUL_SHOT",
                                        _( "[%c] to take careful aim and fire." ), true,
                                        *thresholds_it } );
        thresholds_it++;
    }
    if( thresholds_it != thresholds.end() ) {
        aim_types.push_back( aim_type { _( "Precise Aim" ), "PRECISE_SHOT",
                                        _( "[%c] to take precise aim and fire." ), true,
                                        *thresholds_it } );
    }
    return aim_types;
}

static projectile make_gun_projectile( const item &gun )
{
    projectile proj;
    proj.speed  = 1000;
    proj.impact = gun.gun_damage();
    proj.range = gun.gun_range();
    proj.proj_effects = gun.ammo_effects();

    auto &fx = proj.proj_effects;

    if( ( gun.ammo_data() && gun.ammo_data()->phase == LIQUID ) ||
        fx.count( "SHOT" ) || fx.count( "BOUNCE" ) ) {
        fx.insert( "WIDE" );
    }

    if( gun.ammo_data() ) {
        // Some projectiles have a chance of being recoverable
        bool recover = std::any_of( fx.begin(), fx.end(), []( const std::string & e ) {
            int n;
            return sscanf( e.c_str(), "RECOVER_%i", &n ) == 1 && !one_in( n );
        } );

        if( recover && !fx.count( "IGNITE" ) && !fx.count( "EXPLOSIVE" ) ) {
            item drop( gun.ammo_current(), calendar::turn, 1 );
            drop.active = fx.count( "ACT_ON_RANGED_HIT" );
            proj.set_drop( drop );
        }

        const auto &ammo = gun.ammo_data()->ammo;
        proj.critical_multiplier = ammo->critical_multiplier;
        if( ammo->drop != "null" && x_in_y( ammo->drop_chance, 1.0 ) ) {
            item drop( ammo->drop );
            if( ammo->drop_active ) {
                drop.activate();
            }
            proj.set_drop( drop );
        }

        if( fx.count( "CUSTOM_EXPLOSION" ) > 0 ) {
            proj.set_custom_explosion( gun.ammo_data()->explosion );
        }
    }

    return proj;
}

int time_to_attack( const Character &p, const itype &firing )
{
    const skill_id &skill_used = firing.gun->skill_used;
    const time_info_t &info = skill_used->time_to_attack();
    return std::max( info.min_time,
                     info.base_time - info.time_reduction_per_level * p.get_skill_level( skill_used ) );
}

static void cycle_action( item &weap, const tripoint &pos )
{
    // eject casings and linkages in random direction avoiding walls using player position as fallback
    std::vector<tripoint> tiles = closest_tripoints_first( pos, 1 );
    tiles.erase( tiles.begin() );
    tiles.erase( std::remove_if( tiles.begin(), tiles.end(), [&]( const tripoint & e ) {
        return !g->m.passable( e );
    } ), tiles.end() );
    tripoint eject = tiles.empty() ? pos : random_entry( tiles );

    // for turrets try and drop casings or linkages directly to any CARGO part on the same tile
    const optional_vpart_position vp = g->m.veh_at( pos );
    std::vector<vehicle_part *> cargo;
    if( vp && weap.has_flag( "VEHICLE" ) ) {
        cargo = vp->vehicle().get_parts_at( pos, "CARGO", part_status_flag::any );
    }

    if( weap.ammo_data() && weap.ammo_data()->ammo->casing ) {
        const itype_id casing = *weap.ammo_data()->ammo->casing;
        if( weap.has_flag( "RELOAD_EJECT" ) || weap.gunmod_find( "brass_catcher" ) ) {
            weap.put_in( item( casing ).set_flag( "CASING" ) );
        } else {
            if( cargo.empty() ) {
                g->m.add_item_or_charges( eject, item( casing ) );
            } else {
                vp->vehicle().add_item( *cargo.front(), item( casing ) );
            }

            sfx::play_variant_sound( "fire_gun", "brass_eject", sfx::get_heard_volume( eject ),
                                     sfx::get_heard_angle( eject ) );
        }
    }

    // some magazines also eject disintegrating linkages
    const auto mag = weap.magazine_current();
    if( mag && mag->type->magazine->linkage ) {
        item linkage( *mag->type->magazine->linkage, calendar::turn, 1 );
        if( weap.gunmod_find( "brass_catcher" ) ) {
            linkage.set_flag( "CASING" );
            weap.put_in( linkage );
        } else if( cargo.empty() ) {
            g->m.add_item_or_charges( eject, linkage );
        } else {
            vp->vehicle().add_item( *cargo.front(), linkage );
        }
    }
}

void make_gun_sound_effect( const player &p, bool burst, item *weapon )
{
    const auto data = weapon->gun_noise( burst );
    if( data.volume > 0 ) {
        sounds::sound( p.pos(), data.volume, sounds::sound_t::combat,
                       data.sound.empty() ? _( "Bang!" ) : data.sound );
    }
}

item::sound_data item::gun_noise( const bool burst ) const
{
    if( !is_gun() ) {
        return { 0, "" };
    }

    int noise = type->gun->loudness;
    for( const auto mod : gunmods() ) {
        noise += mod->type->gunmod->loudness;
    }
    if( ammo_data() ) {
        noise += ammo_data()->ammo->loudness;
    }

    noise = std::max( noise, 0 );

    if( ammo_current() == "40x46mm" || ammo_current() == "40x53mm" ) {
        // Grenade launchers
        return { 8, _( "Thunk!" ) };

    } else if( ammo_current() == "12mm" || ammo_current() == "metal_rail" ) {
        // Railguns
        return { 24, _( "tz-CRACKck!" ) };

    } else if( ammo_current() == "flammable" || ammo_current() == "66mm" ||
               ammo_current() == "84x246mm" || ammo_current() == "m235" ) {
        // Rocket launchers and flamethrowers
        return { 4, _( "Fwoosh!" ) };
    } else if( ammo_current() == "arrow" ) {
        return { noise, _( "whizz!" ) };
    } else if( ammo_current() == "bolt" ) {
        return { noise, _( "thonk!" ) };
    }

    auto fx = ammo_effects();

    if( fx.count( "LASER" ) || fx.count( "PLASMA" ) ) {
        if( noise < 20 ) {
            return { noise, _( "Fzzt!" ) };
        } else if( noise < 40 ) {
            return { noise, _( "Pew!" ) };
        } else if( noise < 60 ) {
            return { noise, _( "Tsewww!" ) };
        } else {
            return { noise, _( "Kra-kow!" ) };
        }

    } else if( fx.count( "LIGHTNING" ) ) {
        if( noise < 20 ) {
            return { noise, _( "Bzzt!" ) };
        } else if( noise < 40 ) {
            return { noise, _( "Bzap!" ) };
        } else if( noise < 60 ) {
            return { noise, _( "Bzaapp!" ) };
        } else {
            return { noise, _( "Kra-koom!" ) };
        }

    } else if( fx.count( "WHIP" ) ) {
        return { noise, _( "Crack!" ) };

    } else if( noise > 0 ) {
        if( noise < 10 ) {
            return { noise, burst ? _( "Brrrip!" ) : _( "plink!" ) };
        } else if( noise < 150 ) {
            return { noise, burst ? _( "Brrrap!" ) : _( "bang!" ) };
        } else if( noise < 175 ) {
            return { noise, burst ? _( "P-p-p-pow!" ) : _( "blam!" ) };
        } else {
            return { noise, burst ? _( "Kaboom!" ) : _( "kerblam!" ) };
        }
    }

    return { 0, "" }; // silent weapons
}

static bool is_driving( const player &p )
{
    const optional_vpart_position vp = g->m.veh_at( p.pos() );
    return vp && vp->vehicle().is_moving() && vp->vehicle().player_in_control( p );
}

static double dispersion_from_skill( double skill, double weapon_dispersion )
{
    if( skill >= MAX_SKILL ) {
        return 0.0;
    }
    double skill_shortfall = double( MAX_SKILL ) - skill;
    double dispersion_penalty = 3 * skill_shortfall;
    double skill_threshold = 5;
    if( skill >= skill_threshold ) {
        double post_threshold_skill_shortfall = double( MAX_SKILL ) - skill;
        // Lack of mastery multiplies the dispersion of the weapon.
        return dispersion_penalty + ( weapon_dispersion * post_threshold_skill_shortfall * 1.25 ) /
               ( double( MAX_SKILL ) - skill_threshold );
    }
    // Unskilled shooters suffer greater penalties, still scaling with weapon penalties.
    double pre_threshold_skill_shortfall = skill_threshold - skill;
    dispersion_penalty += weapon_dispersion *
                          ( 1.25 + pre_threshold_skill_shortfall * 3.75 / skill_threshold );

    return dispersion_penalty;
}

// utility functions for projectile_attack
dispersion_sources player::get_weapon_dispersion( const item &obj ) const
{
    int weapon_dispersion = obj.gun_dispersion();
    dispersion_sources dispersion( weapon_dispersion );
    dispersion.add_range( ranged_dex_mod() );

    dispersion.add_range( ( encumb( bp_arm_l ) + encumb( bp_arm_r ) ) / 5.0 );

    if( is_driving( *this ) ) {
        // get volume of gun (or for auxiliary gunmods the parent gun)
        const item *parent = has_item( obj ) ? find_parent( obj ) : nullptr;
        const int vol = ( parent ? parent->volume() : obj.volume() ) / 250_ml;

        /** @EFFECT_DRIVING reduces the inaccuracy penalty when using guns whilst driving */
        dispersion.add_range( std::max( vol - get_skill_level( skill_driving ), 1 ) * 20 );
    }

    /** @EFFECT_GUN improves usage of accurate weapons and sights */
    double avgSkill = static_cast<double>( get_skill_level( skill_gun ) +
                                           get_skill_level( obj.gun_skill() ) ) / 2.0;
    avgSkill = std::min( avgSkill, static_cast<double>( MAX_SKILL ) );

    dispersion.add_range( dispersion_from_skill( avgSkill, weapon_dispersion ) );

<<<<<<< HEAD
    if( has_bionic( bio_targeting ) ) {
        dispersion.add_multiplier( 0.75 );
    }
=======
        const double phi = std::fmod( std::abs( coord_to_angle( pc.pos(), dst ) -
                                                coord_to_angle( pc.pos(), recoil_pos ) ),
                                      360.0 );
        const double angle = phi > 180.0 ? 360.0 - phi : phi;
>>>>>>> b8163fd2

    // Range is effectively four times longer when shooting unflagged/flagged guns underwater/out of water.
    if( is_underwater() != obj.has_flag( flag_UNDERWATER_GUN ) ) {
        // Adding dispersion for additional debuff
        dispersion.add_range( 150 );
        dispersion.add_multiplier( 4 );
    }

    return dispersion;
}

double player::gun_value( const item &weap, int ammo ) const
{
    // TODO: Mods
    // TODO: Allow using a specified type of ammo rather than default or current
    if( !weap.type->gun ) {
        return 0.0;
    }

    if( ammo <= 0 ) {
        return 0.0;
    }

    const islot_gun &gun = *weap.type->gun;
    itype_id ammo_type;
    if( weap.ammo_current() != "null" ) {
        ammo_type = weap.ammo_current();
    } else if( weap.magazine_current() ) {
        ammo_type = weap.common_ammo_default();
    } else {
        ammo_type = weap.ammo_default();
    }
    const itype *def_ammo_i = ammo_type != "NULL" ?
                              item::find_type( ammo_type ) :
                              nullptr;

    damage_instance gun_damage = weap.gun_damage();
    item tmp = weap;
    tmp.ammo_set( ammo_type );
    int total_dispersion = get_weapon_dispersion( tmp ).max() +
                           effective_dispersion( tmp.sight_dispersion() );

    if( def_ammo_i != nullptr && def_ammo_i->ammo ) {
        const islot_ammo &def_ammo = *def_ammo_i->ammo;
        gun_damage.add( def_ammo.damage );
        total_dispersion += def_ammo.dispersion;
    }

    float damage_factor = gun_damage.total_damage();
    if( damage_factor > 0 ) {
        // TODO: Multiple damage types
        damage_factor += 0.5f * gun_damage.damage_units.front().res_pen;
    }

    int move_cost = time_to_attack( *this, *weap.type );
    if( gun.clip != 0 && gun.clip < 10 ) {
        // TODO: RELOAD_ONE should get a penalty here
        int reload_cost = gun.reload_time + encumb( bp_hand_l ) + encumb( bp_hand_r );
        reload_cost /= gun.clip;
        move_cost += reload_cost;
    }

    // "Medium range" below means 9 tiles, "short range" means 4
    // Those are guarantees (assuming maximum time spent aiming)
    static const std::vector<std::pair<float, float>> dispersion_thresholds = {{
            // Headshots all the time
            { 0.0f, 5.0f },
            // Critical at medium range
            { 100.0f, 4.5f },
            // Critical at short range or good hit at medium
            { 200.0f, 3.5f },
            // OK hits at medium
            { 300.0f, 3.0f },
            // Point blank headshots
            { 450.0f, 2.5f },
            // OK hits at short
            { 700.0f, 1.5f },
            // Glances at medium, criticals at point blank
            { 1000.0f, 1.0f },
            // Nothing guaranteed, pure gamble
            { 2000.0f, 0.1f },
        }
    };

    static const std::vector<std::pair<float, float>> move_cost_thresholds = {{
            { 10.0f, 4.0f },
            { 25.0f, 3.0f },
            { 100.0f, 1.0f },
            { 500.0f, 5.0f },
        }
    };

    float move_cost_factor = multi_lerp( move_cost_thresholds, move_cost );

    // Penalty for dodging in melee makes the gun unusable in melee
    // Until NPCs get proper kiting, at least
    int melee_penalty = weapon.volume() / 250_ml - get_skill_level( skill_dodge );
    if( melee_penalty <= 0 ) {
        // Dispersion matters less if you can just use the gun in melee
        total_dispersion = std::min<int>( total_dispersion / move_cost_factor, total_dispersion );
    }

    float dispersion_factor = multi_lerp( dispersion_thresholds, total_dispersion );

    float damage_and_accuracy = damage_factor * dispersion_factor;

    // TODO: Some better approximation of the ability to keep on shooting
    static const std::vector<std::pair<float, float>> capacity_thresholds = {{
            { 1.0f, 0.5f },
            { 5.0f, 1.0f },
            { 10.0f, 1.5f },
            { 20.0f, 2.0f },
            { 50.0f, 3.0f },
        }
    };

    // How much until reload
    float capacity = gun.clip > 0 ? std::min<float>( gun.clip, ammo ) : ammo;
    // How much until dry and a new weapon is needed
    capacity += std::min<float>( 1.0, ammo / 20.0 );
    double capacity_factor = multi_lerp( capacity_thresholds, capacity );

    double gun_value = damage_and_accuracy * capacity_factor;

    add_msg( m_debug, "%s as gun: %.1f total, %.1f dispersion, %.1f damage, %.1f capacity",
             weap.type->get_id(), gun_value, dispersion_factor, damage_factor,
             capacity_factor );
    return std::max( 0.0, gun_value );
}

target_handler::trajectory target_ui::run( player &pc, ExitCode *exit_code )
{
    if( mode == TargetMode::Spell && !no_mana && !casting->can_cast( pc ) ) {
        pc.add_msg_if_player( m_bad, _( "You don't have enough %s to cast this spell" ),
                              casting->energy_string() );
    } else if( mode == TargetMode::Fire ) {
        sight_dispersion = pc.effective_dispersion( relevant->sight_dispersion() );
    }

    // Load settings
    allow_zlevel_shift = g->m.has_zlevels() && get_option<bool>( "FOV_3D" );
    snap_to_target = get_option<bool>( "SNAP_TO_TARGET" );

    // Create window
    init_window_and_input( pc );

    // Handle multi-turn aiming
    std::string action;
    if( mode == TargetMode::Fire ) {
        if( pc.activity.id() == ACT_AIM ) {
            // We were in this UI during previous turn...
            std::string act_data = pc.activity.str_values[0];
            if( act_data == "AIM" ) {
                // ...and ran out of moves while aiming.
            } else {
                // ...and selected 'aim and shoot', but ran out of moves.
                // So, skip retrieving input and go straight to the action.
                action = act_data;
            }
            // Load state of snap-to-target mode to keep it consistent between turns
            snap_to_target = pc.activity.str_values[1] == "snap";
            // Clear the activity, we'll re-set it later if we need to.
            pc.cancel_activity();
        }
    }

    const tripoint saved_view_offset = pc.view_offset;

    // Initialize cursor position
    src = pc.pos();
    tripoint initial_dst = src;
    if( !init_targeting( pc, initial_dst ) ) {
        // We've lost our target
        action.clear();
    }
    set_cursor_pos( pc, initial_dst );

    // Event loop!
    ExitCode loop_exit_code;
    std::string timed_out_action;
    bool skip_redraw = false;
    for( ;; action.clear() ) {
        if( !skip_redraw ) {
            draw( pc );
        }
        skip_redraw = false;

        // Wait for user input (or use value retrieved from activity)
        if( action.empty() ) {
            int timeout = get_option<int>( "EDGE_SCROLL" );
            action = ctxt.handle_input( timeout );
        }

        // If an aiming mode is selected, use "*_SHOT" instead of "FIRE"
        if( mode == TargetMode::Fire && action == "FIRE" && aim_mode->has_threshold ) {
            action = aim_mode->action;
        }

        // Handle received input
        if( handle_cursor_movement( pc, action, skip_redraw ) ) {
            continue;
        } else if( action == "TOGGLE_SNAP_TO_TARGET" ) {
            toggle_snap_to_target( pc );
        } else if( action == "zoom_in" ) {
            g->zoom_in();
        } else if( action == "zoom_out" ) {
            g->zoom_out();
        } else if( action == "QUIT" ) {
            loop_exit_code = ExitCode::Abort;
            break;
        } else if( action == "SWITCH_MODE" ) {
            action_switch_mode( pc );
        } else if( action == "SWITCH_AMMO" ) {
            if( !action_switch_ammo() ) {
                loop_exit_code = ExitCode::Reload;
                break;
            }
        } else if( action == "SWITCH_AIM" ) {
            aim_mode++;
            if( aim_mode == aim_types.end() ) {
                aim_mode = aim_types.begin();
            }
        } else if( action == "FIRE" ) {
            if( status != Status::Good ) {
                continue;
            }
            bool can_skip_confirm = ( mode == TargetMode::Spell && casting->damage() <= 0 );
            if( !can_skip_confirm && !confirm_non_enemy_target() ) {
                continue;
            }
            set_last_target( pc );
            loop_exit_code = ExitCode::Fire;
            break;
        } else if( action == "AIM" ) {
            if( status != Status::Good ) {
                continue;
            }

            // No confirm_non_enemy_target here because we have not initiated the firing.
            // Aiming can be stopped / aborted at any time.

            if( !action_aim( pc ) ) {
                timed_out_action = "AIM";
                loop_exit_code = ExitCode::Timeout;
                break;
            }
        } else if( action == "AIMED_SHOT" || action == "CAREFUL_SHOT" || action == "PRECISE_SHOT" ) {
            if( status != Status::Good ) {
                continue;
            }

            // This action basically means "Fire" as well; the actual firing may be delayed
            // through aiming, but there is usually no means to abort it. Therefore we query now
            if( !confirm_non_enemy_target() ) {
                continue;
            }

            if( action_aim_and_shoot( pc, action ) ) {
                loop_exit_code = ExitCode::Fire;
            } else {
                timed_out_action = action;
                loop_exit_code = ExitCode::Timeout;
            }
            break;
        }
    } // for(;;)

    set_view_offset( pc, saved_view_offset );

    switch( loop_exit_code ) {
        case ExitCode::Abort: {
            traj.clear();
            break;
        }
        case ExitCode::Fire: {
            on_target_accepted( pc, true );
            break;
        }
        case ExitCode::Timeout: {
            // We've ran out of moves. Set activity to ACT_AIM, so we'll
            // automatically re-enter the aiming UI on the next turn.
            // pc.activity.str_values[0] remembers which action, AIM or *_SHOT,
            // we didn't have the time to finish.
            // pc.activity.str_values[1] remembers state of snap-to-target mode
            traj.clear();
            pc.assign_activity( ACT_AIM, 0, 0 );
            pc.activity.str_values.push_back( timed_out_action );
            pc.activity.str_values.push_back( snap_to_target ? "snap" : "nosnap" );
            break;
        }
        case ExitCode::Reload: {
            // Calling function will handle reloading for us
            traj.clear();
            break;
        }
    }

    if( exit_code ) {
        *exit_code = loop_exit_code;
    }
    return traj;
}

void target_ui::init_window_and_input( player &pc )
{
    compact = TERMY < 41;
    tiny = TERMY < 32;
    int top = 0;
    int width = 55;
    int height;
    if( tiny ) {
        // If we're extremely short on space, use the whole sidebar.
        height = TERMY;
    } else if( compact ) {
        // Cover up more low-value ui elements if we're tight on space.
        height = 28;
    } else {
        // Go all out
        height = 32;
    }
    w_target = catacurses::newwin( height, width, point( TERMX - width, top ) );

    ctxt = input_context( "TARGET" );
    ctxt.set_iso( true );
    // "ANY_INPUT" should be added before any real help strings
    // Or strings will be written on window border.
    ctxt.register_action( "ANY_INPUT" );
    ctxt.register_directions();
    ctxt.register_action( "COORDINATE" );
    ctxt.register_action( "SELECT" );
    ctxt.register_action( "FIRE" );
    ctxt.register_action( "NEXT_TARGET" );
    ctxt.register_action( "PREV_TARGET" );
    ctxt.register_action( "CENTER" );
    ctxt.register_action( "TOGGLE_SNAP_TO_TARGET" );
    ctxt.register_action( "HELP_KEYBINDINGS" );
    ctxt.register_action( "QUIT" );
    ctxt.register_action( "MOUSE_MOVE" );
    ctxt.register_action( "zoom_out" );
    ctxt.register_action( "zoom_in" );
    if( allow_zlevel_shift ) {
        ctxt.register_action( "LEVEL_UP" );
        ctxt.register_action( "LEVEL_DOWN" );
    }
    if( mode == TargetMode::Fire || mode == TargetMode::TurretManual ) {
        ctxt.register_action( "SWITCH_MODE" );
        ctxt.register_action( "SWITCH_AMMO" );
    }
    if( mode == TargetMode::Fire ) {
        ctxt.register_action( "AIM" );
        ctxt.register_action( "SWITCH_AIM" );
    }

    if( mode == TargetMode::Fire ) {
        aim_types = pc.get_aim_types( *relevant );
        for( aim_type &type : aim_types ) {
            if( type.has_threshold ) {
                ctxt.register_action( type.action );
            }
        }
        aim_mode = aim_types.begin();
    }

    // FIXME: temporarily disable redrawing of lower UIs before this UI is migrated to `ui_adaptor`
    ui_adaptor ui( ui_adaptor::disable_uis_below {} );
}

bool target_ui::handle_cursor_movement( player &pc, const std::string &action, bool &skip_redraw )
{
    cata::optional<tripoint> mouse_pos;

    if( action == "MOUSE_MOVE" || action == "TIMEOUT" ) {
        // Shift pos and/or view via edge scrolling
        tripoint edge_scroll = g->mouse_edge_scrolling_terrain( ctxt );
        if( edge_scroll == tripoint_zero ) {
            skip_redraw = true;
        } else {
            if( action == "MOUSE_MOVE" ) {
                edge_scroll *= 2;
            }
            if( snap_to_target ) {
                set_cursor_pos( pc, dst + edge_scroll );
            } else {
                set_view_offset( pc, pc.view_offset + edge_scroll );
            }
        }
    } else if( const cata::optional<tripoint> delta = ctxt.get_direction( action ) ) {
        // Shift pos with directional keys
        set_cursor_pos( pc, dst + *delta );
    } else if( action == "SELECT" && ( mouse_pos = ctxt.get_coordinates( g->w_terrain ) ) ) {
        // Set pos by clicking with mouse
        set_cursor_pos( pc, *mouse_pos );
    } else if( action == "LEVEL_UP" || action == "LEVEL_DOWN" ) {
        // Shift position up/down one z level
        tripoint new_pos = dst;
        new_pos.z += ( action == "LEVEL_UP" ? 1 : -1 );
        set_cursor_pos( pc, new_pos );
    } else if( action == "NEXT_TARGET" ) {
        cycle_targets( pc, 1 );
    } else if( action == "PREV_TARGET" ) {
        cycle_targets( pc, -1 );
    } else if( action == "CENTER" ) {
        set_cursor_pos( pc, src );
    } else {
        return false;
    }

    return true;
}

bool target_ui::set_cursor_pos( player &pc, const tripoint &new_pos )
{
    if( dst == new_pos ) {
        return false;
    }
    if( status == Status::OutOfAmmo && new_pos != src ) {
        // range == 0, no sense in moving cursor
        return false;
    }

    // Make sure new position is valid or find a closest valid position
    std::vector<tripoint> new_traj;
    tripoint valid_pos = new_pos;
    if( new_pos != src ) {
        // On Z axis, make sure we do not exceed map boundaries
        valid_pos.z = clamp( valid_pos.z, -OVERMAP_DEPTH, OVERMAP_HEIGHT );

        new_traj = g->m.find_clear_path( src, valid_pos );
        if( range == 1 ) {
            // We should always be able to hit adjacent squares
            if( square_dist( src, valid_pos ) > 1 ) {
                valid_pos = new_traj[0];
            }
        } else if( trigdist ) {
            if( dist_fn( valid_pos ) > range ) {
                // Find the farthest point that is still in range
                for( size_t i = new_traj.size(); i > 0; i-- ) {
                    if( dist_fn( new_traj[i - 1] ) <= range ) {
                        valid_pos = new_traj[i - 1];
                        break;
                    }
                }

                // FIXME: due to a bug in map::find_clear_path (#39693),
                //        returned trajectory is invalid in some cases.
                //        This bandaid stops us from exceeding range,
                //        but does not fix the issue.
                if( dist_fn( valid_pos ) > range ) {
                    debugmsg( "Exceeded allowed range!" );
                    valid_pos = src;
                }
            }
        } else {
            tripoint delta = valid_pos - src;
            valid_pos = src + tripoint(
                            clamp( delta.x, -range, range ),
                            clamp( delta.y, -range, range ),
                            clamp( delta.z, -range, range )
                        );
        }
    }

    if( valid_pos == dst ) {
        // We don't need to move the cursor after all
        return false;
    } else if( new_pos == valid_pos ) {
        // We can reuse new_traj
        dst = valid_pos;
        traj = new_traj;
    } else {
        dst = valid_pos;
        traj = g->m.find_clear_path( src, dst );
    }

    if( snap_to_target ) {
        set_view_offset( pc, dst - src );
    }

    // Make player's sprite flip to face the current target
    int dx = dst.x - src.x;
    int dy = dst.y - src.y;
    if( !tile_iso ) {
        if( dx > 0 ) {
            g->u.facing = FD_RIGHT;
        } else if( dx < 0 ) {
            g->u.facing = FD_LEFT;
        }
    } else {
        if( dx >= 0 && dy >= 0 ) {
            g->u.facing = FD_RIGHT;
        }
        if( dy <= 0 && dx <= 0 ) {
            g->u.facing = FD_LEFT;
        }
    }

    // Cache creature under cursor
    if( src != dst ) {
        Creature *cr = g->critter_at( dst, true );
        if( cr && ( pc.sees( *cr ) || pc.sees_with_infrared( *cr ) ) ) {
            dst_critter = cr;
        } else {
            dst_critter = nullptr;
        }
    } else {
        dst_critter = nullptr;
    }

    // Update mode-specific stuff
    if( mode == TargetMode::Fire ) {
        recalc_aim_turning_penalty( pc );
    } else if( mode == TargetMode::Spell ) {
        const std::string fx = casting->effect();
        if( fx == "target_attack" || fx == "projectile_attack" || fx == "ter_transform" ) {
            spell_aoe = spell_effect::spell_effect_blast( *casting, src, dst, casting->aoe(), true );
        } else if( fx == "cone_attack" ) {
            spell_aoe = spell_effect::spell_effect_cone( *casting, src, dst, casting->aoe(), true );
        } else if( fx == "line_attack" ) {
            spell_aoe = spell_effect::spell_effect_line( *casting, src, dst, casting->aoe(), true );
        } else {
            spell_aoe.clear();
        }
    } else if( mode == TargetMode::Turrets ) {
        update_turrets_in_range();
    }

    // Update UI controls & colors
    update_status();

    return true;
}

bool target_ui::init_targeting( player &pc, tripoint &new_dst )
{
    // Get targets in range and sort them by distance (targets[0] is the closest)
    // FIXME: get_targetable_creatures does not consider some of the visible creatures
    //        as targets (e.g. those behind fences), but you can still see and shoot them
    targets = pc.get_targetable_creatures( range );
    std::sort( targets.begin(), targets.end(), [&]( const Creature * lhs, const Creature * rhs ) {
        return rl_dist_exact( lhs->pos(), pc.pos() ) < rl_dist_exact( rhs->pos(), pc.pos() );
    } );

    // Determine if we had a target and it is still visible
    const auto old_target = std::find( targets.begin(), targets.end(), pc.last_target.lock().get() );
    if( old_target == targets.end() ) {
        // No luck
        pc.last_target.reset();
    } else {
        // There it is!
        new_dst = ( *old_target )->pos();
        pc.last_target_pos = g->m.getabs( new_dst );
        std::cout << "Using old target" << std::endl;
        return true;
    }

    // Check if we were aiming at a tile or a (now missing) creature in a tile
    // and still can aim at that tile.
    cata::optional<tripoint> local_last_tgt_pos = cata::nullopt;
    if( pc.last_target_pos ) {
        tripoint local = g->m.getlocal( *pc.last_target_pos );
        if( dist_fn( local ) > range ) {
            // No luck
            pc.last_target_pos = cata::nullopt;
        } else {
            local_last_tgt_pos = local;
        }
    }
    if( mode == TargetMode::Fire && pc.recoil == MAX_RECOIL ) {
        // We've either moved away, used a bow or a gun with MASSIVE recoil. It doesn't really matter
        // where we were aiming at, might as well start from scratch.
        pc.last_target_pos = cata::nullopt;
        local_last_tgt_pos = cata::nullopt;
    }
    if( local_last_tgt_pos ) {
        new_dst = *local_last_tgt_pos;
        std::cout << "Using old aim point" << std::endl;
        return false;
    }

    // Try to find at least something
    if( targets.empty() ) {
        // The closest practice target
        const std::vector<tripoint> nearby = closest_tripoints_first( src, range );
        const auto target_spot = std::find_if( nearby.begin(), nearby.end(),
        [&pc]( const tripoint & pt ) {
            return g->m.tr_at( pt ).id == tr_practice_target && pc.sees( pt );
        } );

        if( target_spot != nearby.end() ) {
            new_dst = *target_spot;
            std::cout << "Using nearby practice target" << std::endl;
            return false;
        }
    } else {
        // The closest living target
        new_dst = targets[0]->pos();
        std::cout << "Using closest living target" << std::endl;
        return false;
    }

    // We've got nothing.
    new_dst = src;
    std::cout << "No target found" << std::endl;
    return false;
}

void target_ui::update_status()
{
    if( mode == TargetMode::Turrets && turrets_in_range.empty() ) {
        // None of the turrets are in range
        status = Status::OutOfRange;
    } else if( ( mode == TargetMode::Fire || mode == TargetMode::TurretManual ) && range == 0 ) {
        // Selected gun mode is empty
        status = Status::OutOfAmmo;
    } else if( src == dst ) {
        // TODO: consider allowing targeting yourself with spells/turrets
        status = Status::BadTarget;
    } else if( dist_fn( dst ) > range ) {
        // We're out of range. This can happen if we switch from long-ranged
        // gun mode to short-ranged. We can, of course, move the cursor into range automatically,
        // but that would be rude. Instead, wait for directional keys/etc. and *then* move the cursor.
        status = Status::OutOfRange;
    } else {
        status = Status::Good;
    }
}

int target_ui::dist_fn( const tripoint &p )
{
    return static_cast<int>( std::round( trig_dist( src, p ) ) );
}

void target_ui::set_last_target( player &pc )
{
    pc.last_target_pos = g->m.getabs( dst );
    if( dst_critter ) {
        pc.last_target = g->shared_from( *dst_critter );
    } else {
        pc.last_target.reset();
    }
}

bool target_ui::confirm_non_enemy_target()
{
    npc *const who = dynamic_cast<npc *>( dst_critter );
    if( who && !who->guaranteed_hostile() ) {
        return query_yn( _( "Really attack %s?" ), who->name.c_str() );
    }
    return true;
}

void target_ui::toggle_snap_to_target( player &pc )
{
    if( snap_to_target ) {
        // Keep current view offset
    } else {
        set_view_offset( pc, dst - src );
    }
    snap_to_target = !snap_to_target;
}

void target_ui::cycle_targets( player &pc, int direction )
{
    if( targets.empty() ) {
        // Nothing to cycle
        return;
    }

    if( dst_critter ) {
        auto t = std::find( targets.begin(), targets.end(), dst_critter );
        size_t new_target = 0;
        if( t != targets.end() ) {
            size_t idx = std::distance( targets.begin(), t );
            new_target = ( idx + targets.size() + direction ) % targets.size();
            set_cursor_pos( pc, targets[new_target]->pos() );
            return;
        }
    }

    // There is either no creature under the cursor or the player can't see it.
    // Use the closest/farthest target in this case
    if( direction == 1 ) {
        set_cursor_pos( pc, targets.front()->pos() );
    } else {
        set_cursor_pos( pc, targets.back()->pos() );
    }
}

void target_ui::set_view_offset( player &pc, const tripoint &new_offset )
{
    // TODO: player's sprite disappears when shifting view back into player's z level
    if( pc.view_offset.z != new_offset.z ) {
        // We need to do a bunch of redrawing and cache updates since we're
        // looking at a different z-level.
        g->m.invalidate_map_cache( new_offset.z );
        g->refresh_all();
    }
    pc.view_offset = new_offset;
}

void target_ui::update_turrets_in_range()
{
    turrets_in_range.clear();
    for( vehicle_part *t : *vturrets ) {
        if( veh->turret_query( *t ).in_range( dst ) ) {
            turrets_in_range.push_back( t );
        }
    }
}

void target_ui::recalc_aim_turning_penalty( player &pc )
{
    if( status != Status::Good ) {
        // We don't care about invalid situations
        predicted_recoil = MAX_RECOIL;
        return;
    }

    double curr_recoil = pc.recoil;
    tripoint curr_recoil_pos;
    const Creature *lt_ptr = pc.last_target.lock().get();
    if( lt_ptr ) {
        curr_recoil_pos = lt_ptr->pos();
    } else if( pc.last_target_pos ) {
        curr_recoil_pos = g->m.getlocal( *pc.last_target_pos );
    } else {
        curr_recoil_pos = src;
    }

    if( curr_recoil_pos == dst ) {
        // We're aiming at that point right now, no penalty
        predicted_recoil = curr_recoil;
    } else if( curr_recoil_pos == src ) {
        // The player wasn't aiming anywhere, max it out
        predicted_recoil = MAX_RECOIL;
    } else {
        // Raise it proportionally to how much
        // the player has to turn from previous aiming point
        const double recoil_per_degree = MAX_RECOIL / 180.0;
        const double angle_curr = coord_to_angle( src, curr_recoil_pos );
        const double angle_desired = coord_to_angle( src, dst );
        const double phi = fmod( std::abs( angle_curr - angle_desired ), 360.0 );
        const double angle = phi > 180.0 ? 360.0 - phi : phi;
        predicted_recoil = std::min( MAX_RECOIL, curr_recoil + angle * recoil_per_degree );
    }
}

void target_ui::apply_aim_turning_penalty( player &pc )
{
    pc.recoil = predicted_recoil;
}

void target_ui::action_switch_mode( player &pc )
{
    relevant->gun_cycle_mode();
    if( relevant->gun_current_mode().flags.count( "REACH_ATTACK" ) ) {
        relevant->gun_cycle_mode();
    }
    if( mode == TargetMode::TurretManual ) {
        itype_id ammo_current = turret->ammo_current();
        if( ammo_current == "null" ) {
            ammo = nullptr;
            range = 0;
        } else {
            ammo = item::find_type( ammo_current );
            range = turret->range();
        }
    } else {
        ammo = relevant->gun_current_mode().target->ammo_data();
        range = relevant->gun_current_mode().target->gun_range( &pc );
    }
    update_status();
}

bool target_ui::action_switch_ammo()
{
    if( mode == TargetMode::TurretManual ) {
        // For turrets that use vehicle tanks & can fire multiple liquids
        if( turret->ammo_options().size() > 1 ) {
            const auto opts = turret->ammo_options();
            auto iter = opts.find( turret->ammo_current() );
            turret->ammo_select( ++iter != opts.end() ? *iter : *opts.begin() );
            ammo = item::find_type( turret->ammo_current() );
            range = turret->range();
        }
    } else {
        // Leave aiming UI and open reloading UI since
        // reloading annihilates our aim anyway
        return false;
    }
    update_status();
    return true;
}

bool target_ui::action_aim( player &pc )
{
    set_last_target( pc );
    apply_aim_turning_penalty( pc );
    const double min_recoil = calculate_aim_cap( pc, dst );
    for( int i = 0; i < 10; ++i ) {
        do_aim( pc, *relevant, min_recoil );
    }

    // We've changed pc.recoil, update penalty
    recalc_aim_turning_penalty( pc );

    return pc.moves > 0;
}

bool target_ui::action_aim_and_shoot( player &pc, const std::string &action )
{
    std::vector<aim_type>::iterator it;
    for( it = aim_types.begin(); it != aim_types.end(); it++ ) {
        if( action == it->action ) {
            break;
        }
    }
    if( it == aim_types.end() ) {
        debugmsg( "Could not find a valid aim_type for %s", action.c_str() );
        aim_mode = aim_types.begin();
    }
    int aim_threshold = it->threshold;
    set_last_target( pc );
    apply_aim_turning_penalty( pc );
    const double min_recoil = calculate_aim_cap( pc, dst );
    do {
        do_aim( pc, relevant ? *relevant : null_item_reference(), min_recoil );
    } while( pc.moves > 0 && pc.recoil > aim_threshold && pc.recoil - sight_dispersion > min_recoil );

    if( pc.recoil <= aim_threshold ||
        pc.recoil - sight_dispersion == min_recoil ||
        // if no critter is at dst then sight dispersion does not apply,
        // so it would lock into an infinite loop
        ( !g->critter_at( dst ) && pc.recoil == min_recoil ) ) {
        // If we made it under the aim threshold, go ahead and fire.
        // Also fire if we're at our best aim level already.
        return true;
    } else {
        // We've run out of moves
        return false;
    }
}

void target_ui::draw( player &pc )
{
    draw_terrain( pc );
    g->draw_panels();
    draw_ui_window( pc );
    catacurses::refresh();
}

void target_ui::draw_terrain( player &pc )
{
    tripoint center = pc.pos() + pc.view_offset;
    g->draw_ter( center, true );

    // Draw trajectory
    if( dst != src ) {
        // But only points on this Z-level
        std::vector<tripoint> this_z = traj;
        this_z.erase( std::remove_if( this_z.begin(), this_z.end(),
        [&center]( const tripoint & p ) {
            return p.z != center.z;
        } ), this_z.end() );

        // Draw a highlighted trajectory only if we can see the endpoint.
        // Provides feedback to the player, but avoids leaking information
        // about tiles they can't see.
        // FIXME: TILES version of this function helpfully draws a cursor at 'this_z.back()'.
        //        This creates a fake cursor if 'dst' is on a z-level we cannot see.
        g->draw_line( dst, center, this_z );
    }

    // Since draw_line does nothing if destination is not visible,
    // cursor also disappears. Draw it explicitly.
    if( dst.z == center.z ) {
        g->draw_cursor( dst );
    }

    // Draw spell AOE
    if( mode == TargetMode::Spell ) {
        for( const tripoint &tile : spell_aoe ) {
            if( tile.z != center.z ) {
                continue;
            }
            g->m.drawsq( g->w_terrain, pc, tile, true, true, center );
        }
    }

    wrefresh( g->w_terrain );
}

void target_ui::draw_ui_window( player &pc )
{
    // Clear target window and make it non-transparent.
    int width = getmaxx( w_target );
    int height = getmaxy( w_target );
    for( int y = 0; y < height; y++ ) {
        for( int x = 0; x < width; x++ ) {
            mvwputch( w_target, point( x, y ), c_white, ' ' );
        }
    }

    draw_border( w_target );
    draw_window_title();
    draw_controls_list();

    int text_y = 1; // Skip top border

    panel_cursor_info( text_y );
    text_y += compact ? 0 : 1;

    if( mode == TargetMode::Fire || mode == TargetMode::TurretManual ) {
        panel_gun_info( text_y );
        panel_recoil( pc, text_y );
        text_y += compact ? 0 : 1;
    } else if( mode == TargetMode::Spell ) {
        panel_spell_info( pc, text_y );
        text_y += compact ? 0 : 1;
    }

    panel_target_info( text_y );
    text_y += compact ? 0 : 1;

    if( mode == TargetMode::Turrets ) {
        panel_turret_list( text_y );
    } else if( status == Status::Good ) {
        // TODO: these are old, consider refactoring
        if( mode == TargetMode::Fire ) {
            panel_fire_mode_aim( pc, text_y );
        } else if( mode == TargetMode::Throw || mode == TargetMode::ThrowBlind ) {
            bool blind = ( mode == TargetMode::ThrowBlind );
            draw_throw_aim( pc, w_target, text_y, ctxt, *relevant, dst, blind );
        }
    }

    wrefresh( w_target );
}

std::string target_ui::uitext_title()
{
    switch( mode ) {
        case TargetMode::Fire:
        case TargetMode::TurretManual:
            return string_format( _( "Firing %s" ), relevant->tname() );
        case TargetMode::Throw:
            return string_format( _( "Throwing %s" ), relevant->tname() );
        case TargetMode::ThrowBlind:
            return string_format( _( "Blind throwing %s" ), relevant->tname() );
        default:
            return _( "Set target" );
    }
}

std::string target_ui::uitext_fire()
{
    if( mode == TargetMode::Throw || mode == TargetMode::ThrowBlind ) {
        return to_translation( "[Hotkey] to throw", "to throw" ).translated();
    } else if( mode == TargetMode::Reach ) {
        return to_translation( "[Hotkey] to attack", "to attack" ).translated();
    } else if( mode == TargetMode::Spell ) {
        return to_translation( "[Hotkey] to cast the spell", "to cast" ).translated();
    } else {
        return to_translation( "[Hotkey] to fire", "to fire" ).translated();
    }
}

void target_ui::draw_window_title()
{
    mvwprintz( w_target, point( 2, 0 ), c_white, "< " );
    trim_and_print( w_target, point( 4, 0 ), getmaxx( w_target ) - 7, c_red, uitext_title() );
    wprintz( w_target, c_white, " >" );
}

int target_ui::draw_controls_list()
{
    // Get first key bound to given action OR ' ' if there are none.
    const auto bound_key = [this]( const std::string & s ) {
        const auto keys = ctxt.keys_bound_to( s );
        return keys.empty() ? ' ' : keys.front();
    };

    nc_color move_color = ( status != Status::OutOfAmmo ? c_white : c_light_gray );
    nc_color fire_color = ( status == Status::Good ? c_white : c_light_gray );
    int height = getmaxy( w_target );

    // Since this list is of variable length and positioned
    // at the bottom, we draw everything in reverse order
    int text_y = height - ( tiny ? 1 : 2 ); // If we're short on space, draw over bottom border
    if( is_mouse_enabled() ) {
        const char *label_mouse = "Mouse: LMB: Target, Wheel: Cycle,";
        int text_x = utf8_width( label_mouse ) + 2; // '2' for border + space at the end
        mvwprintz( w_target, point( 1, text_y ), move_color, label_mouse );
        mvwprintz( w_target, point( text_x, text_y-- ), fire_color, _( "RMB: Fire" ) );
    }
    if( mode == TargetMode::Fire || mode == TargetMode::TurretManual ) {
        mvwprintz( w_target, point( 1, text_y-- ), c_white, _( "[%c] to reload/switch ammo." ),
                   bound_key( "SWITCH_AMMO" ) );
        mvwprintz( w_target, point( 1, text_y-- ), c_white, _( "[%c] to switch firing modes." ),
                   bound_key( "SWITCH_MODE" ) );
    }
    if( mode == TargetMode::Fire ) {
        std::string aim_and_fire;
        for( const auto &e : aim_types ) {
            if( e.has_threshold ) {
                aim_and_fire += string_format( "[%c] ", bound_key( e.action ) );
            }
        }

        mvwprintz( w_target, point( 1, text_y-- ), c_white, _( "[%c] to switch aiming modes." ),
                   bound_key( "SWITCH_AIM" ) );
        mvwprintz( w_target, point( 1, text_y-- ), fire_color, _( "%sto aim and fire" ), aim_and_fire );
        mvwprintz( w_target, point( 1, text_y-- ), fire_color, _( "[%c] to steady your aim.  (10 moves)" ),
                   bound_key( "AIM" ) );
    }
    mvwprintz( w_target, point( 1, text_y-- ), c_white,
               _( "[%c] target self; [%c] toggle snap-to-target" ), bound_key( "CENTER" ),
               bound_key( "TOGGLE_SNAP_TO_TARGET" ) );

    auto label_cycle = string_format( _( "[%s] Cycle targets;" ), ctxt.get_desc( "NEXT_TARGET", 1 ) );
    int text_x = utf8_width( label_cycle ) + 2; // '2' for border + space at the end
    mvwprintz( w_target, point( 1, text_y ), move_color, label_cycle );
    mvwprintz( w_target, point( text_x, text_y-- ), fire_color, "[%c] %s.", bound_key( "FIRE" ),
               uitext_fire() );

    mvwprintz( w_target, point( 1, text_y-- ), move_color, _( "Move cursor with directional keys" ) );
    return height - text_y;
}

void target_ui::panel_cursor_info( int &text_y )
{
    int dz = dst.z - src.z;
    std::string label_range;
    if( src == dst ) {
        label_range = string_format( "Range: %d", range );
    } else {
        label_range = string_format( "Range: %d/%d", dist_fn( dst ), range );
    }
    if( status == Status::OutOfRange && mode != TargetMode::Turrets ) {
        // Since each turret has its own range, highlighting cursor
        // range with red is misleading
        label_range = colorize( label_range, c_red );
    }
    label_range = string_format( _( "%s Elevation: %d Targets: %d" ), label_range, dz,
                                 targets.size() );
    nc_color clr = c_light_gray;
    print_colored_text( w_target, point( 1, text_y++ ), clr, clr, label_range );
}

void target_ui::panel_gun_info( int &text_y )
{
    gun_mode m = relevant->gun_current_mode();
    std::string mode_name = m.tname();
    std::string gunmod_name = "";
    if( m.target != relevant ) {
        // Gun mode comes from a gunmod, not base gun. Add gunmod's name
        gunmod_name = m->tname() + " ";
    }
    std::string str = string_format( _( "Firing mode: <color_cyan>%s%s (%d)</color>" ),
                                     gunmod_name, mode_name, m.qty
                                   );
    nc_color clr = c_light_gray;
    print_colored_text( w_target, point( 1, text_y++ ), clr, clr, str );

    if( status == Status::OutOfAmmo ) {
        mvwprintz( w_target, point( 1, text_y++ ), c_red, _( "OUT OF AMMO" ) );
    } else if( ammo ) {
        str = string_format( m->ammo_remaining() ? _( "Ammo: %s (%d/%d)" ) : _( "Ammo: %s" ),
                             colorize( ammo->nname( std::max( m->ammo_remaining(), 1 ) ), ammo->color ), m->ammo_remaining(),
                             m->ammo_capacity() );
        print_colored_text( w_target, point( 1, text_y++ ), clr, clr, str );
    } else {
        // Weapon doesn't use ammunition
        text_y++;
    }
}

void target_ui::panel_recoil( player &pc, int &text_y )
{
    const int val = pc.recoil_total();
    const int min_recoil = pc.effective_dispersion( relevant->sight_dispersion() );
    const int recoil_range = MAX_RECOIL - min_recoil;
    std::string str;
    if( val >= min_recoil + ( recoil_range * 2 / 3 ) ) {
        str = pgettext( "amount of backward momentum", "<color_red>High</color>" );
    } else if( val >= min_recoil + ( recoil_range / 2 ) ) {
        str = pgettext( "amount of backward momentum", "<color_yellow>Medium</color>" );
    } else if( val >= min_recoil + ( recoil_range / 4 ) ) {
        str = pgettext( "amount of backward momentum", "<color_light_green>Low</color>" );
    } else {
        str = pgettext( "amount of backward momentum", "<color_cyan>None</color>" );
    }
    str = string_format( _( "Recoil: %s" ), str );
    nc_color clr = c_light_gray;
    print_colored_text( w_target, point( 1, text_y++ ), clr, clr, str );
}

void target_ui::panel_spell_info( player &pc, int &text_y )
{
    nc_color clr = c_light_gray;

    mvwprintz( w_target, point( 1, text_y++ ), c_light_green, _( "Casting: %s (Level %u)" ),
               casting->name(),
               casting->get_level() );
    if( !no_mana || casting->energy_source() == none_energy ) {
        if( casting->energy_source() == hp_energy ) {
            text_y += fold_and_print( w_target, point( 1, text_y ), getmaxx( w_target ) - 2,
                                      clr,
                                      _( "Cost: %s %s" ), casting->energy_cost_string( pc ), casting->energy_string() );
        } else {
            text_y += fold_and_print( w_target, point( 1, text_y ), getmaxx( w_target ) - 2,
                                      clr,
                                      _( "Cost: %s %s (Current: %s)" ), casting->energy_cost_string( pc ), casting->energy_string(),
                                      casting->energy_cur_string( pc ) );
        }
    }

    std::string fail_str;
    if( no_fail ) {
        fail_str = colorize( _( "0.0 % Failure Chance" ), c_light_green );
    } else {
        fail_str = casting->colorized_fail_percent( pc );
    }
    print_colored_text( w_target, point( 1, text_y++ ), clr, clr, fail_str );

    if( casting->aoe() > 0 ) {
        nc_color color = c_light_gray;
        const std::string fx = casting->effect();
        const std::string aoes = casting->aoe_string();
        if( fx == "projectile_attack" || fx == "target_attack" ||
            fx == "area_pull" || fx == "area_push" ||
            fx == "ter_transform" ) {
            text_y += fold_and_print( w_target, point( 1, text_y ), getmaxx( w_target ) - 2, color,
                                      _( "Effective Spell Radius: %s%s" ), aoes,
                                      casting->in_aoe( src, dst ) ? colorize( _( " WARNING!  IN RANGE" ), c_red ) : "" );
        } else if( fx == "cone_attack" ) {
            text_y += fold_and_print( w_target, point( 1, text_y ), getmaxx( w_target ) - 2, color,
                                      _( "Cone Arc: %s degrees" ), aoes );
        } else if( fx == "line_attack" ) {
            text_y += fold_and_print( w_target, point( 1, text_y ), getmaxx( w_target ) - 2, color,
                                      _( "Line width: %s" ), aoes );
        }
    }

    mvwprintz( w_target, point( 1, text_y++ ), c_light_red, _( "Damage: %s" ),
               casting->damage_string() );

    text_y += fold_and_print( w_target, point( 1, text_y ), getmaxx( w_target ) - 2, clr,
                              casting->description() );
}

void target_ui::panel_target_info( int &text_y )
{
    int max_lines = 4;
    if( dst_critter ) {
        // FIXME: print_info doesn't really care about line limit
        //        and can always occupy up to 4 of them (or even more?).
        //        To make things consistent, we ask it for 2 lines
        //        and somewhat reliably get 4.
        int fix_for_print_info = max_lines - 2;
        dst_critter->print_info( w_target, text_y, fix_for_print_info, 1 );
    } else {
        // Fill with blank lines to prevent other panels from jumping around
        // when the cursor moves.
        // TODO: print info about tile?
    }
    text_y += max_lines;
}

void target_ui::panel_fire_mode_aim( player &pc, int &text_y )
{
    // TODO: saving & restoring pc.recoil may actually be unnecessary
    double saved_pc_recoil = pc.recoil;
    pc.recoil = predicted_recoil;

    double predicted_recoil = pc.recoil;
    int predicted_delay = 0;
    if( aim_mode->has_threshold && aim_mode->threshold < pc.recoil ) {
        do {
            const double aim_amount = pc.aim_per_move( *relevant, predicted_recoil );
            if( aim_amount > 0 ) {
                predicted_delay++;
                predicted_recoil = std::max( predicted_recoil - aim_amount, 0.0 );
            }
        } while( predicted_recoil > aim_mode->threshold &&
                 predicted_recoil - sight_dispersion > 0 );
    } else {
        predicted_recoil = pc.recoil;
    }

    const double target_size = dst_critter ? dst_critter->ranged_target_size() :
                               occupied_tile_fraction( MS_MEDIUM );

    text_y = print_aim( pc, w_target, text_y, ctxt, &*relevant->gun_current_mode(),
                        target_size, dst, predicted_recoil );

    if( aim_mode->has_threshold ) {
        mvwprintw( w_target, point( 1, text_y++ ), _( "%s Delay: %i" ), aim_mode->name,
                   predicted_delay );
    }

    pc.recoil = saved_pc_recoil;
}

void target_ui::panel_turret_list( int &text_y )
{
    mvwprintw( w_target, point( 1, text_y++ ), "Turrets in range: %d/%d", turrets_in_range.size(),
               vturrets->size() );

    for( vehicle_part *t : turrets_in_range ) {
        std::string str = string_format( "* %s", t->name() );
        nc_color clr = c_white;
        print_colored_text( w_target, point( 1, text_y++ ), clr, clr, str );
    }
}

void target_ui::on_target_accepted( player &pc, bool harmful )
{
    // TODO: all of this should be moved into on-hit code
    const auto lt_ptr = pc.last_target.lock();
    if( npc *const guy = dynamic_cast<npc *>( lt_ptr.get() ) ) {
        if( harmful ) {
            if( !guy->guaranteed_hostile() ) {
                // TODO: get rid of this. Or combine it with effect_hit_by_player
                guy->hit_by_player = true; // used for morale penalty
            }
            guy->make_angry();
        }
    } else if( monster *const mon = dynamic_cast<monster *>( lt_ptr.get() ) ) {
        mon->add_effect( effect_hit_by_player, 10_minutes );
    }
}<|MERGE_RESOLUTION|>--- conflicted
+++ resolved
@@ -1658,16 +1658,9 @@
 
     dispersion.add_range( dispersion_from_skill( avgSkill, weapon_dispersion ) );
 
-<<<<<<< HEAD
     if( has_bionic( bio_targeting ) ) {
         dispersion.add_multiplier( 0.75 );
     }
-=======
-        const double phi = std::fmod( std::abs( coord_to_angle( pc.pos(), dst ) -
-                                                coord_to_angle( pc.pos(), recoil_pos ) ),
-                                      360.0 );
-        const double angle = phi > 180.0 ? 360.0 - phi : phi;
->>>>>>> b8163fd2
 
     // Range is effectively four times longer when shooting unflagged/flagged guns underwater/out of water.
     if( is_underwater() != obj.has_flag( flag_UNDERWATER_GUN ) ) {
@@ -2409,7 +2402,7 @@
         const double recoil_per_degree = MAX_RECOIL / 180.0;
         const double angle_curr = coord_to_angle( src, curr_recoil_pos );
         const double angle_desired = coord_to_angle( src, dst );
-        const double phi = fmod( std::abs( angle_curr - angle_desired ), 360.0 );
+        const double phi = std::fmod( std::abs( angle_curr - angle_desired ), 360.0 );
         const double angle = phi > 180.0 ? 360.0 - phi : phi;
         predicted_recoil = std::min( MAX_RECOIL, curr_recoil + angle * recoil_per_degree );
     }
