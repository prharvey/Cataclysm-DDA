#include "vehicle.h"
#include "map.h"
#include "output.h"
#include "game.h"
#include "item.h"
#include <sstream>
#include <stdlib.h>
#include "cursesdef.h"
#include "catacharset.h"

const ammotype fuel_types[num_fuel_types] = { "gasoline", "battery", "plutonium", "plasma", "water" };

enum vehicle_controls {
 toggle_cruise_control,
 toggle_lights,
 toggle_turrets,
 activate_horn,
 release_control,
 control_cancel,
 convert_vehicle
};

vehicle::vehicle(game *ag, std::string type_id, int init_veh_fuel, int init_veh_status): g(ag), type(type_id)
{
    posx = 0;
    posy = 0;
    velocity = 0;
    turn_dir = 0;
    last_turn = 0;
    of_turn_carry = 0;
    turret_mode = 0;
    cruise_velocity = 0;
    skidding = false;
    cruise_on = true;
    lights_on = false;
    insides_dirty = true;

    //type can be null if the type_id parameter is omitted
    if(type != "null") {
      if(ag->vtypes.count(type) > 0) {
        //If this template already exists, copy it
        *this = *(ag->vtypes[type]);
        init_state(ag, init_veh_fuel, init_veh_status);
      }
    }
    precalc_mounts(0, face.dir());
}

vehicle::~vehicle()
{
}

bool vehicle::player_in_control (player *p)
{
    int veh_part;
    vehicle *veh = g->m.veh_at (p->posx, p->posy, veh_part);
    if (veh && veh != this)
        return false;
    return part_with_feature(veh_part, "CONTROLS", false) >= 0 && p->controlling_vehicle;
}

void vehicle::load (std::ifstream &stin)
{
    getline(stin, type);
<<<<<<< HEAD
    stin >>
        posx >>
        posy >>
        fdir >>
        mdir >>
        turn_dir >>
        velocity >>
        cruise_velocity >>
        cr_on >>
        li_on >>
        turret_mode >>
        skd >>
        of_turn_carry >>
        prts;
    face.init (fdir);
    move.init (mdir);
    skidding = skd != 0;
    cruise_on = cr_on != 0;
    lights_on = li_on != 0;
    std::string databuff;
    getline(stin, databuff); // Clear EoL
    getline(stin, name); // read name
    int itms = 0;
    for (int p = 0; p < prts; p++)
    {
        vehicle_part new_part;
        getline(stin, new_part.id);
        int pdx, pdy, php, pam, pbld, pbig, pflag, pass, pnit;
        stin >> pdx >> pdy >> php >> pam >> pbld >> pbig >> pflag >> pass >> pnit;
        getline(stin, databuff); // Clear EoL
        new_part.mount_dx = pdx;
        new_part.mount_dy = pdy;
        new_part.hp = php;
        new_part.blood = pbld;
        new_part.bigness = pbig;
        new_part.flags = pflag;
        new_part.passenger_id = pass;
        new_part.amount = pam;
        for (int j = 0; j < pnit; j++)
        {
            itms++;
            getline(stin, databuff);
            item itm;
            itm.load_info (databuff, g);
            new_part.items.push_back (itm);
            int ncont;
            stin >> ncont; // how many items inside container
            getline(stin, databuff); // Clear EoL
            for (int k = 0; k < ncont; k++)
            {
                getline(stin, databuff);
                item citm;
                citm.load_info (databuff, g);
                new_part.items[new_part.items.size()-1].put_in (citm);
            }
        }
        parts.push_back (new_part);
    }
    find_external_parts ();
    find_exhaust ();
    insides_dirty = true;
    precalc_mounts (0, face.dir());
=======
>>>>>>> 4e622e5b

    if ( type.size() > 1 && ( type[0] == '{' || type[1] == '{' ) ) {
        std::stringstream derp;
        derp << type;
        picojson::value pdata;
        derp >> pdata;
        std::string jsonerr = picojson::get_last_error();

        if ( ! jsonerr.empty() ) {
            debugmsg("Bad vehicle json\n%s", jsonerr.c_str() );
        } else {
            json_load(pdata, g);
        }
        return;
    } else {
        load_legacy(stin);
    }
}


void vehicle::save (std::ofstream &stout)
{
<<<<<<< HEAD
    stout << type << std::endl;
    stout <<
        posx << " " <<
        posy << " " <<
        face.dir() << " " <<
        move.dir() << " " <<
        turn_dir << " " <<
        velocity << " " <<
        cruise_velocity << " " <<
        (cruise_on? 1 : 0) << " " <<
        (lights_on? 1 : 0) << " " <<
        turret_mode << " " <<
        (skidding? 1 : 0) << " " <<
        of_turn_carry << " " <<
        parts.size() << std::endl;
    stout << name << std::endl;

    for (int p = 0; p < parts.size(); p++)
    {
        stout << parts[p].id << std::endl;
        stout <<
            parts[p].mount_dx << " " <<
            parts[p].mount_dy << " " <<
            parts[p].hp << " " <<
            parts[p].amount << " " <<
            parts[p].blood << " " <<
            parts[p].bigness << " " <<
            parts[p].flags << " " <<
            parts[p].passenger_id << " " <<
            parts[p].items.size() << std::endl;
            for (int i = 0; i < parts[p].items.size(); i++)
            {
                stout << parts[p].items[i].save_info() << std::endl;     // item info
                stout << parts[p].items[i].contents.size() << std::endl; // how many items inside this item
                for (int l = 0; l < parts[p].items[i].contents.size(); l++)
                    stout << parts[p].items[i].contents[l].save_info() << std::endl; // contents info
            }
    }

    stout << tags.size() << ' ';
    for( std::set<std::string>::const_iterator it = tags.begin(); it != tags.end(); ++it )
    {
        stout << *it << " ";
    }
=======
    stout << json_save(true).serialize();
>>>>>>> 4e622e5b
    stout << std::endl;
    return;
}

void vehicle::init_state(game* g, int init_veh_fuel, int init_veh_status)
{
    bool destroyEngine = false;
    bool destroyTires = false;
    bool blood_covered = false;

    std::map<std::string, int> consistent_bignesses;

    // veh_fuel_multiplier is percentage of fuel
    // 0 is empty, 100 is full tank, -1 is random 1% to 7%
    int veh_fuel_mult = init_veh_fuel;
    if (init_veh_fuel == - 1)
     veh_fuel_mult = rng (1,7);
    if (init_veh_fuel > 100)
     veh_fuel_mult = 100;

    // veh_status is initial vehicle damage
    // -1 = light damage (DEFAULT)
    //  0 = undamgaed
    //  1 = disabled, destroyed tires OR engine
    int veh_status = -1;
    if (init_veh_status == 0)
     veh_status = 0;
    if (init_veh_status == 1) {
     veh_status = 1;
     if (one_in(2)) {  // either engine or tires are destroyed
      destroyEngine = true;
     } else {
      destroyTires = true;
     }
    }

    //Don't bloodsplatter mint condition vehicles
    if(veh_status != 0 && one_in(10)) {
      blood_covered = true;
    }

    for (int p = 0; p < parts.size(); p++)
    {
        if (part_flag(p, "VARIABLE_SIZE")){ // generate its bigness attribute.?
            if(consistent_bignesses.count(parts[p].id) < 1){
                //generate an item for this type, & cache its bigness
                item tmp (g->itypes[part_info(p).item], 0);
                consistent_bignesses[parts[p].id] = tmp.bigness;
            }
            parts[p].bigness = consistent_bignesses[parts[p].id];
        }
        if (part_flag(p, "FUEL_TANK")) {   // set fuel status
          parts[p].amount = part_info(p).size * veh_fuel_mult / 100;
        }

        if (part_flag(p, "OPENABLE")) {    // doors are closed
            parts[p].open = one_in(4);
        }
        if (part_flag(p, "BOARDABLE")) {      // no passengers
            parts[p].remove_flag(vehicle_part::passenger_flag);
        }

        // initial vehicle damage
        if (veh_status == 0) {
            // Completely mint condition vehicle
            parts[p].hp= part_info(p).durability;
        } else {
         //a bit of initial damage :)
         //clamp 4d8 to the range of [8,20]. 8=broken, 20=undamaged.
         int broken = 8, unhurt = 20;
         int roll = dice(4,8);
         if(roll < unhurt){
            if (roll <= broken)
               parts[p].hp= 0;
            else
               parts[p].hp= ((float)(roll-broken) / (unhurt-broken)) * part_info(p).durability;
            }
         else // new.
         {
            parts[p].hp= part_info(p).durability;
         }

         if (destroyEngine) { // vehicle is disabled because engine is dead
          if (part_flag(p, "ENGINE")) {
           parts[p].hp= 0;
          }
         }
         if (destroyTires) { // vehicle is disabled because flat tires
          if (part_flag(p, "WHEEL")) {
             parts[p].hp= 0;
          }
         }

         /* Bloodsplatter the front-end parts. Assume anything with x > 0 is
          * the "front" of the vehicle (since the driver's seat is at (0, 0).
          * We'll be generous with the blood, since some may disappear before
          * the player gets a chance to see the vehicle. */
         if(blood_covered && part_flag(p, "EXTERNAL") && parts[p].mount_dx > 0) {
           if(one_in(3)) {
             //Loads of blood. (200 = completely red vehicle part)
             parts[p].blood = rng(200, 600);
           } else {
             //Some blood
             parts[p].blood = rng(50, 200);
           }
         }

        }
    }
}

/**
 * Smashes up a vehicle that has already been placed; used for generating
 * very damaged vehicles.
 */
void vehicle::smash()
{
  for (int part_index = 0; part_index < parts.size(); part_index++) {
    //Drop by 10-120% of max HP (anything over 100 = broken)
    int damage = (int) (dice(1, 12) * 0.1 * part_info(part_index).durability);
    parts[part_index].hp -= damage;
    if(parts[part_index].hp < 0) {
      parts[part_index].hp = 0;
    }
  }
}

void vehicle::use_controls()
{
 std::vector<vehicle_controls> options_choice;
 std::vector<uimenu_entry> options_message;
 // Alway have this option
 int curent=0;
 int letgoent=0;
 options_choice.push_back(toggle_cruise_control);
 options_message.push_back(uimenu_entry((cruise_on) ? _("Disable cruise control") : _("Enable cruise control"), 'c'));
 curent++;

 bool has_lights = false;
 bool has_horn = false;
 bool has_turrets = false;
 for (int p = 0; p < parts.size(); p++) {
  if (part_flag(p, "LIGHT")) {
   has_lights = true;
  }
  else if (part_flag(p, "TURRET")) {
   has_turrets = true;
  }
  else if (part_flag(p, "HORN")) {
   has_horn = true;
   }
 }


 // Lights if they are there - Note you can turn them on even when damaged, they just don't work
 if (has_lights) {
  options_choice.push_back(toggle_lights);
  options_message.push_back(uimenu_entry((lights_on) ? _("Turn off headlights") : _("Turn on headlights"), 'h'));
  curent++;
 }

 //Honk the horn!
 if (has_horn) {
  options_choice.push_back(activate_horn);
  options_message.push_back(uimenu_entry("Honk horn", 'o'));
  curent++;
 }

 // Turrets: off or burst mode
 if (has_turrets) {
  options_choice.push_back(toggle_turrets);
  options_message.push_back(uimenu_entry((0 == turret_mode) ? _("Switch turrets to burst mode") : _("Disable turrets"), 't'));
  curent++;
 }

 if( !g->u.controlling_vehicle && tags.count("convertible") ) {
  options_choice.push_back(convert_vehicle);
  options_message.push_back(uimenu_entry(_("Fold bicycle"), 'f'));
  curent++;
 }

 // Exit vehicle, if we are in it.
 int vpart;
 if (g->u.controlling_vehicle &&
     g->m.veh_at(g->u.posx, g->u.posy, vpart) == this) {
  options_choice.push_back(release_control);
  options_message.push_back(uimenu_entry(_("Let go of controls"), 'l'));
  letgoent=curent;
 }

 options_choice.push_back(control_cancel);
 options_message.push_back(uimenu_entry(_("Do nothing"), ' '));

 uimenu selectmenu;
 selectmenu.text=_("Vehicle controls");
 selectmenu.entries=options_message;
 selectmenu.selected=letgoent;
 selectmenu.query();
 int select=selectmenu.ret;
// int select = menu_vec(true, "Vehicle controls", options_message);

 if (select == UIMENU_INVALID)
    return;

 switch(options_choice[select]) {
  case toggle_cruise_control:
   cruise_on = !cruise_on;
   g->add_msg((cruise_on) ? _("Cruise control turned on") : _("Cruise control turned off"));
   break;
  case toggle_lights:
   lights_on = !lights_on;
   g->add_msg((lights_on) ? _("Headlights turned on") : _("Headlights turned off"));
   break;
  case activate_horn:
   g->add_msg(_("You honk the horn!"));
   honk_horn();
   break;
  case toggle_turrets:
   if (++turret_mode > 1)
    turret_mode = 0;
   g->add_msg((0 == turret_mode) ? _("Turrets: Disabled") : _("Turrets: Burst mode"));
   break;
  case release_control:
   g->u.controlling_vehicle = false;
   g->add_msg(_("You let go of the controls."));
   break;
  case convert_vehicle:
  {
   g->add_msg(_("You painstakingly pack the bicycle into a portable configuration."));
   // create a folding bicycle item
   item bicycle;
   bicycle.make(g->itypes["folding_bicycle"]);

   std::ostringstream part_hps;
   // Stash part HP in item
   for (int p = 0; p < parts.size(); p++)
   {
       part_hps << parts[p].hp << " ";
       if( part_flag( p, "CARGO" ) ) {
           for( std::vector<item>::iterator it = parts[p].items.begin();
                it != parts[p].items.end(); ++it) {
               g->m.add_item_or_charges( g->u.posx, g->u.posy, *it );
           }
       }
   }
   bicycle.item_vars["folding_bicycle_parts"] = part_hps.str();

   g->m.add_item_or_charges(g->u.posx, g->u.posy, bicycle);
   // Remove vehicle
   unboard_all();
   g->m.destroy_vehicle(this);

   g->u.moves -= 500;
   break;
  }
  case control_cancel:
   break;
 }
}

void vehicle::honk_horn()
{
    std::vector<vehicle_part *> horns;
    std::vector<vpart_info *> horn_types;
    for( int p = 0; p < parts.size(); p++ ) {
        if( part_flag( p,"HORN" ) ) {
            horn_types.push_back( &part_info(p) );
            horns.push_back( &parts[p] );
        }
    }
    for(int h = 0; h < horns.size(); h++) {
        //Get global position of horn
        int horn_x = horns[h]->mount_dx;
        int horn_y = horns[h]->mount_dy;
        coord_translate( horn_x, horn_y, horn_x, horn_y );
        horn_x += global_x();
        horn_y += global_y();
        //Determine sound
        if( horn_types[h]->bonus >= 40 ){
            g->sound( horn_x, horn_y, horn_types[h]->bonus, _("HOOOOORNK!") );
        } else if( horn_types[h]->bonus >= 20 ){
            g->sound( horn_x, horn_y, horn_types[h]->bonus, _("BEEEP!") );
        } else{
            g->sound( horn_x, horn_y, horn_types[h]->bonus, _("honk.") );
        }
    }
}

vpart_info& vehicle::part_info (int index)
{
    if (index >= 0 && index < parts.size()) {
        return vehicle_part_types[parts[index].id];
    } else {
        return vehicle_part_types["null"];
    }
}

// engines & solar panels all have power.
// engines consume, whilst panels provide.
int vehicle::part_power (int index){
   if (!part_flag(index, "ENGINE") &&
       !part_flag(index, "SOLAR_PANEL")) {
      return 0; //not an engine.
   }
   if(parts[index].hp <= 0) {
      return 0; //broken.
   }
   if(part_flag (index, "VARIABLE_SIZE")){ // example: 2.42-L V-twin engine
      return parts[index].bigness;
   }
   else // example: foot crank
   {
      return part_info(index).power;
   }
}

/**
 * Returns whether or not the specified flag is allowed to be stacked. For
 * example, you can have multiple INTERNAL or OPAQUE parts, but only one
 * WHEEL or ENGINE per square.
 * @param vpart_flag The flag to check.
 * @return true if multiple parts with that flag can be placed in the same
 *         square, false if not.
 */
bool vehicle::can_stack_vpart_flag(std::string vpart_flag) {

  if (vpart_flag == "EXTERNAL" ||
          vpart_flag == "INTERNAL" ||
          vpart_flag == "MOUNT_POINT" ||
          vpart_flag == "MOUNT_INNER" ||
          vpart_flag == "MOUNT_OVER" ||
          vpart_flag == "ANCHOR_POINT" ||
          vpart_flag == "OPAQUE" ||
          vpart_flag == "OBSTACLE" ||
          vpart_flag == "OPENABLE" ||
          vpart_flag == "NO_REINFORCE" ||
          vpart_flag == "SHARP" ||
          vpart_flag == "UNMOUNT_ON_DAMAGE" ||
          vpart_flag == "BOARDABLE") {
    return true;
  } else {
    return false;
  }

}

bool vehicle::can_mount (int dx, int dy, std::string id)
{
    if(vehicle_part_types.count(id) == 0) {
      return false;
    }
<<<<<<< HEAD
    bool n3ar = parts.size() < 1 || vehicle_part_types[id].has_flag("INTERNAL")
                                 || vehicle_part_types[id].has_flag("OVER"); // first and internal parts needs no mount point
=======
    bool n3ar = parts.empty() || vpart_list[id].has_flag("INTERNAL")
                                 || vpart_list[id].has_flag("OVER"); // first and internal parts needs no mount point
>>>>>>> 4e622e5b
    if (!n3ar) {
        for (int i = 0; i < 4; i++)
        {
            int ndx = i < 2? (i == 0? -1 : 1) : 0;
            int ndy = i < 2? 0 : (i == 2? - 1: 1);
            std::vector<int> parts_n3ar = parts_at_relative (dx + ndx, dy + ndy);
            if (parts_n3ar.empty()) {
                continue;
            }
            if (part_flag(parts_n3ar[0], "MOUNT_POINT"))
            {
                n3ar = true;
                break;
            }
        }
    }
    if (!n3ar)
    {
        return false; // no point to mount
    }

    std::vector<int> parts_here = parts_at_relative (dx, dy);
    if (parts_here.empty())
    {
        int res = vehicle_part_types[id].has_flag("EXTERNAL");
        return res; // can be mounted if first and external
    }

    // Override for replacing a tire.
    if( vehicle_part_types[id].has_flag("WHEEL") &&
        -1 != part_with_feature(parts_here[0], "WHEEL", false) )
    {
        return true;
    }

    vpart_info existing_part = part_info(parts_here[0]);
    if ((vehicle_part_types[id].has_flag("ARMOR")) && existing_part.has_flag("NO_REINFORCE"))
    {
        return false;   // trying to put armor plates on non-reinforcable part
    }
    // Seatbelts require an anchor point
    if( vehicle_part_types[id].has_flag("SEATBELT") )
    {
        bool anchor_found = false;
        for( std::vector<int>::iterator it = parts_here.begin();
             it != parts_here.end(); ++it )
        {
            if( part_info(*it).has_flag("ANCHOR_POINT") )
            {
                anchor_found = true;
            }
        }
        if( anchor_found == false)
        {
            return false;
        }
    }

    std::set<std::string> vpart_flags = vehicle_part_types[id].flags;
    for (std::set<std::string>::iterator flag_iterator = vpart_flags.begin();
            flag_iterator != vpart_flags.end(); ++flag_iterator) {
        std::string next_flag = *flag_iterator;
        if(part_with_feature(parts_here[0], next_flag, false) >= 0
                && !can_stack_vpart_flag(next_flag)) {
            return false;   // this part already has inner part with same unique feature
        }
    }

    bool allow_inner = existing_part.has_flag("MOUNT_INNER");
    bool allow_over  = existing_part.has_flag("MOUNT_OVER");
    bool this_inner  = vehicle_part_types[id].has_flag("INTERNAL");
    bool this_over   = (vehicle_part_types[id].has_flag("OVER")) || (vehicle_part_types[id].has_flag("ARMOR"));
    if (allow_inner && (this_inner || this_over)) {
        return true; // can mount as internal part or over it
    }
    if (allow_over && this_over) {
        return true; // can mount as part over
    }
    return false;
}

bool vehicle::can_unmount (int p)
{
    int dx = parts[p].mount_dx;
    int dy = parts[p].mount_dy;
    if (!dx && !dy)
    { // central point
        bool is_ext = false;
        for (int ep = 0; ep < external_parts.size(); ep++)
        {
            if (external_parts[ep] == p)
            {
                is_ext = true;
                break;
            }
        }
        if (external_parts.size() > 1 && is_ext) {
            return false; // unmounting 0, 0 part only allowed as last part
        }
    }

    if (!part_flag (p, "MOUNT_POINT")) {
        return true;
    }
    for (int i = 0; i < 4; i++)
    {
        int ndx = i < 2? (i == 0? -1 : 1) : 0;
        int ndy = i < 2? 0 : (i == 2? - 1: 1);
        if (!(dx + ndx) && !(dy + ndy)) {
            continue; // 0, 0 point is main mount
        }
        if (parts_at_relative (dx + ndx, dy + ndy).size() > 0)
        {
            int cnt = 0;
            for (int j = 0; j < 4; j++)
            {
                int jdx = j < 2? (j == 0? -1 : 1) : 0;
                int jdy = j < 2? 0 : (j == 2? - 1: 1);
                std::vector<int> pc = parts_at_relative (dx + ndx + jdx, dy + ndy + jdy);
                if (!pc.empty() && part_with_feature (pc[0], "MOUNT_POINT") >= 0)
                    cnt++;
            }
            if (cnt < 2) {
                return false;
            }
        }
    }
    return true;
}

/**
 * Installs a part into this vehicle.
 * @param dx The x coordinate of where to install the part.
 * @param dy The y coordinate of where to install the part.
 * @param id The string ID of the part to install. (see vehicle_parts.json)
 * @param hp The starting HP of the part. If negative, default to max HP.
 * @param force true if the part should be installed even if not legal,
 *              false if illegal part installation should fail.
 * @return false if the part could not be installed, true otherwise.
 */
int vehicle::install_part (int dx, int dy, std::string id, int hp, bool force)
{
    if (!force && !can_mount (dx, dy, id)) {
        return -1;  // no money -- no ski!
    }
    // if this is first part, add this part to list of external parts
    if (parts_at_relative (dx, dy).size () < 1)
        external_parts.push_back (parts.size());
    vehicle_part new_part;
    new_part.id = id;
    new_part.mount_dx = dx;
    new_part.mount_dy = dy;
    new_part.hp = hp < 0? vehicle_part_types[id].durability : hp;
    new_part.amount = 0;
    new_part.blood = 0;
    item tmp(g->itypes[vehicle_part_types[id].item], 0);
    new_part.bigness = tmp.bigness;
    parts.push_back (new_part);

    find_exhaust ();
    precalc_mounts (0, face.dir());
    insides_dirty = true;
    return parts.size() - 1;
}

// share damage & bigness betwixt veh_parts & items.
void vehicle::get_part_properties_from_item(game* g, int partnum, item& i){
    //transfer bigness if relevant.
    itype_id  pitmid = part_info(partnum).item;
    itype* itemtype = g->itypes[pitmid];
    if(itemtype->is_var_veh_part())
       parts[partnum].bigness = i.bigness;

    // item damage is 0,1,2,3, or 4. part hp is 1..durability.
    // assuming it rusts. other item materials disentigrate at different rates...
    int health = 5 - i.damage;
    health *= part_info(partnum).durability; //[0,dur]
    health /= 5;
    parts[partnum].hp = health;
}
void vehicle::give_part_properties_to_item(game* g, int partnum, item& i){
    //transfer bigness if relevant.
    itype_id  pitmid = part_info(partnum).item;
    itype* itemtype = g->itypes[pitmid];
    if(itemtype->is_var_veh_part())
       i.bigness = parts[partnum].bigness;

    // remove charges if part is made of a tool
    if(itemtype->is_tool())
        i.charges = 0;

    // translate part damage to item damage.
    // max damage is 4, min damage 0.
    // this is very lossy.
    int dam;
    float hpofdur = (float)parts[partnum].hp / part_info(partnum).durability;
    dam = (1 - hpofdur) * 5;
    if (dam > 4) dam = 4;
    if (dam < 0) dam = 0;
    i.damage = dam;
}

void vehicle::remove_part (int p)
{
    parts.erase(parts.begin() + p);
    find_external_parts ();
    find_exhaust ();
    precalc_mounts (0, face.dir());
    insides_dirty = true;
}

item vehicle::item_from_part( int part )
{
    itype_id itm = part_info(part).item;
    int bigness = parts[part].bigness;
    itype* parttype = g->itypes[itm];
    item tmp(parttype, g->turn);

    //transfer damage, etc.
    give_part_properties_to_item(g, part, tmp);
    if( parttype->is_var_veh_part() ) {
        tmp.bigness = bigness;
    }
    return tmp;
}

std::vector<int> vehicle::parts_at_relative (int dx, int dy)
{
    std::vector<int> res;
    for (int i = 0; i < parts.size(); i++)
        if (parts[i].mount_dx == dx && parts[i].mount_dy == dy)
            res.push_back (i);
    return res;
}

std::vector<int> vehicle::internal_parts (int p)
{
    std::vector<int> res;
    for (int i = p + 1; i < parts.size(); i++)
        if (parts[i].mount_dx == parts[p].mount_dx && parts[i].mount_dy == parts[p].mount_dy)
            res.push_back (i);
    return res;
}

int vehicle::part_with_feature (int part, const std::string &flag, bool unbroken)
{
    if (part_flag(part, flag)) {
        return part;
    }
    std::vector<int> parts_here = internal_parts (part);
    for (int i = 0; i < parts_here.size(); i++) {
        if (part_flag(parts_here[i], flag) && (!unbroken || parts[parts_here[i]].hp > 0)) {
            return parts_here[i];
        }
    }
    return -1;
}

bool vehicle::part_flag (int part, const std::string &flag)
{
    if (part < 0 || part >= parts.size()) {
        return false;
    } else {
        return part_info(part).has_flag(flag);
    }
}

int vehicle::part_at(int dx, int dy)
{
    for (int i = 0; i < external_parts.size(); i++)
    {
        int p = external_parts[i];
        if (parts[p].precalc_dx[0] == dx &&
            parts[p].precalc_dy[0] == dy)
            return p;
    }
    return -1;
}

int vehicle::global_part_at(int x, int y)
{
 int dx = x - global_x();
 int dy = y - global_y();
 return part_at(dx,dy);
}

/**
 * Given a vehicle part which is inside of this vehicle, returns the index of
 * that part. This exists solely because activities relating to vehicle editing
 * require the index of the vehicle part to be passed around.
 * @param part The part to find.
 * @return The part index, -1 if it is not part of this vehicle.
 */
int vehicle::index_of_part(vehicle_part *part)
{
  if(part != NULL) {
    for(int index = 0; index < parts.size(); index++) {
      vehicle_part next_part = parts[index];
      if(part->id == next_part.id &&
              part->mount_dx == next_part.mount_dx &&
              part->mount_dy == next_part.mount_dy &&
              part->hp == next_part.hp) {
        return index;
      }
    }
  }
  return -1;
}

char vehicle::part_sym (int p)
{
    if (p < 0 || p >= parts.size()) {
        return 0;
    }
    int po = part_with_feature(p, "OVER", false);
    int pd = po < 0? p : po;
    if (part_flag (pd, "OPENABLE") && parts[pd].open) {
        return '\''; // open door
    }
    return parts[pd].hp <= 0? part_info(pd).sym_broken : part_info(pd).sym;
}

nc_color vehicle::part_color (int p)
{
    if (p < 0 || p >= parts.size()) {
        return c_black;
    }
    int parm = part_with_feature(p, "ARMOR", false);
    int po = part_with_feature(p, "OVER", false);
    int pd = po < 0? p : po;
    if (parts[p].blood > 200) {
        return c_red;
    }
    else if (parts[p].blood > 0) {
        return c_ltred;
    }

    if (parts[pd].hp <= 0) {
        return part_info(pd).color_broken;
    }

    // first, check if there's a part over. then, if armor here (projects its color on part)
    if (po >= 0) {
        return part_info(po).color;
    }
    else if (parm >= 0) {
        return part_info(parm).color;
    }

    return part_info(pd).color;
}

void vehicle::print_part_desc (void *w, int y1, int width, int p, int hl)
{
    WINDOW *win = (WINDOW *) w;
    if (p < 0 || p >= parts.size())
        return;
    std::vector<int> pl = internal_parts (p);
    pl.insert (pl.begin(), p);
    int y = y1;
    for (int i = 0; i < pl.size(); i++)
    {
        int dur = part_info (pl[i]).durability;
        int per_cond = parts[pl[i]].hp * 100 / (dur < 1? 1 : dur);
        nc_color col_cond = c_dkgray;
        if (parts[pl[i]].hp >= dur)
            col_cond = c_green;
        else
        if (per_cond >= 80)
            col_cond = c_ltgreen;
        else
        if (per_cond >= 50)
            col_cond = c_yellow;
        else
        if (per_cond >= 20)
            col_cond = c_ltred;
        else
        if (parts[pl[i]].hp > 0)
            col_cond = c_red;

        std::string partname;
        // part bigness, if that's relevant.
        if (part_flag(pl[i], "VARIABLE_SIZE") && part_flag(pl[i], "ENGINE")) {
            //~ 2.8-Liter engine
            partname = string_format(_("%4.2f-Liter %s"),
                                     (float)(parts[pl[i]].bigness) / 100,
                                     part_info(pl[i]).name.c_str());
        } else if (part_flag(pl[i], "VARIABLE_SIZE") && part_flag(pl[i], "WHEEL")) {
            //~ 14" wheel
            partname = string_format(_("%d\" %s"),
                                     parts[pl[i]].bigness,
                                     part_info(pl[i]).name.c_str());
        } else {
            partname = part_info(pl[i]).name;
        }

        bool armor = part_flag(pl[i], "ARMOR");
        mvwprintz(win, y, 2, i == hl? hilite(col_cond) : col_cond, partname.c_str());
        mvwprintz(win, y, 1, i == hl? hilite(c_ltgray) : c_ltgray, armor? "(" : (i? "-" : "["));
        mvwprintz(win, y, 2 + utf8_width(partname.c_str()), i == hl? hilite(c_ltgray) : c_ltgray, armor? ")" : (i? "-" : "]"));
//         mvwprintz(win, y, 3 + utf8_width(part_info(pl[i]).name), c_ltred, "%d", parts[pl[i]].blood);

        if (i == 0 && is_inside(pl[i])) {
            //~ indicates that a vehicle part is inside
            mvwprintz(win, y, width-2-utf8_width(_("In")), c_ltgray, _("In"));
        } else if (i == 0) {
            //~ indicates that a vehicle part is outside
            mvwprintz(win, y, width-2-utf8_width(_("Out")), c_ltgray, _("Out"));
        }
        y++;
    }
}

void vehicle::print_fuel_indicator (void *w, int y, int x, bool fullsize, bool verbose)
{
    WINDOW *win = (WINDOW *) w;
    const nc_color fcs[num_fuel_types] = { c_ltred, c_yellow, c_ltgreen, c_ltblue, c_ltcyan };
    const char fsyms[5] = { 'E', '\\', '|', '/', 'F' };
    nc_color col_indf1 = c_ltgray;
    int yofs=0;
    for (int i = 0; i < num_fuel_types; i++)
    {
        int cap = fuel_capacity(fuel_types[i]);
        if (cap > 0 && ( basic_consumption(fuel_types[i]) > 0 || fullsize ) )
        {
            mvwprintz(win, y+yofs, x, col_indf1, "E...F");
            int amnt = cap > 0? fuel_left(fuel_types[i]) * 99 / cap : 0;
            int indf = (amnt / 20) % 5;
            mvwprintz(win, y+yofs, x + indf, fcs[i], "%c", fsyms[indf]);
            if(verbose) {
              if(g->debugmon) {
                mvwprintz(win, y+yofs, x+6, fcs[i], "%d/%d",fuel_left(fuel_types[i]),cap);
              } else {
                mvwprintz(win, y+yofs, x+6, fcs[i], "%d",(fuel_left(fuel_types[i])*100)/cap);
                wprintz(win, c_ltgray, "%c",045);
              }
            }
            if(fullsize) yofs++;
        }
    }
}

void vehicle::coord_translate (int reldx, int reldy, int &dx, int &dy)
{
    tileray tdir (face.dir());
    tdir.advance (reldx);
    dx = tdir.dx() + tdir.ortho_dx(reldy);
    dy = tdir.dy() + tdir.ortho_dy(reldy);
}

void vehicle::coord_translate (int dir, int reldx, int reldy, int &dx, int &dy)
{
    tileray tdir (dir);
    tdir.advance (reldx);
    dx = tdir.dx() + tdir.ortho_dx(reldy);
    dy = tdir.dy() + tdir.ortho_dy(reldy);
}

void vehicle::precalc_mounts (int idir, int dir)
{
    if (idir < 0 || idir > 1)
        idir = 0;
    for (int p = 0; p < parts.size(); p++)
    {
        int dx, dy;
        coord_translate (dir, parts[p].mount_dx, parts[p].mount_dy, dx, dy);
        parts[p].precalc_dx[idir] = dx;
        parts[p].precalc_dy[idir] = dy;
    }
}

std::vector<int> vehicle::boarded_parts()
{
    std::vector<int> res;
    for (int p = 0; p < parts.size(); p++) {
        if (part_flag (p, "BOARDABLE") &&
                parts[p].has_flag(vehicle_part::passenger_flag)) {
            res.push_back (p);
        }
    }
    return res;
}

int vehicle::free_seat()
{
    for (int p = 0; p < parts.size(); p++) {
        if (part_flag (p, "BOARDABLE") &&
               !parts[p].has_flag(vehicle_part::passenger_flag)) {
            return p;
        }
    }
    return -1;
}

player *vehicle::get_passenger (int p)
{
    p = part_with_feature (p, "BOARDABLE", false);
    if (p >= 0 && parts[p].has_flag(vehicle_part::passenger_flag))
    {
     const int player_id = parts[p].passenger_id;
     if( player_id == g->u.getID()) {
      return &g->u;
     }
     int npcdex = g->npc_by_id (player_id);
     if (npcdex >= 0) {
      return g->active_npc[npcdex];
     }
    }
    return 0;
}

int vehicle::global_x ()
{
    return smx * SEEX + posx;
}

int vehicle::global_y ()
{
    return smy * SEEY + posy;
}

int vehicle::total_mass()
{
    int m = 0;
    for (int i = 0; i < parts.size(); i++)
    {
        m += g->itypes[part_info(i).item]->weight;
        for (int j = 0; j < parts[i].items.size(); j++) {
            m += parts[i].items[j].type->weight;
        }
        if (part_flag(i,"BOARDABLE") && parts[i].has_flag(vehicle_part::passenger_flag)) {
            m += 81500; // TODO: get real weight
        }
    }
    return m/1000;
}

void vehicle::center_of_mass(int &x, int &y)
{
    float xf = 0, yf = 0;
    int m_total = total_mass();
    for (int i = 0; i < parts.size(); i++)
    {
        int m_part = 0;
        m_part += g->itypes[part_info(i).item]->weight;
        for (int j = 0; j < parts[i].items.size(); j++) {
            m_part += parts[i].items[j].type->weight;
        }
        if (part_flag(i,"BOARDABLE") && parts[i].has_flag(vehicle_part::passenger_flag)) {
            m_part += 81500; // TODO: get real weight
        }
        xf += parts[i].precalc_dx[0] * m_part / 1000;
        yf += parts[i].precalc_dy[0] * m_part / 1000;
    }
    xf /= m_total;
    yf /= m_total;
    x = int(xf + 0.5); //round to nearest
    y = int(yf + 0.5);
}

int vehicle::fuel_left (ammotype ftype, bool for_engine)
{
    int fl = 0;
    for (int p = 0; p < parts.size(); p++) {
        if (part_flag(p, "FUEL_TANK") &&
            (ftype == part_info(p).fuel_type ||
            (for_engine && ftype == "battery" && part_info(p).fuel_type == "plutonium"))) {
            fl += parts[p].amount;
        }
    }
    return fl;
}

int vehicle::fuel_capacity (ammotype ftype)
{
    int cap = 0;
    for (int p = 0; p < parts.size(); p++) {
        if (part_flag(p, "FUEL_TANK") && ftype == part_info(p).fuel_type) {
            cap += part_info(p).size;
        }
    }
    return cap;
}

int vehicle::refill (ammotype ftype, int amount)
{
    for (int p = 0; p < parts.size(); p++)
    {
        if (part_flag(p, "FUEL_TANK") &&
            part_info(p).fuel_type == ftype &&
            parts[p].amount < part_info(p).size)
        {
            int need = part_info(p).size - parts[p].amount;
            if (amount < need)
            {
                parts[p].amount += amount;
                return 0;
            }
            else
            {
                parts[p].amount += need;
                amount -= need;
            }
        }
    }
    return amount;
}

int vehicle::drain (ammotype ftype, int amount) {
  int drained = 0;

  for (int p = 0; p < parts.size(); p++) {
    if (part_flag(p, "FUEL_TANK") && part_info(p).fuel_type == ftype && parts[p].amount > 0) {
      if (parts[p].amount > (amount - drained)) {
        parts[p].amount -= (amount - drained);
        drained = amount;
        break;
      } else {
        drained += parts[p].amount;
        parts[p].amount = 0;
      }
    }
  }

  return drained;
}

int vehicle::basic_consumption (ammotype ftype)
{
    if (ftype == "plutonium")
      ftype = "battery";
    int cnt = 0;
    int fcon = 0;
    for (int p = 0; p < parts.size(); p++) {
        if (part_flag(p, "ENGINE") &&
            ftype == part_info(p).fuel_type &&
            parts[p].hp > 0)
        {
            fcon += part_power(p);
            cnt++;
        }
    }
    if (fcon < 100 && cnt > 0) {
        fcon = 100;
    }
    return fcon;
}

int vehicle::total_power (bool fueled)
{
    int pwr = 0;
    int cnt = 0;
    for (int p = 0; p < parts.size(); p++)
        if (part_flag(p, "ENGINE") &&
            (fuel_left (part_info(p).fuel_type, true) || !fueled ||
             part_info(p).fuel_type == "muscle") &&
            parts[p].hp > 0)
        {
            pwr += part_power(p);
            cnt++;
        }
    if (cnt > 1) {
        pwr = pwr * 4 / (4 + cnt -1);
    }
    return pwr;
}

int vehicle::solar_power ()
{
    int pwr = 0;
    for (int p = 0; p < parts.size(); p++) {
        if (part_flag(p, "SOLAR_PANEL") && parts[p].hp > 0) {
            int part_x = global_x() + parts[p].precalc_dx[0];
            int part_y = global_y() + parts[p].precalc_dy[0];
            // Can't use g->in_sunlight() because it factors in vehicle roofs.
            if( !g->m.has_flag_ter_or_furn( indoors, part_x, part_y ) ) {
                pwr += (part_power(p) * g->natural_light_level()) / DAYLIGHT_LEVEL;
            }
        }
    }
    return pwr;
}

int vehicle::acceleration (bool fueled)
{
    return (int) (safe_velocity (fueled) * k_mass() / (1 + strain ()) / 10);
}

int vehicle::max_velocity (bool fueled)
{
    return total_power (fueled) * 80;
}

int vehicle::safe_velocity (bool fueled)
{
    int pwrs = 0;
    int cnt = 0;
    for (int p = 0; p < parts.size(); p++)
        if (part_flag(p, "ENGINE") &&
            (fuel_left (part_info(p).fuel_type, true) || !fueled ||
             part_info(p).fuel_type == "muscle") &&
            parts[p].hp > 0)
        {
            int m2c = 100;

            if( part_info(p).fuel_type == "gasoline" )    m2c = 60;
            else if( part_info(p).fuel_type == "plasma" ) m2c = 75;
            else if( part_info(p).fuel_type == "battery" )   m2c = 90;
            else if( part_info(p).fuel_type == "muscle" ) m2c = 45;

            pwrs += part_power(p) * m2c / 100;
            cnt++;
        }
    if (cnt > 0) {
        pwrs = pwrs * 4 / (4 + cnt -1);
    }
    return (int) (pwrs * k_dynamics() * k_mass()) * 80;
}

int vehicle::noise (bool fueled, bool gas_only)
{
    int pwrs = 0;
    int cnt = 0;
    int muffle = 100;
    for (int p = 0; p < parts.size(); p++) {
        if (part_flag(p, "MUFFLER") && parts[p].hp > 0 && part_info(p).bonus < muffle) {
            muffle = part_info(p).bonus;
        }
    }

    for (int p = 0; p < parts.size(); p++) {
        if (part_flag(p, "ENGINE") &&
            (fuel_left (part_info(p).fuel_type, true) || !fueled ||
             part_info(p).fuel_type == "muscle") &&
            parts[p].hp > 0)
        {
            int nc = 10;

            if( part_info(p).fuel_type == "gasoline" )    nc = 25;
            else if( part_info(p).fuel_type == "plasma" ) nc = 10;
            else if( part_info(p).fuel_type == "battery" )   nc = 3;
            else if( part_info(p).fuel_type == "muscle" ) nc = 5;

            if (!gas_only || part_info(p).fuel_type == "gasoline")
            {
                int pwr = part_power(p) * nc / 100;
                if (muffle < 100 && (part_info(p).fuel_type == "gasoline" ||
                    part_info(p).fuel_type == "plasma"))
                    pwr = pwr * muffle / 100;
                pwrs += pwr;
                cnt++;
            }
        }
    }
    return pwrs;
}

float vehicle::wheels_area (int *cnt)
{
    int count = 0;
    int total_area = 0;
    for (int i = 0; i < external_parts.size(); i++)
    {
        int p = external_parts[i];
        if (part_flag(p, "WHEEL") &&
            parts[p].hp > 0)
        {
            int width = part_info(p).wheel_width;
            int bigness = parts[p].bigness;
            // 9 inches, for reference, is about normal for cars.
            total_area += ((float)width/9) * bigness;
            count++;
        }
    }
    if (cnt) {
        *cnt = count;
    }
    return total_area;
}

float vehicle::k_dynamics ()
{
    const int max_obst = 13;
    int obst[max_obst];
    for (int o = 0; o < max_obst; o++) {
        obst[o] = 0;
    }
    for (int i = 0; i < external_parts.size(); i++)
    {
        int p = external_parts[i];
        int frame_size = part_flag(p, "OBSTACLE")? 30 : 10;
        int pos = parts[p].mount_dy + max_obst / 2;
        if (pos < 0) {
            pos = 0;
        }
        if (pos >= max_obst) {
            pos = max_obst -1;
        }
        if (obst[pos] < frame_size) {
            obst[pos] = frame_size;
        }
    }
    int frame_obst = 0;
    for (int o = 0; o < max_obst; o++) {
        frame_obst += obst[o];
    }
    float ae0 = 200.0;
    float fr0 = 1000.0;
    float wa = wheels_area();

    // calculate aerodynamic coefficient
    float ka = ae0 / (ae0 + frame_obst);

    // calculate safe speed reduction due to wheel friction
    float kf = fr0 / (fr0 + wa);

    return ka * kf;
}

float vehicle::k_mass ()
{
    float wa = wheels_area();
    if (wa <= 0)
       return 0;

    float ma0 = 50.0;

    // calculate safe speed reduction due to mass
    float km = ma0 / (ma0 + (total_mass()/8) / (8 * (float) wa));

    return km;
}

float vehicle::strain ()
{
    int mv = max_velocity();
    int sv = safe_velocity();
    if (mv <= sv)
        mv = sv + 1;
    if (velocity < safe_velocity())
        return 0;
    else
        return (float) (velocity - sv) / (float) (mv - sv);
}

bool vehicle::valid_wheel_config ()
{
    int x1 = 0, y1 = 0, x2 = 0, y2 = 0;
    int count = 0;
    for (int i = 0; i < external_parts.size(); i++)
    {
        int p = external_parts[i];
        if (!part_flag(p, "WHEEL") ||
            parts[p].hp <= 0) {
            continue;
        }
        if (!count)
        {
            x1 = x2 = parts[p].mount_dx;
            y1 = y2 = parts[p].mount_dy;
        }
        if (parts[p].mount_dx < x1)
            x1 = parts[p].mount_dx;
        if (parts[p].mount_dx > x2)
            x2 = parts[p].mount_dx;
        if (parts[p].mount_dy < y1)
            y1 = parts[p].mount_dy;
        if (parts[p].mount_dy > y2)
            y2 = parts[p].mount_dy;
        count++;
    }
    if (count < 2) {
        return false;
    }
    float xo = 0, yo = 0;
    float wo = 0, w2;
    for (int p = 0; p < parts.size(); p++)
    { // lets find vehicle's center of masses
        w2 = g->itypes[part_info(p).item]->weight;
        if (w2 < 1)
            continue;
        xo = xo * wo / (wo + w2) + parts[p].mount_dx * w2 / (wo + w2);
        yo = yo * wo / (wo + w2) + parts[p].mount_dy * w2 / (wo + w2);
        wo += w2;
    }
//    g->add_msg("cm x=%.3f y=%.3f m=%d  x1=%d y1=%d x2=%d y2=%d", xo, yo, (int) wo, x1, y1, x2, y2);
    if ((int)xo < x1 || (int)xo > x2 || (int)yo < y1 || (int)yo > y2)
        return false; // center of masses not inside support of wheels (roughly)
    return true;
}

void vehicle::consume_fuel ()
{
    ammotype ftypes[3] = { "gasoline", "battery", "plasma" };
    for (int ft = 0; ft < 3; ft++)
    {
        float st = strain() * 10;
        int amnt = (int) (basic_consumption (ftypes[ft]) * (1.0 + st * st) /
                          (ftypes[ft] == "battery" ? 1 : 100));
        if (!amnt)
            continue; // no engines of that type
        bool elec = ftypes[ft] == "battery";
        bool found = false;
        for (int j = 0; j < (elec? 2 : 1); j++)
        {
            for (int p = 0; p < parts.size(); p++)
                // if this is a fuel tank
                // and its type is same we're looking for now
                // and for electric engines:
                //  - if j is 0, then we're looking for plutonium (it's first)
                //  - otherwise we're looking for batteries (second)
                if (part_flag(p, "FUEL_TANK") &&
                    (part_info(p).fuel_type == (elec? (j ? "battery" : "plutonium") : ftypes[ft])) &&
                    parts[p].amount > 0)
                {
                    parts[p].amount -= amnt / ((elec && !j)?100:1);
                    if (parts[p].amount < 0)
                        parts[p].amount = 0;
                    found = true;
                    break;
                }
            if (found)
                break;
        }
    }
}

void vehicle::thrust (int thd)
{
    if (velocity == 0)
    {
        turn_dir = face.dir();
        move = face;
        of_turn_carry = 0;
        last_turn = 0;
        skidding = false;
    }

    if (!thd)
        return;

    bool pl_ctrl = player_in_control(&g->u);

    if (!valid_wheel_config() && velocity == 0)
    {
        if (pl_ctrl)
            g->add_msg (_("The %s doesn't have enough wheels to move!"), name.c_str());
        return;
    }

    bool thrusting = true;
    if(velocity){ //brake?
       int sgn = velocity < 0? -1 : 1;
       thrusting = sgn == thd;
    }

    if (thrusting)
    {
        if (total_power () < 1)
        {
            if (pl_ctrl)
            {
                if (total_power (false) < 1)
                    g->add_msg (_("The %s doesn't have an engine!"), name.c_str());
                else
                    g->add_msg (_("The %s's engine emits a sneezing sound."), name.c_str());
            }
            cruise_velocity = 0;
            return;
        }

        consume_fuel ();

        int strn = (int) (strain () * strain() * 100);

        for (int p = 0; p < parts.size(); p++)
            if (part_flag(p, "ENGINE") &&
                (fuel_left (part_info(p).fuel_type, true)) && parts[p].hp > 0 &&
                rng (1, 100) < strn)
            {
                int dmg = rng (strn * 2, strn * 4);
                damage_direct (p, dmg, 0);
                if(one_in(2))
                 g->add_msg(_("Your engine emits a high pitched whine."));
                else
                 g->add_msg(_("Your engine emits a loud grinding sound."));
            }
        // add sound and smoke
        int smk = noise (true, true);
        if (smk > 0)
        {
            int rdx, rdy;
            coord_translate (exhaust_dx, exhaust_dy, rdx, rdy);
            g->m.add_field(g, global_x() + rdx, global_y() + rdy, fd_smoke, (smk / 50) + 1);
        }
        g->sound(global_x(), global_y(), noise(), "");
    }

    if (skidding)
        return;

    int accel = acceleration();
    int max_vel = max_velocity();
    int brake = 30 * k_mass();
    int brk = abs(velocity) * brake / 100;
    if (brk < accel)
        brk = accel;
    if (brk < 10 * 100)
        brk = 10 * 100;
    int vel_inc = (thrusting? accel : brk) * thd;
    if(thd == -1 && thrusting) // reverse accel.
       vel_inc = .6 * vel_inc;
    if ((velocity > 0 && velocity + vel_inc < 0) ||
        (velocity < 0 && velocity + vel_inc > 0))
        stop ();
    else
    {
        velocity += vel_inc;
        if (velocity > max_vel)
            velocity = max_vel;
        else
        if (velocity < -max_vel / 4)
            velocity = -max_vel / 4;
    }
}

void vehicle::cruise_thrust (int amount)
{
    if (!amount)
        return;
    int max_vel = (safe_velocity() * 11 / 10000 + 1) * 1000;
    cruise_velocity += amount;
    cruise_velocity = cruise_velocity / abs(amount) * abs(amount);
    if (cruise_velocity > max_vel)
        cruise_velocity = max_vel;
    else
    if (-cruise_velocity > max_vel / 4)
        cruise_velocity = -max_vel / 4;
}

void vehicle::turn (int deg)
{
    if (deg == 0)
        return;
    if (velocity < 0)
        deg = -deg;
    last_turn = deg;
    turn_dir += deg;
    if (turn_dir < 0)
        turn_dir += 360;
    if (turn_dir >= 360)
        turn_dir -= 360;
}

void vehicle::stop ()
{
    velocity = 0;
    skidding = false;
    move = face;
    last_turn = 0;
    of_turn_carry = 0;
}

bool vehicle::collision( std::vector<veh_collision> &veh_veh_colls, int dx, int dy,
                         bool &can_move, int &imp, bool just_detect )
{
    for( int ep = 0; ep < external_parts.size() && can_move; ep++ ) {
        const int p = external_parts[ep];
        // coords of where part will go due to movement (dx/dy)
        // and turning (precalc_dx/dy [1])
        const int dsx = global_x() + dx + parts[p].precalc_dx[1];
        const int dsy = global_y() + dy + parts[p].precalc_dy[1];
        veh_collision coll = part_collision( p, dsx, dsy, just_detect );
        if( coll.type != veh_coll_nothing && just_detect ) {
            return true;
        } else if( coll.type == veh_coll_veh ) {
            veh_veh_colls.push_back( coll );
        } else if( coll.type != veh_coll_nothing ) { //run over someone?
            if( can_move ) {
                imp += coll.imp;
            }
            if( velocity == 0 ) {
                can_move = false;
            }
        }
    }
    return false;
}

veh_collision vehicle::part_collision (int part, int x, int y, bool just_detect)
{
    bool pl_ctrl = player_in_control (&g->u);
    int mondex = g->mon_at(x, y);
    int npcind = g->npc_at(x, y);
    bool u_here = x == g->u.posx && y == g->u.posy && !g->u.in_vehicle;
    monster *z = mondex >= 0? &g->zombie(mondex) : 0;
    player *ph = (npcind >= 0? g->active_npc[npcind] : (u_here? &g->u : 0));

    if (ph && ph->in_vehicle) // if in a vehicle assume it's this one
    	ph = 0;

    int target_part = -1;
    vehicle *oveh = g->m.veh_at (x, y, target_part);
    bool is_veh_collision = oveh && (oveh->posx != posx || oveh->posy != posy);
    bool is_body_collision = ph || mondex >= 0;

    veh_coll_type collision_type = veh_coll_nothing;
    std::string obs_name = g->m.name(x, y).c_str();

    // vehicle collisions are a special case. just return the collision.
    // the map takes care of the dynamic stuff.
    if (is_veh_collision){
       veh_collision ret;
       ret.type = veh_coll_veh;
       //"imp" is too simplistic for veh-veh collisions
       ret.part = part;
       ret.target = oveh;
       ret.target_part = target_part;
       ret.target_name = oveh->name.c_str();
       return ret;
    }

    int parm = part_with_feature (part, "ARMOR");
    if (parm < 0) {
        parm = part;
    }
    int dmg_mod = part_info(parm).dmg_mod;
    // let's calculate type of collision & mass of object we hit
    float mass = total_mass();
    float mass2=0;
	float e= 0.3; // e = 0 -> plastic collision
	// e = 1 -> inelastic collision
	int part_dens = 0; //part density

    if (is_body_collision)
    { // then, check any monster/NPC/player on the way
        collision_type = veh_coll_body; // body
		e=0.30;
		part_dens = 15;
        if (z)
            switch (z->type->size)
            {
            case MS_TINY:    // Rodent
                mass2 = 1;
                break;
            case MS_SMALL:   // Half human
                mass2 = 41;
                break;
            default:
            case MS_MEDIUM:  // Human
                mass2 = 82;
                break;
            case MS_LARGE:   // Cow
                mass2 = 120;
                break;
            case MS_HUGE:     // TAAAANK
                mass2 = 200;
                break;
            }
        else
            mass2 = 82;// player or NPC
    }
    else // if all above fails, go for terrain which might obstruct moving
    if (g->m.has_flag_ter_or_furn (thin_obstacle, x, y))
    {
        collision_type = veh_coll_thin_obstacle; // some fence
        mass2 = 10;
		e=0.30;
		part_dens = 20;
    }
    else
    if (g->m.has_flag_ter_or_furn(bashable, x, y))
    {
        collision_type = veh_coll_bashable; // (door, window)
        mass2 = 50;    // special case: instead of calculating absorb based on mass of obstacle later, we let
                       // map::bash function deside, how much absorb is
		e=0.30;
		part_dens = 20;
    }
    else
    if (g->m.move_cost_ter_furn(x, y) == 0 && g->m.is_destructable_ter_furn(x, y))
    {
        collision_type = veh_coll_destructable; // destructible (wall)
        mass2 = 200;
		e=0.30;
		part_dens = 60;
    }
    else
    if (g->m.move_cost_ter_furn(x, y) == 0 && !g->m.has_flag_ter_or_furn(swimmable, x, y))
    {
        collision_type = veh_coll_other; // not destructible
        mass2 = 1000;
		e=0.10;
		part_dens = 80;
    }
    if (collision_type == veh_coll_nothing){  // hit nothing
       veh_collision ret;
       ret.type = veh_coll_nothing;
       return ret;
    } else if( just_detect ) {
       veh_collision ret;
       ret.type = collision_type;
       return ret;
    }

	int degree = rng (70, 100);

	//Calculate Impulse of car
	const float vel1 = velocity/100; //Velocity of car

	//Impulse of object
 //Assumption: velocitiy of hit object = 0 mph
	const float vel2 = 0;
 //lost energy at collision -> deformation energy -> damage
	const float d_E = ((mass*mass2)*(1-e)*(1-e)*(vel1-vel2)*(vel1-vel2)) / (2*mass + 2*mass2);
 //velocity of car after collision
	const float vel1_a = (mass2*vel2*(1+e) + vel1*(mass - e*mass2)) / (mass + mass2);
 //velocity of object after collision
	const float vel2_a = (mass*vel1*(1+e) + vel2*(mass2 - e*mass)) / (mass + mass2);

	//Calculate damage resulting from d_E
	material_type* vpart_item_mat1 = material_type::find_material(g->itypes[part_info(parm).item]->m1);
	material_type* vpart_item_mat2 = material_type::find_material(g->itypes[part_info(parm).item]->m2);
	int vpart_dens;
	if(vpart_item_mat2->ident() == "null")
		vpart_dens = vpart_item_mat1->density();
	else
		vpart_dens = (vpart_item_mat1->density() + vpart_item_mat2->density())/2; //average

	//k=100 -> 100% damage on part
	//k=0 -> 100% damage on obj
	float material_factor = (part_dens - vpart_dens)*0.5;
	if ( material_factor >= 25) material_factor = 25; //saturation
	if ( material_factor < -25) material_factor = -25;
	float weight_factor;
	if ( mass >= mass2 ) weight_factor = -25 * ( log(mass) - log(mass2) ) / log(mass);   //factor = -25 if mass is much greater than mass2
	else weight_factor = 25 * ( log(mass2) - log(mass) ) / log(mass2) ;   //factor = +25 if mass2 is much greater than mass

	float k = 50 + material_factor + weight_factor;
	if(k > 90) k = 90;  //saturation
	if(k < 10) k = 10;

	//Damage calculation
	const float dmg = abs(d_E / k_mvel); //damage dealt overall
	const float part_dmg = dmg * k / 100;     //damage for vehicle-part
	const float obj_dmg  = dmg * (100-k)/100;  //damage for object

    bool smashed = true;
    std::string snd;
    if (collision_type == veh_coll_bashable)
    { // something bashable -- use map::bash to determine outcome
        int absorb = -1;
        g->m.bash(x, y, obj_dmg, snd, &absorb);
        smashed = obj_dmg > absorb;
    }
    else
    if (collision_type >= veh_coll_thin_obstacle) // some other terrain
    {
        smashed = obj_dmg > mass2;
        if (smashed)
            switch (collision_type) // destroy obstacle
            {
            case veh_coll_thin_obstacle:
                if (g->m.has_furn(x, y))
                    g->m.furn_set(x, y, f_null);
                else
                    g->m.ter_set(x, y, t_dirt);
                break;
            case veh_coll_destructable:
                g->m.destroy(g, x, y, false);
                snd = _("crash!");
                break;
            case veh_coll_other:
                smashed = false;
                break;
            default:;
            }
        g->sound (x, y, smashed? 80 : 50, "");
    }
    if (!is_body_collision)
    {
        if (pl_ctrl)
        {
            if (snd.length() > 0)
                g->add_msg (_("Your %s's %s rams into a %s with a %s"), name.c_str(), part_info(part).name.c_str(), obs_name.c_str(), snd.c_str());
            else
                g->add_msg (_("Your %s's %s rams into a %s."), name.c_str(), part_info(part).name.c_str(), obs_name.c_str());
        }
        else
        if (snd.length() > 0)
            g->add_msg (_("You hear a %s"), snd.c_str());
    }
	if (collision_type == veh_coll_body)
    {
        int dam = obj_dmg*dmg_mod/100;
        if (z)
        {
            int z_armor = part_flag(part, "SHARP")? z->type->armor_cut : z->type->armor_bash;
            if (z_armor < 0) {
                z_armor = 0;
            }
            if (z) {
                dam -= z_armor;
            }
        }
        if (dam < 0)
            dam = 0;

        if (part_flag(part, "SHARP")) {
            parts[part].blood += (20 + dam) * 5;
        } else if (dam > rng (10, 30)) {
            parts[part].blood += (10 + dam / 2) * 5;
        }

        int turns_stunned = rng (0, dam) > 10? rng (1, 2) + (dam > 40? rng (1, 2) : 0) : 0;
        if (part_flag(part, "SHARP")) {
            turns_stunned = 0;
        }
        if (turns_stunned > 6) {
            turns_stunned = 6;
        }
        if (turns_stunned > 0 && z) {
            z->add_effect(ME_STUNNED, turns_stunned);
        }

        std::string dname;
        if (z)
            dname = z->name().c_str();
        else
            dname = ph->name;
        if (pl_ctrl)
            g->add_msg (_("Your %s's %s rams into %s, inflicting %d damage%s!"),
                    name.c_str(), part_info(part).name.c_str(), dname.c_str(), dam,
                    turns_stunned > 0 && z? _(" and stunning it") : "");

        int angle = (100 - degree) * 2 * (one_in(2)? 1 : -1);
        if (z)
        {
            z->hurt(dam);

            if (vel2_a > rng (10, 20))
                g->fling_player_or_monster (0, z, move.dir() + angle, vel2_a);
            if (z->hp < 1)
                g->kill_mon (mondex, pl_ctrl);
        }
        else
        {
            ph->hitall (g, dam, 40);
            if (vel2_a > rng (10, 20))
                g->fling_player_or_monster (ph, 0, move.dir() + angle, vel2_a);
        }

        if (part_flag(part, "SHARP"))
        {
            field &local_field = g->m.field_at(x, y);
            if (local_field.findField(fd_blood) &&
                local_field.findField(fd_blood)->getFieldDensity() < 2)
                local_field.findField(fd_blood)->setFieldDensity(local_field.findField(fd_blood)->getFieldDensity() + 1);
            else
                g->m.add_field(g, x, y, fd_blood, 1);
        }
        else
            g->sound (x, y, 20, "");
    }

	velocity = vel1_a*100;

    if (!smashed) // tree, wall, or bear sometimes wins
    {
        cruise_on = false;
        stop();
    }
    else
    {
        int turn_amount = rng (1, 3) * sqrt ((double)dmg);
        turn_amount /= 15;
        if (turn_amount < 1)
            turn_amount = 1;
        turn_amount *= 15;
        if (turn_amount > 120)
            turn_amount = 120;
		int turn_roll = rng (0, 100);
        if (turn_roll < abs(vel1 - vel1_a)*2 ) //probability of skidding increases with higher delta_v
			//delta_v = vel1 - vel1_a
			//delta_v = 50 mph -> 100% probability of skidding
			//delta_v = 25 mph -> 50% probability of skidding
        {
            skidding = true;
            turn (one_in (2)? turn_amount : -turn_amount);
        }
    }
    damage (parm, part_dmg, 1);

    veh_collision ret;
    ret.type = collision_type;
    ret.imp = part_dmg;
    return ret;
}

void vehicle::handle_trap (int x, int y, int part)
{
    int pwh = part_with_feature (part, "WHEEL");
    if (pwh < 0) {
        return;
    }
    trap_id t = g->m.tr_at(x, y);
    if (t == tr_null) {
        return;
    }
    int noise = 0;
    int chance = 100;
    int expl = 0;
    int shrap = 0;
    bool wreckit = false;
    std::string msg (_("The %s's %s runs over %s."));
    std::string snd;
    switch (t)
    {
        case tr_bubblewrap:
            noise = 18;
            snd = _("Pop!");
            break;
        case tr_beartrap:
        case tr_beartrap_buried:
            noise = 8;
            snd = _("SNAP!");
            wreckit = true;
            g->m.remove_trap(x, y);
            g->m.spawn_item(x, y, "beartrap", 0);
            break;
        case tr_nailboard:
            wreckit = true;
            break;
        case tr_blade:
            noise = 1;
            snd = _("Swinnng!");
            wreckit = true;
            break;
        case tr_crossbow:
            chance = 30;
            noise = 1;
            snd = _("Clank!");
            wreckit = true;
            g->m.remove_trap(x, y);
            g->m.spawn_item(x, y, "crossbow", 0);
            g->m.spawn_item(x, y, "string_6", 0);
            if (!one_in(10))
                g->m.spawn_item(x, y, "bolt_steel", 0);
            break;
        case tr_shotgun_2:
        case tr_shotgun_1:
            noise = 60;
            snd = _("Bang!");
            chance = 70;
            wreckit = true;
            if (t == tr_shotgun_2)
                g->m.add_trap(x, y, tr_shotgun_1);
            else
            {
                g->m.remove_trap(x, y);
                g->m.spawn_item(x, y, "shotgun_sawn", 0);
                g->m.spawn_item(x, y, "string_6", 0);
            }
            break;
        case tr_landmine_buried:
        case tr_landmine:
            expl = 10;
            shrap = 8;
            g->m.remove_trap(x, y);
            break;
        case tr_boobytrap:
            expl = 18;
            shrap = 12;
            break;
        case tr_dissector:
            noise = 10;
            snd = _("BRZZZAP!");
            wreckit = true;
            break;
        case tr_sinkhole:
        case tr_pit:
        case tr_spike_pit:
        case tr_ledge:
            wreckit = true;
            break;
        case tr_goo:
        case tr_portal:
        case tr_telepad:
        case tr_temple_flood:
        case tr_temple_toggle:
            msg.clear();
        default:;
    }
    if (msg.size() > 0 && g->u_see(x, y))
        g->add_msg (msg.c_str(), name.c_str(), part_info(part).name.c_str(), g->traps[t]->name.c_str());
    if (noise > 0)
        g->sound (x, y, noise, snd);
    if (wreckit && chance >= rng (1, 100))
        damage (part, 500);
    if (expl > 0)
        g->explosion(x, y, expl, shrap, false);
}

// total volume of all the things
int vehicle::stored_volume(int part) {
   if (!part_flag(part, "CARGO")) {
        return 0;
   }
   int cur_volume = 0;
   for (int i = 0; i < parts[part].items.size(); i++) {
       cur_volume += parts[part].items[i].volume();
   }
   return cur_volume;
}

int vehicle::max_volume(int part) {
	if ( part_flag(part, "CARGO") ){
		return vehicle_part_types[parts[part].id].size;
	}
	return 0;
}

// free space
int vehicle::free_volume(int part) {
   const int maxvolume = this->max_volume(part);
   return ( maxvolume - stored_volume(part) );
}

// returns true if full, modified by arguments:
// (none):                            size >= max || volume >= max
// (addvolume >= 0):                  size+1 > max || volume + addvolume > max
// (addvolume >= 0, addnumber >= 0):  size + addnumber > max || volume + addvolume > max
bool vehicle::is_full(const int part, const int addvolume, const int addnumber) {
   const int maxitems = MAX_ITEM_IN_VEHICLE_STORAGE;
   const int maxvolume = this->max_volume(part);

   if ( addvolume == -1 ) {
       if ( parts[part].items.size() < maxitems ) return true;
       int cur_volume=stored_volume(part);
       return (cur_volume >= maxvolume ? true : false );
   } else {
       if ( parts[part].items.size() + ( addnumber == -1 ? 1 : addnumber ) > maxitems ) return true;
       int cur_volume=stored_volume(part);
       return ( cur_volume + addvolume > maxvolume ? true : false );
   }

}

bool vehicle::add_item (int part, item itm)
{
    const int max_storage = MAX_ITEM_IN_VEHICLE_STORAGE; // (game.h)
    const int maxvolume = this->max_volume(part);         // (game.h => vehicle::max_volume(part) ) in theory this could differ per vpart ( seat vs trunk )

    // const int max_weight = ?! // TODO: weight limit, calc per vpart & vehicle stats, not a hard user limit.
    // add creaking sounds and damage to overloaded vpart, outright break it past a certian point, or when hitting bumps etc

    if (!part_flag(part, "CARGO")) {
        return false;
    }

    if (parts[part].items.size() >= max_storage)
        return false;
    it_ammo *ammo = dynamic_cast<it_ammo*> (itm.type);
    if (part_flag(part, "TURRET")) {
        if (!ammo || (ammo->type != part_info(part).fuel_type ||
                 ammo->type == "gasoline" ||
                 ammo->type == "plasma")) {
            return false;
        }
    }
    int cur_volume = 0;
    int add_volume = itm.volume();
    bool tryaddcharges=(itm.charges  != -1 && (itm.is_food() || itm.is_ammo()));
    // iterate anyway since we need a volume total
      for (int i = 0; i < parts[part].items.size(); i++) {
        cur_volume += parts[part].items[i].volume();
        if( tryaddcharges && parts[part].items[i].type->id == itm.type->id ) {
          parts[part].items[i].charges+=itm.charges;
          return true;
        }
      }

    if ( cur_volume + add_volume > maxvolume ) {
      return false;
    }
    parts[part].items.push_back (itm);
    return true;
}

void vehicle::remove_item (int part, int itemdex)
{
    if (itemdex < 0 || itemdex >= parts[part].items.size())
        return;
    parts[part].items.erase (parts[part].items.begin() + itemdex);
}

void vehicle::gain_moves (int mp)
{
    if (velocity)
    {
        of_turn = 1 + of_turn_carry;
    }
    else
    {
        of_turn = 0;
    }
    of_turn_carry = 0;

    // cruise control TODO: enable for NPC?
    if (player_in_control(&g->u))
    {
        if (cruise_on)
        if (velocity - cruise_velocity >= 10 * 100 ||
            cruise_velocity - velocity >= acceleration()/3 ||
            (cruise_velocity != 0 && velocity == 0) ||
            (cruise_velocity == 0 && velocity != 0))
            thrust (cruise_velocity > velocity? 1 : -1);
    }

    refill ("battery", solar_power());

    // check for smoking parts
    for (int ep = 0; ep < external_parts.size(); ep++)
    {
        int p = external_parts[ep];

        int part_x = global_x() + parts[p].precalc_dx[0];
        int part_y = global_y() + parts[p].precalc_dy[0];

        /* Only lower blood level if:
         * - The part is outside.
         * - The weather is any effect that would cause the player to be wet. */
        if (parts[p].blood > 0 &&
                g->m.is_outside(part_x, part_y) && g->levz >= 0 &&
                g->weather >= WEATHER_DRIZZLE && g->weather <= WEATHER_ACID_RAIN) {
            parts[p].blood--;
        }
        int p_eng = part_with_feature (p, "ENGINE", false);
        if (p_eng < 0 || parts[p_eng].hp > 0 || parts[p_eng].amount < 1) {
            continue;
        }
        parts[p_eng].amount--;
        for (int ix = -1; ix <= 1; ix++) {
            for (int iy = -1; iy <= 1; iy++) {
                if (!rng(0, 2)) {
                    g->m.add_field(g, part_x + ix, part_y + iy, fd_smoke, rng(2, 4));
                }
            }
        }
    }

    if (turret_mode) // handle turrets
        for (int p = 0; p < parts.size(); p++)
            fire_turret (p);
}

void vehicle::find_external_parts ()
{
    external_parts.clear();
    for (int p = 0; p < parts.size(); p++)
    {
        bool ex = false;
        for (int i = 0; i < external_parts.size(); i++)
            if (parts[external_parts[i]].mount_dx == parts[p].mount_dx &&
                parts[external_parts[i]].mount_dy == parts[p].mount_dy)
            {
                ex = true;
                break;
            }
        if (!ex)
            external_parts.push_back (p);
    }
}

void vehicle::find_exhaust ()
{
    int en = -1;
    for (int p = 0; p < parts.size(); p++)
        if (part_flag(p, "ENGINE") && part_info(p).fuel_type == "gasoline")
        {
            en = p;
            break;
        }
    if (en < 0)
    {
        exhaust_dy = 0;
        exhaust_dx = 0;
        return;
    }
    exhaust_dy = parts[en].mount_dy;
    exhaust_dx = parts[en].mount_dx;
    for (int p = 0; p < parts.size(); p++)
        if (parts[p].mount_dy == exhaust_dy &&
            parts[p].mount_dx < exhaust_dx)
            exhaust_dx = parts[p].mount_dx;
    exhaust_dx--;
}

void vehicle::refresh_insides ()
{
    insides_dirty = false;
    for (int ep = 0; ep < external_parts.size(); ep++)
    {
        int p = external_parts[ep];
        if (part_with_feature(p, "ROOF") < 0 || parts[p].hp <= 0)
        { // if there's no roof (or it's broken) -- it's outside!
/*            debugmsg ("part%d/%d(%s)%d,%d no roof=false", p, external_parts.size(),
                      part_info(p).name, parts[p].mount_dx, parts[p].mount_dy);*/
            parts[p].inside = false;
            continue;
        }

        parts[p].inside = true; // inside if not otherwise
        for (int i = 0; i < 4; i++)
        { // let's check four neighbour parts
            int ndx = i < 2? (i == 0? -1 : 1) : 0;
            int ndy = i < 2? 0 : (i == 2? - 1: 1);
            std::vector<int> parts_n3ar = parts_at_relative (parts[p].mount_dx + ndx, parts[p].mount_dy + ndy);
            bool cover = false; // if we aren't covered from sides, the roof at p won't save us
            for (int j = 0; j < parts_n3ar.size(); j++)
            {
                int pn = parts_n3ar[j];
                if (parts[pn].hp <= 0) {
                    continue;   // it's broken = can't cover
                }
                if (part_flag(pn, "ROOF"))
                { // another roof -- cover
                    cover = true;
                    break;
                }
                else
                if (part_flag(pn, "OBSTACLE"))
                { // found an obstacle, like board or windshield or door
                    if (parts[pn].inside || (part_flag(pn, "OPENABLE") && parts[pn].open)) {
                        continue; // door and it's open -- can't cover
                    }
                    cover = true;
                    break;
                }
            }
            if (!cover)
            {
/*                debugmsg ("part%d/%d(%s)%d,%d nb#%d(%s) no cover=false", p, external_parts.size(),
                          part_info(p).name, parts[p].mount_dx, parts[p].mount_dy,
                          i, parts_n3ar.size()> 0? part_info(parts_n3ar[0]).name : "<no part>");*/
                parts[p].inside = false;
                break;
            }
        }
    }
}

bool vehicle::is_inside (int p)
{
    if (p < 0 || p >= parts.size()) {
        return false;
    }
    if (insides_dirty) {
        refresh_insides ();
    }
    return parts[p].inside;
}

void vehicle::unboard_all ()
{
    std::vector<int> bp = boarded_parts ();
    for (int i = 0; i < bp.size(); i++) {
        g->m.unboard_vehicle (g, global_x() + parts[bp[i]].precalc_dx[0], global_y() + parts[bp[i]].precalc_dy[0]);
    }
}

int vehicle::damage (int p, int dmg, int type, bool aimed)
{
    if (dmg < 1) {
        return dmg;
    }

    std::vector<int> pl = internal_parts (p);
    pl.insert (pl.begin(), p);
    if (!aimed)
    {
        bool found_obs = false;
        for (int i = 0; i < pl.size(); i++)
            if (part_flag (pl[i], "OBSTACLE") &&
                (!part_flag (pl[i], "OPENABLE") || !parts[pl[i]].open))
            {
                found_obs = true;
                break;
            }
        if (!found_obs) // not aimed at this tile and no obstacle here -- fly through
            return dmg;
    }
    int parm = part_with_feature (p, "ARMOR");
    int pdm = pl[rng (0, pl.size()-1)];
    int dres;
    if (parm < 0)
        // not covered by armor -- damage part
        dres = damage_direct (pdm, dmg, type);
    else
    {
        // covered by armor -- damage armor first
        dres = damage_direct (parm, dmg, type);
        // half damage for internal part(over parts not covered)
        damage_direct (pdm, part_flag(pdm, "OVER")? dmg : dmg / 2, type);
    }
    return dres;
}

void vehicle::damage_all (int dmg1, int dmg2, int type)
{
    if (dmg2 < dmg1)
    {
        int t = dmg2;
        dmg2 = dmg1;
        dmg1 = t;
    }
    if (dmg1 < 1)
        return;
    for (int p = 0; p < parts.size(); p++)
        if (!one_in(4))
            damage_direct (p, rng (dmg1, dmg2), type);
}

int vehicle::damage_direct (int p, int dmg, int type)
{
    if (parts[p].hp <= 0)
        return dmg;
    int tsh = part_info(p).durability / 10;
    if (tsh > 20)
        tsh = 20;
    int dres = dmg;
    if (dmg >= tsh || type != 1)
    {
        dres -= parts[p].hp;
        int last_hp = parts[p].hp;
        parts[p].hp -= dmg;
        if (parts[p].hp < 0)
            parts[p].hp = 0;
        if (!parts[p].hp && last_hp > 0)
            insides_dirty = true;
        if (part_flag(p, "FUEL_TANK"))
        {
            ammotype ft = part_info(p).fuel_type;
            if (ft == "gasoline" || ft == "plasma")
            {
                int pow = parts[p].amount / 40;
    //            debugmsg ("damage check dmg=%d pow=%d", dmg, pow);
                if (parts[p].hp <= 0)
                    leak_fuel (p);
                if (type == 2 ||
                    (one_in (ft == "gasoline" ? 2 : 4) && pow > 5 && rng (75, 150) < dmg))
                {
                    g->u.add_memorial_log(_("The fuel tank of the %s exploded!"), name.c_str());
                    g->explosion (global_x() + parts[p].precalc_dx[0], global_y() + parts[p].precalc_dy[0],
                                pow, 0, ft == "gasoline");
                    parts[p].hp = 0;
                }
            }
        }
        else
        if (parts[p].hp <= 0 && part_flag(p, "UNMOUNT_ON_DAMAGE"))
        {
            g->m.spawn_item(global_x() + parts[p].precalc_dx[0],
                           global_y() + parts[p].precalc_dy[0],
                           part_info(p).item, g->turn);
            remove_part (p);
        }
    }
    if (dres < 0)
        dres = 0;
    return dres;
}

void vehicle::leak_fuel (int p)
{
    if (!part_flag(p, "FUEL_TANK"))
        return;
    ammotype ft = part_info(p).fuel_type;
    if (ft == "gasoline")
    {
        int x = global_x();
        int y = global_y();
        for (int i = x - 2; i <= x + 2; i++)
            for (int j = y - 2; j <= y + 2; j++)
                if (g->m.move_cost(i, j) > 0 && one_in(2))
                {
                    if (parts[p].amount < 100)
                    {
                        parts[p].amount = 0;
                        return;
                    }
                    g->m.spawn_item(i, j, "gasoline", 0);
                    g->m.spawn_item(i, j, "gasoline", 0);
                    parts[p].amount -= 100;
                }
    }
    parts[p].amount = 0;
}

void vehicle::fire_turret (int p, bool burst)
{
    if (!part_flag (p, "TURRET"))
        return;
    it_gun *gun = dynamic_cast<it_gun*> (g->itypes[part_info(p).item]);
    if (!gun)
        return;
    int charges = burst? gun->burst : 1;
    if (!charges)
        charges = 1;
    ammotype amt = part_info (p).fuel_type;
    if (amt == "gasoline" || amt == "plasma")
    {
        if (amt == "gasoline")
            charges = 20; // hacky
        int fleft = fuel_left (amt);
        if (fleft < 1)
            return;
        it_ammo *ammo = dynamic_cast<it_ammo*>(g->itypes[amt == "gasoline" ? "gasoline" : "plasma"]);
        if (!ammo)
            return;
        if (fire_turret_internal (p, *gun, *ammo, charges))
        { // consume fuel
            if (amt == "plasma")
                charges *= 10; // hacky, too
            for (int p = 0; p < parts.size(); p++)
            {
                if (part_flag(p, "FUEL_TANK") &&
                    part_info(p).fuel_type == amt &&
                    parts[p].amount > 0)
                {
                    parts[p].amount -= charges;
                    if (parts[p].amount < 0)
                        parts[p].amount = 0;
                }
            }
        }
    }
    else
    {
        if (parts[p].items.size() > 0)
        {
            it_ammo *ammo = dynamic_cast<it_ammo*> (parts[p].items[0].type);
            if (!ammo || ammo->type != amt ||
                parts[p].items[0].charges < 1)
                return;
            if (charges > parts[p].items[0].charges)
                charges = parts[p].items[0].charges;
            if (fire_turret_internal (p, *gun, *ammo, charges))
            { // consume ammo
                if (charges >= parts[p].items[0].charges)
                    parts[p].items.erase (parts[p].items.begin());
                else
                    parts[p].items[0].charges -= charges;
            }
        }
    }
}

bool vehicle::fire_turret_internal (int p, it_gun &gun, it_ammo &ammo, int charges)
{
    int x = global_x() + parts[p].precalc_dx[0];
    int y = global_y() + parts[p].precalc_dy[0];
    // code copied form mattack::smg, mattack::flamethrower
    int t, fire_t;
    monster *target = 0;
    int range = ammo.type == "gasoline" ? 5 : 12;
    int closest = range + 1;
    for (int i = 0; i < g->num_zombies(); i++)
    {
        int dist = rl_dist(x, y, g->zombie(i).posx(), g->zombie(i).posy());
        if (g->zombie(i).friendly == 0 && dist < closest &&
            g->m.sees(x, y, g->zombie(i).posx(), g->zombie(i).posy(), range, t))
        {
            target = &(g->zombie(i));
            closest = dist;
            fire_t = t;
        }
    }
    if (!target)
        return false;

    std::vector<point> traj = line_to(x, y, target->posx(), target->posy(), fire_t);
    for (int i = 0; i < traj.size(); i++)
        if (traj[i].x == g->u.posx && traj[i].y == g->u.posy)
            return false; // won't shoot at player
    if (g->u_see(x, y))
        g->add_msg(_("The %s fires its %s!"), name.c_str(), part_info(p).name.c_str());
    player tmp;
    tmp.name = rmp_format(_("<veh_player>The %s"), part_info(p).name.c_str());
    tmp.skillLevel(gun.skill_used).level(1);
    tmp.skillLevel("gun").level(0);
    tmp.recoil = abs(velocity) / 100 / 4;
    tmp.posx = x;
    tmp.posy = y;
    tmp.str_cur = 16;
    tmp.dex_cur =  6;
    tmp.per_cur =  8;
    tmp.weapon = item(&gun, 0);
    it_ammo curam = ammo;
    tmp.weapon.curammo = &curam;
    tmp.weapon.charges = charges;
    g->fire(tmp, target->posx(), target->posy(), traj, true);
    if (ammo.type == "gasoline")
    {
        for (int i = 0; i < traj.size(); i++)
            g->m.add_field(g, traj[i].x, traj[i].y, fd_fire, 1);
    }

    return true;
}

// a chance to stop skidding if moving in roughly the faced direction
void vehicle::possibly_recover_from_skid(){
   if (last_turn > 13)
      //turning on the initial skid is delayed, so move==face, initially. This filters out that case.
      return;
   rl_vec2d mv = move_vec();
   rl_vec2d fv = face_vec();
   float dot = mv.dot_product(fv);
   //threshold of recovery is gaussianesque.

   if (fabs(dot) * 100 > dice(9,20)){
      g->add_msg(_("The %s recovers from its skid."), name.c_str());
      skidding = false; //face_vec takes over.
      velocity *= dot; //wheels absorb horizontal velocity.
      if(dot < -.8){
         //pointed backwards, velo-wise.
         velocity *= -1; //move backwards.
      }
      move = face;
   }
}

// if not skidding, move_vec == face_vec, mv <dot> fv == 1, velocity*1 is returned.
float vehicle::forward_velocity(){
   rl_vec2d mv = move_vec();
   rl_vec2d fv = face_vec();
   float dot = mv.dot_product(fv);
   return velocity * dot;
}

rl_vec2d vehicle::velo_vec(){
    rl_vec2d ret;
    if(skidding)
       ret = move_vec();
    else
       ret = face_vec();
    ret = ret.normalized();
    ret = ret * velocity;
    return ret;
}

// normalized.
rl_vec2d vehicle::move_vec(){
    float mx,my;
    mx = cos (move.dir() * M_PI/180);
    my = sin (move.dir() * M_PI/180);
    rl_vec2d ret(mx,my);
    return ret;
}

// normalized.
rl_vec2d vehicle::face_vec(){
    float fx,fy;
    fx = cos (face.dir() * M_PI/180);
    fy = sin (face.dir() * M_PI/180);
    rl_vec2d ret(fx,fy);
    return ret;
}

float get_collision_factor(float delta_v)
{
	if(abs(delta_v) <= 31){
		return ( 1 - ( 0.9 * abs(delta_v) ) / 31 );
	} else {
		return 0.1;
	}
}

<|MERGE_RESOLUTION|>--- conflicted
+++ resolved
@@ -62,71 +62,6 @@
 void vehicle::load (std::ifstream &stin)
 {
     getline(stin, type);
-<<<<<<< HEAD
-    stin >>
-        posx >>
-        posy >>
-        fdir >>
-        mdir >>
-        turn_dir >>
-        velocity >>
-        cruise_velocity >>
-        cr_on >>
-        li_on >>
-        turret_mode >>
-        skd >>
-        of_turn_carry >>
-        prts;
-    face.init (fdir);
-    move.init (mdir);
-    skidding = skd != 0;
-    cruise_on = cr_on != 0;
-    lights_on = li_on != 0;
-    std::string databuff;
-    getline(stin, databuff); // Clear EoL
-    getline(stin, name); // read name
-    int itms = 0;
-    for (int p = 0; p < prts; p++)
-    {
-        vehicle_part new_part;
-        getline(stin, new_part.id);
-        int pdx, pdy, php, pam, pbld, pbig, pflag, pass, pnit;
-        stin >> pdx >> pdy >> php >> pam >> pbld >> pbig >> pflag >> pass >> pnit;
-        getline(stin, databuff); // Clear EoL
-        new_part.mount_dx = pdx;
-        new_part.mount_dy = pdy;
-        new_part.hp = php;
-        new_part.blood = pbld;
-        new_part.bigness = pbig;
-        new_part.flags = pflag;
-        new_part.passenger_id = pass;
-        new_part.amount = pam;
-        for (int j = 0; j < pnit; j++)
-        {
-            itms++;
-            getline(stin, databuff);
-            item itm;
-            itm.load_info (databuff, g);
-            new_part.items.push_back (itm);
-            int ncont;
-            stin >> ncont; // how many items inside container
-            getline(stin, databuff); // Clear EoL
-            for (int k = 0; k < ncont; k++)
-            {
-                getline(stin, databuff);
-                item citm;
-                citm.load_info (databuff, g);
-                new_part.items[new_part.items.size()-1].put_in (citm);
-            }
-        }
-        parts.push_back (new_part);
-    }
-    find_external_parts ();
-    find_exhaust ();
-    insides_dirty = true;
-    precalc_mounts (0, face.dir());
-=======
->>>>>>> 4e622e5b
 
     if ( type.size() > 1 && ( type[0] == '{' || type[1] == '{' ) ) {
         std::stringstream derp;
@@ -149,54 +84,7 @@
 
 void vehicle::save (std::ofstream &stout)
 {
-<<<<<<< HEAD
-    stout << type << std::endl;
-    stout <<
-        posx << " " <<
-        posy << " " <<
-        face.dir() << " " <<
-        move.dir() << " " <<
-        turn_dir << " " <<
-        velocity << " " <<
-        cruise_velocity << " " <<
-        (cruise_on? 1 : 0) << " " <<
-        (lights_on? 1 : 0) << " " <<
-        turret_mode << " " <<
-        (skidding? 1 : 0) << " " <<
-        of_turn_carry << " " <<
-        parts.size() << std::endl;
-    stout << name << std::endl;
-
-    for (int p = 0; p < parts.size(); p++)
-    {
-        stout << parts[p].id << std::endl;
-        stout <<
-            parts[p].mount_dx << " " <<
-            parts[p].mount_dy << " " <<
-            parts[p].hp << " " <<
-            parts[p].amount << " " <<
-            parts[p].blood << " " <<
-            parts[p].bigness << " " <<
-            parts[p].flags << " " <<
-            parts[p].passenger_id << " " <<
-            parts[p].items.size() << std::endl;
-            for (int i = 0; i < parts[p].items.size(); i++)
-            {
-                stout << parts[p].items[i].save_info() << std::endl;     // item info
-                stout << parts[p].items[i].contents.size() << std::endl; // how many items inside this item
-                for (int l = 0; l < parts[p].items[i].contents.size(); l++)
-                    stout << parts[p].items[i].contents[l].save_info() << std::endl; // contents info
-            }
-    }
-
-    stout << tags.size() << ' ';
-    for( std::set<std::string>::const_iterator it = tags.begin(); it != tags.end(); ++it )
-    {
-        stout << *it << " ";
-    }
-=======
     stout << json_save(true).serialize();
->>>>>>> 4e622e5b
     stout << std::endl;
     return;
 }
@@ -548,13 +436,8 @@
     if(vehicle_part_types.count(id) == 0) {
       return false;
     }
-<<<<<<< HEAD
     bool n3ar = parts.size() < 1 || vehicle_part_types[id].has_flag("INTERNAL")
                                  || vehicle_part_types[id].has_flag("OVER"); // first and internal parts needs no mount point
-=======
-    bool n3ar = parts.empty() || vpart_list[id].has_flag("INTERNAL")
-                                 || vpart_list[id].has_flag("OVER"); // first and internal parts needs no mount point
->>>>>>> 4e622e5b
     if (!n3ar) {
         for (int i = 0; i < 4; i++)
         {
