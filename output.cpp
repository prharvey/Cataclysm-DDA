#include <string>
#include <vector>
#include <cstdarg>
#include <cstring>
#include <stdlib.h>
#include <fstream>
#include <sstream>
#include <algorithm>

#include "output.h"

#include "color.h"
#include "input.h"
#include "rng.h"
#include "keypress.h"
#include "options.h"
#include "cursesdef.h"
#include "catacharset.h"
#include "debug.h"
#include "uistate.h"
#include "translations.h"

// Display data
int TERMX;
int TERMY;
int POSX;
int POSY;
int VIEW_OFFSET_X;
int VIEW_OFFSET_Y;
int TERRAIN_WINDOW_WIDTH;
int TERRAIN_WINDOW_HEIGHT;
int FULL_SCREEN_WIDTH;
int FULL_SCREEN_HEIGHT;

// utf8 version
std::vector<std::string> foldstring ( std::string str, int width )
{
    std::vector<std::string> lines;
    if ( width < 1 ) {
        lines.push_back( str );
        return lines;
    }
    std::stringstream sstr(str);
    std::string strline;
    while (std::getline(sstr, strline, '\n')) {
        std::string wrapped = word_rewrap(strline, width);
        std::stringstream swrapped(wrapped);
        std::string wline;
        while (std::getline(swrapped, wline, '\n')) {
            lines.push_back(wline);
        }
    }
    return lines;
}

std::vector<std::string> split_by_color(const std::string &s)
{
    std::vector<std::string> ret;
    std::vector<size_t> tag_positions = get_tag_positions(s);
    size_t last_pos = 0;
    std::vector<size_t>::iterator it;
    for (it = tag_positions.begin(); it != tag_positions.end(); ++it) {
        ret.push_back(s.substr(last_pos, *it - last_pos));
        last_pos = *it;
    }
    // and the last (or only) one
    ret.push_back(s.substr(last_pos, std::string::npos));
    return ret;
}

// returns number of printed lines
int fold_and_print(WINDOW *w, int begin_y, int begin_x, int width, nc_color base_color,
                   const char *mes, ...)
{
    va_list ap;
    va_start(ap, mes);
    char buff[6000];    //TODO replace Magic Number
    vsprintf(buff, mes, ap);
    va_end(ap);

    nc_color color = base_color;
    std::vector<std::string> textformatted;
    textformatted = foldstring(buff, width);
    for (int line_num = 0; line_num < textformatted.size(); line_num++) {
        wmove(w, line_num + begin_y, begin_x);
        // split into colourable sections
        std::vector<std::string> color_segments = split_by_color(textformatted[line_num]);
        // for each section, get the colour, and print it
        std::vector<std::string>::iterator it;
        for (it = color_segments.begin(); it != color_segments.end(); ++it) {
            if (!it->empty() && it->at(0) == '<') {
                color = get_color_from_tag(*it, base_color);
            }
            wprintz(w, color, "%s", rm_prefix(*it).c_str());
        }
    }
    return textformatted.size();
};

void center_print(WINDOW *w, int y, nc_color FG, const char *mes, ...)
{
    va_list ap;
    va_start(ap, mes);
    char buff[6000];    //TODO replace Magic Number
    vsprintf(buff, mes, ap);
    va_end(ap);

    int window_width = getmaxx(w);
    int string_width = utf8_width(buff);
    int x;
    if (string_width >= window_width) {
        x = 0;
    } else {
        x = (window_width - string_width) / 2;
    }
    mvwprintz(w, y, x, FG, buff);
}

void mvputch(int y, int x, nc_color FG, long ch)
{
    attron(FG);
    mvaddch(y, x, ch);
    attroff(FG);
}

void wputch(WINDOW *w, nc_color FG, long ch)
{
    wattron(w, FG);
    waddch(w, ch);
    wattroff(w, FG);
}

void mvwputch(WINDOW *w, int y, int x, nc_color FG, long ch)
{
    wattron(w, FG);
    mvwaddch(w, y, x, ch);
    wattroff(w, FG);
}

void mvputch_inv(int y, int x, nc_color FG, long ch)
{
    nc_color HC = invert_color(FG);
    attron(HC);
    mvaddch(y, x, ch);
    attroff(HC);
}

void mvwputch_inv(WINDOW *w, int y, int x, nc_color FG, long ch)
{
    nc_color HC = invert_color(FG);
    wattron(w, HC);
    mvwaddch(w, y, x, ch);
    wattroff(w, HC);
}

void mvputch_hi(int y, int x, nc_color FG, long ch)
{
    nc_color HC = hilite(FG);
    attron(HC);
    mvaddch(y, x, ch);
    attroff(HC);
}

void mvwputch_hi(WINDOW *w, int y, int x, nc_color FG, long ch)
{
    nc_color HC = hilite(FG);
    wattron(w, HC);
    mvwaddch(w, y, x, ch);
    wattroff(w, HC);
}

void mvprintz(int y, int x, nc_color FG, const char *mes, ...)
{
    va_list ap;
    va_start(ap, mes);
    char buff[6000];
    vsprintf(buff, mes, ap);
    va_end(ap);
    attron(FG);
    mvprintw(y, x, "%s", buff);
    attroff(FG);
}

void mvwprintz(WINDOW *w, int y, int x, nc_color FG, const char *mes, ...)
{
    va_list ap;
    va_start(ap, mes);
    char buff[6000];
    vsprintf(buff, mes, ap);
    va_end(ap);
    wattron(w, FG);
    mvwprintw(w, y, x, "%s", buff);
    wattroff(w, FG);
}

void printz(nc_color FG, const char *mes, ...)
{
    va_list ap;
    va_start(ap, mes);
    char buff[6000];
    vsprintf(buff, mes, ap);
    va_end(ap);
    attron(FG);
    printw("%s", buff);
    attroff(FG);
}

void wprintz(WINDOW *w, nc_color FG, const char *mes, ...)
{
    va_list ap;
    va_start(ap, mes);
    char buff[6000];
    vsprintf(buff, mes, ap);
    va_end(ap);
    wattron(w, FG);
    wprintw(w, "%s", buff);
    wattroff(w, FG);
}

void draw_tabs(WINDOW *w, int active_tab, ...)
{
    int win_width;
    win_width = getmaxx(w);
    std::vector<std::string> labels;
    va_list ap;
    va_start(ap, active_tab);
    char *tmp;
    while ((tmp = va_arg(ap, char *))) {
        labels.push_back((std::string)(tmp));
    }
    va_end(ap);

    // Draw the line under the tabs
    for (int x = 0; x < win_width; x++) {
        mvwputch(w, 2, x, c_white, LINE_OXOX);
    }

    int total_width = 0;
    for (int i = 0; i < labels.size(); i++) {
        total_width += labels[i].length() + 6;    // "< |four| >"
    }

    if (total_width > win_width) {
        //debugmsg("draw_tabs not given enough space! %s", labels[0]);
        return;
    }

    // Extra "buffer" space per each side of each tab
    double buffer_extra = (win_width - total_width) / (labels.size() * 2);
    int buffer = int(buffer_extra);
    // Set buffer_extra to (0, 1); the "extra" whitespace that builds up
    buffer_extra = buffer_extra - buffer;
    int xpos = 0;
    double savings = 0;

    for (int i = 0; i < labels.size(); i++) {
        int length = labels[i].length();
        xpos += buffer + 2;
        savings += buffer_extra;
        if (savings > 1) {
            savings--;
            xpos++;
        }
        mvwputch(w, 0, xpos, c_white, LINE_OXXO);
        mvwputch(w, 1, xpos, c_white, LINE_XOXO);
        mvwputch(w, 0, xpos + length + 1, c_white, LINE_OOXX);
        mvwputch(w, 1, xpos + length + 1, c_white, LINE_XOXO);
        if (i == active_tab) {
            mvwputch(w, 1, xpos - 2, h_white, '<');
            mvwputch(w, 1, xpos + length + 3, h_white, '>');
            mvwputch(w, 2, xpos, c_white, LINE_XOOX);
            mvwputch(w, 2, xpos + length + 1, c_white, LINE_XXOO);
            mvwprintz(w, 1, xpos + 1, h_white, labels[i].c_str());
            for (int x = xpos + 1; x <= xpos + length; x++) {
                mvwputch(w, 0, x, c_white, LINE_OXOX);
                mvwputch(w, 2, x, c_black, 'x');
            }
        } else {
            mvwputch(w, 2, xpos, c_white, LINE_XXOX);
            mvwputch(w, 2, xpos + length + 1, c_white, LINE_XXOX);
            mvwprintz(w, 1, xpos + 1, c_white, labels[i].c_str());
            for (int x = xpos + 1; x <= xpos + length; x++) {
                mvwputch(w, 0, x, c_white, LINE_OXOX);
            }
        }
        xpos += length + 1 + buffer;
    }
}

void realDebugmsg(const char *filename, const char *line, const char *mes, ...)
{
    va_list ap;
    va_start(ap, mes);
    char buff[1024];
    vsprintf(buff, mes, ap);
    va_end(ap);
    fold_and_print(stdscr, 0, 0, getmaxx(stdscr), c_red, "DEBUG: %s\n  Press spacebar...", buff);
<<<<<<< HEAD
 std::ofstream fout;
 fout.open("debug.log", std::ios_base::app | std::ios_base::out);
 fout << filename << "[" << line << "]: " << buff << "\n";
 fout.close();
 while (getch() != ' ') {
    // wait for spacebar
 }
 werase(stdscr);
=======
    std::ofstream fout;
    fout.open("debug.log", std::ios_base::app | std::ios_base::out);
    fout << filename << "[" << line << "]: " << buff << "\n";
    fout.close();
    while(getch() != ' ') ;
    ;
>>>>>>> 8a414e43
}

bool query_yn(const char *mes, ...)
{
    bool force_uc = OPTIONS["FORCE_CAPITAL_YN"];
    va_list ap;
    va_start(ap, mes);
    char buff[1024];
    vsprintf(buff, mes, ap);
    va_end(ap);
    int win_width = utf8_width(buff) + 26;

    WINDOW *w = newwin(3, win_width, (TERMY - 3) / 2,
                       (TERMX > win_width) ? (TERMX - win_width) / 2 : 0);

    wborder(w, LINE_XOXO, LINE_XOXO, LINE_OXOX, LINE_OXOX,
            LINE_OXXO, LINE_OOXX, LINE_XXOO, LINE_XOOX );

    if (force_uc) {
        mvwprintz(w, 1, 1, c_ltred, _("%s (Y/N - Case Sensitive)"), buff);
    } else {
        mvwprintz(w, 1, 1, c_ltred, _("%s (y/n)"), buff);
    }

    wrefresh(w);
    char ch;
    do {
        ch = getch();
    } while (ch != '\n' && ch != ' ' && ch != KEY_ESCAPE && ch != 'Y'
             && ch != 'N' && (force_uc || (ch != 'y' && ch != 'n')));
    werase(w);
    wrefresh(w);
    delwin(w);
    refresh();
    if (ch == 'Y' || ch == 'y') {
        return true;
    }
    return false;
}

int query_int(const char *mes, ...)
{
    va_list ap;
    va_start(ap, mes);
    char buff[1024];
    vsprintf(buff, mes, ap);
    va_end(ap);
    int win_width = utf8_width(buff) + 10;

    WINDOW *w = newwin(3, win_width, (TERMY - 3) / 2,
                       11 + ((TERMX > win_width) ? (TERMX - win_width) / 2 : 0));

    wborder(w, LINE_XOXO, LINE_XOXO, LINE_OXOX, LINE_OXOX,
            LINE_OXXO, LINE_OOXX, LINE_XXOO, LINE_XOOX );
    mvwprintz(w, 1, 1, c_ltred, _("%s (0-9)"), buff);
    wrefresh(w);

    int temp;
    do {
        temp = getch();
    } while ((temp - 48) < 0 || (temp - 48) > 9);
    werase(w);
    wrefresh(w);
    delwin(w);
    refresh();

    return temp - 48;
}

std::string string_input_popup(std::string title, int width, std::string input, std::string desc,
                               std::string identifier, int max_length )
{
    nc_color title_color = c_ltred;
    nc_color desc_color = c_green;

    std::vector<std::string> descformatted;

    int titlesize = utf8_width(title.c_str());
    int startx = titlesize + 2;
    if ( max_length == 0 ) {
        max_length = width;
    }
    int w_height = 3;
    int iPopupWidth = (width == 0) ? FULL_SCREEN_WIDTH : width + titlesize + 4;
    if (iPopupWidth > FULL_SCREEN_WIDTH) {
        iPopupWidth = FULL_SCREEN_WIDTH;
    }
    if ( desc.size() > 0 ) {
        int twidth = utf8_width(desc.c_str());
        if ( twidth > iPopupWidth - 4 ) {
            twidth = iPopupWidth - 4;
        }
        descformatted = foldstring(desc, twidth);
        w_height += descformatted.size();
    }
    int starty = 1 + descformatted.size();

    if ( max_length == 0 ) {
        max_length = 1024;
    }
    int w_y = (TERMY - w_height) / 2;
    int w_x = ((TERMX > iPopupWidth) ? (TERMX - iPopupWidth) / 2 : 0);
    WINDOW *w = newwin(w_height, iPopupWidth, w_y,
                       ((TERMX > iPopupWidth) ? (TERMX - iPopupWidth) / 2 : 0));

    wborder(w, LINE_XOXO, LINE_XOXO, LINE_OXOX, LINE_OXOX,
            LINE_OXXO, LINE_OOXX, LINE_XXOO, LINE_XOOX );

    int endx = iPopupWidth - 3;

    for(int i = 0; i < descformatted.size(); i++ ) {
        mvwprintz(w, 1 + i, 1, desc_color, "%s", descformatted[i].c_str() );
    }
    mvwprintz(w, starty, 1, title_color, "%s", title.c_str() );
    long key = 0;
    int pos = -1;
    std::string ret = string_input_win(w, input, max_length, startx, starty, endx, true, key, pos,
                                       identifier, w_x, w_y, true );
    werase(w);
    wrefresh(w);
    delwin(w);
    refresh();
    return ret;
}

std::string string_input_win(WINDOW *w, std::string input, int max_length, int startx, int starty,
                             int endx, bool loop, long &ch, int &pos, std::string identifier, int w_x, int w_y, bool dorefresh )
{
    std::string ret = input;
    nc_color string_color = c_magenta;
    nc_color cursor_color = h_ltgray;
    nc_color underscore_color = c_ltgray;
    if ( pos == -1 ) {
        pos = utf8_width(input.c_str());
    }
    int lastpos = pos;
    int scrmax = endx - startx;
    int shift = 0;
    int lastshift = shift;
    bool redraw = true;

    do {

        if ( pos < 0 ) {
            pos = 0;
        }

        if ( pos < shift ) {
            shift = pos;
        } else if ( pos > shift + scrmax ) {
            shift = pos - scrmax;
        }

        if (shift < 0 ) {
            shift = 0;
        }

        if( redraw || lastshift != shift ) {
            redraw = false;
            for ( int reti = shift, scri = 0; scri <= scrmax; reti++, scri++ ) {
                if( reti < ret.size() ) {
                    mvwputch(w, starty, startx + scri, (reti == pos ? cursor_color : string_color ), ret[reti] );
                } else {
                    mvwputch(w, starty, startx + scri, (reti == pos ? cursor_color : underscore_color ), '_');
                }
            }
        } else if ( lastpos != pos ) {
            if ( lastpos >= shift && lastpos <= shift + scrmax ) {
                if ( lastpos - shift >= 0 && lastpos - shift < ret.size() ) {
                    mvwputch(w, starty, startx + lastpos, string_color, ret[lastpos - shift]);
                } else {
                    mvwputch(w, starty, startx + lastpos, underscore_color, '_' );
                }
            }
            if (pos < ret.size() ) {
                mvwputch(w, starty, startx + pos, cursor_color, ret[pos - shift]);
            } else {
                mvwputch(w, starty, startx + pos, cursor_color, '_' );
            }
        }

        lastpos = pos;
        lastshift = shift;
        if (dorefresh) {
            wrefresh(w);
        }
        ch = getch();
        if (ch == 27) { // Escape
            return "";
        } else if (ch == '\n') {
            if(identifier.size() > 0 && ret.size() > 0 ) {
                std::vector<std::string> *hist = uistate.gethistory(identifier);
                if( hist != NULL ) {
                    if ( hist->size() == 0 || (*hist)[hist->size() - 1] != ret ) {
                        hist->push_back(ret);
                    }
                }
            }
            return ret;
        } else if (ch == KEY_UP ) {
            if(identifier.size() > 0) {
                std::vector<std::string> *hist = uistate.gethistory(identifier);
                if(hist != NULL) {
                    uimenu hmenu;
                    hmenu.w_height = 3 + hist->size();
                    if (w_y - hmenu.w_height < 0 ) {
                        hmenu.w_y = 0;
                        hmenu.w_height = ( w_y - hmenu.w_y < 4 ? 4 : w_y - hmenu.w_y );
                    } else {
                        hmenu.w_y = w_y - hmenu.w_height;
                    }
                    hmenu.w_x = w_x;
                    hmenu.title = _("d: delete history");
                    hmenu.return_invalid = true;
                    for(int h = 0; h < hist->size(); h++) {
                        hmenu.addentry(h, true, -2, (*hist)[h].c_str());
                    }
                    if ( ret.size() > 0 && ( hmenu.entries.size() == 0 ||
                                             hmenu.entries[hist->size() - 1].txt != ret ) ) {
                        hmenu.addentry(hist->size(), true, -2, ret);
                        hmenu.selected = hist->size();
                    } else {
                        hmenu.selected = hist->size() - 1;
                    }

                    hmenu.query();
                    if ( hmenu.ret >= 0 && hmenu.entries[hmenu.ret].txt != ret ) {
                        ret = hmenu.entries[hmenu.ret].txt;
                        if( hmenu.ret < hist->size() ) {
                            hist->erase(hist->begin() + hmenu.ret);
                            hist->push_back(ret);
                        }
                        pos = ret.size();
                        redraw = true;
                    } else if ( hmenu.keypress == 'd' ) {
                        hist->clear();
                    }
                }
            }
        } else if (ch == KEY_DOWN || ch == KEY_NPAGE || ch == KEY_PPAGE ) {
            /* absolutely nothing */
        } else if (ch == KEY_RIGHT ) {
            if( pos + 1 <= ret.size() ) {
                pos++;
            }
            redraw = true;
        } else if (ch == KEY_LEFT ) {
            if ( pos > 0 ) {
                pos--;
            }
            redraw = true;
        } else if (ch == 0x15 ) {                      // ctrl-u: delete all the things
            pos = 0;
            ret.erase(0);
            redraw = true;
        } else if (ch == KEY_BACKSPACE || ch == 127) { // Move the cursor back and re-draw it
            if( pos > 0 &&
                pos <= ret.size() ) {         // but silently drop input if we're at 0, instead of adding '^'
                pos--;                                     //TODO: it is safe now since you only input ascii chars
                ret.erase(pos, 1);
                redraw = true;
            }
        } else if(ch == KEY_F(2)) {
            std::string tmp = get_input_string_from_file();
            int tmplen = utf8_width(tmp.c_str());
            if(tmplen > 0 && (tmplen + utf8_width(ret.c_str()) <= max_length || max_length == 0)) {
                ret.append(tmp);
            }
        } else if( ch != 0 && ch != ERR && (ret.size() < max_length || max_length == 0) ) {
            if ( pos == ret.size() ) {
                ret += ch;
            } else {
                ret.insert(pos, 1, ch);
            }
            redraw = true;
            pos++;
        }
    } while ( loop == true );
    return ret;
}

char popup_getkey(const char *mes, ...)
{
    va_list ap;
    va_start(ap, mes);
    char buff[8192];
    vsprintf(buff, mes, ap);
    va_end(ap);
    std::string tmp = buff;
    int width = 0;
    int height = 2;
    std::vector<std::string> folded = foldstring(tmp, FULL_SCREEN_WIDTH - 2);
    height += folded.size();
    for(int i = 0; i < folded.size(); i++) {
        int cw = utf8_width(folded[i].c_str());
        if(cw > width) {
            width = cw;
        }
    }
    width += 2;
    if (height > FULL_SCREEN_HEIGHT) {
        height = FULL_SCREEN_HEIGHT;
    }
    WINDOW *w = newwin(height + 1, width, (TERMY - (height + 1)) / 2,
                       (TERMX > width) ? (TERMX - width) / 2 : 0);
    wborder(w, LINE_XOXO, LINE_XOXO, LINE_OXOX, LINE_OXOX,
            LINE_OXXO, LINE_OOXX, LINE_XXOO, LINE_XOOX );

    for(int i = 0; i < folded.size(); i++) {
        mvwprintz(w, i + 1, 1, c_white, folded[i].c_str());
    }

    wrefresh(w);
    char ch = getch();;
    werase(w);
    wrefresh(w);
    delwin(w);
    refresh();
    return ch;
}

int menu_vec(bool cancelable, const char *mes,
             std::vector<std::string> options)   // compatibility stub for uimenu(cancelable, mes, options)
{
    return (int)uimenu(cancelable, mes, options);
}

int menu(bool cancelable, const char *mes,
         ...)   // compatibility stub for uimenu(cancelable, mes, ...)
{
    va_list ap;
    va_start(ap, mes);
    char *tmp;
    std::vector<std::string> options;
    bool done = false;
    while (!done) {
        tmp = va_arg(ap, char *);
        if (tmp != NULL) {
            std::string strtmp = tmp;
            options.push_back(strtmp);
        } else {
            done = true;
        }
    }
    return (uimenu(cancelable, mes, options));
}

void popup_top(const char *mes, ...)
{
    va_list ap;
    va_start(ap, mes);
    char buff[4096];
    vsprintf(buff, mes, ap);
    va_end(ap);
    std::string tmp = buff;
    int width = 0;
    int height = 2;
    std::vector<std::string> folded = foldstring(tmp, FULL_SCREEN_WIDTH - 2);
    height += folded.size();
    for(int i = 0; i < folded.size(); i++) {
        int cw = utf8_width(folded[i].c_str());
        if(cw > width) {
            width = cw;
        }
    }
    width += 2;
    WINDOW *w = newwin(height, width, 0, (TERMX > width) ? (TERMX - width) / 2 : 0);
    wborder(w, LINE_XOXO, LINE_XOXO, LINE_OXOX, LINE_OXOX,
            LINE_OXXO, LINE_OOXX, LINE_XXOO, LINE_XOOX );

    for(int i = 0; i < folded.size(); i++) {
        mvwprintz(w, i + 1, 1, c_white, folded[i].c_str());
    }

    wrefresh(w);
    char ch;
    do {
        ch = getch();
    } while(ch != ' ' && ch != '\n' && ch != KEY_ESCAPE);
    werase(w);
    wrefresh(w);
    delwin(w);
    refresh();
}

void popup(const char *mes, ...)
{
    va_list ap;
    va_start(ap, mes);
    char buff[4096];
    vsprintf(buff, mes, ap);
    va_end(ap);
    std::string tmp = buff;
    int width = 0;
    int height = 2;
    std::vector<std::string> folded = foldstring(tmp, FULL_SCREEN_WIDTH - 2);
    height += folded.size();
    for(int i = 0; i < folded.size(); i++) {
        int cw = utf8_width(folded[i].c_str());
        if(cw > width) {
            width = cw;
        }
    }
    width += 2;
    if (height > FULL_SCREEN_HEIGHT) {
        height = FULL_SCREEN_HEIGHT;
    }
    WINDOW *w = newwin(height, width, (TERMY - (height + 1)) / 2,
                       (TERMX > width) ? (TERMX - width) / 2 : 0);
    wborder(w, LINE_XOXO, LINE_XOXO, LINE_OXOX, LINE_OXOX,
            LINE_OXXO, LINE_OOXX, LINE_XXOO, LINE_XOOX );

    for(int i = 0; i < folded.size(); i++) {
        mvwprintz(w, i + 1, 1, c_white, folded[i].c_str());
    }

    wrefresh(w);
    char ch;
    do {
        ch = getch();
    } while(ch != ' ' && ch != '\n' && ch != KEY_ESCAPE);
    werase(w);
    wrefresh(w);
    delwin(w);
    refresh();
}

void popup_nowait(const char *mes, ...)
{
    va_list ap;
    va_start(ap, mes);
    char buff[4096];
    vsprintf(buff, mes, ap);
    va_end(ap);
    std::string tmp = buff;
    int width = 0;
    int height = 2;
    std::vector<std::string> folded = foldstring(tmp, FULL_SCREEN_WIDTH - 2);
    height += folded.size();
    for(int i = 0; i < folded.size(); i++) {
        int cw = utf8_width(folded[i].c_str());
        if(cw > width) {
            width = cw;
        }
    }
    width += 2;
    if (height > FULL_SCREEN_HEIGHT) {
        height = FULL_SCREEN_HEIGHT;
    }
    WINDOW *w = newwin(height, width, (TERMY - (height + 1)) / 2,
                       (TERMX > width) ? (TERMX - width) / 2 : 0);
    wborder(w, LINE_XOXO, LINE_XOXO, LINE_OXOX, LINE_OXOX,
            LINE_OXXO, LINE_OOXX, LINE_XXOO, LINE_XOOX );
    for(int i = 0; i < folded.size(); i++) {
        mvwprintz(w, i + 1, 1, c_white, folded[i].c_str());
    }
    wrefresh(w);
    delwin(w);
    refresh();
}

void full_screen_popup(const char *mes, ...)
{
    va_list ap;
    va_start(ap, mes);
    char buff[8192];
    vsprintf(buff, mes, ap);
    va_end(ap);
    std::string tmp = buff;
    int width = 0;
    int height = 2;
    std::vector<std::string> folded = foldstring(tmp, FULL_SCREEN_WIDTH - 3);
    height += folded.size();
    for(int i = 0; i < folded.size(); i++) {
        int cw = utf8_width(folded[i].c_str());
        if(cw > width) {
            width = cw;
        }
    }
    width += 2;

    WINDOW *w = newwin(FULL_SCREEN_HEIGHT, FULL_SCREEN_WIDTH,
                       (TERMY > FULL_SCREEN_HEIGHT) ? (TERMY - FULL_SCREEN_HEIGHT) / 2 : 0,
                       (TERMX > FULL_SCREEN_WIDTH) ? (TERMX - FULL_SCREEN_WIDTH) / 2 : 0);
    wborder(w, LINE_XOXO, LINE_XOXO, LINE_OXOX, LINE_OXOX,
            LINE_OXXO, LINE_OOXX, LINE_XXOO, LINE_XOOX );

    for(int i = 0; i < folded.size(); i++) {
        mvwprintz(w, i + 1, 2, c_white, folded[i].c_str());
    }

    wrefresh(w);
    char ch;
    do {
        ch = getch();
    } while(ch != ' ' && ch != '\n' && ch != KEY_ESCAPE);
    werase(w);
    wrefresh(w);
    delwin(w);
    refresh();
}

//note that passing in iteminfo instances with sType == "MENU" or "DESCRIPTION" does special things
//if sType == "MENU", sFmt == "iOffsetY" or "iOffsetX" also do special things
//otherwise if sType == "MENU", dValue can be used to control color
//all this should probably be cleaned up at some point, rather than using a function for things it wasn't meant for
// well frack, half the game uses it so: optional (int)selected argument causes entry highlight, and enter to return entry's key. Also it now returns int
int compare_split_screen_popup(int iLeft, int iWidth, int iHeight, std::string sItemName,
                               std::vector<iteminfo> vItemDisplay, std::vector<iteminfo> vItemCompare, int selected)
{
    WINDOW *w = newwin(iHeight, iWidth, VIEW_OFFSET_Y, iLeft + VIEW_OFFSET_X);

    mvwprintz(w, 1, 2, c_white, sItemName.c_str());
    int line_num = 3;
    int iStartX = 0;
    bool bStartNewLine = true;
    int selected_ret = '\n';
    std::string spaces(iWidth - 2, ' ');
    for (int i = 0; i < vItemDisplay.size(); i++) {
        if (vItemDisplay[i].sType == "MENU") {
            if (vItemDisplay[i].sFmt == "iOffsetY") {
                line_num += int(vItemDisplay[i].dValue);
            } else if (vItemDisplay[i].sFmt == "iOffsetX") {
                iStartX = int(vItemDisplay[i].dValue);
            } else {
                nc_color nameColor = c_ltgreen; //pre-existing behavior, so make it the default
                //patched to allow variable "name" coloring, e.g. for item examining
                nc_color bgColor = c_white;     //yes the name makes no sense
                if (vItemDisplay[i].dValue >= 0) {
                    if (vItemDisplay[i].dValue < .1 && vItemDisplay[i].dValue > -.1) {
                        nameColor = c_ltgray;
                    } else {
                        nameColor = c_ltred;
                    }
                }
                if ( i == selected && vItemDisplay[i].sName != "" ) {
                    bgColor = h_white;
                    selected_ret = (int)vItemDisplay[i].sName.c_str()[0]; // fixme: sanity check(?)
                }
                mvwprintz(w, line_num, 1, bgColor, "%s", spaces.c_str() );
                shortcut_print(w, line_num, iStartX, bgColor, nameColor, vItemDisplay[i].sFmt.c_str());
                line_num++;
            }
        } else if (vItemDisplay[i].sType == "DESCRIPTION") {
            std::string sText = word_rewrap(vItemDisplay[i].sName, iWidth - 4);
            std::stringstream ss(sText);
            std::string l;
            while (std::getline(ss, l, '\n')) {
                line_num++;
                mvwprintz(w, line_num, 2, c_white, l.c_str());
            }
        } else {
            if (bStartNewLine) {
                mvwprintz(w, line_num, 2, c_white, "%s", (vItemDisplay[i].sName).c_str());
                bStartNewLine = false;
            } else {
                wprintz(w, c_white, "%s", (vItemDisplay[i].sName).c_str());
            }

            std::string sPlus = vItemDisplay[i].sPlus;
            std::string sFmt = vItemDisplay[i].sFmt;
            std::string sNum = " ";
            std::string sPost = "";

            //A bit tricky, find %d and split the string
            size_t pos = sFmt.find("<num>");
            if(pos != std::string::npos) {
                wprintz(w, c_white, sFmt.substr(0, pos).c_str());
                sPost = sFmt.substr(pos + 5);
            } else {
                wprintz(w, c_white, sFmt.c_str());
            }

            if (vItemDisplay[i].sValue != "-999") {
                nc_color thisColor = c_white;
                for (int k = 0; k < vItemCompare.size(); k++) {
                    if (vItemCompare[k].sValue != "-999") {
                        if (vItemDisplay[i].sName == vItemCompare[k].sName) {
                            if (vItemDisplay[i].dValue > vItemCompare[k].dValue - .1 &&
                                vItemDisplay[i].dValue < vItemCompare[k].dValue + .1) {
                                thisColor = c_white;
                            } else if (vItemDisplay[i].dValue > vItemCompare[k].dValue) {
                                if (vItemDisplay[i].bLowerIsBetter) {
                                    thisColor = c_ltred;
                                } else {
                                    thisColor = c_ltgreen;
                                }
                            } else if (vItemDisplay[i].dValue < vItemCompare[k].dValue) {
                                if (vItemDisplay[i].bLowerIsBetter) {
                                    thisColor = c_ltgreen;
                                } else {
                                    thisColor = c_ltred;
                                }
                            }
                            break;
                        }
                    }
                }
                if (vItemDisplay[i].is_int == true) {
                    wprintz(w, thisColor, "%s%.0f", sPlus.c_str(), vItemDisplay[i].dValue);
                } else {
                    wprintz(w, thisColor, "%s%.1f", sPlus.c_str(), vItemDisplay[i].dValue);
                }
            }
            wprintz(w, c_white, sPost.c_str());

            if (vItemDisplay[i].bNewLine) {
                line_num++;
                bStartNewLine = true;
            }
        }
    }

    wborder(w, LINE_XOXO, LINE_XOXO, LINE_OXOX, LINE_OXOX,
            LINE_OXXO, LINE_OOXX, LINE_XXOO, LINE_XOOX );

    int ch = (int)' ';

    wrefresh(w);
    if (iLeft > 0) {
        ch = (int)getch();
        if ( selected > 0 && ( ch == '\n' || ch == KEY_RIGHT ) && selected_ret != 0 ) {
            ch = selected_ret;
        } else if ( selected == KEY_LEFT ) {
            ch = (int)' ';
        }
        delwin(w);
    }

    return ch;
}

char rand_char()
{
    switch (rng(0, 9)) {
        case 0:
            return '|';
        case 1:
            return '-';
        case 2:
            return '#';
        case 3:
            return '?';
        case 4:
            return '&';
        case 5:
            return '.';
        case 6:
            return '%';
        case 7:
            return '{';
        case 8:
            return '*';
        case 9:
            return '^';
    }
    return '?';
}

// this translates symbol y, u, n, b to NW, NE, SE, SW lines correspondingly
// h, j, c to horizontal, vertical, cross correspondingly
long special_symbol (long sym)
{
    switch (sym) {
        case 'j':
            return LINE_XOXO;
        case 'h':
            return LINE_OXOX;
        case 'c':
            return LINE_XXXX;
        case 'y':
            return LINE_OXXO;
        case 'u':
            return LINE_OOXX;
        case 'n':
            return LINE_XOOX;
        case 'b':
            return LINE_XXOO;
        default:
            return sym;
    }
}

// find the position of each non-printing tag in a string
std::vector<size_t> get_tag_positions(const std::string &s)
{
    std::vector<size_t> ret;
    size_t pos = s.find("<color_", 0, 7);
    while (pos != std::string::npos) {
        ret.push_back(pos);
        pos = s.find("<color_", pos + 1, 7);
    }
    pos = s.find("</color>", 0, 8);
    while (pos != std::string::npos) {
        ret.push_back(pos);
        pos = s.find("</color>", pos + 1, 8);
    }
    std::sort(ret.begin(), ret.end());
    return ret;
}

// utf-8 version
std::string word_rewrap (const std::string &ins, int width)
{
    std::ostringstream o;
    std::string in = ins;
    std::replace(in.begin(), in.end(), '\n', ' ');

    // find non-printing tags
    std::vector<size_t> tag_positions = get_tag_positions(in);

    int lastwb  = 0; //last word break
    int lastout = 0;
    const char *instr = in.c_str();
    bool skipping_tag = false;

    for (int j = 0, x = 0; j < in.size(); ) {
        const char *ins = instr + j;
        int len = ANY_LENGTH;
        unsigned uc = UTF8_getch(&ins, &len);

        if (uc == '<') { // maybe skip non-printing tag
            std::vector<size_t>::iterator it;
            for (it = tag_positions.begin(); it != tag_positions.end(); ++it) {
                if (*it == j) {
                    skipping_tag = true;
                    break;
                }
            }
        }

        j += ANY_LENGTH - len;

        if (skipping_tag) {
            if (uc == '>') {
                skipping_tag = false;
            }
            continue;
        }

        x += mk_wcwidth(uc);

        if (x >= width) {
            if (lastwb == lastout) {
                lastwb = j;
            }
            for(int k = lastout; k < lastwb; k++) {
                o << in[k];
            }
            o << '\n';
            x = 0;
            lastout = j = lastwb;
        }

        if (uc == ' ' || uc >= 0x2E80) {
            lastwb = j;
        }
    }
    for (int k = lastout; k < in.size(); k++) {
        o << in[k];
    }

    return o.str();
}

void draw_tab(WINDOW *w, int iOffsetX, std::string sText, bool bSelected)
{
    int iOffsetXRight = iOffsetX + utf8_width(sText.c_str()) + 1;

    mvwputch(w, 0, iOffsetX,      c_ltgray, LINE_OXXO); // |^
    mvwputch(w, 0, iOffsetXRight, c_ltgray, LINE_OOXX); // ^|
    mvwputch(w, 1, iOffsetX,      c_ltgray, LINE_XOXO); // |
    mvwputch(w, 1, iOffsetXRight, c_ltgray, LINE_XOXO); // |

    mvwprintz(w, 1, iOffsetX + 1, (bSelected) ? h_ltgray : c_ltgray, sText.c_str());

    for (int i = iOffsetX + 1; i < iOffsetXRight; i++) {
        mvwputch(w, 0, i, c_ltgray, LINE_OXOX);    // -
    }

    if (bSelected) {
        mvwputch(w, 1, iOffsetX - 1,      h_ltgray, '<');
        mvwputch(w, 1, iOffsetXRight + 1, h_ltgray, '>');

        for (int i = iOffsetX + 1; i < iOffsetXRight; i++) {
            mvwputch(w, 2, i, c_black, ' ');
        }

        mvwputch(w, 2, iOffsetX,      c_ltgray, LINE_XOOX); // _|
        mvwputch(w, 2, iOffsetXRight, c_ltgray, LINE_XXOO); // |_

    } else {
        mvwputch(w, 2, iOffsetX,      c_ltgray, LINE_XXOX); // _|_
        mvwputch(w, 2, iOffsetXRight, c_ltgray, LINE_XXOX); // _|_
    }
}

void draw_scrollbar(WINDOW *window, const int iCurrentLine, const int iContentHeight,
                    const int iNumEntries, const int iOffsetY, const int iOffsetX,
                    nc_color bar_color)
{
    //Clear previous scrollbar
    for(int i = iOffsetY; i < iOffsetY + iContentHeight; i++) {
        mvwputch(window, i, iOffsetX, bar_color, LINE_XOXO);
    }

    if (iContentHeight >= iNumEntries) {
        wrefresh(window);
        return;
    }

    if (iNumEntries > 0) {
        mvwputch(window, iOffsetY, iOffsetX, c_ltgreen, '^');
        mvwputch(window, iOffsetY + iContentHeight - 1, iOffsetX, c_ltgreen, 'v');

        int iSBHeight = ((iContentHeight - 2) * (iContentHeight - 2)) / iNumEntries;

        if (iSBHeight < 2) {
            iSBHeight = 2;
        }

        int iStartY = (iCurrentLine * (iContentHeight - 3 - iSBHeight)) / iNumEntries;
        if (iCurrentLine == 0) {
            iStartY = -1;
        } else if (iCurrentLine == iNumEntries - 1) {
            iStartY = iContentHeight - 3 - iSBHeight;
        }

        for (int i = 0; i < iSBHeight; i++) {
            mvwputch(window, i + iOffsetY + 2 + iStartY, iOffsetX, c_cyan_cyan, LINE_XOXO);
        }
    }

    wrefresh(window);
}

void calcStartPos(int &iStartPos, const int iCurrentLine, const int iContentHeight,
                  const int iNumEntries)
{
    if( OPTIONS["MENU_SCROLL"] ) {
        if (iNumEntries > iContentHeight) {
            iStartPos = iCurrentLine - (iContentHeight - 1) / 2;

            if (iStartPos < 0) {
                iStartPos = 0;
            } else if (iStartPos + iContentHeight > iNumEntries) {
                iStartPos = iNumEntries - iContentHeight;
            }
        }
    } else {
        if( iCurrentLine < iStartPos ) {
            iStartPos = iCurrentLine;
        } else if( iCurrentLine >= iStartPos + iContentHeight ) {
            iStartPos = 1 + iCurrentLine - iContentHeight;
        }
    }
}

void hit_animation(int iX, int iY, nc_color cColor, char cTile, int iTimeout)
{
    WINDOW *w_hit = newwin(1, 1, iY + VIEW_OFFSET_Y, iX + VIEW_OFFSET_X);
    if (w_hit == NULL) {
        return; //we passed in negative values (semi-expected), so let's not segfault
    }

    mvwputch(w_hit, 0, 0, cColor, cTile);
    wrefresh(w_hit);

    if (iTimeout <= 0 || iTimeout > 999) {
        iTimeout = 70;
    }

    timeout(iTimeout);
    getch(); //using this, because holding down a key with nanosleep can get yourself killed
    timeout(-1);
}

std::string from_sentence_case (const std::string &kingston)
{
    if (kingston.size() > 0) {
        std::string montreal = kingston;
        if(montreal.empty()) {
            return "";
        } else {
            montreal.replace(0, 1, 1, tolower(kingston.at(0)));
            return montreal;
        }
    }
    return "";
}

std::string string_format(std::string pattern, ...)
{
    va_list ap;
    va_start(ap, pattern);
    char buff[3000];    //TODO replace Magic Number
    vsprintf(buff, pattern.c_str(), ap);
    va_end(ap);

    //drop contents behind $, this trick is there to skip certain arguments
    char *break_pos = strchr(buff, '\003');
    if(break_pos) {
        break_pos[0] = '\0';
    }

    return buff;
}

//wrap if for i18n
std::string &capitalize_letter(std::string &str, size_t n)
{
    char c = str[n];
    if(str.length() > 0 && c >= 'a' && c <= 'z') {
        c += 'A' - 'a';
        str[n] = c;
    }

    return str;
}

//remove prefix of a strng, between c1 and c2, ie, "<prefix>remove it"
std::string rm_prefix(std::string str, char c1, char c2)
{
    if(str.size() > 0 && str[0] == c1) {
        size_t pos = str.find_first_of(c2);
        if(pos != std::string::npos) {
            str = str.substr(pos + 1);
        }
    }
    return str;
}

// draw a menu item like strign with highlighted shortcut character
// Example: <w>ield, m<o>ve
// returns: output length (in console cells)
size_t shortcut_print(WINDOW *w, int y, int x, nc_color color, nc_color colork, const char *fmt,
                      ...)
{
    va_list ap;
    va_start(ap, fmt);
    char buff[3000];    //TODO replace Magic Number
    vsprintf(buff, fmt, ap);
    va_end(ap);

    std::string tmp = buff;
    size_t pos = tmp.find_first_of('<');
    size_t pos2 = tmp.find_first_of('>');
    size_t len = 0;
    if(pos2 != std::string::npos && pos < pos2) {
        tmp.erase(pos, 1);
        tmp.erase(pos2 - 1, 1);
        mvwprintz(w, y, x, color, tmp.c_str());
        mvwprintz(w, y, x + pos, colork, "%s", tmp.substr(pos, pos2 - pos - 1).c_str());
        len = utf8_width(tmp.c_str());
    } else {
        // no shutcut?
        mvwprintz(w, y, x, color, buff);
        len = utf8_width(buff);
    }
    return len;
}

//same as above, from current position
size_t shortcut_print(WINDOW *w, nc_color color, nc_color colork, const char *fmt, ...)
{
    va_list ap;
    va_start(ap, fmt);
    char buff[3000];    //TODO replace Magic Number
    vsprintf(buff, fmt, ap);
    va_end(ap);

    std::string tmp = buff;
    size_t pos = tmp.find_first_of('<');
    size_t pos2 = tmp.find_first_of('>');
    size_t len = 0;
    if(pos2 != std::string::npos && pos < pos2) {
        tmp.erase(pos, 1);
        tmp.erase(pos2 - 1, 1);
        wprintz(w, color, tmp.substr(0, pos).c_str());
        wprintz(w, colork, "%s", tmp.substr(pos, pos2 - pos - 1).c_str());
        wprintz(w, color, tmp.substr(pos2 - 1).c_str());
        len = utf8_width(tmp.c_str());
    } else {
        // no shutcut?
        wprintz(w, color, buff);
        len = utf8_width(buff);
    }
    return len;
}<|MERGE_RESOLUTION|>--- conflicted
+++ resolved
@@ -295,23 +295,14 @@
     vsprintf(buff, mes, ap);
     va_end(ap);
     fold_and_print(stdscr, 0, 0, getmaxx(stdscr), c_red, "DEBUG: %s\n  Press spacebar...", buff);
-<<<<<<< HEAD
- std::ofstream fout;
- fout.open("debug.log", std::ios_base::app | std::ios_base::out);
- fout << filename << "[" << line << "]: " << buff << "\n";
- fout.close();
- while (getch() != ' ') {
-    // wait for spacebar
- }
- werase(stdscr);
-=======
     std::ofstream fout;
     fout.open("debug.log", std::ios_base::app | std::ios_base::out);
     fout << filename << "[" << line << "]: " << buff << "\n";
     fout.close();
-    while(getch() != ' ') ;
-    ;
->>>>>>> 8a414e43
+    while (getch() != ' ') {
+        // wait for spacebar
+    }
+    werase(stdscr);
 }
 
 bool query_yn(const char *mes, ...)
